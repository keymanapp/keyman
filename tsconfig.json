{
  "references": [
    { "path": "./core/include/ldml/tsconfig.json" },

    { "path": "./common/models/templates/tsconfig.json" },
    { "path": "./common/models/types/tsconfig.json" },
    { "path": "./common/models/wordbreakers/tsconfig.json" },
    { "path": "./common/predictive-text/tsconfig.all.json" },
    { "path": "./common/tools/hextobin/" },
<<<<<<< HEAD

=======
>>>>>>> ea5e56f8
    { "path": "./common/web/gesture-recognizer/tsconfig.json" },
    { "path": "./common/web/gesture-recognizer/src/tools/unit-test-resources/tsconfig.json" },
    { "path": "./common/web/input-processor/tsconfig.json" },
    { "path": "./common/web/keyboard-processor/tsconfig.json" },
    { "path": "./common/web/keyman-version" },
    { "path": "./common/web/lm-message-types/" },
    { "path": "./common/web/lm-worker/" },
    { "path": "./common/web/recorder/tsconfig.json" },
    { "path": "./common/web/sentry-manager/src/tsconfig.json" },
    { "path": "./common/web/types/" },
    { "path": "./common/web/utils/tsconfig.json" },

    { "path": "./developer/src/common/web/test-helpers/tsconfig.json" },
    { "path": "./developer/src/common/web/utils/tsconfig.json" },
    { "path": "./developer/src/common/web/utils/test/tsconfig.json" },

    { "path": "./developer/src/kmc/tsconfig.json" },
    { "path": "./developer/src/kmc/test/tsconfig.json" },
    { "path": "./developer/src/kmc-analyze/tsconfig.json" },
    // { "path": "./developer/src/kmc-analyze/test/tsconfig.json" },
    { "path": "./developer/src/kmc-kmn/test/tsconfig.json" },
    { "path": "./developer/src/kmc-kmn/tsconfig.json" },
    { "path": "./developer/src/kmc-keyboard-info/test/tsconfig.json" },
    { "path": "./developer/src/kmc-keyboard-info/tsconfig.json" },
    { "path": "./developer/src/kmc-ldml/test/tsconfig.json" },
    { "path": "./developer/src/kmc-ldml/tsconfig.json" },
    { "path": "./developer/src/kmc-model/test/tsconfig.json" },
    { "path": "./developer/src/kmc-model/tsconfig.json" },
    { "path": "./developer/src/kmc-model-info/test/tsconfig.json" },
    { "path": "./developer/src/kmc-model-info/tsconfig.json" },
    { "path": "./developer/src/kmc-package/test/tsconfig.json" },
    { "path": "./developer/src/kmc-package/tsconfig.json" },
    { "path": "./developer/src/server/tsconfig.json" },

    { "path": "./resources/build/version/" },

    { "path": "./web/src/tsconfig.all.json" },
    // { "path": "./web/tools/recorder/tsconfig.json" },
    // { "path": "./web/tools/sourcemap-root/tsconfig.json" },
  ]
}<|MERGE_RESOLUTION|>--- conflicted
+++ resolved
@@ -7,10 +7,7 @@
     { "path": "./common/models/wordbreakers/tsconfig.json" },
     { "path": "./common/predictive-text/tsconfig.all.json" },
     { "path": "./common/tools/hextobin/" },
-<<<<<<< HEAD
 
-=======
->>>>>>> ea5e56f8
     { "path": "./common/web/gesture-recognizer/tsconfig.json" },
     { "path": "./common/web/gesture-recognizer/src/tools/unit-test-resources/tsconfig.json" },
     { "path": "./common/web/input-processor/tsconfig.json" },
