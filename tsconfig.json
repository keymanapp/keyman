{
  "references": [
    { "path": "./core/include/ldml/tsconfig.json" },

    { "path": "./common/tools/hextobin/" },

    { "path": "./common/web/keyman-version" },
    { "path": "./common/web/types/" },

    { "path": "./developer/src/common/web/test-helpers/tsconfig.json" },
    { "path": "./developer/src/common/web/utils/tsconfig.json" },
    { "path": "./developer/src/common/web/utils/test/tsconfig.json" },

    { "path": "./developer/src/kmc/tsconfig.json" },
    { "path": "./developer/src/kmc/test/tsconfig.json" },
    { "path": "./developer/src/kmc-analyze/tsconfig.json" },
    // { "path": "./developer/src/kmc-analyze/test/tsconfig.json" },
<<<<<<< HEAD
    { "path": "./developer/src/kmc-copy/tsconfig.json" },
    { "path": "./developer/src/kmc-copy/test/tsconfig.json" },
    { "path": "./developer/src/kmc-generate/tsconfig.json" },
    { "path": "./developer/src/kmc-generate/test/tsconfig.json" },
=======
    { "path": "./developer/src/kmc-convert/tsconfig.json" },
    { "path": "./developer/src/kmc-convert/test/tsconfig.json" },
>>>>>>> 8cada6b1
    { "path": "./developer/src/kmc-kmn/test/tsconfig.json" },
    { "path": "./developer/src/kmc-kmn/tsconfig.json" },
    { "path": "./developer/src/kmc-keyboard-info/test/tsconfig.json" },
    { "path": "./developer/src/kmc-keyboard-info/tsconfig.json" },
    { "path": "./developer/src/kmc-ldml/test/tsconfig.json" },
    { "path": "./developer/src/kmc-ldml/tsconfig.json" },
    { "path": "./developer/src/kmc-model/test/tsconfig.json" },
    { "path": "./developer/src/kmc-model/tsconfig.json" },
    { "path": "./developer/src/kmc-model-info/test/tsconfig.json" },
    { "path": "./developer/src/kmc-model-info/tsconfig.json" },
    { "path": "./developer/src/kmc-package/test/tsconfig.json" },
    { "path": "./developer/src/kmc-package/tsconfig.json" },
    { "path": "./developer/src/server/tsconfig.json" },

    { "path": "./resources/build/version/" },

    { "path": "./web/src/tsconfig.all.json" },
    { "path": "./web/src/engine/common/web-utils" },
    { "path": "./web/src/engine/predictive-text/types/" },
    { "path": "./web/src/engine/predictive-text/templates" },
    { "path": "./web/src/engine/predictive-text/wordbreakers" },
    { "path": "./web/src/engine/predictive-text/worker-main/tsconfig.all.json" },
    { "path": "./web/src/engine/predictive-text/worker-thread" },
    { "path": "./web/src/engine/osk/gesture-processor/tsconfig.json" },
    { "path": "./web/src/engine/osk/gesture-processor/src/tools/unit-test-resources/tsconfig.json" },
    { "path": "./web/src/engine/sentry-manager" },

    { "path": "./web/src/tools/recorder-recorder" },
    // { "path": "./web/tools/recorder/tsconfig.json" },
    // { "path": "./web/tools/sourcemap-root/tsconfig.json" },
  ]
}<|MERGE_RESOLUTION|>--- conflicted
+++ resolved
@@ -15,15 +15,12 @@
     { "path": "./developer/src/kmc/test/tsconfig.json" },
     { "path": "./developer/src/kmc-analyze/tsconfig.json" },
     // { "path": "./developer/src/kmc-analyze/test/tsconfig.json" },
-<<<<<<< HEAD
     { "path": "./developer/src/kmc-copy/tsconfig.json" },
     { "path": "./developer/src/kmc-copy/test/tsconfig.json" },
     { "path": "./developer/src/kmc-generate/tsconfig.json" },
     { "path": "./developer/src/kmc-generate/test/tsconfig.json" },
-=======
     { "path": "./developer/src/kmc-convert/tsconfig.json" },
     { "path": "./developer/src/kmc-convert/test/tsconfig.json" },
->>>>>>> 8cada6b1
     { "path": "./developer/src/kmc-kmn/test/tsconfig.json" },
     { "path": "./developer/src/kmc-kmn/tsconfig.json" },
     { "path": "./developer/src/kmc-keyboard-info/test/tsconfig.json" },
