/*
  Copyright:        Copyright (C) 2022 SIL International.
  Authors:          srl295, mcdurdin
  This file provides constants for the KMX Plus (LDML support) binary format,
  to be shared between TypeScript and C++ via the generator (below)
*/


// NOTICE!
//
// If you update this file, you *must* be sure to re-run
//
//  core/tools/ldml-const-builder/build.sh clean build run
//
// To update keyboardprocessor_ldml.h, and commit the result.
//
// It is not updated automatically.


/**
 * Defines the section identifiers and ensures that we include each and every
 * one of them in the `sections` block and gives us a type which we can iterate
 * through.
 */
export type SectionIdent =
// Keep this sorted, but with `sect` as the first entry.
  'sect' |
  'bksp' |
  'disp' |
  'elem' |
  'finl' |
  'key2' |
  'keys' |
  'layr' |
  'list' |
  'loca' |
  'meta' |
  'name' |
  'ordr' |
  'strs' |
  'tran' |
  'vkey';


type SectionMap = {
  [id in SectionIdent]: SectionIdent;
}

// TODO-LDML: namespace com.keyman.core.ldml {
/**
 * Constants for the KMXPlus data format
 * These are shared between the data access layer and the compiler.
 * Note that the section IDs (section_keys etc.) are 32 bit hex
 * values that are designed to appear as text when written in little endian
 * format, so 0x7379656b = 'keys'
 */
class Constants {
  /**
   * The version of the LDML processor
   */
  readonly version = '1.0';
  /**
   * Length of a raw section header, in bytes
   */
  readonly length_header = 8;

  /* ------------------------------------------------------------------
    * sect section
      ------------------------------------------------------------------ */

  /**
   * Minimum length of the 'sect' section, not including entries
   */
  readonly length_sect = 16;
  /**
   *  Length of each item in the 'sect' section variable part
   */
  readonly length_sect_item = 8;

  /* ------------------------------------------------------------------
    * bksp section
      ------------------------------------------------------------------ */

  /**
   * Minimum length of the 'bksp' section, not including entries
   */
  readonly length_bksp = 16;
  /**
   *  Length of each item in the 'bksp' section variable part
   */
  readonly length_bksp_item = 16;
  /**
   * bitwise or value for error="fail" in transform
   */
  readonly bksp_flags_error = 0x0001;

  /* ------------------------------------------------------------------
    * disp section
      ------------------------------------------------------------------ */

  /**
   * Minimum length of the 'disp' section, not including entries
   */
   readonly length_disp = 32;
   /**
    *  Length of each entry in the 'disp' variable part
    */
   readonly length_disp_item = 8;

  /* ------------------------------------------------------------------
    * elem section
      ------------------------------------------------------------------ */

  /**
   * Minimum length of the 'elem' section, not including entries
   */
  readonly length_elem = 16;
  /**
   *  Length of each elem string in the 'elem' section variable part
   */
  readonly length_elem_item = 8;
  /**
   * Length of each element in an elem string
   */
  readonly length_elem_item_element = 8;

  /**
   * bitwise or value for unicode_set in elem[elemstr][element].flags.
   * If bit is 1, then 'element' is a UnicodeSet string.
   * If bit is 0, then 'element' is a UTF-32LE codepoint
   *
   * `unicode_set = flags & elem_flags_unicode_set`
   */
  readonly elem_flags_unicode_set = 0x00000001;

  /**
   * bitwise or value for tertiary_base in elem[elemstr][element].flags.
   * If bit is 1, then tertiary_base is true.
   * If bit is 0, then tertiary_base is false.
   *
   * Used only for `ordr`-type element strings.
   *
   * `tertiary_base = flags & elem_flags_tertiary_base`
   */
  readonly elem_flags_tertiary_base = 0x00000002;

  /**
   * bitwise or value for tertiary_base in elem[elemstr][element].flags.
   * If bit is 1, then prebase is true.
   * If bit is 0, then prebase is false.
   *
   * Used only for `ordr`-type element strings.
   *
   * `prebase = flags & elem_flags_prebase`
   */
  readonly elem_flags_prebase = 0x00000004;

  /**
   * bitwise mask for order in elem[elemstr][element].flags.
   *
   * Used only for `ordr`-type element strings. 1 byte signed integer.
   *
   * `order = (flags & elem_flags_order_mask) >> elem_flags_order_bitshift`
   */
  readonly elem_flags_order_mask = 0x00FF0000;

  /**
   * bit shift for order in elem[elemstr][element].flags.
   *
   * Used only for `ordr`-type element strings.
   *
   * `order = (flags & elem_flags_order_mask) >> elem_flags_order_bitshift`
   */
  readonly elem_flags_order_bitshift = 16;

  /**
   * bitwise mask for tertiary sort in elem[elemstr][element].flags.
   *
   * Used only for `ordr`-type element strings. 1 byte signed integer.
   *
   * `tertiary = (flags & elem_flags_tertiary_mask) >> elem_flags_tertiary_bitshift`
   */
  readonly elem_flags_tertiary_mask = 0xFF000000;

  /**
   * bit shift for tertiary sort in elem[elemstr][element].flags.
   *
   * Used only for `ordr`-type element strings. 1 byte signed integer.
   *
   * `order = (flags & elem_flags_tertiary_mask) >> elem_flags_tertiary_bitshift`
   */
  readonly elem_flags_tertiary_bitshift = 24;

  /* ------------------------------------------------------------------
    * finl section
      ------------------------------------------------------------------ */

  /**
   * Minimum length of the 'finl' section, not including entries
   */
  readonly length_finl = 16;
  /**
   *  Length of each item in the 'finl' section variable part
   */
  readonly length_finl_item = 16;
  /**
   * bitwise or value for error="fail" in transform
   */
  readonly finl_flags_error = 0x0001;

  /* ------------------------------------------------------------------
    * keys section
      ------------------------------------------------------------------ */

  /**
   * Minimum length of the 'keys' section not including variable parts
   */
  readonly length_keys = 16;
  /**
   *  Length of each item in the 'keys' section variable part
   */
  readonly length_keys_item = 16;
  /**
   * bitwise or value for extend in keys[key].flags.
   * If bit is 1, then 'to' is a string.
   * If bit is 0, then 'to' is a UTF-32LE codepoint
   *
   * `extend = flags & keys_flags_extend`
   */
  readonly keys_flags_extend = 1;

  /* ------------------------------------------------------------------
   * key2 section
    ------------------------------------------------------------------ */

  /**
   * Minimum length of the 'key2' section not including variable parts
   */
  readonly length_key2 = 32;
  /**
   *  Length of each item in the 'key2' keys sub-table
   */
  readonly length_key2_key = 40;
  /**
   *  Length of each item in the 'key2' flick lists sub-table
   */
  readonly length_key2_flick_list = 12;
  /**
   *  Length of each item in the 'key2' flick elements sub-table
   */
  readonly length_key2_flick_element = 12;

  /**
   * 0 if to is a char, 1 if it is a string
   */
  readonly key2_key_flags_extend      = 0x00000001;

  /**
   * 1 if the key is a gap
   */
  readonly key2_key_flags_gap         = 0x00000002;

  /**
   * 1 if the key is transform=no
   */
  readonly key2_key_flags_notransform = 0x00000004;

  /**
   * 0 if to is a char, 1 if it is a string
   */
  readonly key2_flick_flags_extend      = 0x00000001;

  /* ------------------------------------------------------------------
   * layr section
     ------------------------------------------------------------------ */

  /**
   * Minimum length of the 'layr' section not including variable parts
   */
  readonly length_layr = 32;
  /**
   *  Length of each layer list in the 'layr' section variable part
   */
  readonly length_layr_list = 20;
  /**
   * bitmask for the 'form' field of the layr.list[].flags bitfield
   */
  readonly layr_list_flags_mask_form = 1;
  /**
   * hardware layout: value for the 'form' field of the layr.list[].flags
   */
  readonly layr_list_flags_hardware = 0;
  /**
   * touch layout: value for the 'form' field of the layr.list[].flags
   */
  readonly layr_list_flags_touch = 1;
  /**
   * Length of each layer entry in the 'layr' section variable part
   */
  readonly length_layr_entry = 16;
  /**
   * Length of each row entry in the 'layr' section variable part
   */
  readonly length_layr_row = 8;
  /**
   * Length of each key entry in the 'layr' section variable part
   */
  readonly length_layr_key = 4;

  /* ------------------------------------------------------------------
   * list section
      ------------------------------------------------------------------ */

  /**
   * Minimum length of the 'list' section not including variable parts
   */
  readonly length_list = 16;
  /**
   *  Length of each list item in the 'list' list section variable part
   */
  readonly length_list_item = 8;
  /**
   *  Length of each list item in the 'list' indices section variable part
   */
   readonly length_list_index = 4;

  /* ------------------------------------------------------------------
   * loca section
   ------------------------------------------------------------------ */

  /**
   * Minimum length of the 'loca' section not including variable parts
   */
  readonly length_loca = 16;
  /**
   *  Length of each item in the 'loca' section variable part
   */
  readonly length_loca_item = 4;

  /* ------------------------------------------------------------------
    * meta section
      ------------------------------------------------------------------ */

  /**
   * length of the 'meta' section
   */
  readonly length_meta = 36;
  /**
   * bitwise or value for fallback=omit in meta.settings
   */
  readonly meta_settings_fallback_omit = 1;
  /**
   * bitwise or value for transformFailure=omit in meta.settings
   */
  readonly meta_settings_transformFailure_omit = 2;
  /**
   * bitwise or value for transformPartial=hide in meta.settings
   */
  readonly meta_settings_transformPartial_hide = 4;

  /* ------------------------------------------------------------------
    * name section
      ------------------------------------------------------------------ */

  /**
   * Minimum length of the 'name' section not including variable parts
   */
  readonly length_name = 16;
  /**
   *  Length of each item in the 'name' section variable part
   */
  readonly length_name_item = 4;

  /* ------------------------------------------------------------------
    * ordr section
      ------------------------------------------------------------------ */

  /**
   * Minimum length of the 'ordr' section, not including entries
   */
  readonly length_ordr = 16;
  /**
   *  Length of each item in the 'ordr' section variable part
   */
  readonly length_ordr_item = 8;

  /* ------------------------------------------------------------------
    * strs section
      ------------------------------------------------------------------ */

  /**
   * Minimum length of the 'strs' section not including variable parts
   */
  readonly length_strs = 16;
  /**
   * Length of each item in the 'strs' section variable part
   */
  readonly length_strs_item = 8;

  /* ------------------------------------------------------------------
    * tran section
      ------------------------------------------------------------------ */

  /**
   * Minimum length of the 'tran' section, not including entries
   */
  readonly length_tran = 16;
  /**
   *  Length of each item in the 'tran' section variable part
   */
  readonly length_tran_item = 16;
  /**
   * bitwise or value for error="fail" in transform
   */
  readonly tran_flags_error = 0x0001;

  /* ------------------------------------------------------------------
    * vkey section
      ------------------------------------------------------------------ */

  /**
   * Minimum length of the 'vkey' section not including variable parts
   */
  readonly length_vkey = 16;
  /**
   *  Length of each item in the 'vkey' section variable part
   */
  readonly length_vkey_item = 8;

  /**
   * All section IDs.
   */
  readonly section: SectionMap = {
  // keep this sorted
      bksp: 'bksp',
      disp: 'disp',
      elem: 'elem',
      finl: 'finl',
      key2: 'key2',
      keys: 'keys',
      layr: 'layr',
      list: 'list',
      loca: 'loca',
      meta: 'meta',
      name: 'name',
      ordr: 'ordr',
      sect: 'sect',
      strs: 'strs',
      tran: 'tran',
      vkey: 'vkey',
  };

  /**
   * Use to convert 4-char string into hex
   * @param id section id such as 'sect'
   * @returns hex ID such as 0x74636573
   */
  hex_section_id(id:string) {
<<<<<<< HEAD
      if(!id || typeof id !== 'string' || !id.match(/[a-z0-9][a-z0-9][a-z0-9][a-z0-9]/)) {
          throw Error(`hex_section_id(${id}) - need a 4-character string`);
=======
      if(!id || typeof id !== 'string' || !id.match(/^[a-z0-9]{4}$/)) {
          throw Error(`hex_section_id(${id}) - need a 4-character alphanumeric lower-case string`);
>>>>>>> d552a461
      }
      let r = 0;
      for (let i = 3; i>=0; i--) {
          r = (r << 8 | id.charCodeAt(i));
      }
      return r;
  };
};

export const constants = new Constants();

// }<|MERGE_RESOLUTION|>--- conflicted
+++ resolved
@@ -456,13 +456,8 @@
    * @returns hex ID such as 0x74636573
    */
   hex_section_id(id:string) {
-<<<<<<< HEAD
-      if(!id || typeof id !== 'string' || !id.match(/[a-z0-9][a-z0-9][a-z0-9][a-z0-9]/)) {
-          throw Error(`hex_section_id(${id}) - need a 4-character string`);
-=======
       if(!id || typeof id !== 'string' || !id.match(/^[a-z0-9]{4}$/)) {
           throw Error(`hex_section_id(${id}) - need a 4-character alphanumeric lower-case string`);
->>>>>>> d552a461
       }
       let r = 0;
       for (let i = 3; i>=0; i--) {
