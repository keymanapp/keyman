--- conflicted
+++ resolved
@@ -190,215 +190,6 @@
 }
 
 //-------------------------------------------------------------------------------------
-<<<<<<< HEAD
-// Context tests
-//-------------------------------------------------------------------------------------
-
-km_core_option_item test_env_opts[] =
-{
-  KM_CORE_OPTIONS_END
-};
-
-km_core_keyboard * test_kb = nullptr;
-km_core_state * test_state = nullptr;
-km_core_context_item * citems = nullptr;
-std::string arg_path;
-
-void teardown() {
-  if(citems) {
-    km_core_context_items_dispose(citems);
-    citems = nullptr;
-  }
-  if(test_state) {
-    km_core_state_dispose(test_state);
-    test_state = nullptr;
-  }
-  if(test_kb) {
-    km_core_keyboard_dispose(test_kb);
-    test_kb = nullptr;
-  }
-}
-
-void setup(const char *keyboard, const km_core_cp* context) {
-  teardown();
-
-  km::core::path path = km::core::path::join(arg_path, keyboard);
-  try_status(km_core_keyboard_load(path.native().c_str(), &test_kb));
-  try_status(km_core_state_create(test_kb, test_env_opts, &test_state));
-  try_status(km_core_context_items_from_utf16(context, &citems));
-  try_status(km_core_context_set(km_core_state_context(test_state), citems));
-}
-
-bool is_identical_context(km_core_cp const *cached_context) {
-  size_t buf_size;
-  try_status(km_core_context_get(km_core_state_context(test_state), &citems));
-  try_status(km_core_context_items_to_utf16(citems, nullptr, &buf_size));
-  km_core_cp* new_cached_context = new km_core_cp[buf_size];
-  try_status(km_core_context_items_to_utf16(citems, new_cached_context, &buf_size));
-  bool result = std::u16string(cached_context) == new_cached_context;
-  delete[] new_cached_context;
-  return result;
-}
-
-void test_context_set_if_needed_identical_context() {
-  km_core_cp const *application_context = u"This is a test";
-  km_core_cp const *cached_context =      u"This is a test";
-  setup("k_000___null_keyboard.kmx", cached_context);
-  assert(km_core_state_context_set_if_needed(test_state, application_context) == KM_CORE_CONTEXT_STATUS_UNCHANGED);
-  assert(is_identical_context(cached_context));
-  teardown();
-}
-
-void test_context_set_if_needed_different_context() {
-  km_core_cp const *application_context = u"This is a    test";
-  km_core_cp const *cached_context =      u"This isn't a test";
-  setup("k_000___null_keyboard.kmx", cached_context);
-  assert(km_core_state_context_set_if_needed(test_state, application_context) == KM_CORE_CONTEXT_STATUS_UPDATED);
-  assert(!is_identical_context(cached_context));
-  assert(is_identical_context(application_context));
-  teardown();
-}
-
-void test_context_set_if_needed_cached_context_cleared() {
-  km_core_cp const *application_context = u"This is a test";
-  km_core_cp const *cached_context =      u"";
-  setup("k_000___null_keyboard.kmx", cached_context);
-  km_core_state_context_clear(test_state);
-  assert(km_core_state_context_set_if_needed(test_state, application_context) == KM_CORE_CONTEXT_STATUS_UPDATED);
-  assert(!is_identical_context(cached_context));
-  assert(is_identical_context(application_context));
-  teardown();
-}
-
-void test_context_set_if_needed_application_context_empty() {
-  km_core_cp const *application_context = u"";
-  km_core_cp const *cached_context =      u"This is a test";
-  setup("k_000___null_keyboard.kmx", cached_context);
-  assert(km_core_state_context_set_if_needed(test_state, application_context) == KM_CORE_CONTEXT_STATUS_UPDATED);
-  assert(!is_identical_context(cached_context));
-  assert(is_identical_context(application_context));
-  teardown();
-}
-
-void test_context_set_if_needed_app_context_is_longer() {
-  km_core_cp const *application_context = u"Longer This is a test";
-  km_core_cp const *cached_context =             u"This is a test";
-  setup("k_000___null_keyboard.kmx", cached_context);
-  assert(km_core_state_context_set_if_needed(test_state, application_context) == KM_CORE_CONTEXT_STATUS_UNCHANGED);
-  // Should be true -- longer, but what exists is identical to cached
-  assert(is_identical_context(cached_context));
-  teardown();
-}
-
-void test_context_set_if_needed_app_context_is_shorter() {
-  km_core_cp const *application_context =      u"is a test";
-  km_core_cp const *cached_context =      u"This is a test";
-  setup("k_000___null_keyboard.kmx", cached_context);
-  assert(km_core_state_context_set_if_needed(test_state, application_context) == KM_CORE_CONTEXT_STATUS_UPDATED);
-  // Should be false -- app ctxt is shorter, so doesn't matter that what we have
-  // matches
-  assert(!is_identical_context(cached_context));
-  assert(is_identical_context(application_context));
-  teardown();
-}
-
-void test_context_set_if_needed_cached_context_has_markers() {
-  km_core_cp const *application_context = u"123";
-  km_core_cp const *cached_context =      u"123";
-  setup("k_000___null_keyboard.kmx", cached_context);
-
-  km_core_context_item const citems[] = {
-    { KM_CORE_CT_MARKER, {0}, { 5 } },
-    { KM_CORE_CT_CHAR, {0}, { '1' } },
-    { KM_CORE_CT_MARKER, {0}, { 1 } },
-    { KM_CORE_CT_CHAR, {0}, { '2' } },
-    { KM_CORE_CT_MARKER, {0}, { 2 } },
-    { KM_CORE_CT_CHAR, {0}, { '3' } },
-    { KM_CORE_CT_MARKER, {0}, { 3 } },
-    { KM_CORE_CT_MARKER, {0}, { 4 } },
-    KM_CORE_CONTEXT_ITEM_END
-  };
-
-  try_status(km_core_context_set(km_core_state_context(test_state), citems));
-  assert(km_core_state_context_set_if_needed(test_state, application_context) == KM_CORE_CONTEXT_STATUS_UNCHANGED);
-
-  km_core_context_item* citems_new;
-
-  try_status(km_core_context_get(km_core_state_context(test_state), &citems_new));
-
-  for(int i = 0; citems[i].type || citems_new[i].type; i++) {
-    assert(citems_new[i].type == citems[i].type);
-    if(citems[i].type == KM_CORE_CT_CHAR) {
-      assert(citems_new[i].character == citems[i].character);
-    } else {
-      assert(citems_new[i].marker == citems[i].marker);
-    }
-  }
-
-  teardown();
-}
-
-void test_context_set_if_needed() {
-  test_context_set_if_needed_identical_context();
-  test_context_set_if_needed_different_context();
-  test_context_set_if_needed_cached_context_cleared();
-  test_context_set_if_needed_application_context_empty();
-  test_context_set_if_needed_app_context_is_longer();
-  test_context_set_if_needed_app_context_is_shorter();
-  test_context_set_if_needed_cached_context_has_markers();
-}
-
-void test_context_clear() {
-  km_core_cp const *cached_context =      u"This is a test";
-  setup("k_000___null_keyboard.kmx", cached_context);
-  try_status(km_core_state_context_clear(test_state));
-  assert(!is_identical_context(cached_context));
-  assert(is_identical_context(u""));
-  teardown();
-}
-
-void test_context_debug_empty() {
-  km_core_cp const *cached_context =      u"";
-  setup("k_000___null_keyboard.kmx", cached_context);
-  auto str = km_core_state_context_debug(test_state, KM_CORE_DEBUG_CONTEXT_CACHED);
-  // std::cout << str << std::endl;
-  assert(std::u16string(str) == u"|| (len: 0) [ ]");
-  km_core_cp_dispose(str);
-}
-
-void test_context_debug_various() {
-  km_core_cp const *cached_context =      u"";
-  setup("k_000___null_keyboard.kmx", cached_context);
-
-  km_core_context_item const citems[] = {
-    { KM_CORE_CT_MARKER, {0}, { 5 } },
-    { KM_CORE_CT_CHAR, {0}, { '1' } },
-    { KM_CORE_CT_MARKER, {0}, { 1 } },
-    { KM_CORE_CT_CHAR, {0}, { '2' } },
-    { KM_CORE_CT_MARKER, {0}, { 2 } },
-    { KM_CORE_CT_CHAR, {0}, { '3' } },
-    { KM_CORE_CT_MARKER, {0}, { 3 } },
-    { KM_CORE_CT_MARKER, {0}, { 4 } },
-    { KM_CORE_CT_CHAR, {0}, { 0x1F923 /* 🤣 */ } },
-    KM_CORE_CONTEXT_ITEM_END
-  };
-
-  try_status(km_core_context_set(km_core_state_context(test_state), citems));
-
-  auto str = km_core_state_context_debug(test_state, KM_CORE_DEBUG_CONTEXT_CACHED);
-  // std::cout << str << std::endl;
-  assert(std::u16string(str) == u"|123🤣| (len: 9) [ M(5) U+0031 M(1) U+0032 M(2) U+0033 M(3) M(4) U+1f923 ]");
-  km_core_cp_dispose(str);
-}
-
-void test_context_debug() {
-  test_context_debug_empty();
-  test_context_debug_various();
-}
-
-//-------------------------------------------------------------------------------------
-=======
->>>>>>> a11fc7f4
 // Launcher
 //-------------------------------------------------------------------------------------
 
@@ -434,14 +225,6 @@
   test_emit_keystroke();
   test_invalidate_context();
   test_persist_opt();
-<<<<<<< HEAD
-
-  // context -- todo move to another file
-  test_context_set_if_needed();
-  test_context_clear();
-  test_context_debug();
-=======
->>>>>>> a11fc7f4
 }
 
 //-------------------------------------------------------------------------------------
