# Copyright:    © SIL International.
# Description:  Cross platform build script to compile kmcoreldml API unit tests.
# Create Date:  5 Aug 2022
# Authors:      Marc Durdin
#

# TODO -- why are these differing from the standard.meson.build flags?
if cpp_compiler.get_id() == 'gcc' or cpp_compiler.get_id() == 'clang' or cpp_compiler.get_id() == 'emscripten'
  warns = [
     '-Wno-missing-field-initializers',
     '-Wno-unused-parameter'
  ]
else
  warns = []
endif

# Build all keyboards in output folder; these are defined here and used in the
# keyboards subdir

tests = []
invalid_tests = []

# Setup copying of source files, used in child subdir calls

if node.found()
  # Note: if node is not available, we cannot build the keyboards; build.sh
  # emits a warning that the ldml keyboard tests will be skipped
  subdir('keyboards')
  subdir('invalid-keyboards')
endif

# Build ldml test executable

keyboard_build_path = meson.current_build_dir() / 'keyboards'

if cpp_compiler.get_id() == 'emscripten'
  tests_flags = ['--embed-file',  meson.current_build_dir() / 'keyboards' / '@']
  tests_flags += ['--embed-file', meson.current_build_dir() / 'invalid-keyboards' / '@']
  tests_flags += ['--embed-file', meson.current_build_dir() / 'nodeversions.json' + '@nodeversions.json']
  tests_flags += ['--embed-file', meson.current_build_dir() / 'package.json' + '@package.json']
  tests_flags += ['--embed-file', meson.current_build_dir() / 'Blocks.txt' + '@Blocks.txt']
  test_path = '/'
  test_unicode_path = '/'
  invalid_test_path = '/'
  tests_flags += ['-lnodefs.js',
                  '-sNO_DISABLE_EXCEPTION_CATCHING', # for test exceptions
                  wasm_exported_runtime_methods]
else
  tests_flags = []
  test_path         = meson.current_build_dir() / 'keyboards'
  test_unicode_path = meson.current_build_dir()
  invalid_test_path = meson.current_build_dir() / 'invalid-keyboards'
endif

# copy package.json into build dir for test use
configure_file(
  copy: true,
  input: '../../../../package.json',
  output: 'package.json',
)
configure_file(
  copy: true,
  input: '../../../../resources/standards-data/unicode-character-database/Blocks.txt',
  output: 'Blocks.txt',
)

configure_file(
  command: [node, meson.current_source_dir() / 'write_node_versions.js','@OUTPUT@'],
  output: 'nodeversions.json',
)

ldml = executable('ldml',
    ['ldml.cpp',
    'ldml_test_source.cpp',
    'ldml_test_utils.cpp',
    common_test_files],
    cpp_args: defns + warns,
    include_directories: [inc, libsrc, '../../../../developer/src/ext/json'],
    link_args: links + tests_flags,
    dependencies: [icu_uc, icu_i18n],
    # link_with: [lib],
    objects: lib.extract_all_objects(recursive: false),
    )

core_ldml_min = executable('core_ldml_min_tests',
<<<<<<< HEAD
    ['core_ldml_min.tests.cpp',
    common_test_files],
=======
    [
      'core_ldml_min.tests.cpp',
      meson.current_source_dir() / '../load_kmx_file.cpp',
    ],
>>>>>>> cd8825d5
    cpp_args: defns + warns,
    include_directories: [inc, libsrc],
    link_args: links,
    dependencies: [],
    link_with: [lib],
    # objects: lib.extract_all_objects(recursive: false),
    )
test('core_ldml_min_tests', core_ldml_min, suite: 'ldml', should_fail: true)


# Build and run additional test_kmx_plus test

e = executable('kmx_plus_tests', 'kmx_plus.tests.cpp',
    'ldml_test_utils.cpp',
    common_test_files,
    cpp_args: defns + warns,
    include_directories: [inc, libsrc, '../../../../developer/src/ext/json'],
    link_args: links + tests_flags,
    dependencies: [icu_uc, icu_i18n],
    objects: lib.extract_all_objects(recursive: false))
test('kmx_plus_tests', e, suite: 'ldml')

# run transforms / ldml utilities unit test

t = executable('transforms_tests', 'transforms.tests.cpp',
    common_test_files,
    cpp_args: defns + warns,
    include_directories: [inc, libsrc, '../../../../developer/src/ext/json'],
    link_args: links + tests_flags,
    dependencies: [icu_uc, icu_i18n],
    objects: lib.extract_all_objects(recursive: false))
test('transforms_tests', t, suite: 'ldml')

# run test_context_normalization ldml unit test

normalization_tests_flags = tests_flags

if cpp_compiler.get_id() == 'emscripten'
  normalization_tests_flags += ['-lnodefs.js', wasm_exported_runtime_methods]
endif

test_context_normalization = executable('context_normalization_tests',
    ['context_normalization.tests.cpp', common_test_files],
    cpp_args: defns + warns,
    include_directories: [inc, libsrc, '../../../../developer/src/ext/json'],
    link_args: links + normalization_tests_flags,
    dependencies: [icu_uc, icu_i18n],
    objects: lib.extract_all_objects(recursive: false))
test('context_normalization_tests', test_context_normalization, suite: 'ldml')

# Build and run additional test_unicode test

test_unicode = executable('unicode_tests', 'unicode.tests.cpp',
    ['unicode.tests.cpp', common_test_files, generated_headers],
    cpp_args: defns + warns,
    include_directories: [inc, libsrc, '../../../../developer/src/ext/json'],
    link_args: links + tests_flags,
    dependencies: [icu_uc, icu_i18n],
    objects: lib.extract_all_objects(recursive: false),

)

test('unicode_tests', test_unicode, suite: 'ldml',
  args: [
    test_unicode_path / 'nodeversions.json',
    test_unicode_path / 'package.json',
    test_unicode_path / 'Blocks.txt',
  ],
)

# Run tests on all keyboards (`tests` defined in keyboards/meson.build)

foreach kbd : tests
  kbd_src = test_path / kbd + '.xml'
  kbd_obj = test_path / kbd + '.kmx'
  test(kbd, ldml, args: [kbd_src, kbd_obj], suite: 'ldml-keyboards')
endforeach

# Run tests on all invalid keyboards (`invalid_tests` defined in invalid-keyboards/meson.build)

foreach kbd : invalid_tests
  kbd_src = invalid_test_path / kbd  + '.xml'
  kbd_obj = invalid_test_path / kbd  + '.kmx'
  test(kbd, ldml, args: [kbd_src, kbd_obj], suite: 'ldml-invalid-keyboards')
  # todo: consider if we should use `should_fail: true`?
endforeach<|MERGE_RESOLUTION|>--- conflicted
+++ resolved
@@ -83,15 +83,11 @@
     )
 
 core_ldml_min = executable('core_ldml_min_tests',
-<<<<<<< HEAD
-    ['core_ldml_min.tests.cpp',
-    common_test_files],
-=======
     [
       'core_ldml_min.tests.cpp',
+      common_test_files,
       meson.current_source_dir() / '../load_kmx_file.cpp',
     ],
->>>>>>> cd8825d5
     cpp_args: defns + warns,
     include_directories: [inc, libsrc],
     link_args: links,
