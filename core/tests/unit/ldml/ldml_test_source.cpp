#include <algorithm>
#include <cctype>
#include <fstream>
#include <iostream>
#include <iomanip>
#include <iterator>
#include <list>
#include <sstream>
#include <string>
#include <type_traits>
#include <codecvt>

#if 0
// TODO-LDML If we need to avoid exceptions in JSON
#define JSON_TRY_USER if(true)
#define JSON_CATCH_USER(exception) if(false)
#define JSON_THROW_USER(exception) { return __LINE__; } // get out
#endif

#include <json.hpp>

#include <kmx/kmx_processevent.h> // for char to vk mapping tables
#include <kmx/kmx_xstring.h> // for surrogate pair macros
#include <kmx/kmx_plus.h>
#include "ldml/keyboardprocessor_ldml.h"
#include "ldml/ldml_processor.hpp"
#include "ldml/ldml_transforms.hpp"

#include "path.hpp"
#include "state.hpp"
#include "utfcodec.hpp"

#include "ldml_test_source.hpp"
#include "ldml_test_utils.hpp"

#if defined(HAVE_ICU4C)
// TODO-LDML: Needed this for some compiler warnings
#define U_FALLTHROUGH
#include "unicode/utypes.h"
#include "unicode/uniset.h"
#include "unicode/usetiter.h"
#else
#error icu4c is required for this test
#endif

#define assert_or_return(expr) if(!(expr)) { \
  std::wcerr << __FILE__ << ":" << __LINE__ << ": " << \
  console_color::fg(console_color::BRIGHT_RED) \
             << "warning: " << (#expr) \
             << console_color::reset() \
             << std::endl; \
  return __LINE__; \
}

#define TEST_JSON_SUFFIX "-test.json"
namespace km {
namespace tests {

#include <test_color.h>


LdmlTestSource::LdmlTestSource() {
}


LdmlTestSource::~LdmlTestSource() {

}

km_core_status LdmlTestSource::get_expected_load_status() {
  return KM_CORE_STATUS_OK;
}

bool LdmlTestSource::get_expected_beep() const {
  return false;
}

// String trim functions from https://stackoverflow.com/a/217605/1836776
// trim from start (in place)
static inline void
ltrim(std::string &s) {
  s.erase(s.begin(), std::find_if(s.begin(), s.end(), [](int ch) { return !std::isspace(ch); }));
}

// trim from end (in place)
static inline void
rtrim(std::string &s) {
  s.erase(std::find_if(s.rbegin(), s.rend(), [](int ch) { return !std::isspace(ch); }).base(), s.end());
}

// trim from both ends (in place)
static inline void
trim(std::string &s) {
  ltrim(s);
  rtrim(s);
}

LdmlEmbeddedTestSource::LdmlEmbeddedTestSource() {

}

LdmlEmbeddedTestSource::~LdmlEmbeddedTestSource() {

}

std::u16string
LdmlTestSource::parse_source_string(std::string const &s) {
  std::u16string t;
  for (auto p = s.begin(); p != s.end(); p++) {
    if (*p == '\\') {
      p++;
      km_core_usv v;
      bool had_open_curly = false;
      assert(p != s.end());
      if (*p == 'u' || *p == 'U') {
        // Unicode value
        p++;
        if (*p == '{') {
          p++;
          assert(p != s.end());
          had_open_curly = true;
        }
        size_t n;
        std::string s1 = s.substr(p - s.begin(), 8);
        v              = std::stoul(s1, &n, 16);
        // Allow deadkey_number (U+0001) characters and onward
        assert(v >= 0x0001 && v <= 0x10FFFF);
        p += n - 1;
        if (v < 0x10000) {
          t += km_core_cp(v);
        } else {
          t += km_core_cp(Uni_UTF32ToSurrogate1(v));
          t += km_core_cp(Uni_UTF32ToSurrogate2(v));
        }
        if (had_open_curly) {
          p++;
          // close what you opened
          assert(*p == '}'); // close curly
          assert(p != s.end());
        }
      } else if (*p == 'd') {
        // Deadkey
        // TODO, not yet supported
        assert(false);
      }
    } else {
      t += *p;
    }
  }
  return t;
}

std::u16string
LdmlTestSource::parse_u8_source_string(std::string const &u8s) {
  // convert from utf-8 to utf-16 first
  std::u16string s = std::wstring_convert<std::codecvt_utf8_utf16<char16_t>, char16_t>{}.from_bytes(u8s);
  std::u16string t;
  for (auto p = s.begin(); p != s.end(); p++) {
    if (*p == '\\') {
      p++;
      km_core_usv v;
      bool had_open_curly = false;
      assert(p != s.end());
      if (*p == 'u' || *p == 'U') {
        // Unicode value
        p++;
        if (*p == '{') {
          p++;
          assert(p != s.end());
          had_open_curly = true;
        }
        size_t n;
        std::u16string s1 = s.substr(p - s.begin(), 8);
        // TODO-LDML: convert back first?
        std::string s1b = std::wstring_convert<std::codecvt_utf8_utf16<char16_t>, char16_t>{}.to_bytes(s1);
        v              = std::stoul(s1b, &n, 16);
        // Allow deadkey_number (U+0001) characters and onward
        assert(v >= 0x0001 && v <= 0x10FFFF);
        p += n - 1;
        if (v < 0x10000) {
          t += km_core_cp(v);
        } else {
          t += km_core_cp(Uni_UTF32ToSurrogate1(v));
          t += km_core_cp(Uni_UTF32ToSurrogate2(v));
        }
        if (had_open_curly) {
          p++;
          // close what you opened
          assert(*p == '}'); // close curly
          assert(p != s.end());
        }
      } else if (*p == 'd') {
        // Deadkey
        // TODO, not yet supported
        assert(false);
      }
    } else {
      t += *p;
    }
  }
  return t;
}

bool
LdmlEmbeddedTestSource::is_token(const std::string token, std::string &line) {
  if (line.compare(0, token.length(), token) == 0) {
    line = line.substr(token.length());
    trim(line);
    return true;
  }
  return false;
}

int
LdmlEmbeddedTestSource::load_source( const km::kbp::path &path ) {
  const std::string s_keys = "@@keys: ";
  const std::string s_expected = "@@expected: ";
  const std::string s_context = "@@context: ";
  const std::string s_capsLock = "@@capsLock: ";
  const std::string s_expecterror = "@@expect-error: ";

  // Parse out the header statements in file.kmn that tell us (a) environment, (b) key sequence, (c) start context, (d) expected
  // result
  std::ifstream kmn(path.native());
  if (!kmn.good()) {
    std::cerr << "could not open file: " << path << std::endl;
    return __LINE__;
  }
  std::string line;
  while (std::getline(kmn, line)) {
    trim(line);

    if (!line.length())
      continue;
    if (line.compare(0, s_keys.length(), s_keys) == 0) {
      keys = line.substr(s_keys.length());
      trim(keys);
    } else if (is_token(s_expected, line)) {
      if (line == "\\b") {
        expected_beep = true;
      } else {
        expected = parse_source_string(line);
      }
    } else if (is_token(s_expecterror, line)) {
      expected_error = true;
    } else if (is_token(s_context, line)) {
      context = parse_source_string(line);
    } else if (is_token(s_capsLock, line)) {
      set_caps_lock_on(parse_source_string(line).compare(u"1") == 0);
    }
  }

  if (keys == "") {
    // We must at least have a key sequence to run the test
    return __LINE__;
  }

  return 0;
}

km_core_status
LdmlEmbeddedTestSource::get_expected_load_status() {
  return expected_error ? KM_CORE_STATUS_INVALID_KEYBOARD : KM_CORE_STATUS_OK;
}

const std::u16string&
LdmlEmbeddedTestSource::get_context() const {
  return context;
}

bool LdmlEmbeddedTestSource::get_expected_beep() const {
  return expected_beep;
}

int
LdmlTestSource::caps_lock_state() {
  return _caps_lock_on ? KM_CORE_MODIFIER_CAPS : 0;
}

void
LdmlTestSource::toggle_caps_lock_state() {
  _caps_lock_on = !_caps_lock_on;
}

void
LdmlTestSource::set_caps_lock_on(bool caps_lock_on) {
  _caps_lock_on = caps_lock_on;
}

key_event
LdmlTestSource::char_to_event(char ch) {
  assert(ch >= 32);
  return {
      km::kbp::kmx::s_char_to_vkey[(int)ch - 32].vk,
      (uint16_t)(km::kbp::kmx::s_char_to_vkey[(int)ch - 32].shifted ? KM_CORE_MODIFIER_SHIFT : 0)};
}

uint16_t
LdmlTestSource::get_modifier(std::string const m) {
  for (int i = 0; km::kbp::kmx::s_modifier_names[i].name; i++) {
    if (m == km::kbp::kmx::s_modifier_names[i].name) {
      return km::kbp::kmx::s_modifier_names[i].modifier;
    }
  }
  return 0;
}

key_event
LdmlEmbeddedTestSource::vkey_to_event(std::string const &vk_event) {
  // vkey format is MODIFIER MODIFIER K_NAME
  // std::cout << "VK=" << vk_event << std::endl;

  std::stringstream f(vk_event);
  std::string s;
  uint16_t modifier_state = 0;
  km_core_virtual_key vk   = 0;
  while (std::getline(f, s, ' ')) {
    uint16_t modifier = get_modifier(s);
    if (modifier != 0) {
      modifier_state |= modifier;
    } else {
      vk = get_vk(s);
      break;
    }
  }

  // The string should be empty at this point
  assert(!std::getline(f, s, ' '));
  assert(vk != 0);

  return {vk, modifier_state};
}

void
LdmlEmbeddedTestSource::next_action(ldml_action &fillin) {
  if (is_done) {
    // We were already done. return done.
    fillin.type = LDML_ACTION_DONE;
    return;
  } else if(keys.empty()) {
    // Got to the end of the keys. time to check
    fillin.type = LDML_ACTION_CHECK_EXPECTED;
    fillin.string = expected; // copy expected
    is_done = true; // so we get DONE next time
  } else {
    fillin.type = LDML_ACTION_KEY_EVENT;
    fillin.k = next_key();
  }
}


key_event
LdmlEmbeddedTestSource::next_key() {
  // mutate this->keys
  return next_key(keys);
}

key_event
LdmlEmbeddedTestSource::next_key(std::string &keys) {
  // Parse the next element of the string, chop it off, and return it
  // mutates keys
  if (keys.length() == 0)
    return {0, 0};
  char ch = keys[0];
  if (ch == '[') {
    if (keys.length() > 1 && keys[1] == '[') {
      keys.erase(0, 2);
      return char_to_event(ch);
    }
    auto n = keys.find(']');
    assert(n != std::string::npos);
    auto vkey = keys.substr(1, n - 1);
    keys.erase(0, n + 1);
    return vkey_to_event(vkey);
  } else {
    keys.erase(0, 1);
    return char_to_event(ch);
  }
}


class LdmlJsonTestSource : public LdmlTestSource {
public:
  LdmlJsonTestSource(const std::string &path, km::kbp::kmx::kmx_plus *kmxplus);
  virtual ~LdmlJsonTestSource();
  virtual const std::u16string &get_context() const;
  int load(const nlohmann::json &test);
  virtual void next_action(ldml_action &fillin);
private:
  std::string path;
  nlohmann::json data;  // maybe
  std::u16string context;
  std::u16string expected;
  /**
   * Which action are we on?
  */
  std::size_t action_index = -1;
  const km::kbp::kmx::kmx_plus *kmxplus;
  /**
   * Helpers
  */
  void set_key_from_id(key_event& k, const std::u16string& id);
};

LdmlJsonTestSource::LdmlJsonTestSource(const std::string &path, km::kbp::kmx::kmx_plus *k)
:path(path), kmxplus(k) {

}

LdmlJsonTestSource::~LdmlJsonTestSource() {
}

void LdmlJsonTestSource::set_key_from_id(key_event& k, const std::u16string& id) {
  k = {0, 0};  // set to a null value at first.

  assert(kmxplus != nullptr);
  // lookup the id
  assert(kmxplus->key2 != nullptr);

  assert(kmxplus->key2Helper.valid());

  // TODO-LDML: optimize. or optimise.

  // First, find the string
  KMX_DWORD strId = kmxplus->strs->find(id);
  if (strId == 0) {
    // will also get here if id is empty.
    std::cerr << "ERROR: could not find string for " << id << std::endl;
    assert(false);
    return;
  }

  // OK. Now we can search the keybag
  KMX_DWORD keyIndex = 0; // initialize loop
  auto *key2 = kmxplus->key2Helper.findKeyByStringId(strId, keyIndex);
  assert(key2 != nullptr);
  if (key2 == nullptr) {
    return;
  }

  // Now, look for the _first_ candidate vkey match in the kmap.
  for (KMX_DWORD kmapIndex = 0; kmapIndex < kmxplus->key2->kmapCount; kmapIndex++) {
    auto *kmap = kmxplus->key2Helper.getKmap(kmapIndex);
    assert(kmap != nullptr);
    if (kmap->key == keyIndex) {
      k = {(km_core_virtual_key)kmap->vkey, (uint16_t)kmap->mod};
      return;
    }
  }
  // Else, unfound
  return;
}


void
LdmlJsonTestSource::next_action(ldml_action &fillin) {
  if ((action_index+1) >= data["/actions"_json_pointer].size()) {
    // at end, done
    fillin.type = LDML_ACTION_DONE;
    return;
  }

  action_index++;
  auto action   = data["/actions"_json_pointer].at(action_index);
  // load up several common attributes
  auto type     = action["/type"_json_pointer];
  auto result   = action["/result"_json_pointer];
  auto key      = action["/key"_json_pointer];
  auto to       = action["/to"_json_pointer];

  // is it a check event?
  if (type == "check") {
    fillin.type   = LDML_ACTION_CHECK_EXPECTED;
<<<<<<< HEAD
    fillin.string = LdmlTestSource::parse_u8_source_string(result.get<std::string>());
    UErrorCode status = U_ZERO_ERROR;
    km::kbp::ldml::normalize_nfc(fillin.string, status);
    assert(U_SUCCESS(status));
=======
    fillin.string = LdmlTestSource::parse_u8_source_string(as_check.get<std::string>());
    assert(km::kbp::ldml::normalize_nfc(fillin.string));
>>>>>>> 1d9820b0
    return;
  } else if (type == "keystroke") {
    fillin.type   = LDML_ACTION_KEY_EVENT;
    auto keyId = LdmlTestSource::parse_u8_source_string(key.get<std::string>());
    // now, look up the key
    set_key_from_id(fillin.k, keyId);
    return;
  } else if (type == "emit") {
    fillin.type   = LDML_ACTION_EMIT_STRING;
<<<<<<< HEAD
    fillin.string = LdmlTestSource::parse_u8_source_string(to.get<std::string>());
    UErrorCode status = U_ZERO_ERROR;
    km::kbp::ldml::normalize_nfc(fillin.string, status);
=======
    fillin.string = LdmlTestSource::parse_u8_source_string(as_emit.get<std::string>());
    assert(km::kbp::ldml::normalize_nfc(fillin.string));
>>>>>>> 1d9820b0
    return;
  } else if (type == "backspace") {
    // backspace is handled as a key event
    fillin.type             = LDML_ACTION_KEY_EVENT;
    fillin.k.modifier_state = 0;
    fillin.k.vk             = KM_CORE_VKEY_BKSP;
    return;
  }

  // TODO-LDML: error passthrough
  std::cerr << "TODO-LDML: Error, unknown/unhandled action: " << type << std::endl;
  fillin.type = LDML_ACTION_DONE;
}

const std::u16string &
LdmlJsonTestSource::get_context() const {
  return context;
}

int LdmlJsonTestSource::load(const nlohmann::json &data) {
  this->data        = data;  // TODO-LDML
  auto startContext = data["/startContext/to"_json_pointer];
  context = LdmlTestSource::parse_u8_source_string(startContext);
  assert(km::kbp::ldml::normalize_nfc(context));
  return 0;
}

#if defined(HAVE_ICU4C)
class LdmlJsonRepertoireTestSource : public LdmlTestSource {
public:
  LdmlJsonRepertoireTestSource(const std::string &path, km::kbp::kmx::kmx_plus *kmxplus);
  virtual ~LdmlJsonRepertoireTestSource();
  virtual const std::u16string &get_context() const;
  int load(const nlohmann::json &test);
  virtual void next_action(ldml_action &fillin);
private:
  std::string path;
  nlohmann::json data;  // maybe
  std::string type;
  std::u16string context;
  std::u16string expected;
  std::string chars;
  std::unique_ptr<icu::UnicodeSet> uset;
  std::unique_ptr<icu::UnicodeSetIterator> iterator;
  bool need_check = false; // set this after each char
  const km::kbp::kmx::kmx_plus *kmxplus;
  /**
   * Helpers
  */
  void set_key_from_id(key_event& k, const std::u16string& id);
};

LdmlJsonRepertoireTestSource::LdmlJsonRepertoireTestSource(const std::string &path, km::kbp::kmx::kmx_plus *k)
:path(path), kmxplus(k){

}

LdmlJsonRepertoireTestSource::~LdmlJsonRepertoireTestSource() {
}

void
LdmlJsonRepertoireTestSource::next_action(ldml_action &fillin) {
  if (type != "simple") {
    std::cerr << "TODO-LDML: Warning: only 'simple' is supported now, not "  << type << std::endl;
    fillin.type = LDML_ACTION_DONE;
    return;
  }

  if (!iterator->next()) {
    std::cout << "TODO-LDML: end of unicode set iterator" << std::endl;
    fillin.type = LDML_ACTION_DONE;
    return;
  }

  if (need_check) {
    need_check = false;
    fillin.type = LDML_ACTION_CHECK_EXPECTED;
    fillin.string = expected;
    return;
  }

  // we have already excluded strings, so just get the codepoint
  const km_core_usv ch = iterator->getCodepoint();

  // as string for debugging.
  // const icu::UnicodeString& str = iterator->getString();

  km::kbp::kmx::char16_single ch16;
  std::size_t len = km::kbp::kmx::Utf32CharToUtf16(ch, ch16);
  std::u16string chstr = std::u16string(ch16.ch, len);
  // append to expected
  expected.append(chstr);
  need_check = true;

  // ---------------------------------------------------
  // find a key that can emit this string.
  // TODO-LDML: no transforms yet.
  // TODO-LDML: looking for an exact single key for now

  assert(kmxplus != nullptr);
  // lookup the id
  assert(kmxplus->strs != nullptr);
  assert(kmxplus->key2 != nullptr);
  assert(kmxplus->layr != nullptr);

  assert(kmxplus->key2Helper.valid());
  assert(kmxplus->layrHelper.valid());

  // First, find the string as an id
  // TODO-LDML: will not work for multi string cases
  KMX_DWORD strId = kmxplus->strs->find(chstr); // not an error if chstr is 0, may be single ch

  // OK. Now we can search the keybag
  KMX_DWORD keyIndex = 0;
  auto *key2 = kmxplus->key2Helper.findKeyByStringTo(chstr, strId, keyIndex);
  if (key2 == nullptr) {
    fillin.string = u"No key for repertoire test: ";
    fillin.string.append(chstr);
    fillin.type = LDML_ACTION_FAIL;
    return;
  }

  // Now, look for the _first_ candidate vkey match in the kmap.
  for (KMX_DWORD kmapIndex = 0; kmapIndex < kmxplus->key2->kmapCount; kmapIndex++) {
    auto *kmap = kmxplus->key2Helper.getKmap(kmapIndex);
    assert(kmap != nullptr);
    if (kmap->key == keyIndex) {
      fillin.k = {(km_core_virtual_key)kmap->vkey, (uint16_t)kmap->mod};
      std::cout << "found vkey " << fillin.k.vk << ":" << fillin.k.modifier_state << std::endl;
      fillin.type = LDML_ACTION_KEY_EVENT;
      return;
    }
  }

  fillin.type = LDML_ACTION_FAIL;
  fillin.string = u"Could not find candidate vkey: ";
  fillin.string.append(chstr);
}

const std::u16string &
LdmlJsonRepertoireTestSource::get_context() const {
  return context; // no context needed
}

int LdmlJsonRepertoireTestSource::load(const nlohmann::json &data) {
  this->data = data;  // TODO-LDML
  // Need an update to json.hpp to use contains()
  // if (data.contains("/type"_json_pointer)) {
  if (data.find("type") != data.end()) {
    type = data["/type"_json_pointer].get<std::string>();
  } else {
    type = "default";
  }
  chars      = data["/chars"_json_pointer].get<std::string>();
  std::cout << "Loaded " << path << " = " << this->type << " || " << this->chars << std::endl;
  UErrorCode status = U_ZERO_ERROR;
  icu::StringPiece piece(chars);
  icu::UnicodeString pattern = icu::UnicodeString::fromUTF8(piece);
  // icu::UnicodeString pattern(chars.data(), (int32_t)chars.length());
  uset = std::unique_ptr<icu::UnicodeSet>(new icu::UnicodeSet(pattern, status));
  if (U_FAILURE(status)) {
    // could be a malformed syntax isue
    std::cerr << "UnicodeSet c'tor problem " << u_errorName(status) << std::endl;
    return 1;
  }
  std::cout << "Got UnicodeSet of " << uset->size() << " char(s)." << std::endl;
  // #if (U_ICU_VERSION_MAJOR_NUM >= 70)
  // // TODO-LDML: function was private previously
  // if (uset->hasStrings()) {
  //   // illegal unicodeset of this form:  [a b c {this_is_a_string}]
  //   std::cerr << "Spec err: may not have strings. " << chars << std::endl;
  //   return 1;
  // }
  // #endif
  iterator = std::unique_ptr<icu::UnicodeSetIterator>(new icu::UnicodeSetIterator(*uset));
  return 0;
}
#endif // HAVE_ICU4C

LdmlJsonTestSourceFactory::LdmlJsonTestSourceFactory() : test_map() {
}

km::kbp::path
LdmlJsonTestSourceFactory::kmx_to_test_json(const km::kbp::path &kmx) {
  km::kbp::path p = kmx;
  p.replace_extension(TEST_JSON_SUFFIX);
  return p;
}

int LdmlJsonTestSourceFactory::load(const km::kbp::path &compiled, const km::kbp::path &path) {
  std::ifstream json_file(path.native());
  if (!json_file) {
    return -1; // no file
  }
  nlohmann::json data = nlohmann::json::parse(json_file);
  if (data.empty()) {
    return __LINE__; // empty
  }

  // check and load the KMX (yes, once again)
  if(!km::kbp::ldml_processor::is_kmxplus_file(compiled, rawdata)) {
    std::cerr << "Reading KMX for test purposes failed: " << compiled << std::endl;
    return __LINE__;
  }

  auto comp_keyboard = (const km::kbp::kmx::COMP_KEYBOARD*)rawdata.data();
  // initialize the kmxplus object with our copy
  kmxplus.reset(new km::kbp::kmx::kmx_plus(comp_keyboard, rawdata.size()));

  if (!kmxplus->is_valid()) {
    std::cerr << "kmx_plus invalid" << std::endl;
    return __LINE__;
  }

  if (!kmxplus->key2Helper.valid()) {
    std::cerr << "kmx_plus invalid" << std::endl;
    return __LINE__;
  }

  auto conformsTo = data["/keyboardTest3/conformsTo"_json_pointer].get<std::string>();
  assert_or_return(std::string(LDML_CLDR_VERSION_LATEST) == conformsTo);
  auto info_keyboard = data["/keyboardTest3/info/keyboard"_json_pointer].get<std::string>();
  auto info_author = data["/keyboardTest3/info/author"_json_pointer].get<std::string>();
  auto info_name = data["/keyboardTest3/info/name"_json_pointer].get<std::string>();
  // TODO-LDML: store these elsewhere?
  std::wcout << console_color::fg(console_color::BLUE) << "test file     = " << path.name().c_str() << console_color::reset() << std::endl;
  std::wcout << console_color::fg(console_color::YELLOW) << info_name.c_str() << "/ " << console_color::reset()
             << " test: " << info_keyboard.c_str() << " author: " << info_author.c_str() << std::endl;

  auto all_tests = data["/keyboardTest3/tests"_json_pointer];
  assert_or_return((!all_tests.empty()) && (all_tests.size() > 0));  // TODO-LDML: can be empty if repertoire only?

  for(auto tests : all_tests) {
    auto tests_name = tests["/name"_json_pointer].get<std::string>();
    for (auto test : tests["/test"_json_pointer]) {
      auto test_name = test["/name"_json_pointer].get<std::string>();
      std::string test_path;
      test_path.append(info_name).append("/tests/").append(tests_name).append("/").append(test_name);
      // std::cout << "JSON: reading " << info_name << "/" << test_path << std::endl;

      std::unique_ptr<LdmlJsonTestSource> subtest(new LdmlJsonTestSource(test_path, kmxplus.get()));
      assert_or_return(subtest->load(test) == 0);
      test_map[test_path] = std::unique_ptr<LdmlTestSource>(subtest.release());
    }
  }

#if defined(HAVE_ICU4C)
  auto rep_tests = data["/keyboardTest3/repertoire"_json_pointer];
  assert_or_return((!rep_tests.empty()) && (rep_tests.size() > 0));  // TODO-LDML: can be empty if tests only?

  for(auto rep : rep_tests) {
    auto rep_name  = rep["/name"_json_pointer].get<std::string>();

    std::string test_path;
    test_path.append(info_name).append("/repertoire/").append(rep_name);

    std::unique_ptr<LdmlJsonRepertoireTestSource> reptest(new LdmlJsonRepertoireTestSource(test_path, kmxplus.get()));
    assert_or_return(reptest->load(rep) == 0);
    test_map[test_path] = std::unique_ptr<LdmlTestSource>(reptest.release());
  }


#else
  std::cerr << "Warning: HAVE_ICU4C not defined, so not enabling repertoire tests" << std::endl;
#endif

  return 0;
}

const JsonTestMap&
LdmlJsonTestSourceFactory::get_tests() const {
  return test_map;
}


}  // namespace tests
}  // namespace km<|MERGE_RESOLUTION|>--- conflicted
+++ resolved
@@ -471,15 +471,8 @@
   // is it a check event?
   if (type == "check") {
     fillin.type   = LDML_ACTION_CHECK_EXPECTED;
-<<<<<<< HEAD
     fillin.string = LdmlTestSource::parse_u8_source_string(result.get<std::string>());
-    UErrorCode status = U_ZERO_ERROR;
-    km::kbp::ldml::normalize_nfc(fillin.string, status);
-    assert(U_SUCCESS(status));
-=======
-    fillin.string = LdmlTestSource::parse_u8_source_string(as_check.get<std::string>());
     assert(km::kbp::ldml::normalize_nfc(fillin.string));
->>>>>>> 1d9820b0
     return;
   } else if (type == "keystroke") {
     fillin.type   = LDML_ACTION_KEY_EVENT;
@@ -489,14 +482,8 @@
     return;
   } else if (type == "emit") {
     fillin.type   = LDML_ACTION_EMIT_STRING;
-<<<<<<< HEAD
     fillin.string = LdmlTestSource::parse_u8_source_string(to.get<std::string>());
-    UErrorCode status = U_ZERO_ERROR;
-    km::kbp::ldml::normalize_nfc(fillin.string, status);
-=======
-    fillin.string = LdmlTestSource::parse_u8_source_string(as_emit.get<std::string>());
     assert(km::kbp::ldml::normalize_nfc(fillin.string));
->>>>>>> 1d9820b0
     return;
   } else if (type == "backspace") {
     // backspace is handled as a key event
