/*
  Copyright:    © SIL International.
  Description:  Tests for LDML keyboard integration
  Create Date:  5 Aug 2022
  Authors:      Marc Durdin (MD)

  Note: Exit codes will be 100*LINE + ERROR CODE, e.g. 25005 is code 5 on line 250
*/
#include <algorithm>
#include <cctype>
#include <fstream>
#include <iostream>
#include <iomanip>
#include <iterator>
#include <list>
#include <sstream>
#include <string>
#include <type_traits>

#include "path.hpp"
#include "state.hpp"
#include "utfcodec.hpp"

#include <test_assert.h>
#include <test_color.h>

#include <kmx/kmx_xstring.h>  // for surrogate pair macros

#include "ldml_test_source.hpp"

namespace {

bool g_beep_found = false;

km_core_option_item test_env_opts[] =
{
  KM_CORE_OPTIONS_END
};

std::string
string_to_hex(const std::u16string &input) {
  std::ostringstream result;
  result << std::setfill('0') << std::hex << std::uppercase;

  for (size_t i = 0; i < input.length(); i++) {
    unsigned int ch = input[i];
    if (i < input.length() - 1 && Uni_IsSurrogate1(input[i]) && Uni_IsSurrogate2(input[i + 1])) {
      ch = Uni_SurrogateToUTF32(input[i], input[i + 1]);
      i++;
    }

    result << "U+" << std::setw(4) << ch << " ";
  }
  return result.str();
}

void
apply_action(
    km_core_state const *,
    km_core_action_item const &act,
    std::u16string &text_store,
    std::vector<km_core_context_item> &context,
    km::tests::LdmlTestSource &test_source) {
  switch (act.type) {
  case KM_CORE_IT_END:
    assert(false);
    break;
  case KM_CORE_IT_ALERT:
    g_beep_found = true;
    // std::cout << "beep" << std::endl;
    break;
  case KM_CORE_IT_CHAR:
    context.push_back(km_core_context_item{
        KM_CORE_CT_CHAR,
        {
            0,
        },
        {act.character}});
    {
      km::core::kmx::char16_single buf;
      const int len = km::core::kmx::Utf32CharToUtf16(act.character, buf);
      for(int i=0; i<len; i++) {
        text_store.push_back(buf.ch[i]);
      }
    }
    // std::cout << "char(" << act.character << ") size=" << cp->size() << std::endl;
    break;
  case KM_CORE_IT_MARKER:
    // std::cout << "deadkey(" << act.marker << ")" << std::endl;
    context.push_back(km_core_context_item{
        KM_CORE_CT_MARKER,
        {
            0,
        },
        {(uint32_t)act.marker}});
    break;
  case KM_CORE_IT_BACK:
    // It is valid for a backspace to be received with an empty text store
    // as the user can press backspace with no text in the store and Keyman
    // will pass that back to the client, as the client may do additional
    // processing at start of a text store, e.g. delete from a previous cell
    // in a table. Or, if Keyman has a cached context, then there may be
    // additional text in the text store that Keyman can't see.
    if (act.backspace.expected_type == KM_CORE_BT_MARKER) {
      assert(!context.empty());
      assert(context.back().type == KM_CORE_CT_MARKER);
      context.pop_back();
    } else if (text_store.length() > 0) {
      assert(!context.empty() && !text_store.empty());
      km_core_usv ch = text_store.back();
      text_store.pop_back();
      if (text_store.length() > 0 && Uni_IsSurrogate2(ch)) {
        auto ch1 = text_store.back();
        if (Uni_IsSurrogate1(ch1)) {
          // We'll only pop the next character off it is actually a
          // surrogate pair
          ch = Uni_SurrogateToUTF32(ch1, ch);
          text_store.pop_back();
        }
      }
      assert(ch == act.backspace.expected_value);

      assert(context.back().type == KM_CORE_CT_CHAR);
      assert(context.back().character == ch);
      context.pop_back();
    }
    break;
  case KM_CORE_IT_PERSIST_OPT:
    break;
  case KM_CORE_IT_INVALIDATE_CONTEXT:
    std::cout << "action: context invalidated (markers cleared)" << std::endl;
    break;
  case KM_CORE_IT_EMIT_KEYSTROKE:
    std::cout << "action: emit keystroke" << std::endl;
    break;
  case KM_CORE_IT_CAPSLOCK:
    std::cout << "action: capsLock " << act.capsLock << std::endl;
    test_source.set_caps_lock_on(act.capsLock);
    break;
  default:
    assert(false);  // NOT SUPPORTED
    break;
  }
}

/**
 * verify the current context
*/
void
verify_context(std::u16string& text_store, km_core_state* &test_state, std::vector<km_core_context_item> &test_context) {
      // Compare context and text store at each step - should be identical
    size_t n = 0;
    km_core_context_item* citems = nullptr;
    try_status(km_core_context_get(km_core_state_context(test_state), &citems));
    try_status(km_core_context_items_to_utf16(citems, nullptr, &n));
    km_core_cp *buf = new km_core_cp[n];
    try_status(km_core_context_items_to_utf16(citems, buf, &n));
    std::cout << "context   : " << string_to_hex(buf) << " [" << buf << "]" << std::endl;

    // Verify that both our local test_context and the core's test_state.context have
    // not diverged
    auto ci = citems;
    for (auto test_ci = test_context.begin(); ci->type != KM_CORE_CT_END || test_ci != test_context.end(); ci++, test_ci++) {
      assert(ci->type != KM_CORE_CT_END && test_ci != test_context.end());  // Verify that both lists are same length
      assert(test_ci->type == ci->type && test_ci->marker == ci->marker);
    }

    km_core_context_items_dispose(citems);
    if (text_store != buf) {
      std::cerr << "text store has diverged from buf" << std::endl;
      std::cerr << "text store: " << string_to_hex(text_store) << " [" << text_store << "]" << std::endl;
      assert(false);
    }
    delete [] buf;

}

int
run_test(const km::core::path &source, const km::core::path &compiled, km::tests::LdmlTestSource& test_source) {
  km_core_keyboard * test_kb = nullptr;
  km_core_state * test_state = nullptr;

  const km_core_status expect_load_status = test_source.get_expected_load_status();
  assert_equal(km_core_keyboard_load(compiled.c_str(), &test_kb), expect_load_status);

  if (expect_load_status != KM_CORE_STATUS_OK) {
    std::cout << "Keyboard was expected to be invalid, so exiting " << std::endl;
    return 0;
  }

  // Setup state, environment
  try_status(km_core_state_create(test_kb, test_env_opts, &test_state));

  // Setup context
  km_core_context_item *citems = nullptr;
  try_status(km_core_context_items_from_utf16(test_source.get_context().c_str(), &citems));
  try_status(km_core_context_set(km_core_state_context(test_state), citems));

  // Make a copy of the setup context for the test
  std::vector<km_core_context_item> test_context;
  for(km_core_context_item *ci = citems; ci->type != KM_CORE_CT_END; ci++) {
    test_context.emplace_back(*ci);
  }
  km_core_context_items_dispose(citems);

  // Setup baseline text store
  std::u16string text_store = test_source.get_context();

  km::tests::ldml_action action;

  // verify at beginning
  verify_context(text_store, test_state, test_context);

  // Run through actions, applying output for each event
  for (test_source.next_action(action); action.type != km::tests::LDML_ACTION_DONE; test_source.next_action(action)) {
    // handle backspace here
    if (action.type == km::tests::LDML_ACTION_KEY_EVENT) {
      auto &p = action.k;
      std::cout << "- key action: 0x" << std::hex << p.vk << "/modifier 0x" << p.modifier_state << std::dec << std::endl;
      // Because a normal system tracks caps lock state itself,
      // we mimic that in the tests. We assume caps lock state is
      // updated on key_down before the processor receives the
      // event.
      if (p.vk == KM_CORE_VKEY_CAPS) {
        test_source.toggle_caps_lock_state();
      }

      for (auto key_down = 1; key_down >= 0; key_down--) {
        // expected error only applies to key down
        try_status(km_core_process_event(test_state, p.vk, p.modifier_state | test_source.caps_lock_state(), key_down, KM_CORE_EVENT_FLAG_DEFAULT)); // TODO-LDML: for now. Should send touch and hardware events.

        for (auto act = km_core_state_action_items(test_state, nullptr); act->type != KM_CORE_IT_END; act++) {
          apply_action(test_state, *act, text_store, test_context, test_source);
        }
      }
      verify_context(text_store, test_state, test_context);
    } else if (action.type == km::tests::LDML_ACTION_EMIT_STRING) {
      std::cout << "- string emit action: " << action.string << std::endl;
      std::cerr << "TODO-LDML: note, LDML_ACTION_EMIT_STRING is NOT going through keyboard, transforms etc." << std::endl;
      text_store.append(action.string); // TODO-LDML: not going through keyboard
      // Now, update context?
      km_core_context_item *nitems = nullptr;
      try_status(km_core_context_items_from_utf16(action.string.c_str(), &nitems));
      try_status(km_core_context_append(km_core_state_context(test_state), nitems));
      // update the test_context also.
      for (km_core_context_item *ci = nitems; ci->type != KM_CORE_CT_END; ci++) {
        test_context.emplace_back(*ci);
      }
      km_core_context_items_dispose(nitems);

      verify_context(text_store, test_state, test_context);
    } else if (action.type == km::tests::LDML_ACTION_CHECK_EXPECTED) {
      std::cout << "- check expected" << std::endl;
      std::cout << "expected  : " << string_to_hex(action.string) << " [" << action.string << "]" << std::endl;
      std::cout << "text store: " << string_to_hex(text_store) << " [" << text_store << "]" << std::endl;
      // Compare internal context with expected result
      if (text_store != action.string) return __LINE__;
    } else if (action.type == km::tests::LDML_ACTION_FAIL) {
      // test requested failure
      std::cout << "- FAIL: " << action.string << std::endl;
      return __LINE__;
    } else {
      std::cerr << " Err: unhandled action type " << action.type << std::endl;
      return __LINE__;
    }
  }
  std::cout << "- DONE" << std::endl;

  // Test if the beep action was as expected
  if (g_beep_found != test_source.get_expected_beep())
    return __LINE__;


  // re-verify at end.
  verify_context(text_store, test_state, test_context);

  // Verify that both our local test_context and the core's test_state.context have
  // not diverged
  try_status(km_core_context_get(km_core_state_context(test_state), &citems));
  auto ci = citems;
  for(auto test_ci = test_context.begin(); ci->type != KM_CORE_CT_END || test_ci != test_context.end(); ci++, test_ci++) {
    assert(ci->type != KM_CORE_CT_END && test_ci != test_context.end()); // Verify that both lists are same length
    assert(test_ci->type == ci->type && test_ci->marker == ci->marker);
  }

  km_core_context_items_dispose(citems);

  // Destroy them
  km_core_state_dispose(test_state);
  km_core_keyboard_dispose(test_kb);

  return 0;
}

/**
 * Run all tests for this keyboard
 */
<<<<<<< HEAD
int run_all_tests(const km::core::path &source, const km::core::path &compiled) {
  std::cout << "source file   = " << source << std::endl
            << "compiled file = " << compiled << std::endl;
=======
int run_all_tests(const km::kbp::path &source, const km::kbp::path &compiled, const std::string &filter) {
  std::wcout << console_color::fg(console_color::BLUE) << "source file   = " << source << std::endl
            << "compiled file = " << compiled << console_color::reset() << std::endl;
  if(!filter.empty()) {
    std::wcout << "Running only tests matching (substring search): " << filter.c_str() << std::endl;
  }
>>>>>>> 36614189

  km::tests::LdmlEmbeddedTestSource embedded_test_source;

  std::vector<std::string> failures; // track failures for summary

  int embedded_result = embedded_test_source.load_source(source);

  if (!filter.empty()) {
    // Always skip the embedded test if there's a filter.
    std::wcout << console_color::fg(console_color::YELLOW) << "SKIP: " << source.name() << " (embedded)" << console_color::reset()
               << std::endl;
    embedded_result = 0;  // no error
  } else if (embedded_result == 0) {
    // embedded loaded OK, try it
    std::wcout << console_color::fg(console_color::BLUE) << console_color::bold() << "TEST: " << source.name() << " (embedded)"
               << console_color::reset() << std::endl;
    embedded_result = run_test(source, compiled, embedded_test_source);
    if (embedded_result != 0) {
        failures.push_back("in-XML (@@ comment) embedded test failed");
    }
  } else {
    // Not an error in itself, if JSON is present.
    embedded_result = -1; // load failed
  }

  km::tests::LdmlJsonTestSourceFactory json_factory;
  // adjust path

  const auto json_path = km::tests::LdmlJsonTestSourceFactory::kmx_to_test_json(compiled);
  int json_result = json_factory.load(compiled, json_path);
  if (json_result != -1) {
    const km::tests::JsonTestMap& json_tests = json_factory.get_tests();

    size_t skip_count = 0;
    assert(json_tests.size() > 0);
    // Loop over all tests
    for (const auto& n : json_tests) {
      const auto test_name = n.first;
      auto qq = test_name.find(filter);
      if (filter == "--list" || (qq == std::string::npos)) {
        skip_count ++;
        std::wcout << console_color::fg(console_color::YELLOW) << "SKIP: " << json_path.stem().c_str() << "/" << console_color::bold() << n.first.c_str() << console_color::reset() << std::endl;
        continue;
      }
      std::wcout << console_color::fg(console_color::BLUE) << "TEST: " << json_path.stem().c_str() << "/" << console_color::bold() << n.first.c_str() << console_color::reset() << std::endl;
      int sub_test = run_test(source, compiled, *n.second);
      if (sub_test != 0) {
        std::wcout << console_color::fg(console_color::BRIGHT_RED) << "FAIL: " << json_path.stem() << "/" << console_color::bold() << n.first.c_str()
                   << console_color::reset() << std::endl;
        failures.push_back(json_path.stem() + "/" + n.first);
        json_result = sub_test; // set to last failure
      } else {
        std::wcout << console_color::fg(console_color::GREEN) << "PASS: " << console_color::reset() << json_path.stem()
                  << "/" << console_color::bold() << n.first.c_str() << std::endl;
      }
    }
    auto all_count  = json_tests.size();
    auto fail_count = failures.size();
    auto pass_count = all_count - fail_count - skip_count;
    if (pass_count > 0) {
      std::wcout << console_color::fg(console_color::GREEN) << " +" << pass_count;
    }
    if (fail_count > 0) {
     std::wcout << console_color::fg(console_color::BRIGHT_RED) <<
                " -" << fail_count;
    }
    if (skip_count > 0) {
     std::wcout << console_color::fg(console_color::YELLOW) <<
                " (skipped " << skip_count << ")";
    }
    std::wcout << console_color::reset() << " of " << all_count << " JSON tests in "
              << json_path.stem() << std::endl;
  }


  // OK.
  std::wcout << console_color::fg(console_color::YELLOW) << "---- Summary of " << source.name() << " ----" << console_color::reset() << std::endl;
  if (embedded_result == -1) {
    std::wcout << console_color::fg(console_color::YELLOW) << "Note: No embedded test." << console_color::reset() << std::endl;
  }
  if (json_result == -1) {
    std::wcout << console_color::fg(console_color::YELLOW) << "Note: No json test." << console_color::reset() << std::endl;
  }

  // if both are missing, that's an error in itself.
  if (embedded_result == -1 && json_result == -1) {
    // Can't both be missing.
    failures.push_back("Error: Need either embedded test (@@ directives) or json test");
  }

  // recap the failures
  if (failures.size() > 0) {
    for (const auto& f : failures) {
      std::wcerr << console_color::fg(console_color::RED) << "failed: " << f.c_str() << console_color::reset() << std::endl;
    }
    return -1;
  } else {
    std::cout << "run_all_tests passed" << std::endl;
    return 0;
  }
}



constexpr const auto help_str =
    "\
ldml [--color] <LDML_FILE> <KMX_FILE> [ <TEST_FILTER> | --list ]\n\
help:\n\
\tLDML_FILE:\tThe .xml file for the keyboard under test.\n\
\tKMX_FILE:\tThe corresponding compiled kmx file.\n\
\tTEST_FILTER:\tIf present, only run json tests containing the filter substring.  --list will list all tests\n";

}  // namespace

int error_args() {
    std::cerr << "ldml: Not enough arguments." << std::endl;
    std::cout << help_str;
    return 1;
}

int main(int argc, char *argv[]) {
  int first_arg = 1;

  if ((argc - first_arg) < 2) { // if < 2 remaining args
    return error_args();
  }

  auto arg_color = std::string(argv[first_arg]) == "--color";
  if(arg_color) {
    first_arg++;
  }
  console_color::enabled = console_color::isaterminal() || arg_color;

  if ((argc - first_arg) < 2) {
    return error_args();
  }
  const km::kbp::path ldml_file = argv[first_arg++];
  const km::kbp::path kmx_file  = argv[first_arg++];

  std::string filter; // default to 'all tests'
  if ((argc - first_arg) >= 1) {
    filter = argv[first_arg++];
  }

  int rc = run_all_tests(ldml_file, kmx_file, filter);
  if (rc != EXIT_SUCCESS) {
    std::wcerr << console_color::fg(console_color::BRIGHT_RED) << "FAILED" << console_color::reset() << std::endl;
    rc = EXIT_FAILURE;
  }
  return rc;
}<|MERGE_RESOLUTION|>--- conflicted
+++ resolved
@@ -295,18 +295,12 @@
 /**
  * Run all tests for this keyboard
  */
-<<<<<<< HEAD
-int run_all_tests(const km::core::path &source, const km::core::path &compiled) {
-  std::cout << "source file   = " << source << std::endl
-            << "compiled file = " << compiled << std::endl;
-=======
-int run_all_tests(const km::kbp::path &source, const km::kbp::path &compiled, const std::string &filter) {
+int run_all_tests(const km::core::path &source, const km::core::path &compiled, const std::string &filter) {
   std::wcout << console_color::fg(console_color::BLUE) << "source file   = " << source << std::endl
             << "compiled file = " << compiled << console_color::reset() << std::endl;
   if(!filter.empty()) {
     std::wcout << "Running only tests matching (substring search): " << filter.c_str() << std::endl;
   }
->>>>>>> 36614189
 
   km::tests::LdmlEmbeddedTestSource embedded_test_source;
 
