/*
  Copyright:    © SIL International.
  Description:  Tests for LDML keyboard integration
  Create Date:  5 Aug 2022
  Authors:      Marc Durdin (MD)

  Note: Exit codes will be 100*LINE + ERROR CODE, e.g. 25005 is code 5 on line 250
*/
#include <algorithm>
#include <cctype>
#include <fstream>
#include <iostream>
#include <iomanip>
#include <iterator>
#include <list>
#include <sstream>
#include <string>
#include <type_traits>

#include "path.hpp"
#include "state.hpp"
#include "utfcodec.hpp"

#include <test_assert.h>
#include <test_color.h>

#include "keyman_core.h"

#include <kmx/kmx_xstring.h>  // for surrogate pair macros

#include "ldml_test_source.hpp"
#include "debuglog.h"

#include "ldml/ldml_markers.hpp"

namespace {

bool g_beep_found = false;

bool g_already_complained = false;

km_core_option_item test_env_opts[] =
{
  KM_CORE_OPTIONS_END
};

std::string
string_to_hex(const std::u16string &input) {
  std::ostringstream result;
  result << std::setfill('0') << std::hex << std::uppercase;

  for (size_t i = 0; i < input.length(); i++) {
    unsigned int ch = input[i];
    if (i < input.length() - 1 && Uni_IsSurrogate1(input[i]) && Uni_IsSurrogate2(input[i + 1])) {
      ch = Uni_SurrogateToUTF32(input[i], input[i + 1]);
      i++;
    }

    result << "U+" << std::setw(4) << ch << " ";
  }
  return result.str();
}


void
copy_context_items_to_vector(km_core_context_item *citems, std::vector<km_core_context_item> &vector) {
  vector.clear();
  for(km_core_context_item *ci = citems; ci->type != KM_CORE_CT_END; ci++) {
    vector.emplace_back(*ci);
  }
}


void
apply_action(
    km_core_state *test_state,
    km_core_action_item const &act,
    std::u16string &text_store,
    std::vector<km_core_context_item> &context,
    km::tests::LdmlTestSource &test_source,
    std::vector<km_core_context_item> &test_context) {
  switch (act.type) {
  case KM_CORE_IT_END:
    assert(false);
    break;
  case KM_CORE_IT_ALERT:
    g_beep_found = true;
    // std::cout << "beep" << std::endl;
    break;
  case KM_CORE_IT_CHAR:
    context.push_back(km_core_context_item{
        KM_CORE_CT_CHAR,
        {
            0,
        },
        {act.character}});
    {
      km::core::kmx::char16_single buf;
      const int len = km::core::kmx::Utf32CharToUtf16(act.character, buf);
      for(int i=0; i<len; i++) {
        text_store.push_back(buf.ch[i]);
      }
    }
    // std::cout << "char(" << act.character << ") size=" << cp->size() << std::endl;
    break;
  case KM_CORE_IT_MARKER:
    // std::cout << "deadkey(" << act.marker << ")" << std::endl;
    context.push_back(km_core_context_item{
        KM_CORE_CT_MARKER,
        {
            0,
        },
        {(uint32_t)act.marker}});
    break;
  case KM_CORE_IT_BACK:
    // It is valid for a backspace to be received with an empty text store
    // as the user can press backspace with no text in the store and Keyman
    // will pass that back to the client, as the client may do additional
    // processing at start of a text store, e.g. delete from a previous cell
    // in a table. Or, if Keyman has a cached context, then there may be
    // additional text in the text store that Keyman can't see.
    if (act.backspace.expected_type == KM_CORE_BT_MARKER) {
      assert(!context.empty());
      assert(context.back().type == KM_CORE_CT_MARKER);
      context.pop_back();
      // no change to text store.
    } else if (text_store.length() > 0) {
      assert(!context.empty() && !text_store.empty());
      km_core_usv ch = text_store.back();
      text_store.pop_back();
      if (text_store.length() > 0 && Uni_IsSurrogate2(ch)) {
        auto ch1 = text_store.back();
        if (Uni_IsSurrogate1(ch1)) {
          // We'll only pop the next character off it is actually a
          // surrogate pair
          ch = Uni_SurrogateToUTF32(ch1, ch);
          text_store.pop_back();
        }
      }
      if (act.backspace.expected_type == KM_CORE_BT_CHAR) {
        if (act.backspace.expected_value == 0) {
          // using set_action() doesn't provide for expected backspaces, so can't validate here
          // only complain once.
          if (!g_already_complained) {
            std::cerr << "Note: TODO-LDML:  not validating backspace.expected_value nor ch - no information available." << std::endl;
            g_already_complained = true;
          }
        } else {
          assert(ch == act.backspace.expected_value);
          assert(context.back().character == ch);
        }
        assert(context.back().type == KM_CORE_CT_CHAR);
        context.pop_back();
      } else {
        // assume it's otherwise KM_CORE_BT_UNKNOWN
        assert(act.backspace.expected_type == KM_CORE_BT_UNKNOWN);
        assert(context.empty()); // if KM_CORE_BT_UNKNOWN, context should be empty.
      }
    }
    break;
  case KM_CORE_IT_PERSIST_OPT:
    break;
  case KM_CORE_IT_INVALIDATE_CONTEXT:
    {
      std::cout << "action: context invalidated (markers cleared)" << std::endl;
      // TODO-LDML: We need the context for tests. So we will simulate recreating
      // the context from the context string.
      km_core_context_item* new_context_items = nullptr;
      // We replace the cached context with the current application context
      km_core_status status = context_items_from_utf16(text_store.c_str(), &new_context_items);
      assert(status == KM_CORE_STATUS_OK);
      copy_context_items_to_vector(new_context_items, context);
      // also update the test context
      copy_context_items_to_vector(new_context_items, test_context);
      // TODO-LDML: now we need to SET the core context!
      status = km_core_context_set(km_core_state_context(test_state), new_context_items);
      km_core_context_items_dispose(new_context_items);
    }
    break;
  case KM_CORE_IT_EMIT_KEYSTROKE:
    std::cout << "action: emit keystroke" << std::endl;
    // TODO-LDML: For now, this is a no-op. We could handle enter, etc.
    break;
  case KM_CORE_IT_CAPSLOCK:
    std::cout << "action: capsLock " << act.capsLock << std::endl;
    test_source.set_caps_lock_on(act.capsLock);
    break;
  default:
    assert(false);  // NOT SUPPORTED
    break;
  }
}

/**
 * verify the current context
*/
void
verify_context(std::u16string& text_store, km_core_state* &test_state, std::vector<km_core_context_item> &test_context) {
      // Compare context and text store at each step - should be identical
    size_t n = 0;
    km_core_context_item* citems = nullptr;
    try_status(context_get(km_core_state_context(test_state), &citems));
    try_status(context_items_to_utf16(citems, nullptr, &n));
    km_core_cp *buf = new km_core_cp[n];
<<<<<<< HEAD
    try_status(context_items_to_utf16(citems, buf, &n));
=======
    try_status(km_core_context_items_to_utf16(citems, buf, &n));
    std::cout << "context (raw): "; // output including markers (which aren't in 'buf' here)
    for (auto ci = citems; ci->type != KM_CORE_CT_END; ci++) {
      switch(ci->type) {
        case KM_CORE_CT_CHAR:
          std::cout << "U+" << std::setw(4) << std::hex << ci->character << std::dec << " ";
          break;
        case KM_CORE_CT_MARKER:
          std::cout << "\\m{" << ci->character << "} ";
          break;
        default:
          std::cout << "type#" << ci->type << " ";
      }
    }
    std::cout << std::endl;
>>>>>>> 4abb29a0
    std::cout << "context   : " << string_to_hex(buf) << " [" << buf << "]" << std::endl;
    std::cout << "testcontext ";
    std::cout.fill('0');
    for (auto i = test_context.begin(); i < test_context.end(); i++) {
      switch(i->type) {
        case KM_CORE_CT_CHAR:
          std::cout << "U+" << std::setw(4) << std::hex << i->character << std::dec << " ";
          break;
        case KM_CORE_CT_MARKER:
          std::cout << "\\m{" << i->character << "} ";
          break;
        default:
          std::cout << "type#" << i->type << " ";
      }
    }
    std::cout << std::endl;

    // Verify that both our local test_context and the core's test_state.context have
    // not diverged
    auto ci = citems;
    for (auto test_ci = test_context.begin(); ci->type != KM_CORE_CT_END || test_ci != test_context.end(); ci++, test_ci++) {
      // skip over markers, they won't be in test_context
      while (ci->type == KM_CORE_CT_MARKER) {
        ci++;
      }
      // exit if BOTH are at end.
      if (ci->type == KM_CORE_CT_END && test_ci == test_context.end()) {
        break;  // success
      }
      // fail if only ONE is at end
      assert(ci->type != KM_CORE_CT_END && test_ci != test_context.end());
      // fail if type and marker don't match.
      assert(test_ci->type == ci->type && test_ci->marker == ci->marker);
    }

  km_core_context_items_dispose(citems);
  if (text_store != buf) {
    std::cerr << "text store has diverged from buf" << std::endl;
    std::cerr << "text store: " << string_to_hex(text_store) << " [" << text_store << "]" << std::endl;
    assert(false);
  }
  delete[] buf;
}

int
run_test(const km::core::path &source, const km::core::path &compiled, km::tests::LdmlTestSource& test_source) {
  km_core_keyboard * test_kb = nullptr;
  km_core_state * test_state = nullptr;

  const km_core_status expect_load_status = test_source.get_expected_load_status();
  assert_equal(km_core_keyboard_load(compiled.c_str(), &test_kb), expect_load_status);

  if (expect_load_status != KM_CORE_STATUS_OK) {
    std::cout << "Keyboard was expected to be invalid, so exiting " << std::endl;
    return 0;
  }

  // Setup state, environment
  try_status(km_core_state_create(test_kb, test_env_opts, &test_state));

  std::vector<km_core_context_item> test_context;

  km_core_context_item *citems = nullptr;
  // setup test_context
  try_status(context_items_from_utf16(test_source.get_context().c_str(), &citems));
  try_status(km_core_context_set(km_core_state_context(test_state), citems));

  // Make a copy of the setup context for the test
  copy_context_items_to_vector(citems, test_context);
  km_core_context_items_dispose(citems);

  // Setup baseline text store
  std::u16string text_store = test_source.get_context();

  km::tests::ldml_action action;

  // verify at beginning
  verify_context(text_store, test_state, test_context);

  int errorLine = 0; // nonzero if err.

  // Run through actions, applying output for each event
  do {
    test_source.next_action(action);
    switch (action.type) {
    case km::tests::LDML_ACTION_DONE:
      // We'll get a printout when this loop exits.
      break;
    case km::tests::LDML_ACTION_KEY_EVENT: {
      auto &p = action.k;
      std::cout << "- key action: " << km::core::kmx::Debug_VirtualKey(p.vk) << "/modifier "
                << km::core::kmx::Debug_ModifierName(p.modifier_state) << " 0x" << p.modifier_state << std::dec << std::endl;
      // Because a normal system tracks caps lock state itself,
      // we mimic that in the tests. We assume caps lock state is
      // updated on key_down before the processor receives the
      // event.
      if (p.vk == KM_CORE_VKEY_CAPS) {
        test_source.toggle_caps_lock_state();
      }

      for (auto key_down = 1; key_down >= 0; key_down--) {
        // expected error only applies to key down
        try_status(km_core_process_event(
            test_state, p.vk, p.modifier_state | test_source.caps_lock_state(), key_down,
            KM_CORE_EVENT_FLAG_DEFAULT));  // TODO-LDML: for now. Should send touch and hardware events.

        for (auto act = km_core_state_action_items(test_state, nullptr); act->type != KM_CORE_IT_END; act++) {
          apply_action(test_state, *act, text_store, test_context, test_source, test_context);
        }
      }
      verify_context(text_store, test_state, test_context);
    } break;
    case km::tests::LDML_ACTION_EMIT_STRING: {
      std::cout << "- string emit action: " << action.string << std::endl;
      std::cerr << "TODO-LDML: note, LDML_ACTION_EMIT_STRING is NOT going through keyboard, transforms etc." << std::endl;
      text_store.append(action.string);  // TODO-LDML: not going through keyboard
      // Now, update context?
      km_core_context_item *nitems = nullptr;
      try_status(context_items_from_utf16(action.string.c_str(), &nitems));
      try_status(context_append(km_core_state_context(test_state), nitems));
      // update the test_context also.
      for (km_core_context_item *ci = nitems; ci->type != KM_CORE_CT_END; ci++) {
        test_context.emplace_back(*ci);
      }
      km_core_context_items_dispose(nitems);

      verify_context(text_store, test_state, test_context);
    } break;
    case km::tests::LDML_ACTION_CHECK_EXPECTED: {
      assert(km::core::ldml::normalize_nfd(action.string));  // TODO-LDML: should be NFC
      std::cout << "- check expected" << std::endl;
      std::cout << "expected  : " << string_to_hex(action.string) << " [" << action.string << "]" << std::endl;
      std::cout << "text store: " << string_to_hex(text_store) << " [" << text_store << "]" << std::endl;
      // Compare internal context with expected result
      if (text_store != action.string) {
        errorLine = __LINE__;
      }
    } break;
    case km::tests::LDML_ACTION_FAIL: {
      // test requested failure
      std::wcout << console_color::fg(console_color::BRIGHT_RED) << "- FAIL: " << action.string << console_color::reset()
                 << std::endl;
      errorLine = __LINE__;
    } break;
    case km::tests::LDML_ACTION_SKIP: {
      // test requested skip
      std::wcout << console_color::fg(console_color::YELLOW) << "- SKIP: " << action.string << console_color::reset()
                 << std::endl;
    } break;
    default:
      std::cerr << " Err: unhandled action type " << action.type << std::endl;
      errorLine = __LINE__;
    }
  } while (!action.done() && errorLine == 0);

  if (errorLine != 0) {
    // re-verify at end (if there wasn't already a failure)
    verify_context(text_store, test_state, test_context);
  }

  // cleanup
  km_core_state_dispose(test_state);
  km_core_keyboard_dispose(test_kb);

  if (g_beep_found != test_source.get_expected_beep()) {
    // Test if the beep action was as expected.
    // TODO-LDML: possible in LDML?
    std::wcout << console_color::fg(console_color::BRIGHT_RED) << "- FAIL - did not get expected beep" << console_color::reset() << std::endl;
    return __LINE__;
  }

  return errorLine;
}

/**
 * Run all tests for this keyboard
 */
int run_all_tests(const km::core::path &source, const km::core::path &compiled, const std::string &filter) {
  std::wcout << console_color::fg(console_color::BLUE) << "source file   = " << source << std::endl
            << "compiled file = " << compiled << console_color::reset() << std::endl;
  if(!filter.empty()) {
    std::wcout << "Running only tests matching (substring search): " << filter.c_str() << std::endl;
  }

  km::tests::LdmlEmbeddedTestSource embedded_test_source;

  std::vector<std::string> failures; // track failures for summary

  int embedded_result = embedded_test_source.load_source(source);

  if (!filter.empty()) {
    // Always skip the embedded test if there's a filter.
    std::wcout << console_color::fg(console_color::YELLOW) << "SKIP: " << source.name() << " (embedded)" << console_color::reset()
               << std::endl;
    embedded_result = 0;  // no error
  } else if (embedded_result == 0) {
    // embedded loaded OK, try it
    std::wcout << console_color::fg(console_color::BLUE) << console_color::bold() << "TEST: " << source.name() << " (embedded)"
               << console_color::reset() << std::endl;
    embedded_result = run_test(source, compiled, embedded_test_source);
    if (embedded_result != 0) {
        failures.push_back("in-XML (@@ comment) embedded test failed");
    }
  } else {
    // Not an error in itself, if JSON is present.
    embedded_result = -1; // load failed
  }

  km::tests::LdmlJsonTestSourceFactory json_factory;
  // adjust path

  const auto json_path = km::tests::LdmlJsonTestSourceFactory::kmx_to_test_json(compiled);
  int json_result = json_factory.load(compiled, json_path);
  if (json_result != -1) {
    const km::tests::JsonTestMap& json_tests = json_factory.get_tests();

    size_t skip_count = 0;
    assert(json_tests.size() > 0);
    // Loop over all tests
    for (const auto& n : json_tests) {
      const auto test_name = n.first;
      auto qq = test_name.find(filter);
      if (filter == "--list" || (qq == std::string::npos)) {
        skip_count ++;
        std::wcout << console_color::fg(console_color::YELLOW) << "SKIP: " << json_path.stem().c_str() << "/" << console_color::bold() << n.first.c_str() << console_color::reset() << std::endl;
        continue;
      }
      std::wcout << console_color::fg(console_color::BLUE) << "TEST: " << json_path.stem().c_str() << "/" << console_color::bold() << n.first.c_str() << console_color::reset() << std::endl;
      int sub_test = run_test(source, compiled, *n.second);
      if (sub_test != 0) {
        std::wcout << console_color::fg(console_color::BRIGHT_RED) << "FAIL: " << json_path.stem() << "/" << console_color::bold() << n.first.c_str()
                   << console_color::reset() << std::endl;
        failures.push_back(json_path.stem() + "/" + n.first);
        json_result = sub_test; // set to last failure
      } else {
        std::wcout << console_color::fg(console_color::GREEN) << "PASS: " << console_color::reset() << json_path.stem()
                  << "/" << console_color::bold() << n.first.c_str() << std::endl;
      }
    }
    auto all_count  = json_tests.size();
    auto fail_count = failures.size();
    auto pass_count = all_count - fail_count - skip_count;
    if (pass_count > 0) {
      std::wcout << console_color::fg(console_color::GREEN) << " +" << pass_count;
    }
    if (fail_count > 0) {
     std::wcout << console_color::fg(console_color::BRIGHT_RED) <<
                " -" << fail_count;
    }
    if (skip_count > 0) {
     std::wcout << console_color::fg(console_color::YELLOW) <<
                " (skipped " << skip_count << ")";
    }
    std::wcout << console_color::reset() << " of " << all_count << " JSON tests in "
              << json_path.stem() << std::endl;
  }


  // OK.
  std::wcout << console_color::fg(console_color::YELLOW) << "---- Summary of " << source.name() << " ----" << console_color::reset() << std::endl;
  if (embedded_result == -1) {
    std::wcout << console_color::fg(console_color::YELLOW) << "Note: No embedded test." << console_color::reset() << std::endl;
  }
  if (json_result == -1) {
    std::wcout << console_color::fg(console_color::YELLOW) << "Note: No json test." << console_color::reset() << std::endl;
  }

  // if both are missing, that's an error in itself.
  if (embedded_result == -1 && json_result == -1) {
    // Can't both be missing.
    failures.push_back("Error: Need either embedded test (@@ directives) or json test");
  }

  // recap the failures
  if (failures.size() > 0) {
    for (const auto& f : failures) {
      std::wcerr << console_color::fg(console_color::RED) << "failed: " << f.c_str() << console_color::reset() << std::endl;
    }
    return -1;
  } else {
    std::cout << "run_all_tests passed" << std::endl;
    return 0;
  }
}



constexpr const auto help_str =
    "\
ldml [--color] <LDML_FILE> <KMX_FILE> [ <TEST_FILTER> | --list ]\n\
help:\n\
\tLDML_FILE:\tThe .xml file for the keyboard under test.\n\
\tKMX_FILE:\tThe corresponding compiled kmx file.\n\
\tTEST_FILTER:\tIf present, only run json tests containing the filter substring.  --list will list all tests\n";

}  // namespace

int error_args() {
    std::cerr << "ldml: Not enough arguments." << std::endl;
    std::cout << help_str;
    return 1;
}

int main(int argc, char *argv[]) {
  int first_arg = 1;

  if ((argc - first_arg) < 2) { // if < 2 remaining args
    return error_args();
  }

  auto arg_color = std::string(argv[first_arg]) == "--color";
  if(arg_color) {
    first_arg++;
  }
  console_color::enabled = console_color::isaterminal() || arg_color;

  if ((argc - first_arg) < 2) {
    return error_args();
  }
  const km::core::path ldml_file = argv[first_arg++];
  const km::core::path kmx_file  = argv[first_arg++];

  std::string filter; // default to 'all tests'
  if ((argc - first_arg) >= 1) {
    filter = argv[first_arg++];
  }

  int rc = run_all_tests(ldml_file, kmx_file, filter);
  if (rc != EXIT_SUCCESS) {
    std::wcerr << console_color::fg(console_color::BRIGHT_RED) << "FAILED" << console_color::reset() << std::endl;
    rc = EXIT_FAILURE;
  }
  return rc;
}<|MERGE_RESOLUTION|>--- conflicted
+++ resolved
@@ -202,10 +202,7 @@
     try_status(context_get(km_core_state_context(test_state), &citems));
     try_status(context_items_to_utf16(citems, nullptr, &n));
     km_core_cp *buf = new km_core_cp[n];
-<<<<<<< HEAD
     try_status(context_items_to_utf16(citems, buf, &n));
-=======
-    try_status(km_core_context_items_to_utf16(citems, buf, &n));
     std::cout << "context (raw): "; // output including markers (which aren't in 'buf' here)
     for (auto ci = citems; ci->type != KM_CORE_CT_END; ci++) {
       switch(ci->type) {
@@ -220,7 +217,6 @@
       }
     }
     std::cout << std::endl;
->>>>>>> 4abb29a0
     std::cout << "context   : " << string_to_hex(buf) << " [" << buf << "]" << std::endl;
     std::cout << "testcontext ";
     std::cout.fill('0');
