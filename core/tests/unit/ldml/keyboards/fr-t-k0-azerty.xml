<?xml version="1.0" encoding="UTF-8"?>
<!DOCTYPE keyboard SYSTEM "../../../../../resources/standards-data/ldml-keyboards/techpreview/dtd/ldmlKeyboard.dtd">
<keyboard locale="fr-t-k0-azerty" conformsTo="techpreview">
	<locales>
		<locale id="br" /> <!-- example of including Breton -->
	</locales>
	<!-- 'conformsTo' gives CLDR spec conformance. Distinguishes from prior
		keyboard formats -->
	<!-- 'version' element is now optional -->
	<version number="1.0.0" />
	<info author="Team Keyboard" normalization="NFC" layout="AZERTY" indicator="FR" />
	<names>
		<name value="French Test" />
		<name value="French Test AZERTY" />
	</names>

	<settings fallback="omit" transformPartial="hide" /> <!-- "hide" makes this act like a dead keyTBD -->

	<vkeys>
<<<<<<< HEAD
    <vkey from="Q" to="A" />
    <vkey from="W" to="Z" />
    <vkey from="A" to="Q" />
    <vkey from="Z" to="W" />
    <vkey from="GRAVE" to="QUOTE" /> <!-- TODO-LDML: GRAVE=BKQUOTE in ldml? -->
    <!-- <vkey from="MINUS" to="LBRACKET" /> --> <!-- TODO-LDML: missing MINUS, LBRKT=LBRACKET in ldml? -->
    <!-- i.e., OEM_3 >>> OEM_7 -->
    <vkey from="LBRACKET" to="RBRACKET" />  <!-- TODO-LDML: RBRKT=RBRACKET in ldml? -->
    <!-- <vkey from="COLON" to="M" /> --> <!-- TODO-LDML: missing COLON-->
    <vkey from="QUOTE" to="GRAVE" /> <!-- TODO-LDML: GRAVE=BKQUOTE in ldml? -->
    <!-- <vkey from="M" to="COMMA" /> --> <!-- TODO-LDML: missing COMMA -->
		<vkey from="COMMA" to="PERIOD" />
		<vkey from="PERIOD" to="SLASH" />
    <!-- <vkey from="SLASH" to="EXCLAMATION" />  --> <!-- TODO-LDML: missing: EXCLAMATION -->
    <!-- i.e., OEM_2 >>> OEM_8 -->
=======
		<vkey from="Q" to="A" />
		<vkey from="W" to="Z" />
		<vkey from="A" to="Q" />
		<vkey from="Z" to="W" />
		<!--
      TODO-LDML
      <vkey from="BKQUOTE" to="QUOTE" />
		<vkey from="MINUS" to="LBRKT" />
		<vkey from="LBRKT" to="RBRKT" />
		<vkey from="COLON" to="M" />
		<vkey from="QUOTE" to="BKQUOTE" /> -->
		<vkey from="M" to="COMMA" />
		<vkey from="COMMA" to="PERIOD" />
		<vkey from="PERIOD" to="SLASH" />
		<!--
      TODO-LDML
      <vkey from="SLASH" to="EXCLAMATION" />  -->
>>>>>>> 7af12c27
	</vkeys>

	<displays>
		<!-- Note: displays is only used for keycap presentation -->
		<!-- this example is not required for this keyboard as we use the spacing
			modifiers -->
		<display to="\u0300" display="\u02CB" /> <!-- display combining grave as modifier letter grave ˋ -->
		<!-- Note: We discussed why the existing displayMap was used for display.
			rather than adding something closer to the key layout. 1. This way we can
			tell the renderer what to do. Could be double diacritics, spacing issues,
			etc. 2. We expect that keys have output. Otherwise the input content is malformed.
			3. Don't Repeat Yourself : multiple keys (i.e. on different symbol layers)
			may have the same display. -->
		<displayOptions baseCharacter="x" />
	</displays>

	<keys>
		<import base="cldr" path="techpreview/keys-Zyyy-punctuation.xml" />
		<import base="cldr" path="techpreview/keys-Zyyy-currency.xml" />

		<!-- switch keys -->
		<key id="shift" switch="shift" />
		<key id="numeric" switch="numeric" />
		<key id="symbol" switch="symbol" />
		<key id="base" switch="base" />

    <!-- TODO-LDML -->
		<key id="bksp" gap="true" />
    <!-- TODO-LDML -->
		<key id="extra" gap="true" />
    <!-- TODO-LDML -->
		<key id="enter" to="\u{000A}" />

		<!-- extra keys -->
		<key id="u-grave" to="ü" />
		<key id="e-grave" to="é" /> <!-- 2 -->
		<key id="e-acute" to="è" /> <!-- 7 -->
		<key id="c-cedilla" to="ç" /> <!-- 9 -->
		<key id="a-acute" to="à" /> <!-- 0 -->

		<!-- extra symbols -->
		<key id="bullet" to="•" />
		<key id="umlaut" to="¨" />
		<key id="super-2" to="²" longPress="₂" />

		<!-- test key -->
 		<key id="a" flicks="a" to="a" longPress="à â á ä ã å ā" />
		<flicks id="a">
			<flick directions="nw" to="\u1234" />
			<flick directions="nw se" to="\uFFFF" />
			<flick directions="e" to="\uFFF0" />
		</flicks>

		<!-- test key -->
		<key id="A" flicks="b" to="A" longPress="À Á Ä Ã Å Ā" />

		<!-- test flick -->
		<flicks id="b">
			<flick directions="nw" to="\u4567" />
			<flick directions="nw se" to="\uFFFF" />
			<flick directions="e" to="\uFFF0" />
		</flicks>

		<!-- TODO: all additional maps, hardware and touch -->
	</keys>

	<layers form="iso">
		<!-- in DTD: required if conformsTo ≥ 41 -->
		<layer modifier="none">
			<row keys="super-2 amp e-grave double-quote apos open-paren hyphen e-acute underscore c-cedilla a-acute close-paren equal" />
			<row keys="a z e r t y u i o p caret dollar" />
			<row keys="q s d f g h j k l m u-grave asterisk" />
			<row keys="open-angle w x c v b n comma semi-colon colon bang" />
			<row keys="space" />
		</layer>

		<layer modifier="shift">
			<row keys="1 2 3 4 5 6 7 8 9 0 degree plus" />
			<row keys="A Z E R T Y U I O P umlaut pound" />
			<row keys="Q S D F G H J K L M percent micro" />
			<row keys="close-angle W X C V B N question period slash section" />
			<row keys="space" />
		</layer>
	</layers>

	<layers form="touch" minDeviceWidth="150">
		<!-- optional attribute for min physical device size -->
		<layer id="base">
			<row keys="a z e r t y u i o p" />
			<row keys="q s d f g h j k l m" />
			<row keys="shift gap w x c v b n gap" /> <!--TODO:  + bksp -->
			<row keys="numeric extra space enter" />
		</layer>

		<layer id="shift">
			<row keys="A Z E R T Y U I O P" />
			<row keys="Q S D F G H J K L M" />
			<row keys="base W X C V B N" />  <!--TODO:  + bksp -->
			<row keys="numeric extra space enter" />
		</layer>

		<layer id="numeric">
			<row keys="1 2 3 4 5 6 7 8 9 0" />
			<row keys="hyphen slash colon semi-colon open-paren close-paren dollar amp at double-quote" />
			<row keys="symbol period comma question bang double-quote" /> <!--TODO:  + bksp -->
			<row keys="base extra space enter" />
		</layer>

		<layer id="symbol">
			<row keys="open-square close-square open-curly close-curly hash percent caret asterisk plus equal" />
			<row keys="underscore backslash pipe tilde open-angle close-angle euro pound yen bullet" />
			<row keys="numeric period comma question bang double-quote" /> <!--TODO:  + bksp -->
			<row keys="base extra space enter" />
		</layer>
	</layers>

	<transforms type="simple">
		<transform from="` " to="`" />
		<transform from="`a" to="à" />
		<transform from="`A" to="À" />
		<transform from="`e" to="è" />
		<transform from="`E" to="È" />
		<transform from="`i" to="ì" />
		<transform from="`I" to="Ì" />
		<transform from="`o" to="ò" />
		<transform from="`O" to="Ò" />
		<transform from="`u" to="ù" />
		<transform from="`U" to="Ù" />
		<transform from="^ " to="^" />
		<transform from="^a" to="â" />
		<transform from="^A" to=" " />
		<transform from="^e" to="ê" />
		<transform from="^E" to="Ê" />
		<transform from="^i" to="î" />
		<transform from="^I" to="Î" />
		<transform from="^o" to="ô" />
		<transform from="^O" to="Ô" />
		<transform from="^u" to="û" />
		<transform from="^U" to="Û" />
		<transform from="¨ " to="¨" />
		<transform from="¨a" to="ä" />
		<transform from="¨A" to="Ä" />
		<transform from="¨e" to="ë" />
		<transform from="¨E" to="Ë" />
		<transform from="¨i" to="ï" />
		<transform from="¨I" to="Ï" />
		<transform from="¨o" to="ö" />
		<transform from="¨O" to="Ö" />
		<transform from="¨u" to="ü" />
		<transform from="¨U" to="Ü" />
		<transform from="¨y" to="ÿ" />
		<transform from="~ " to="~" />
		<transform from="~a" to="ã" />
		<transform from="~A" to="Ã" />
		<transform from="~n" to="ñ" />
		<transform from="~N" to="Ñ" />
		<transform from="~o" to="õ" />
		<transform from="~O" to="Õ" />
	</transforms>
</keyboard><|MERGE_RESOLUTION|>--- conflicted
+++ resolved
@@ -17,7 +17,6 @@
 	<settings fallback="omit" transformPartial="hide" /> <!-- "hide" makes this act like a dead keyTBD -->
 
 	<vkeys>
-<<<<<<< HEAD
     <vkey from="Q" to="A" />
     <vkey from="W" to="Z" />
     <vkey from="A" to="Q" />
@@ -28,30 +27,11 @@
     <vkey from="LBRACKET" to="RBRACKET" />  <!-- TODO-LDML: RBRKT=RBRACKET in ldml? -->
     <!-- <vkey from="COLON" to="M" /> --> <!-- TODO-LDML: missing COLON-->
     <vkey from="QUOTE" to="GRAVE" /> <!-- TODO-LDML: GRAVE=BKQUOTE in ldml? -->
-    <!-- <vkey from="M" to="COMMA" /> --> <!-- TODO-LDML: missing COMMA -->
+    <vkey from="M" to="COMMA" />
 		<vkey from="COMMA" to="PERIOD" />
 		<vkey from="PERIOD" to="SLASH" />
     <!-- <vkey from="SLASH" to="EXCLAMATION" />  --> <!-- TODO-LDML: missing: EXCLAMATION -->
     <!-- i.e., OEM_2 >>> OEM_8 -->
-=======
-		<vkey from="Q" to="A" />
-		<vkey from="W" to="Z" />
-		<vkey from="A" to="Q" />
-		<vkey from="Z" to="W" />
-		<!--
-      TODO-LDML
-      <vkey from="BKQUOTE" to="QUOTE" />
-		<vkey from="MINUS" to="LBRKT" />
-		<vkey from="LBRKT" to="RBRKT" />
-		<vkey from="COLON" to="M" />
-		<vkey from="QUOTE" to="BKQUOTE" /> -->
-		<vkey from="M" to="COMMA" />
-		<vkey from="COMMA" to="PERIOD" />
-		<vkey from="PERIOD" to="SLASH" />
-		<!--
-      TODO-LDML
-      <vkey from="SLASH" to="EXCLAMATION" />  -->
->>>>>>> 7af12c27
 	</vkeys>
 
 	<displays>
