#!/usr/bin/env bash

set -e
set -u

## START STANDARD BUILD SCRIPT INCLUDE
# adjust relative paths as necessary
THIS_SCRIPT="$(greadlink -f "${BASH_SOURCE[0]}" 2>/dev/null || readlink -f "${BASH_SOURCE[0]}")"
. "$(dirname "$THIS_SCRIPT")/../resources/build/build-utils.sh"
## END STANDARD BUILD SCRIPT INCLUDE

. "$KEYMAN_ROOT/resources/shellHelperFunctions.sh"
. "$THIS_SCRIPT_PATH/commands.inc.sh"

cd "$THIS_SCRIPT_PATH"

<<<<<<< HEAD
################################ Main script ################################
=======
MESON_TARGET=release
HAS_TARGET=false
CLEAN=false
CONFIGURE=false
BUILD_CPP=false
TESTS_CPP=false
INSTALL_CPP=false
UNINSTALL_CPP=false
QUIET=false
TARGET_PATH="$THIS_SCRIPT_PATH/build"
ADDITIONAL_ARGS=
PLATFORM=native
>>>>>>> 8b78358d

get_builder_OS

<<<<<<< HEAD
#
# Restrict available targets to those that can be built on the current system
#
=======
while [[ $# -gt 0 ]] ; do
  key="$1"
  case $key in
    --debug|-d)
      MESON_TARGET=debug
      ;;
    --help|-\?)
      display_usage
      ;;
    --target|-t)
      TARGET_PATH=$(readlink -f "$2")
      shift
      ;;
    --platform|-p)
      PLATFORM="$2"
      shift
      ;;
    configure)
      HAS_TARGET=true
      CONFIGURE=true
      ;;
    clean)
      HAS_TARGET=true
      CLEAN=true
      ;;
    build)
      HAS_TARGET=true
      BUILD_CPP=true
      ;;
    *-rust)
      echo "$key: Rust was removed in <https://github.com/keymanapp/keyman/issues/6290>"
      ;;
    build-cpp)
      HAS_TARGET=true
      BUILD_CPP=true
      ;;
    tests)
      HAS_TARGET=true
      TESTS_CPP=true
      ;;
    tests-cpp)
      HAS_TARGET=true
      TESTS_CPP=true
      ;;
    install)
      HAS_TARGET=true
      INSTALL_CPP=true
      ;;
    install-cpp)
      HAS_TARGET=true
      INSTALL_CPP=true
      ;;
    uninstall)
      HAS_TARGET=true
      # ninja records the files it installs, so unless we install first we don't know
      # what to uninstall. Installing will overwrite the existing files, if we then
      # then uninstall the files get removed - unless previously we had additional files.
      INSTALL_CPP=true
      UNINSTALL_CPP=true
      ;;
    uninstall-cpp)
      HAS_TARGET=true
      INSTALL_CPP=true
      UNINSTALL_CPP=true
      ;;
    --)
      shift
      ADDITIONAL_ARGS=$@
      break
      ;;
    *)
      builder_die "Invalid parameters. Use --help for help"
  esac
  shift
done
>>>>>>> 8b78358d

archtargets=(":wasm   WASM build")

case $os_id in
  win)
    archtargets+=(
      ":x86    32-bit Windows (x86) build"
      ":x64    64-bit Windows (x64) build"
    )
    ;;
  mac|linux)
    archtargets+=(
      ":arch   Linux or mac build -- current architecture"
    )
    ;;
esac

# TODO: consider using "linux" and "mac" instead of "arch"?
#  ":linux          Build for current Linux architecture"
#  ":mac            Build for current macOS architecture"

archdeps=()
if type node >/dev/null 2>&1; then
  # Note: Found node, can build kmc and hextobin dependencies
  archdeps+=(@/common/tools/hextobin @/common/web/keyman-version @/developer/src/kmc)
else
  echo "Note: could not find node, skipping hextobin and kmc dependency builds, ldml+binary tests will not be run"
fi

builder_describe \
"Build Keyman Core

Libraries will be built in 'build/<target>/<configuration>/src'.
  * <configuration>: 'debug' or 'release' (see --debug flag)
  * All parameters after '--' are passed to meson or ninja
" \
  "${archdeps[@]}" \
  "clean" \
  "configure" \
  "build" \
  "test" \
  "install         install libraries to current system" \
  "uninstall       uninstall libraries from current system" \
  "${archtargets[@]}" \
  "--debug,-d                      configuration is 'debug', not 'release'" \
  "--target-path=opt_target_path   override for build/ target path" \
  "--test=opt_tests,-t             test[s] to run (space separated)"

builder_parse "$@"

if builder_has_option --debug; then
  CONFIGURATION=debug
else
  CONFIGURATION=release
fi

<<<<<<< HEAD
builder_describe_outputs \
  configure:x86      build/x86/$CONFIGURATION/build.ninja \
  configure:x64      build/x64/$CONFIGURATION/build.ninja \
  configure:arch     build/arch/$CONFIGURATION/build.ninja \
  configure:wasm     build/wasm/$CONFIGURATION/build.ninja \
  build:x86          build/x86/$CONFIGURATION/src/libkmnkbp0.a \
  build:x64          build/x64/$CONFIGURATION/src/libkmnkbp0.a \
  build:arch         build/arch/$CONFIGURATION/src/libkmnkbp0.a \
  build:wasm         build/wasm/$CONFIGURATION/src/libkmnkbp0.a

# Target path is used by Linux build, e.g. --target-path keyboardprocessor
if builder_has_option --target-path; then
  TARGET_PATH="$opt_target_path"
else
  TARGET_PATH="$KEYMAN_ROOT/core/build"
fi

# Iterate through all possible targets; note that targets that cannot be built
# on the current platform have already been excluded through the archtargets
# settings above
targets=(wasm x86 x64 arch)

for target in "${targets[@]}"; do
  MESON_PATH="$TARGET_PATH/$target/$CONFIGURATION"

  do_clean $target
  do_configure $target
  do_build $target
  do_test $target
  do_install $target
  do_uninstall $target
done
=======
displayInfo "" \
    "VERSION: $VERSION" \
    "TIER: $TIER" \
    "PLATFORM: $PLATFORM" \
    "CONFIGURE: $CONFIGURE" \
    "CLEAN: $CLEAN" \
    "BUILD_CPP: $BUILD_CPP" \
    "TESTS_CPP: $TESTS_CPP" \
    "INSTALL_CPP: $INSTALL_CPP" \
    "UNINSTALL_CPP: $UNINSTALL_CPP" \
    "MESON_TARGET: $MESON_TARGET" \
    "TARGET_PATH: $TARGET_PATH" \
    ""

clean() {
  rm -rf "${TARGET_PATH:?}/"
}

path_remove() {
  # Delete path by parts so we can never accidentally remove sub paths
  PATH=${PATH//":$1:"/":"} # delete any instances in the middle
  PATH=${PATH/#"$1:"/} # delete any instance at the beginning
  PATH=${PATH/%":$1"/} # delete any instance in the at the end
}

build_windows() {
  # Build targets for Windows

  # Build the meson targets, both x86 and x64 also
  # We need to use a batch file here so we can get
  # the Visual Studio build environment with vcvarsall.bat
  # TODO: if PATH is the only variable required, let's try and
  #       eliminate this difference in the build process

  if $BUILD_CPP; then
    if $TESTS_CPP; then
      builder_heading "======= Building and Testing C++ library for Windows (x86, x64) ======="
      cmd //C build.bat all $MESON_TARGET build tests
    else
      builder_heading "======= Building C++ library for Windows (x86, x64) ======="
      cmd //C build.bat all $MESON_TARGET build
    fi
  elif $TESTS_CPP; then
    builder_heading "======= Testing C++ library for Windows (x86, x64) ======="
    cmd //C build.bat all $MESON_TARGET tests
  fi
}

build_standard() {
  local BUILD_PLATFORM="$1"
  local ARCH="$2"
  local RUSTARCH=${3:-}
  # RUSTARCH is not currently used.
  if [ $# -gt 3 ]; then
    shift 3
    local STANDARD_MESON_ARGS="$*"
  else
    local STANDARD_MESON_ARGS=
  fi

  # Build meson targets
  if $CONFIGURE; then
    builder_heading "======= Configuring C++ library for $BUILD_PLATFORM ======="
    pushd "$THIS_SCRIPT_PATH" > /dev/null
    meson setup "$MESON_PATH" --werror --buildtype $MESON_TARGET $STANDARD_MESON_ARGS $ADDITIONAL_ARGS
    popd > /dev/null
  fi

  if $BUILD_CPP; then
    builder_heading "======= Building C++ library for $BUILD_PLATFORM ======="
    pushd "$MESON_PATH" > /dev/null
    ninja
    popd > /dev/null
  fi

  if $TESTS_CPP; then
    builder_heading "======= Testing C++ library for $BUILD_PLATFORM ======="
    pushd "$MESON_PATH" > /dev/null
    meson test --print-errorlogs
    popd > /dev/null
  fi

  if $INSTALL_CPP; then
    builder_heading "======= Installing C++ libraries for $BUILD_PLATFORM ======="
    pushd "$MESON_PATH" > /dev/null
    ninja install
    popd > /dev/null
  fi

  if $UNINSTALL_CPP; then
    builder_heading "======= Uninstalling C++ libraries for $BUILD_PLATFORM ======="
    pushd "$MESON_PATH" > /dev/null
    ninja uninstall
    popd > /dev/null
  fi
}

#
# We don't want to rely on emcc being on the path, because Emscripten puts far
# too many things onto the path (in particular for us, node).
#
# The following comment suggests that we don't need emcc on the path.
# https://github.com/emscripten-core/emscripten/issues/4848#issuecomment-1097357775
#
# So we try and locate emcc in common locations ourselves. The search pattern
# is:
#
# 1. Look for $EMSCRIPTEN_BASE (our primary emscripten variable), which should
#    point to the folder that emcc is located in
# 2. Look for $EMCC which should point to the emcc executable
# 3. Look for emcc on the path
#
locate_emscripten() {
  if [[ -z ${EMSCRIPTEN_BASE+x} ]]; then
    if [[ -z ${EMCC+x} ]]; then
      local EMCC=`which emcc`
      [[ -z $EMCC ]] && builder_die "locate_emscripten: Could not locate emscripten (emcc) on the path or with \$EMCC or \$EMSCRIPTEN_BASE"
    fi
    [[ -x $EMCC ]] || builder_die "locate_emscripten: Variable EMCC ($EMCC) does not point to a valid executable emcc"
    EMSCRIPTEN_BASE="$(dirname "$EMCC")"
  fi

  [[ -x ${EMSCRIPTEN_BASE}/emcc ]] || builder_die "locate_emscripten: Variable EMSCRIPTEN_BASE ($EMSCRIPTEN_BASE) does not point to emcc's folder"
}

build_meson_cross_file_for_wasm() {
  if [[ $BUILDER_OS == win ]]; then
    local R=$(cygpath -w $(echo $EMSCRIPTEN_BASE) | sed 's_\\_\\\\_g')
  else
    local R=$(echo $EMSCRIPTEN_BASE | sed 's_/_\\/_g')
  fi
  sed -e "s/\$EMSCRIPTEN_BASE/$R/g" wasm.build.$BUILDER_OS.in > wasm.build
}

###

if $CLEAN; then
  clean
fi

if [[ $PLATFORM == native ]]; then
  case $BUILDER_OS in
    linux)
      build_standard linux arch
      ;;
    mac)
      build_standard mac arch
      ;;
    win)
      build_windows
      ;;
  esac
else
  locate_emscripten
  build_meson_cross_file_for_wasm
  build_standard wasm wasm wasm32-unknown-unknown --cross-file wasm.defs.build --cross-file wasm.build --default-library static
fi
>>>>>>> 8b78358d
<|MERGE_RESOLUTION|>--- conflicted
+++ resolved
@@ -14,9 +14,20 @@
 
 cd "$THIS_SCRIPT_PATH"
 
-<<<<<<< HEAD
 ################################ Main script ################################
-=======
+
+## TODO-LDML: make sure these get built!
+archdeps=()
+if type node >/dev/null 2>&1; then
+  # Note: Found node, can build kmc and hextobin dependencies
+  archdeps+=(@/common/tools/hextobin @/common/web/keyman-version @/developer/src/kmc)
+else
+  echo "Note: could not find node, skipping hextobin and kmc dependency builds, ldml+binary tests will not be run"
+fi
+
+#
+# Restrict available targets to those that can be built on the current system
+#
 MESON_TARGET=release
 HAS_TARGET=false
 CLEAN=false
@@ -25,19 +36,13 @@
 TESTS_CPP=false
 INSTALL_CPP=false
 UNINSTALL_CPP=false
-QUIET=false
+# QUIET=false
 TARGET_PATH="$THIS_SCRIPT_PATH/build"
 ADDITIONAL_ARGS=
 PLATFORM=native
->>>>>>> 8b78358d
-
-get_builder_OS
-
-<<<<<<< HEAD
-#
-# Restrict available targets to those that can be built on the current system
-#
-=======
+
+archtargets=(":wasm   WASM build")
+
 while [[ $# -gt 0 ]] ; do
   key="$1"
   case $key in
@@ -113,97 +118,21 @@
   esac
   shift
 done
->>>>>>> 8b78358d
-
-archtargets=(":wasm   WASM build")
-
-case $os_id in
-  win)
-    archtargets+=(
-      ":x86    32-bit Windows (x86) build"
-      ":x64    64-bit Windows (x64) build"
-    )
-    ;;
-  mac|linux)
-    archtargets+=(
-      ":arch   Linux or mac build -- current architecture"
-    )
-    ;;
-esac
-
-# TODO: consider using "linux" and "mac" instead of "arch"?
-#  ":linux          Build for current Linux architecture"
-#  ":mac            Build for current macOS architecture"
-
-archdeps=()
-if type node >/dev/null 2>&1; then
-  # Note: Found node, can build kmc and hextobin dependencies
-  archdeps+=(@/common/tools/hextobin @/common/web/keyman-version @/developer/src/kmc)
+
+if ! $HAS_TARGET; then
+  if [ ! -f "$TARGET_PATH" ]; then
+    CONFIGURE=true
+  fi
+  BUILD_CPP=true
+  TESTS_CPP=true
+fi
+
+if [[ $PLATFORM == wasm ]]; then
+  MESON_PATH="$TARGET_PATH/wasm/$MESON_TARGET"
 else
-  echo "Note: could not find node, skipping hextobin and kmc dependency builds, ldml+binary tests will not be run"
-fi
-
-builder_describe \
-"Build Keyman Core
-
-Libraries will be built in 'build/<target>/<configuration>/src'.
-  * <configuration>: 'debug' or 'release' (see --debug flag)
-  * All parameters after '--' are passed to meson or ninja
-" \
-  "${archdeps[@]}" \
-  "clean" \
-  "configure" \
-  "build" \
-  "test" \
-  "install         install libraries to current system" \
-  "uninstall       uninstall libraries from current system" \
-  "${archtargets[@]}" \
-  "--debug,-d                      configuration is 'debug', not 'release'" \
-  "--target-path=opt_target_path   override for build/ target path" \
-  "--test=opt_tests,-t             test[s] to run (space separated)"
-
-builder_parse "$@"
-
-if builder_has_option --debug; then
-  CONFIGURATION=debug
-else
-  CONFIGURATION=release
-fi
-
-<<<<<<< HEAD
-builder_describe_outputs \
-  configure:x86      build/x86/$CONFIGURATION/build.ninja \
-  configure:x64      build/x64/$CONFIGURATION/build.ninja \
-  configure:arch     build/arch/$CONFIGURATION/build.ninja \
-  configure:wasm     build/wasm/$CONFIGURATION/build.ninja \
-  build:x86          build/x86/$CONFIGURATION/src/libkmnkbp0.a \
-  build:x64          build/x64/$CONFIGURATION/src/libkmnkbp0.a \
-  build:arch         build/arch/$CONFIGURATION/src/libkmnkbp0.a \
-  build:wasm         build/wasm/$CONFIGURATION/src/libkmnkbp0.a
-
-# Target path is used by Linux build, e.g. --target-path keyboardprocessor
-if builder_has_option --target-path; then
-  TARGET_PATH="$opt_target_path"
-else
-  TARGET_PATH="$KEYMAN_ROOT/core/build"
-fi
-
-# Iterate through all possible targets; note that targets that cannot be built
-# on the current platform have already been excluded through the archtargets
-# settings above
-targets=(wasm x86 x64 arch)
-
-for target in "${targets[@]}"; do
-  MESON_PATH="$TARGET_PATH/$target/$CONFIGURATION"
-
-  do_clean $target
-  do_configure $target
-  do_build $target
-  do_test $target
-  do_install $target
-  do_uninstall $target
-done
-=======
+  MESON_PATH="$TARGET_PATH/arch/$MESON_TARGET"
+fi
+
 displayInfo "" \
     "VERSION: $VERSION" \
     "TIER: $TIER" \
@@ -360,5 +289,4 @@
   locate_emscripten
   build_meson_cross_file_for_wasm
   build_standard wasm wasm wasm32-unknown-unknown --cross-file wasm.defs.build --cross-file wasm.build --default-library static
-fi
->>>>>>> 8b78358d
+fi