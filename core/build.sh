--- conflicted
+++ resolved
@@ -16,8 +16,6 @@
 
 ################################ Main script ################################
 
-<<<<<<< HEAD
-get_builder_OS
 cleanup_visual_studio_path
 
 MESON_LOW_VERSION=false
@@ -26,8 +24,6 @@
   MESON_LOW_VERSION=true
 fi
 
-=======
->>>>>>> a0ecb30a
 #
 # Restrict available targets to those that can be built on the current system
 #
