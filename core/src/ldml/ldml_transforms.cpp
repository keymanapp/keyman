--- conflicted
+++ resolved
@@ -462,23 +462,11 @@
 
 bool
 transform_entry::init() {
-<<<<<<< HEAD
-  if (!fFrom.empty()) {
-    // TODO-LDML: if we have mapFrom, may need to do other processing.
-    const std::u16string patstr = km::core::kmx::u32string_to_u16string(fFrom);
-    UErrorCode status           = U_ZERO_ERROR;
-    /* const */ icu::UnicodeString patustr = icu::UnicodeString(patstr.data(), (int32_t)patstr.length());
-    // add '$' to match to end
-    patustr.append(u'$');
-    fFromPattern.reset(icu::RegexPattern::compile(patustr, 0, status));
-    assert(U_SUCCESS(status)); // TODO-LDML: may be best to propagate status up ^^
-=======
   if (fFrom.empty()) {
     return false;
->>>>>>> 36614189
   }
   // TODO-LDML: if we have mapFrom, may need to do other processing.
-  const std::u16string patstr = km::kbp::kmx::u32string_to_u16string(fFrom);
+  const std::u16string patstr = km::core::kmx::u32string_to_u16string(fFrom);
   UErrorCode status           = U_ZERO_ERROR;
   /* const */ icu::UnicodeString patustr_raw = icu::UnicodeString(patstr.data(), (int32_t)patstr.length());
   // add '$' to match to end
@@ -782,14 +770,9 @@
 transforms *
 transforms::load(
     const kmx::kmx_plus &kplus,
-<<<<<<< HEAD
     const core::kmx::COMP_KMXPLUS_TRAN *tran,
     const core::kmx::COMP_KMXPLUS_TRAN_Helper &tranHelper) {
-=======
-    const kbp::kmx::COMP_KMXPLUS_TRAN *tran,
-    const kbp::kmx::COMP_KMXPLUS_TRAN_Helper &tranHelper) {
   bool valid = true;
->>>>>>> 36614189
   if (tran == nullptr) {
     DebugLog("for tran: tran is null");
     valid = false;
@@ -881,11 +864,11 @@
 // string manipulation
 
 bool normalize_nfd(std::u32string &str) {
-  std::u16string rstr = km::kbp::kmx::u32string_to_u16string(str);
+  std::u16string rstr = km::core::kmx::u32string_to_u16string(str);
   if(!normalize_nfd(rstr)) {
     return false;
   } else {
-    str = km::kbp::kmx::u16string_to_u32string(rstr);
+    str = km::core::kmx::u16string_to_u32string(rstr);
     return true;
   }
 }
@@ -911,11 +894,11 @@
 }
 
 bool normalize_nfc(std::u32string &str) {
-  std::u16string rstr = km::kbp::kmx::u32string_to_u16string(str);
+  std::u16string rstr = km::core::kmx::u32string_to_u16string(str);
   if(!normalize_nfc(rstr)) {
     return false;
   } else {
-    str = km::kbp::kmx::u16string_to_u32string(rstr);
+    str = km::core::kmx::u16string_to_u32string(rstr);
     return true;
   }
 }
