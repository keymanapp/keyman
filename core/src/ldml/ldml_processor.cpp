--- conflicted
+++ resolved
@@ -297,13 +297,8 @@
 
   // extract context string, in NFD
   std::u32string old_ctxtstr_nfd;
-<<<<<<< HEAD
-  (void)context_to_string(state, old_ctxtstr_nfd, true);
-  (void)ldml::normalize_nfd_markers(old_ctxtstr_nfd);
-=======
   (void)ldml_state.context_to_string(old_ctxtstr_nfd, true);
   assert(ldml::normalize_nfd_markers(old_ctxtstr_nfd)); // TODO-LDML: else fail?
->>>>>>> 93340649
 
   // context string in NFD
   std::u32string ctxtstr;
@@ -392,13 +387,9 @@
 
 
 void
-<<<<<<< HEAD
-ldml_processor::remove_text(km_core_state *state, std::u32string &str, size_t length) {
+ldml_event_state::remove_text(std::u32string &str, size_t length) {
   // str is the string to remove, so it should be at least as long as length
   assert(length <= str.length());
-=======
-ldml_event_state::remove_text(std::u32string &str, size_t length) {
->>>>>>> 93340649
   /** track how many context items have been removed, via push_backspace() */
   size_t contextRemoved = 0;
   for (auto c = state->context().rbegin(); length > 0 && c != state->context().rend(); c++, contextRemoved++) {
