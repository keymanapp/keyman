/*
  Copyright:    © SIL International.
  Description:  This is an implementation of the LDML keyboard spec 3.0.
  Create Date:  5 Aug 2022
  Authors:      Marc Durdin (MD)
*/

#include <fstream>
#include <algorithm>
#include "ldml/ldml_processor.hpp"
#include "state.hpp"
#include "kmx_file.h"
#include "kmx/kmx_plus.h"
#include "kmx/kmx_xstring.h"
#include "ldml/keyboardprocessor_ldml.h"
#include "kmx/kmx_file_validator.hpp"
#include "debuglog.h"
#include <assert.h>

namespace {
  constexpr km_core_attr const engine_attrs = {
    256,
    KM_CORE_LIB_CURRENT,
    KM_CORE_LIB_AGE,
    KM_CORE_LIB_REVISION,
    KM_CORE_TECH_LDML,
    "SIL International"
  };
}

// using km::core::kmx::ShouldDebug; // for DebugLog

namespace km {
namespace core {


ldml_processor::ldml_processor(path const & kb_path, const std::vector<uint8_t> &data)
: abstract_processor(
    keyboard_attributes(kb_path.stem(), KM_CORE_LMDL_PROCESSOR_VERSION, kb_path.parent(), {})
  ), _valid(false), transforms(), bksp_transforms(), keys()
{

  if(data.size() <= sizeof(kmx::COMP_KEYBOARD_EX)) {
    DebugLog("data.size %zu too small", data.size());
    return;
  }

//   // Locate the structs here, but still retain ptrs to the raw structs.
  kmx::KMX_FileValidator* comp_keyboard = (kmx::KMX_FileValidator*)data.data();

  // Perform the standard validation
  if(!comp_keyboard->VerifyKeyboard(data.size())) {
    DebugLog("VerifyKeyboard() returned false");
    return;
  }

  kmx::kmx_plus kplus(comp_keyboard, data.size()); // slices to a COMP_KEYBOARD

  if(!kplus.is_valid()) {
    DebugLog("kmx_plus.is_valid is false");
    return;
  }

  // Now, if we have keys, use them.
  if (kplus.key2 != nullptr) {
    // read all keys into array
    for (KMX_DWORD i=0; i<kplus.key2->kmapCount; i++) {
      std::u16string str;
      auto kmapEntry = kplus.key2Helper.getKmap(i);
      assert(kmapEntry != nullptr);
      // now look up the key
      auto keyEntry = kplus.key2Helper.getKeys(kmapEntry->key);
      assert(keyEntry != nullptr);

      // TODO-LDML: LDML_KEYS_KEY_FLAGS_NOTRANSFORM
      if (keyEntry->flags & LDML_KEYS_KEY_FLAGS_EXTEND) {
        if (nullptr == kplus.strs) {
          DebugLog("for keys: kplus.strs == nullptr"); // need a string table to get strings
          assert(false);
          return;
        }
        str = kplus.strs->get(keyEntry->to);
      } else {
        str = keyEntry->get_to_string();
      }
      keys.add((km_core_virtual_key)kmapEntry->vkey, (uint16_t)kmapEntry->mod, str);
    }
  } // else: no keys! but still valid. Just, no keys.

  // load transforms
  if (kplus.tran != nullptr && kplus.tran->groupCount > 0) {
    transforms.reset(km::core::ldml::transforms::load(kplus, kplus.tran, kplus.tranHelper));
    if (!transforms) {
      DebugLog("Failed to load tran transforms");
      return; // failed to load
    }
  }

  // load bksp transforms
  if (kplus.bksp != nullptr && kplus.bksp->groupCount > 0) {
    bksp_transforms.reset(km::core::ldml::transforms::load(kplus, kplus.bksp, kplus.bkspHelper));
    if (!bksp_transforms) {
      DebugLog("Failed to load bksp transforms");
      return; // failed to load
    }
  }
  // Only valid if we reach here
  DebugLog("_valid = true");
  _valid = true;
}

bool ldml_processor::is_kmxplus_file(path const & kb_path, std::vector<uint8_t>& data) {
// TODO-LDML: we should refactor all the core components to delegate file loading
//            to the Engine, which requires an API change, but this makes delivery
//            of keyboard files more flexible under more WASM.

  std::ifstream file(static_cast<std::string>(kb_path), std::ios::binary | std::ios::ate);
  if(!file.good()) {
    return false;
  }
  const std::streamsize size = file.tellg();
  if(size >= KMX_MAX_ALLOWED_FILE_SIZE) {
    return false;
  }

  file.seekg(0, std::ios::beg);

  data.resize((size_t)size);
  if(!file.read((char *) data.data(), size)) {
    return false;
  }

  file.close();

  const kmx::PCOMP_KEYBOARD comp_keyboard = (kmx::PCOMP_KEYBOARD)data.data();

  if(comp_keyboard->dwIdentifier != KMX_DWORD(FILEID_COMPILED)) {
    return false;
  }

  if(comp_keyboard->dwFileVersion < VERSION_160 || (comp_keyboard->dwFlags & KF_KMXPLUS) == 0) {
    return false;
  }

  // A KMXPlus file is in the buffer (although more validation is required and will
  // be done in the constructor)
  return true;
}

km_core_status
ldml_processor::process_queued_actions(
  km_core_state *state
) {
  assert(state);
  if (!state)
    return KM_CORE_STATUS_INVALID_ARGUMENT;
  // TODO Implement
  return KM_CORE_STATUS_OK;
}

bool ldml_processor::queue_action(
  km_core_state * state,
  km_core_action_item const* action_item
)
{
  assert(state);
  assert(action_item);
  if ((!state) || (!action_item))
    return false;
  return false;
}

km_core_status
ldml_processor::process_event(
  km_core_state *state,
  km_core_virtual_key vk,
  uint16_t modifier_state,
  uint8_t is_key_down,
  uint16_t /*event_flags*/ // TODO-LDML: unused... for now...
) {
  assert(state);
  if (!state)
    return KM_CORE_STATUS_INVALID_ARGUMENT;

  if (!is_key_down) {
    // TODO: Implement caps lock handling
    state->actions().clear();
    state->actions().commit();
    return KM_CORE_STATUS_OK;
  }

  try {
    // At the start of every process_event always clear the action_items
    state->actions().clear();

    switch (vk) {
    // Special handling for backspace VK
    case KM_CORE_VKEY_BKSP:
      {
        if (!!bksp_transforms) {
          // TODO-LDML: process bksp
          // std::u16string outputString;
          // // don't bother if no backspace transforms!
          // // TODO-LDML: unroll ctxt into a str
          // std::u16string ctxtstr;
          // for (size_t i = 0; i < ctxt.size(); i++) {
          //   ctxtstr.append(ctxt[i]);
          // }
          // const size_t matchedContext = transforms->apply(ctxtstr, outputString);
        }
        KMX_DWORD last_char = 0UL;
        // attempt to get the last char
        auto end = state->context().rbegin();
        if(end != state->context().rend()) {
          if((*end).type == KM_CORE_CT_CHAR) {
            last_char = (*end).character;
            // TODO-LDML: markers!
          }
        }
        if (last_char == 0UL) {
          /*
            We couldn't find a character at end of context (context is empty),
            so we'll pass the backspace keystroke on to the app to process; the
            app might want to use backspace to move between contexts or delete
            a text box, etc. Or it might be a legacy app and we've had our caret
            dumped in somewhere unknown, so we will have to depend on the app to
            be sensible about backspacing because we know nothing.
          */
          state->actions().push_backspace(KM_CORE_BT_UNKNOWN);
        } else {
          state->actions().push_backspace(KM_CORE_BT_CHAR, last_char);
          state->context().pop_back();
        }
      }
      break;
    default:
    // all other VKs
      {
        // Look up the key
        const std::u16string key_str = keys.lookup(vk, modifier_state);

        if (key_str.empty()) {
          // no key was found, so pass the keystroke on to the Engine
          state->actions().push_invalidate_context();
          state->actions().push_emit_keystroke();
          break; // ----- commit and exit
        }

        process_key_string(state, key_str);
      } // end of processing a 'normal' vk
    } // end of switch
    // end of normal processing: commit and exit
    state->actions().commit();
  } catch (std::bad_alloc &) {
    state->actions().clear();
    return KM_CORE_STATUS_NO_MEM;
  }

  return KM_CORE_STATUS_OK;
}

void
ldml_processor::process_key_string(km_core_state *state, const std::u16string &key_str) const {
  // We know that key_str is not empty per the caller.
  assert(!key_str.empty());

  // we convert the keys str to UTF-32 here instead of using the emit_text() overload
  // so that we don't have to reconvert it inside the transform code.
  std::u32string key_str32 = kmx::u16string_to_u32string(key_str);
  assert(ldml::normalize_nfd(key_str32)); // TODO-LDML: else fail?

  // extract context string, in NFC
  std::u32string old_ctxtstr_nfc;
  (void)context_to_string(state, old_ctxtstr_nfc, false);
  assert(ldml::normalize_nfc(old_ctxtstr_nfc)); // TODO-LDML: else fail?

  // context string in NFD
  std::u32string ctxtstr;
  (void)context_to_string(state, ctxtstr, true); // with markers
  // add the newly added key output to ctxtstr
  ctxtstr.append(key_str32);
  assert(ldml::normalize_nfd(ctxtstr)); // TODO-LDML: else fail?

  /** transform output string */
  std::u32string outputString;
  /** how many chars of the ctxtstr to replace */
  size_t matchedContext = 0; // zero if no transforms

  // begin modifications to the string

  if(transforms) {
    matchedContext = transforms->apply(ctxtstr, outputString);
  } else {
    // no transforms, no output
  }

  // drop last 'matchedContext':
  ctxtstr.resize(ctxtstr.length() - matchedContext);
  ctxtstr.append(outputString); // TODO-LDML: should be able to do a normalization-safe append here.
  assert(ldml::normalize_nfd(ctxtstr)); // TODO-LDML: else fail?

  // Ok. We've done all the happy manipulations.

  /** NFC and no markers */
  std::u32string ctxtstr_cleanedup = ctxtstr;
  // TODO-LDML: remove markers!
  assert(ldml::normalize_nfc(ctxtstr_cleanedup)); // TODO-LDML: else fail?

  // find common prefix
  auto ctxt_prefix = mismatch(old_ctxtstr_nfc.begin(), old_ctxtstr_nfc.end(), ctxtstr_cleanedup.begin(), ctxtstr_cleanedup.end());
  /** the part of the old str that changed */
  std::u32string old_ctxtstr_changed(ctxt_prefix.first,old_ctxtstr_nfc.end());
  std::u32string new_ctxtstr_changed(ctxt_prefix.second,ctxtstr_cleanedup.end());

  // drop the old suffix. Note: this mutates old_ctxtstr_changed.
  remove_text(state, old_ctxtstr_changed, old_ctxtstr_changed.length());
  assert(old_ctxtstr_changed.length() == 0);
  emit_text(state, new_ctxtstr_changed);
}

void
ldml_processor::remove_text(km_core_state *state, std::u32string &str, size_t length) {
  /** how many context items need to be removed */
  size_t contextRemoved = 0;
  for (auto c = state->context().rbegin(); length > 0 && c != state->context().rend(); c++, contextRemoved++) {
    /** last char of context */
    km_core_usv lastCtx = str.back();
    uint8_t type        = c->type;
    assert(type == KM_CORE_BT_CHAR || type == KM_CORE_BT_MARKER);
    if (type == KM_CORE_BT_CHAR) {
      // single char, drop it
      length--;
      assert(c->character == lastCtx);
      str.pop_back();
      state->actions().push_backspace(KM_CORE_BT_CHAR, c->character);  // Cause prior char to be removed
    } else if (type == KM_CORE_BT_MARKER) {
      // it's a marker, 'worth' 3 uchars
      assert(length >= 3);
      assert(lastCtx == c->marker);  // end of list
      length -= 3;
      // pop off the three-part sentinel string (in reverse order of course)
      assert(str.back() == c->marker); // marker #
      str.pop_back();
      assert(str.back() == LDML_MARKER_CODE);
      str.pop_back();
      assert(str.back() == LDML_UC_SENTINEL);
      str.pop_back();
      // push a special backspace to delete the marker
      state->actions().push_backspace(KM_CORE_BT_MARKER, c->marker);
    }
  }
  // now, pop the right number of context items
  for (size_t i = 0; i < contextRemoved; i++) {
    // we don't pop during the above loop because the iterator gets confused
    state->context().pop_back();
  }
}

km_core_attr const & ldml_processor::attributes() const {
  return engine_attrs;
}

km_core_keyboard_key  * ldml_processor::get_key_list() const {
  km_core_keyboard_key* key_list = new km_core_keyboard_key(KM_CORE_KEYBOARD_KEY_LIST_END);
  return key_list;
}

km_core_keyboard_imx  * ldml_processor::get_imx_list() const {
  km_core_keyboard_imx* imx_list = new km_core_keyboard_imx(KM_CORE_KEYBOARD_IMX_END);
  return imx_list;
}

km_core_context_item * ldml_processor::get_intermediate_context() {
  km_core_context_item *citems = new km_core_context_item(KM_CORE_CONTEXT_ITEM_END);
  return citems;
}

km_core_status ldml_processor::validate() const {
  return _valid ? KM_CORE_STATUS_OK : KM_CORE_STATUS_INVALID_KEYBOARD;
}

void
ldml_processor::emit_text(km_core_state *state, const std::u16string &str) {
  const std::u32string str32 = kmx::u16string_to_u32string(str);
  emit_text(state, str32);
}

void
ldml_processor::emit_text(km_core_state *state, const std::u32string &str) {
  for (auto it = str.begin(); it < str.end(); it++) {
    const auto ch = *it;
    // If we are at the start of a sequence:
    if (ch == LDML_UC_SENTINEL) {
      it++; // consume LDML_UC_SENTINEL
      // TODO-LDML: Might assert if a malformed sequence is included- "should not happen"?
      assert(it < str.end());
      // verify that the next char is LDML_MARKER_CODE
      assert(*it == LDML_MARKER_CODE);
      it++; // consume LDML_MARKER_CODE
      assert(it < str.end());
      const auto marker_no = *it;
      emit_marker(state, marker_no);
    } else {
      emit_text(state, ch);
    }
  }
}

void
ldml_processor::emit_text(km_core_state *state, km_core_usv ch) {
  assert(ch != LDML_UC_SENTINEL);
  state->context().push_character(ch);
  state->actions().push_character(ch);
}

void
ldml_processor::emit_marker(km_core_state *state, KMX_DWORD marker_no) {
  assert(km::core::kmx::is_valid_marker(marker_no));
  state->actions().push_marker(marker_no);
  state->context().push_marker(marker_no);
}

size_t
ldml_processor::context_to_string(km_core_state *state, std::u32string &str, bool include_markers) {
    str.clear();
    auto &cp      = state->context();
    size_t ctxlen = 0; // TODO-LDML: not used by callers?
    uint8_t last_type = KM_CORE_BT_UNKNOWN;
    for (auto c = cp.rbegin(); c != cp.rend(); c++, ctxlen++) {
      last_type = c->type;
      if (last_type == KM_CORE_BT_CHAR) {
        str.insert(0, 1, c->character);
      } else if (last_type == KM_CORE_BT_MARKER) {
<<<<<<< HEAD
        assert(km::core::kmx::is_valid_marker(c->marker));
        prepend_marker(str, c->marker);
=======
        assert(km::kbp::kmx::is_valid_marker(c->marker));
        if (include_markers) {
          prepend_marker(str, c->marker);
        }
>>>>>>> 36614189
      } else {
        break;
      }
    }
    return ctxlen; // consumed the entire context buffer.
}

<<<<<<< HEAD

} // namespace core
=======
} // namespace kbp
>>>>>>> 36614189
} // namespace km<|MERGE_RESOLUTION|>--- conflicted
+++ resolved
@@ -431,15 +431,10 @@
       if (last_type == KM_CORE_BT_CHAR) {
         str.insert(0, 1, c->character);
       } else if (last_type == KM_CORE_BT_MARKER) {
-<<<<<<< HEAD
         assert(km::core::kmx::is_valid_marker(c->marker));
-        prepend_marker(str, c->marker);
-=======
-        assert(km::kbp::kmx::is_valid_marker(c->marker));
         if (include_markers) {
           prepend_marker(str, c->marker);
         }
->>>>>>> 36614189
       } else {
         break;
       }
@@ -447,10 +442,5 @@
     return ctxlen; // consumed the entire context buffer.
 }
 
-<<<<<<< HEAD
-
 } // namespace core
-=======
-} // namespace kbp
->>>>>>> 36614189
 } // namespace km