# Copyright:    © 2018-2022 SIL International.
# Description:  Cross platform build script to compile libkmnkbp.
# Create Date:  2 Oct 2018
# Authors:      Tim Eves (TSE)
#

defns += ['-DKMN_KBP_EXPORTING']
version_res = []

if compiler.get_id() == 'gcc' or compiler.get_id() == 'clang'
  warns = [
     '-Wctor-dtor-privacy',
     '-Wdouble-promotion',
     '-Wendif-labels',
     '-Wno-unknown-pragmas',
     '-Wno-missing-field-initializers',
     '-Wnon-virtual-dtor',
     '-Wshadow'
  ]
  flags = [
    '-fvisibility=hidden',
    '-fvisibility-inlines-hidden'
  ]
  links = []

  if compiler.get_id() == 'clang'
    warns += [
      '-Wimplicit-fallthrough',
      '-Wno-double-promotion',
      '-Wshorten-64-to-32'
    ]
  endif

  if host_machine.system() == 'darwin'
    warns += ['-Wno-ctor-dtor-privacy', '-Wno-non-virtual-dtor']
  endif
endif

if compiler.get_id() == 'msvc'
  warns = []
  flags = []
  defns += [
    '-D_SCL_SECURE_NO_WARNINGS',
    '-D_CRT_SECURE_NO_WARNINGS',
    '-DUNICODE'
  ]
  links = []

  # /n = append null
  # /c65001 = utf-8 file format
  version_res += import('windows').compile_resources('version.rc', args:['/n','/c65001'])
endif

if compiler.get_id() == 'emscripten'
  warns = []
  flags = []
  defns = ['-DKMN_KBP']
  links = []
endif

lib = library('kmnkbp0',
  'option.cpp',
  'keyboard.cpp',
  'state.cpp',
  'km_kbp_context_api.cpp',
  'km_kbp_keyboard_api.cpp',
  'km_kbp_options_api.cpp',
  'km_kbp_state_api.cpp',
  'km_kbp_debug_api.cpp',
  'km_kbp_processevent_api.cpp',
<<<<<<< HEAD
  'json.cpp',
  'ldml/ldml_processor.cpp',
=======
  'jsonpp.cpp',
>>>>>>> 90b7e38c
  'mock/mock_processor.cpp',
  'kmx/kmx_consts.cpp',
  'kmx/kmx_processevent.cpp',
  'kmx/kmx_actions.cpp',
  'kmx/kmx_capslock.cpp',
  'kmx/kmx_context.cpp',
  'kmx/kmx_conversion.cpp',
  'kmx/kmx_debug.cpp',
  'kmx/kmx_debugger.cpp',
  'kmx/kmx_environment.cpp',
  'kmx/kmx_file.cpp',
  'kmx/kmx_modifiers.cpp',
  'kmx/kmx_options.cpp',
  'kmx/kmx_plus.cpp',
  'kmx/kmx_processor.cpp',
  'kmx/kmx_xstring.cpp',
  'utfcodec.cpp',
  version_res,
  cpp_args: defns + warns + flags,
  link_args: links,
  version: lib_version,
  include_directories: inc,
  install: true)

kmnkbp = declare_dependency(link_with: lib, include_directories: inc)

pkg = import('pkgconfig')
pkg.generate(
    name: 'keyman_kmn_processor',
    version: meson.project_version(),
    description: 'Keyman processor for KMN keyboards.',
    libraries: lib)<|MERGE_RESOLUTION|>--- conflicted
+++ resolved
@@ -68,12 +68,8 @@
   'km_kbp_state_api.cpp',
   'km_kbp_debug_api.cpp',
   'km_kbp_processevent_api.cpp',
-<<<<<<< HEAD
-  'json.cpp',
+  'jsonpp.cpp',
   'ldml/ldml_processor.cpp',
-=======
-  'jsonpp.cpp',
->>>>>>> 90b7e38c
   'mock/mock_processor.cpp',
   'kmx/kmx_consts.cpp',
   'kmx/kmx_processevent.cpp',
