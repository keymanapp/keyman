{
  "name": "@keymanapp/models-types",
<<<<<<< HEAD
  "version": "15.0.120",
=======
  "version": "15.0.152",
>>>>>>> 08d917be
  "description": "Type definitions in used in the modeling (lexical model/predictive text) component of Keyman.",
  "types": "./index.d.ts",
  "scripts": {
    "test": "tsc test.ts -lib es6"
  },
  "repository": {
    "type": "git",
    "url": "https://github.com/keymanapp/keyman"
  },
  "keywords": [
    "lmlayer",
    "keyman",
    "predictive",
    "text",
    "types",
    "typing",
    "typescript"
  ],
  "author": "Marc Durdin <marc@keyman.com> (https://github.com/mcdurdin)",
  "contributors": [
    "Eddie Antonio Santos <Eddie.Santos@nrc-cnrc.gc.ca> (https://github.com/eddieantonio)",
    "Joshua Horton"
  ],
  "license": "MIT",
  "bugs": {
    "url": "https://github.com/keymanapp/keyman/issues"
  },
  "homepage": "https://github.com/keymanapp/keyman/tree/master/common/models/types#readme",
  "devDependencies": {
    "typescript": "^3.8.3"
  },
  "files": [
    "README.md",
    "index.d.ts"
  ]
}<|MERGE_RESOLUTION|>--- conflicted
+++ resolved
@@ -1,10 +1,6 @@
 {
   "name": "@keymanapp/models-types",
-<<<<<<< HEAD
-  "version": "15.0.120",
-=======
   "version": "15.0.152",
->>>>>>> 08d917be
   "description": "Type definitions in used in the modeling (lexical model/predictive text) component of Keyman.",
   "types": "./index.d.ts",
   "scripts": {
