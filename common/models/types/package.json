--- conflicted
+++ resolved
@@ -1,10 +1,6 @@
 {
   "name": "@keymanapp/models-types",
-<<<<<<< HEAD
-  "version": "16.0.4",
-=======
   "version": "16.0.5",
->>>>>>> 0942cfd7
   "description": "Type definitions in used in the modeling (lexical model/predictive text) component of Keyman.",
   "types": "./index.d.ts",
   "scripts": {
