--- conflicted
+++ resolved
@@ -1,10 +1,6 @@
 {
   "name": "@keymanapp/models-types",
-<<<<<<< HEAD
-  "version": "15.0.213",
-=======
   "version": "16.0.3",
->>>>>>> 93af2a3d
   "description": "Type definitions in used in the modeling (lexical model/predictive text) component of Keyman.",
   "types": "./index.d.ts",
   "scripts": {
