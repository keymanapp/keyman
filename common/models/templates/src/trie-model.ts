/*
 * Copyright (c) 2019 National Research Council Canada (author: Eddie A. Santos)
 * Copyright (c) 2019 SIL International
 * Copyright (c) 2015–2017 Conrad Irwin
 * Copyright (c) 2011–2015 Marc Campbell
 *
 * Permission is hereby granted, free of charge, to any person obtaining a copy of
 * this software and associated documentation files (the "Software"), to deal in
 * the Software without restriction, including without limitation the rights to
 * use, copy, modify, merge, publish, distribute, sublicense, and/or sell copies of
 * the Software, and to permit persons to whom the Software is furnished to do so,
 * subject to the following conditions:
 *
 * The above copyright notice and this permission notice shall be included in all
 * copies or substantial portions of the Software.
 *
 * THE SOFTWARE IS PROVIDED "AS IS", WITHOUT WARRANTY OF ANY KIND, EXPRESS OR
 * IMPLIED, INCLUDING BUT NOT LIMITED TO THE WARRANTIES OF MERCHANTABILITY, FITNESS
 * FOR A PARTICULAR PURPOSE AND NONINFRINGEMENT. IN NO EVENT SHALL THE AUTHORS OR
 * COPYRIGHT HOLDERS BE LIABLE FOR ANY CLAIM, DAMAGES OR OTHER LIABILITY, WHETHER
 * IN AN ACTION OF CONTRACT, TORT OR OTHERWISE, ARISING FROM, OUT OF OR IN
 * CONNECTION WITH THE SOFTWARE OR THE USE OR OTHER DEALINGS IN THE SOFTWARE.
 */

// Worth noting:  we're starting to get quite a 'library' of common model/LMLayer functionality.
// Should probably make a 'lm-utils' submodule.

// Allows the kmwstring bindings to resolve.
import { extendString, PriorityQueue } from "@keymanapp/web-utils";
import { default as defaultWordBreaker } from "@keymanapp/models-wordbreakers";

import { applyTransform, SearchKey, transformToSuggestion, Wordform2Key } from "./common.js";
import { Node, Trie } from './trie.js';
import { getLastPreCaretToken } from "./tokenization.js";

extendString();

/**
 * @file trie-model.ts
 *
 * Defines a simple word list (unigram) model.
 */

/** Upper bound on the amount of suggestions to generate. */
const MAX_SUGGESTIONS = 12;

/**
 * Additional arguments to pass into the model, in addition to the model
 * parameters themselves.
 */
export interface TrieModelOptions {
  /**
   * How to break words in a phrase.
   */
  wordBreaker?: WordBreakingFunction;
  /**
   *  This should simplify a search term into a key.
   */
  searchTermToKey?: (searchTerm: string) => string;

  /**
   * Indicates that the model's written form has 'casing' behavior.
   */
  languageUsesCasing?: boolean;

  /**
   * Specifies a function used to apply the language's casing rules to a word.
   */
  applyCasing?: CasingFunction;

  /**
   * Any punctuation to expose to the user.
   */
  punctuation?: LexicalModelPunctuation;
}

/**
 * @class TrieModel
 *
 * Defines a trie-backed word list model, or the unigram model.
 * Unigram models throw away all preceding words, and search
 * for the next word exclusively. As such, they can perform simple
 * prefix searches within words, however they are not very good
 * at predicting the next word.
 */
export default class TrieModel implements LexicalModel {
  configuration?: Configuration;
  private _trie: Trie;
  readonly breakWords: WordBreakingFunction;
  readonly punctuation?: LexicalModelPunctuation;
  readonly languageUsesCasing?: boolean;

  readonly applyCasing?: CasingFunction;

  constructor(trieData: {root: Node, totalWeight: number}, options: TrieModelOptions = {}) {
    this.languageUsesCasing = options.languageUsesCasing;
    this.applyCasing = options.applyCasing;

    this._trie = new Trie(
      trieData['root'],
      trieData['totalWeight'],
      options.searchTermToKey as Wordform2Key || defaultSearchTermToKey
    );
    this.breakWords = options.wordBreaker || defaultWordBreaker;
    this.punctuation = options.punctuation;
  }

  configure(capabilities: Capabilities): Configuration {
    return this.configuration = {
      leftContextCodePoints: capabilities.maxLeftContextCodePoints,
      rightContextCodePoints: capabilities.maxRightContextCodePoints ?? 0
    };
  }

  toKey(text: USVString): USVString {
    return this._trie.toKey(text);
  }

  predict(transform: Transform, context: Context): Distribution<Suggestion> {
    // Special-case the empty buffer/transform: return the top suggestions.
    if (!transform.insert && !context.left && !context.right && context.startOfBuffer && context.endOfBuffer) {
      return makeDistribution(this.firstN(MAX_SUGGESTIONS).map(({text, p}) => ({
        transform: {
          insert: text,
          deleteLeft: 0
        },
        displayAs: text,
        p: p
      })));
    }

    // Compute the results of the keystroke:
    let newContext = applyTransform(transform, context);

    // Computes the different in word length after applying the transform above.
    let leftDelOffset = transform.deleteLeft - transform.insert.kmwLength();

    // All text to the left of the cursor INCLUDING anything that has
    // just been typed.
    let prefix = getLastPreCaretToken(this.breakWords, newContext);

    // Return suggestions from the trie.
    return makeDistribution(this.lookup(prefix).map(({text, p}) =>
      transformToSuggestion({
        insert: text,
        // Delete whatever the prefix that the user wrote.
        deleteLeft: leftDelOffset + prefix.kmwLength()
        // Note: a separate capitalization/orthography engine can take this
        // result and transform it as needed.
      },
      p
    )));

    /* Helper */

    function makeDistribution(suggestions: WithOutcome<Suggestion>[]): Distribution<Suggestion> {
      let distribution: Distribution<Suggestion> = [];

      for(let s of suggestions) {
        distribution.push({sample: s, p: s.p});
      }

      return distribution;
    }
  }

  get wordbreaker(): WordBreakingFunction {
    return this.breakWords;
  }

  public traverseFromRoot(): LexiconTraversal {
    return this._trie.traverseFromRoot();
  }

<<<<<<< HEAD
/**
 * The priority queue will always pop the most probable item - be it a Traversal
 * state or a lexical entry reached via Traversal.
 */
type TraversableWithProb = TextWithProbability | LexiconTraversal;

/**
 * A function that converts a string (word form or query) into a search key
 * (secretly, this is also a string).
 */
interface Wordform2Key {
  (wordform: string): SearchKey;
}

// The following trie implementation has been (heavily) derived from trie-ing
// by Conrad Irwin.
// trie-ing is copyright (C) 2015–2017 Conrad Irwin.
// Distributed under the terms of the MIT license:
// https://github.com/ConradIrwin/trie-ing/blob/df55d7af7068d357829db9e0a7faa8a38add1d1d/LICENSE
//
// Trie compression / decompression seen here is fully custom.

type CompressedNode = string;

export type Node = InternalNode | Leaf;
/**
 * An internal node in the trie. Internal nodes NEVER contain entries; if an
 * internal node should contain an entry, then it has a dummy leaf node (see
 * below), that can be accessed by node.children["\uFDD0"].
 */
export interface InternalNode {
  type: 'internal';
  weight: number;
  /** Maintains the keys of children in descending order of weight. */
  values: string[]; // TODO: As an optimization, "values" can be a single string!
  /**
   * Maps a single UTF-16 code unit to a child node in the trie. This child
   * node may be a leaf or an internal node. The keys of this object are kept
   * in sorted order in the .values array.
   */
  children: { [codeunit: string]: Node };
}
/** Only leaf nodes actually contain entries (i.e., the words proper). */
export interface Leaf {
  type: 'leaf';
  weight: number;
  entries: Entry[];
}

/**
 * An entry in the prefix trie (stored in leaf nodes exclusively!)
 */
export interface Entry {
  /** The actual word form, stored in the trie. */
  content: string;
  /** A search key that usually simplifies the word form, for ease of search. */
  key: SearchKey;
  weight: number;
}

/**
 * Wrapper class for the trie and its nodes.
 */
class Trie {
  private root: Node;
  /** The total weight of the entire trie. */
  readonly totalWeight: number;
=======
>>>>>>> 3b563361
  /**
   * Returns the top N suggestions from the trie.
   * @param n How many suggestions, maximum, to return.
   */
  firstN(n: number): TextWithProbability[] {
    return getSortedResults(this._trie.traverseFromRoot(), n);
  }

  /**
   * Lookups an arbitrary prefix (a query) in the trie. Returns the top 3
   * results in sorted order.
   *
   * @param prefix
   */
  lookup(prefix: string): TextWithProbability[] {
    const searchKey = this.toKey(prefix);
    const rootTraversal = this.traverseFromRoot().child(searchKey);

    if(!rootTraversal) {
      return [];
    }

    const directEntries = rootTraversal.entries;
    // `Set` requires Chrome 38+, which is more recent than Chrome 35.
    const directSet: Record<string, string> = {};
    for(const entry of directEntries) {
      directSet[entry.text] = entry.text;
    }

    const bestEntries = getSortedResults(rootTraversal);
    const deduplicated = bestEntries.filter((entry) => !directSet[entry.text]);

    // Any entries directly hosted on the current node should get full display
    // priority over anything from its descendants.
    return directEntries.concat(deduplicated);
  }
};

/////////////////////////////////////////////////////////////////////////////////
// What remains in this file is the trie implementation proper. Note: to       //
// reduce bundle size, any functions/methods related to creating the trie have //
// been removed.                                                               //
/////////////////////////////////////////////////////////////////////////////////

/**
 * The priority queue will always pop the most probable item - be it a Traversal
 * state or a lexical entry reached via Traversal.
 */
type TraversableWithProb = TextWithProbability | LexiconTraversal;

/**
 * Returns all entries matching the given prefix, in descending order of
 * weight.
 *
 * @param prefix  the prefix to match.
 * @param results the current results
 * @param queue
 */
function getSortedResults(traversal: LexiconTraversal, limit = MAX_SUGGESTIONS): TextWithProbability[] {
  let queue = new PriorityQueue(function(a: TraversableWithProb, b: TraversableWithProb) {
    // In case of Trie compilation issues that emit `null` or `undefined`
    return (b ? b.p : 0) - (a ? a.p : 0);
  });
  let results: TextWithProbability[] = [];

  queue.enqueue(traversal);

  while(queue.count > 0) {
    const entry = queue.dequeue();

    if((entry as TextWithProbability)!.text !== undefined) {
      const lexicalEntry = entry as TextWithProbability;
      results.push(lexicalEntry);
      if(results.length >= limit) {
        return results;
      }
    } else {
      const traversal = entry as LexiconTraversal;
      queue.enqueueAll(traversal.entries);
      let children: LexiconTraversal[] = []
      for(let child of traversal.children()) {
        children.push(child.traversal());
      }
      queue.enqueueAll(children);
    }
  }

  return results;
}

/**
 * Converts wordforms into an indexable form. It does this by
 * normalizing into NFD, removing diacritics, and then converting
 * the result to lowercase.
 *
 * This is a very naïve implementation, that I only think will work on
 * some languages that use the Latin script. As of 2020-04-08, only
 * 4 out of 11 (36%) of published language models use the Latin script,
 * so this might not actually be a great default.
 *
 * This uses String.prototype.normalize() to convert normalize into NFD.
 * NFD is an easy way to separate a Latin character from its diacritics;
 * Even then, some Latin-based orthographies use code points that,
 * under NFD normalization, do NOT decompose into an ASCII letter and a
 * combining diacritical mark (e.g., SENĆOŦEN).
 *
 * Use this only in early iterations of the model. For a production lexical
 * model, you SHOULD write/generate your own key function, tailored to your
 * language.
 */
function defaultSearchTermToKey(wordform: string): SearchKey {
  /**
   * N.B.: this is (slightly) DIFFERENT than the version in
   * keymanapp/lexical-model-compiler/build-trie
   * as this is for compatibility for models built
   * BEFORE the searchTermToKey function was bundled with
   * all models.
   *
   * This compatibility version lowercases AFTER removing diacritics;
   * the new version (bundled in future models) lowercases,
   * NFD normalizes, THEN removes diacritics.
   */
  return wordform
    .normalize('NFD')
    // Remove all combining diacritics (if input is in NFD)
    // common to Latin-orthographies.
    .replace(/[\u0300-\u036f]/g, '')
    .toLowerCase() as SearchKey;
}<|MERGE_RESOLUTION|>--- conflicted
+++ resolved
@@ -172,76 +172,6 @@
     return this._trie.traverseFromRoot();
   }
 
-<<<<<<< HEAD
-/**
- * The priority queue will always pop the most probable item - be it a Traversal
- * state or a lexical entry reached via Traversal.
- */
-type TraversableWithProb = TextWithProbability | LexiconTraversal;
-
-/**
- * A function that converts a string (word form or query) into a search key
- * (secretly, this is also a string).
- */
-interface Wordform2Key {
-  (wordform: string): SearchKey;
-}
-
-// The following trie implementation has been (heavily) derived from trie-ing
-// by Conrad Irwin.
-// trie-ing is copyright (C) 2015–2017 Conrad Irwin.
-// Distributed under the terms of the MIT license:
-// https://github.com/ConradIrwin/trie-ing/blob/df55d7af7068d357829db9e0a7faa8a38add1d1d/LICENSE
-//
-// Trie compression / decompression seen here is fully custom.
-
-type CompressedNode = string;
-
-export type Node = InternalNode | Leaf;
-/**
- * An internal node in the trie. Internal nodes NEVER contain entries; if an
- * internal node should contain an entry, then it has a dummy leaf node (see
- * below), that can be accessed by node.children["\uFDD0"].
- */
-export interface InternalNode {
-  type: 'internal';
-  weight: number;
-  /** Maintains the keys of children in descending order of weight. */
-  values: string[]; // TODO: As an optimization, "values" can be a single string!
-  /**
-   * Maps a single UTF-16 code unit to a child node in the trie. This child
-   * node may be a leaf or an internal node. The keys of this object are kept
-   * in sorted order in the .values array.
-   */
-  children: { [codeunit: string]: Node };
-}
-/** Only leaf nodes actually contain entries (i.e., the words proper). */
-export interface Leaf {
-  type: 'leaf';
-  weight: number;
-  entries: Entry[];
-}
-
-/**
- * An entry in the prefix trie (stored in leaf nodes exclusively!)
- */
-export interface Entry {
-  /** The actual word form, stored in the trie. */
-  content: string;
-  /** A search key that usually simplifies the word form, for ease of search. */
-  key: SearchKey;
-  weight: number;
-}
-
-/**
- * Wrapper class for the trie and its nodes.
- */
-class Trie {
-  private root: Node;
-  /** The total weight of the entire trie. */
-  readonly totalWeight: number;
-=======
->>>>>>> 3b563361
   /**
    * Returns the top N suggestions from the trie.
    * @param n How many suggestions, maximum, to return.
