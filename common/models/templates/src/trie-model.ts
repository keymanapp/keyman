--- conflicted
+++ resolved
@@ -357,11 +357,7 @@
   }
 
   public traverseFromRoot(): LexiconTraversal {
-<<<<<<< HEAD
     return this._trie.traverseFromRoot();
-=======
-    return new Traversal(this._trie.root, '', this._trie.totalWeight);
->>>>>>> 14b453c2
   }
 };
 
