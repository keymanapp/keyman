{
  "name": "@keymanapp/models-templates",
<<<<<<< HEAD
  "version": "15.0.213",
=======
  "version": "16.0.3",
>>>>>>> 93af2a3d
  "description": "Backing model implementations (templates) for Keyman's modelling layer",
  "keywords": [
    "lm",
    "lmlayer",
    "lexical",
    "model",
    "templates",
    "modelling",
    "keyman",
    "backend"
  ],
  "contributors": [
    "Eddie Antonio Santos <Eddie.Santos@nrc-cnrc.gc.ca>"
  ],
  "homepage": "https://github.com/keymanapp/keyman#readme",
  "license": "MIT",
  "main": "index.js",
  "types": "index.d.ts",
  "directories": {
    "test": "test"
  },
  "files": [
    "index.js"
  ],
  "publishConfig": {
    "access": "public"
  },
  "repository": {
    "type": "git",
    "url": "git+https://github.com/keymanapp/keyman.git"
  },
  "scripts": {
    "build": "tsc",
    "prepare": "npm run build",
    "pretest": "npm run build",
    "test": "mocha -r test/helpers.js"
  },
  "bugs": {
    "url": "https://github.com/keymanapp/keyman/issues"
  },
  "devDependencies": {
<<<<<<< HEAD
    "@keymanapp/models-types": "^15.0.213",
    "@keymanapp/web-utils": "^15.0.213",
=======
    "@keymanapp/models-types": "^16.0.3",
    "@keymanapp/web-utils": "^16.0.3",
>>>>>>> 93af2a3d
    "@types/chai": "^4.2.11",
    "@types/mocha": "^7.0.2",
    "@types/node": "^14.0.4",
    "chai": "^4.3.4",
    "mocha": "^8.4.0",
    "typescript": "^3.8.3"
  },
  "dependencies": {
<<<<<<< HEAD
    "@keymanapp/models-wordbreakers": "^15.0.213"
=======
    "@keymanapp/models-wordbreakers": "^16.0.3"
>>>>>>> 93af2a3d
  }
}<|MERGE_RESOLUTION|>--- conflicted
+++ resolved
@@ -1,10 +1,6 @@
 {
   "name": "@keymanapp/models-templates",
-<<<<<<< HEAD
-  "version": "15.0.213",
-=======
   "version": "16.0.3",
->>>>>>> 93af2a3d
   "description": "Backing model implementations (templates) for Keyman's modelling layer",
   "keywords": [
     "lm",
@@ -46,13 +42,8 @@
     "url": "https://github.com/keymanapp/keyman/issues"
   },
   "devDependencies": {
-<<<<<<< HEAD
-    "@keymanapp/models-types": "^15.0.213",
-    "@keymanapp/web-utils": "^15.0.213",
-=======
     "@keymanapp/models-types": "^16.0.3",
     "@keymanapp/web-utils": "^16.0.3",
->>>>>>> 93af2a3d
     "@types/chai": "^4.2.11",
     "@types/mocha": "^7.0.2",
     "@types/node": "^14.0.4",
@@ -61,10 +52,6 @@
     "typescript": "^3.8.3"
   },
   "dependencies": {
-<<<<<<< HEAD
-    "@keymanapp/models-wordbreakers": "^15.0.213"
-=======
     "@keymanapp/models-wordbreakers": "^16.0.3"
->>>>>>> 93af2a3d
   }
 }