--- conflicted
+++ resolved
@@ -41,13 +41,8 @@
     "url": "https://github.com/keymanapp/keyman/issues"
   },
   "devDependencies": {
-<<<<<<< HEAD
     "@keymanapp/models-types": "*",
     "@keymanapp/web-utils": "*",
-=======
-    "@keymanapp/models-types": "^15.0.233",
-    "@keymanapp/web-utils": "^15.0.233",
->>>>>>> fd51f684
     "@types/chai": "^4.2.11",
     "@types/mocha": "^7.0.2",
     "@types/node": "^14.0.4",
@@ -56,10 +51,6 @@
     "typescript": "^3.8.3"
   },
   "dependencies": {
-<<<<<<< HEAD
     "@keymanapp/models-wordbreakers": "*"
-=======
-    "@keymanapp/models-wordbreakers": "^15.0.233"
->>>>>>> fd51f684
   }
 }