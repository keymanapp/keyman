<<<<<<< HEAD
import { WordBreakProperty, propertyMap } from "./data.js";

import { searchForProperty } from "./searchForProperty.js";
=======
import { WordBreakProperty, WORD_BREAK_PROPERTY, I, propertyMap } from "./data.inc.js";
>>>>>>> 7016e5b4

/**
 * A set of options used to customize and extend the behavior of the default
 * Unicode wordbreaker.
 */
export interface DefaultWordBreakerOptions {
  /**
   * Allows addition of custom wordbreaking rules, which will be applied
   * after WB1-WB4 and before all other default wordbreaking rules.
   *
   * @see `WordbreakerRule`
   */
  rules?: WordbreakerRule[];

  /**
   * Allows assignment of characters to different word-breaking properties than
   * their standard word-breaking assignment, including to custom properties
   * specified within `customProperties`.
   * @param char
   */
  propertyMapping?(char: string): string;

  /**
   * Allows definition of extra word-breaking properties for use with custom
   * rules.
   */
  customProperties?: string[];
}

/**
 * Word breaker based on Unicode Standard Annex #29, Section 4.1:
 * Default Word Boundary Specification.
 *
 * @see http://unicode.org/reports/tr29/#Word_Boundaries
 * @see https://github.com/eddieantonio/unicode-default-word-boundary/tree/v12.0.0
 */
export default function default_(text: string, options?: DefaultWordBreakerOptions): Span[] {
  let boundaries = findBoundaries(text, options);
  if (boundaries.length == 0) {
    return [];
  }

  // All non-empty strings have at least TWO boundaries: at the start and at the end of
  // the string.
  let spans = [];
  for (let i = 0; i < boundaries.length - 1; i++) {
    let start = boundaries[i];
    let end = boundaries[i + 1];
    let span = new LazySpan(text, start, end);

    if (isNonSpace(span.text, options)) {
      spans.push(span);
      // Preserve a sequence-final space if it exists.  Needed to signal "end of word".
    } else if (i == boundaries.length - 2) { // if "we just checked the final boundary"...
      // We don't want to return the whitespace itself; the correct token is simply ''.
      span = new LazySpan(text, end, end);
      spans.push(span);
    }
  }
  return spans;
}

/**
 * A span that does not cut out the substring until it absolutely has to!
 */
class LazySpan implements Span {
  private _source: string;
  readonly start: number;
  readonly end: number;
  constructor(source: string, start: number, end: number) {
    this._source = source;
    this.start = start;
    this.end = end;
  }

  get text(): string {
    return this._source.substring(this.start, this.end);
  }

  get length(): number {
    return this.end - this.start;
  }
}

/**
 * An abstraction supporting custom wordbreaker boundary rules.  While this doesn't provide
 * support for more complex rules like WB4, WB15, or WB16, this is sufficient for all other
 * default word-breaking rules and can be used to define custom rules of similar structure.
 *
 * @see https://unicode.org/reports/tr29/#WB_Rule_Macros
 */
export interface WordbreakerRule {
  /**
   * Indicates whether or not the rule applies in the specified context.
   * @param context
   */
  match(context: BreakerContext): boolean;

  /**
   * Indicates whether or not the rule indicates a word boundary at the context's site when it matches.
   */
  breakIfMatch: boolean;
}

/**
 * Provides a useful presentation for wordbreaker's context for use in word-breaking rules.
 *
 * @see https://unicode.org/reports/tr29/#Word_Boundary_Rules
 */
export class BreakerContext {
  // Referenced by this object in order to facilitate `lookahead` maintenance.
  private readonly text: string;
  readonly options?: DefaultWordBreakerOptions;

  /**
   * Represents the property of character immediately preceding `left`'s character.
   */
  readonly lookbehind: WordBreakProperty = WordBreakProperty.sot;

  /**
   * Represents the property of the character immediately preceding the potential word boundary.
   */
  readonly left:       WordBreakProperty = WordBreakProperty.sot;

  /**
   * Represents the property of the character immediately following the potential word boundary.
   */
  readonly right:      WordBreakProperty = WordBreakProperty.sot;

  /**
   * Represents the property of the character immediately following `right`'s character.
   */
  readonly lookahead:  WordBreakProperty; // Always initialized by constructor.

  /**
   * Initializes the word-breaking context at the start of the word-breaker's boundary-detection
   * algorithm.
   * @param text          The text to be word-broken
   * @param lookaheadPos  The position corresponding to `lookahead`.
   */
  constructor(text: string, options: DefaultWordBreakerOptions | undefined, lookaheadPos: number);
  /**
   * Used internally by the boundary-detection algorithm during context-shifting operations.
   * @param text
   * @param lookbehind
   * @param left
   * @param right
   * @param lookahead
   */
  constructor(text: string,
              options: DefaultWordBreakerOptions | undefined,
              lookbehind: WordBreakProperty,
              left:       WordBreakProperty,
              right:      WordBreakProperty,
              lookahead:  WordBreakProperty);
  constructor(text: string,
              options: DefaultWordBreakerOptions | undefined,
              prop1:  WordBreakProperty | number,
              prop2?: WordBreakProperty,
              prop3?: WordBreakProperty,
              prop4?: WordBreakProperty) {
    this.text = text;
    this.options = options;

    if(arguments.length == 3) {
      this.lookahead = this.wordbreakPropertyAt(prop1);// prop1;
    } else /*if(arguments.length == 6)*/ {
      this.lookbehind = prop1 as WordBreakProperty;
      this.left       = prop2 as WordBreakProperty;
      this.right      = prop3 as WordBreakProperty;
      this.lookahead  = prop4 as WordBreakProperty;
    }
  }

  /**
   * The general use-case when shifting boundary-check position if WB4 is not active.
   * @param lookahead The WordBreakProperty for the character to become `lookahead`.
   * @returns
   */
  public next(lookaheadPos: number): BreakerContext {
    let newLookahead = this.wordbreakPropertyAt(lookaheadPos);
    return new BreakerContext(this.text, this.options, this.left, this.right, this.lookahead, newLookahead);
  }

  /**
   * Used for WB4:  when ignoring characters before an intervening linebreak, we
   * replace `right` with the current `lookahead`, without affecting `lookbehind`
   * or `left`.  A new `lookahead` is then needed.
   * @param lookahead
   * @returns
   */
  public ignoringRight(lookaheadPos: number) {
    let newLookahead = this.wordbreakPropertyAt(lookaheadPos);
    return new BreakerContext(this.text, this.options, this.lookbehind, this.left, this.lookahead, newLookahead);
  }

  /**
   * Used for WB4:  when ignoring characters after an intervening linebreak, it's
   * `lookahead` that gets replaced without shifting the other tracked properties.
   * @param lookahead
   * @returns
   */
  public ignoringLookahead(lookaheadPos: number) {
    let newLookahead = this.wordbreakPropertyAt(lookaheadPos);
    return new BreakerContext(this.text, this.options, this.lookbehind, this.left, this.right, newLookahead);
  }

  /**
   * Return the value of the Word_Break property at the given string index.
   * @param pos position in the text.
   */
  private wordbreakPropertyAt(pos: number) {
    if (pos < 0) {
      return WordBreakProperty.sot; // Always "start of string" before the string starts!
    } else if (pos >= this.text.length) {
      return WordBreakProperty.eot; // Always "end of string" after the string ends!
    } else if (isStartOfSurrogatePair(this.text[pos])) {
      // Surrogate pairs the next TWO items from the string!
      return property(this.text[pos] + this.text[pos + 1]);
    }
    return property(this.text[pos], this.options);
  }

  /**
   * Returns `true` if and only if each member of the context has a property included within
   * its corresponding set (when specified).  Any set may be replaced with null to disable
   * a check against its corresponding property.
   * @param lookbehindSet
   * @param leftSet
   * @param rightSet
   * @param lookaheadSet
   */
  public match(lookbehindSet: WordBreakProperty[] | null,
                leftSet:       WordBreakProperty[] | null,
                rightSet:      WordBreakProperty[] | null,
                lookaheadSet:  WordBreakProperty[] | null) : boolean {
    let result: boolean = lookbehindSet?.includes(this.lookbehind) ?? true;
    result = result && (leftSet?.includes(this.left) ?? true);
    result = result && (rightSet?.includes(this.right) ?? true);
    return   result && (lookaheadSet?.includes(this.lookahead) ?? true);
  }

  /**
   * Returns `true` if and only if each member of the context has a property included within
   * its corresponding set (when specified).  Any set may be replaced with null to disable
   * a check against its corresponding property.
   *
   * Names should match those found at https://unicode.org/reports/tr29/#Word_Boundary_Rules
   * or defined in the word-breaker customization options; matching is case-insensitive.
   * Also includes two extra properties:
   * - `sot` - start of text
   * - `eot` - end of text
   * @param lookbehindSet
   * @param leftSet
   * @param rightSet
   * @param lookaheadSet
   */
  public propertyMatch(lookbehindSet: string[] | null,
                        leftSet:       string[] | null,
                        rightSet:      string[] | null,
                        lookaheadSet:  string[] | null) : boolean {
      const propMapper = (name: string) => propertyVal(name, this.options);
      return this.match(lookbehindSet?.map(propMapper) as WordBreakProperty[] | null,
                        leftSet?.map(propMapper)       as WordBreakProperty[] | null,
                        rightSet?.map(propMapper)      as WordBreakProperty[] | null,
                        lookaheadSet?.map(propMapper)  as WordBreakProperty[] | null);
    }
  }

/**
 * Returns true when the chunk does not solely consist of whitespace.
 *
 * @param chunk a chunk of text. Starts and ends at word boundaries.
 */
function isNonSpace(chunk: string, options?: DefaultWordBreakerOptions): boolean {
  return !chunk.split('').map((char) => property(char, options)).every(wb => (
    wb === WordBreakProperty.CR ||
    wb === WordBreakProperty.LF ||
    wb === WordBreakProperty.Newline ||
    wb === WordBreakProperty.WSegSpace
  ));
}

/**
 * Yields a series of string indices where a word break should
 * occur. That is, there should be a break BEFORE each string
 * index yielded by this generator.
 *
 * @param text Text to find word boundaries in.
 */
function findBoundaries(text: string, options?: DefaultWordBreakerOptions): number[] {
  // WB1 and WB2: no boundaries if given an empty string.
  if (text.length === 0) {
    // There are no boundaries in an empty string!
    return [];
  }

  if(options && !options.rules) {
    options.rules = [];
  }

  // This algorithm works by maintaining a sliding window of four SCALAR VALUES.
  //
  //  - Scalar values? JavaScript strings are NOT actually a string of
  //    Unicode code points; some characters are made up of TWO
  //    JavaScript indices. e.g.,
  //        "💩".length === 2;
  //        "💩"[0] === '\uD83D';
  //        "💩"[1] === '\uDCA9';
  //
  //    These characters that are represented by TWO indices are
  //    called "surrogate pairs". Since we don't want to be in the
  //    "middle" of a character, make sure we're always advancing
  //    by scalar values, and NOT indices. That means, we sometimes
  //    need to advance by TWO indices, not just one.
  //  - Four values? Some rules look at what's to the left of
  //    left, and some look at what's to the right of right. So
  //    keep track of this!

  let boundaries = [];

  let rightPos: number;
  let lookaheadPos = 0; // lookahead, one scalar value to the right of right.
  // Before the start of the string is also the start of the string.
  let state = new BreakerContext(text, options, lookaheadPos);
  // Count RIs to make sure we're not splitting emoji flags:
  let nConsecutiveRegionalIndicators = 0;

  do  {
    // Shift all positions, one scalar value to the right.
    rightPos = lookaheadPos;
    lookaheadPos = positionAfter(lookaheadPos);
    // Shift all properties, one scalar value to the right.
    state = state.next(lookaheadPos);

    // Break at the start and end of text, unless the text is empty.
    // WB1: Break at start of text...
    if (state.match(null, [WordBreakProperty.sot], null, null)) {
      boundaries.push(rightPos);
      continue;
    }
    // WB2: Break at the end of text...
    if (state.match(null, null, [WordBreakProperty.eot], null)) {
      boundaries.push(rightPos);
      break; // Reached the end of the string. We're done!
    }
    // WB3: Do not break within CRLF:
    if (state.match(null, [WordBreakProperty.CR], [WordBreakProperty.LF], null)) {
      continue;
    }

    // WB3b: Otherwise, break after...
    const NEWLINE_SET = [WordBreakProperty.Newline, WordBreakProperty.CR, WordBreakProperty.LF];
    if(state.match(null, NEWLINE_SET, null, null)) {
      boundaries.push(rightPos);
      continue;
    }
    // WB3a: ...and before newlines
    if (state.match(null, null, NEWLINE_SET, null)) {
      boundaries.push(rightPos);
      continue;
    }

    // TODO: WB3c is not implemented, due to its complex, error-prone
    // implementation, requiring a ginormous regexp, and the fact that
    // the only thing it does is prevent big emoji sequences from being
    // split up, like 🧚🏼‍♂️
    // https://www.unicode.org/Public/emoji/12.0/emoji-zwj-sequences.txt

    // WB3d: Keep horizontal whitespace together
    if (state.match(null, [WordBreakProperty.WSegSpace], [WordBreakProperty.WSegSpace], null)) {
      continue;
    }

    // WB4: Ignore format and extend characters
    // This is to keep grapheme clusters together!
    // See: Section 6.2: https://unicode.org/reports/tr29/#Grapheme_Cluster_and_Format_Rules
    // N.B.: The rule about "except after sot, CR, LF, and
    // Newline" already been by WB1, WB2, WB3a, and WB3b above.
    const SET_WB4_IGNORE = [WordBreakProperty.Format, WordBreakProperty.Extend, WordBreakProperty.ZWJ];
    while (state.match(null, null, SET_WB4_IGNORE, null)) {
      // Continue advancing in the string, as if these
      // characters do not exist. DO NOT update left and
      // lookbehind however!
      [rightPos, lookaheadPos] = [lookaheadPos, positionAfter(lookaheadPos)];
      state = state.ignoringRight(lookaheadPos);
    }
    // In ignoring the characters in the previous loop, we could
    // have fallen off the end of the string, so end the loop
    // prematurely if that happens!
    if (state.right === WordBreakProperty.eot) {
      boundaries.push(rightPos);
      break;
    }
    // WB4 (continued): Lookahead must ALSO ignore these format,
    // extend, ZWJ characters!
    while (state.match(null, null, null, SET_WB4_IGNORE)) {
      // Continue advancing in the string, as if these
      // characters do not exist. DO NOT update left and right,
      // however!
      lookaheadPos = positionAfter(lookaheadPos);
      state = state.ignoringLookahead(lookaheadPos);
    }

    // See: https://unicode.org/reports/tr29/#WB_Rule_Macros
    const SET_AHLETTER   = [WordBreakProperty.ALetter,   WordBreakProperty.Hebrew_Letter];
    const SET_MIDNUMLETQ = [WordBreakProperty.MidNumLet, WordBreakProperty.Single_Quote];

    // Custom rules may override the base ruleset aside from the first few fundamental ones.
    if(options?.rules) {
      let customMatch: boolean = false;
      for(const rule of options.rules) {
        customMatch = rule.match(state);
        if(customMatch) {
          if(rule.breakIfMatch) {
            boundaries.push(rightPos);
          }
          break; // as customMatch == true here, this will trigger the `continue` that follows.
        }
      }
      if(customMatch) {
        continue;
      }
    }

    // WB5: Do not break between most letters.
    // if (isAHLetter(state.left) && isAHLetter(state.right))
    if(state.match(null, SET_AHLETTER, SET_AHLETTER, null)) {
      continue;
    }
    // Do not break across certain punctuation
    // WB6: (Don't break before apostrophes in contractions)
    const SET_ALL_MIDLETTER = [WordBreakProperty.MidLetter].concat(SET_MIDNUMLETQ);
    if(state.match(null, SET_AHLETTER, SET_ALL_MIDLETTER, SET_AHLETTER)) {
      continue;
    }
    // WB7: (Don't break after apostrophes in contractions)
    if(state.match(SET_AHLETTER, SET_ALL_MIDLETTER, SET_AHLETTER, null)) {
      continue;
    }

    // WB7a
    if(state.match(null, [WordBreakProperty.Hebrew_Letter], [WordBreakProperty.Single_Quote], null)) {
      continue;
    }
    // WB7b
    if(state.match(null,
                    [WordBreakProperty.Hebrew_Letter],
                    [WordBreakProperty.Double_Quote],
                    [WordBreakProperty.Hebrew_Letter])) {
      continue;
    }
    // WB7c
    if(state.match([WordBreakProperty.Hebrew_Letter],
                    [WordBreakProperty.Double_Quote],
                    [WordBreakProperty.Hebrew_Letter],
                    null)) {
      continue;
    }
    // Do not break within sequences of digits, or digits adjacent to letters.
    // e.g., "3a" or "A3"
    // WB8
    if(state.match(null, [WordBreakProperty.Numeric], [WordBreakProperty.Numeric], null)) {
      continue;
    }
    // WB9
    if(state.match(null, SET_AHLETTER, [WordBreakProperty.Numeric], null)) {
      continue;
    }
    // WB10
    if(state.match(null, [WordBreakProperty.Numeric], SET_AHLETTER, null)) {
      continue;
    }
    // Do not break within sequences, such as 3.2, 3,456.789
    // WB11
    const SET_ALL_MIDNUM = [WordBreakProperty.MidNum].concat(SET_MIDNUMLETQ);
    if(state.match([WordBreakProperty.Numeric], SET_ALL_MIDNUM, [WordBreakProperty.Numeric], null)) {
      continue;
    }
    // WB12
    if(state.match(null, [WordBreakProperty.Numeric], SET_ALL_MIDNUM, [WordBreakProperty.Numeric])) {
      continue;
    }
    // WB13: Do not break between Katakana
    if(state.match(null, [WordBreakProperty.Katakana], [WordBreakProperty.Katakana], null)) {
      continue;
    }
    // Do not break from extenders (e.g., U+202F NARROW NO-BREAK SPACE)
    // WB13a
    const SET_NUM_KAT_LET = [WordBreakProperty.Katakana, WordBreakProperty.Numeric].concat(SET_AHLETTER);
    if(state.match(null, SET_NUM_KAT_LET, [WordBreakProperty.ExtendNumLet], null)) {
      continue;
    }
    if(state.match(null, [WordBreakProperty.ExtendNumLet], [WordBreakProperty.ExtendNumLet], null)) {
      continue;
    }
    // WB13b
    if(state.match(null, [WordBreakProperty.ExtendNumLet], SET_NUM_KAT_LET, null)) {
      continue;
    }

    // WB15 & WB16:
    // Do not break within emoji flag sequences. That is, do not break between
    // regional indicator (RI) symbols if there is an odd number of RI
    // characters before the break point.
    if (state.right === WordBreakProperty.Regional_Indicator) {
      // Emoji flags are actually composed of TWO scalar values, each being a
      // "regional indicator". These indicators correspond to Latin letters. Put
      // two of them together, and they spell out an ISO 3166-1-alpha-2 country
      // code. Since these always come in pairs, NEVER split the pairs! So, if
      // we happen to be inside the middle of an odd numbered of
      // Regional_Indicators, DON'T SPLIT IT!
      nConsecutiveRegionalIndicators += 1;
      if ((nConsecutiveRegionalIndicators % 2) == 1) {
        continue;
      }
    } else {
      nConsecutiveRegionalIndicators = 0;
    }
    // WB999: Otherwise, break EVERYWHERE (including around ideographs)
    boundaries.push(rightPos);
  } while (rightPos < text.length);

  return boundaries;

  ///// Internal utility functions /////

  /**
   * Returns the position of the start of the next scalar value. This jumps
   * over surrogate pairs.
   *
   * If asked for the character AFTER the end of the string, this always
   * returns the length of the string.
   */
  function positionAfter(pos: number): number {
    if (pos >= text.length) {
      return text.length;
    } else if (isStartOfSurrogatePair(text[pos])) {
      return pos + 2;
    }
    return pos + 1;
  }
}

function isStartOfSurrogatePair(character: string) {
  let codeUnit = character.charCodeAt(0);
  return codeUnit >= 0xD800 && codeUnit <= 0xDBFF;
}

/**
 * Return the Word_Break property value for a character.
 * Note that
 * @param character a scalar value
 */
function property(character: string, options?: DefaultWordBreakerOptions): WordBreakProperty {
  // If there is a customized mapping for the character, prioritize that.
  if(options?.propertyMapping) {
    let propName = options.propertyMapping(character);
    if(propName) {
      return propertyVal(propName, options);
    }
  }

  // This MUST be a scalar value.
  // TODO: remove dependence on character.codepointAt()?
  let codepoint = character.codePointAt(0) as number;

  return searchForProperty(codepoint);
}

function propertyVal(propName: string, options?: DefaultWordBreakerOptions) {
  const matcher = (name: string) => name.toLowerCase() == propName.toLowerCase()

  const customIndex = options?.customProperties?.findIndex(matcher) ?? -1;
  return customIndex != -1 ? -customIndex - 1 : propertyMap.findIndex(matcher);
}<|MERGE_RESOLUTION|>--- conflicted
+++ resolved
@@ -1,10 +1,6 @@
-<<<<<<< HEAD
-import { WordBreakProperty, propertyMap } from "./data.js";
+import { WordBreakProperty, propertyMap } from "./data.inc.js";
 
 import { searchForProperty } from "./searchForProperty.js";
-=======
-import { WordBreakProperty, WORD_BREAK_PROPERTY, I, propertyMap } from "./data.inc.js";
->>>>>>> 7016e5b4
 
 /**
  * A set of options used to customize and extend the behavior of the default
