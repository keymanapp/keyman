--- conflicted
+++ resolved
@@ -1,10 +1,6 @@
 #include <keyman/keyboardprocessor.h>
 #include "state.hpp"
-<<<<<<< HEAD
-#include "kmx/kmx_processevent.hpp"
-=======
 #include "kmx/kmx_processor.hpp"
->>>>>>> 2a941ec1
 
 namespace km {
   namespace kbp
@@ -65,11 +61,7 @@
           persisted_store()[key] = value;
           break;
         case KM_KBP_OPT_ENVIRONMENT:
-<<<<<<< HEAD
-          _kmx.GetEnvironment()->Load(key, value);
-=======
           _kmx.GetEnvironment()->Set(key, value);
->>>>>>> 2a941ec1
           break;
         default:
           return option();
