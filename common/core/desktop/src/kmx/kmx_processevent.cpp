/*
  Copyright:        Copyright (C) 2003-2018 SIL International.
  Authors:          mcdurdin
*/
<<<<<<< HEAD
#include "kmx_processor.h"
=======
#include "kmx_processevent.h"
>>>>>>> 2a941ec1
#include "state.hpp"

using namespace km::kbp;
using namespace kmx;

/* Globals */

KMX_BOOL km::kbp::kmx::g_debug_ToConsole = FALSE;
KMX_BOOL km::kbp::kmx::g_debug_KeymanLog = TRUE;
KMX_BOOL km::kbp::kmx::g_silent = FALSE;

/*
* KMX_ProcessEvent
*/

KMX_ProcessEvent::KMX_ProcessEvent() : m_actions(&m_context), m_options(&m_keyboard) {
  m_indexStack = new KMX_WORD[GLOBAL_ContextStackSize];
  m_miniContext = new KMX_WCHAR[GLOBAL_ContextStackSize];
  m_miniContextIfLen = 0;
  m_debug_items = nullptr;
}

KMX_ProcessEvent::~KMX_ProcessEvent() {
  delete[] m_indexStack;
  delete[] m_miniContext;
  if(m_debug_items) delete m_debug_items;
}

char VKeyToChar(KMX_UINT modifiers, KMX_UINT vk) {
  // We only map SHIFT and UNSHIFTED, and CAPS LOCK

  if ((modifiers & ~(K_SHIFTFLAG | CAPITALFLAG)) != 0) {
    return 0;
  }

  bool
    shifted = (modifiers & K_SHIFTFLAG) == K_SHIFTFLAG,
    caps = (modifiers & CAPITALFLAG) == CAPITALFLAG;
<<<<<<< HEAD

  if (vk == KM_KBP_VKEY_SPACE) {
    // Override for space because it is the same for
    // shifted and unshifted.
    return 32;
  }

  for (int i = 0; s_char_to_vkey[i].vk; i++) {
    if (s_char_to_vkey[i].caps && caps) {
      if (s_char_to_vkey[i].vk == vk && s_char_to_vkey[i].shifted == !shifted) return i + 32;
    }
    else {
      if (s_char_to_vkey[i].vk == vk && s_char_to_vkey[i].shifted == shifted) return i + 32;
    }
  }
  return 0;
}

/*
* KMX_BOOL ProcessEvent();
*
* Parameters: none
*
* Returns:  TRUE if keystroke should be eaten
*
*   Called by:  FilterFunc
*
* ProcessEvent organizes the messages and gives them to the appropriate routines to
* process, and checks the state of Windows for the keyboard handling.
*/

KMX_BOOL KMX_ProcessEvent::ProcessEvent(km_kbp_state *state, KMX_UINT vkey, KMX_DWORD modifiers)
{
  LPKEYBOARD kbd = m_keyboard.Keyboard;

  m_kbp_state = state;

  // If debugging is enabled, then ...
  if(m_debug_items) {
    delete m_debug_items;
    m_debug_items = NULL;
  }

  state->debug_items().clear();
  if(state->debug_items().is_enabled()) {
    m_debug_items = new KMX_DebugItems(&state->debug_items());
  } else {
    // We want to have a clean debug state even if it is not in use
    state->debug_items().push_end(0);
  }

  if (m_environment.capsLock())
    modifiers |= CAPITALFLAG;

  m_state.vkey = vkey;
  m_state.charCode = VKeyToChar(modifiers, vkey);
  m_modifiers = modifiers;
  m_state.LoopTimes = 0;

  if (kbd->StartGroup[BEGIN_UNICODE] == (KMX_DWORD) -1) {
    DebugLog("Non-Unicode keyboards are not supported.");
    return FALSE;
  }

  LPGROUP gp = &kbd->dpGroupArray[kbd->StartGroup[BEGIN_UNICODE]];

  KMX_BOOL fOutputKeystroke = FALSE;

  if(m_debug_items) {
    km_kbp_state_debug_key_info key_info;
    key_info.character = m_state.charCode;
    key_info.modifier_state = modifiers;
    key_info.vk = m_state.vkey;
    m_debug_items->push_begin(&key_info, KM_KBP_DEBUG_FLAG_UNICODE);
  }

  ProcessGroup(gp, &fOutputKeystroke);

  if(m_debug_items) {
    m_debug_items->push_end(fOutputKeystroke ? KM_KBP_DEBUG_FLAG_OUTPUTKEYSTROKE : 0);
    // m_debug_items is just a helper class that pushes to state->debug_items(),
    // so we can throw it away after we are done with it
    delete m_debug_items;
    m_debug_items = nullptr;
  }

  m_kbp_state = nullptr;

  return !fOutputKeystroke;
}

/*
* PRIVATE KMX_BOOL ProcessGroup(LPGROUP gp);
*
* Parameters: gp    Pointer to group to process inside
*
* Returns:  TRUE if messages are to be sent,
*       and FALSE if no messages are to be sent.
*
*   Called by:  ProcessEvent, recursive inside groups
*
* ProcessKey is where the keystroke conversion and output takes place.  This routine
* has a lot of crucial code in it!
*/

KMX_BOOL KMX_ProcessEvent::ProcessGroup(LPGROUP gp, KMX_BOOL *pOutputKeystroke)
{
  KMX_DWORD i;
  LPKEY kkp = NULL;
  PKMX_WCHAR p;
  int sdmfI;

  if(m_debug_items) {
    m_debug_items->push_group_enter(gp);
  }

  /*
   If the number of nested groups goes higher than 50, then break out - this is
   a limitation of stack size.  This is basically a catch-all for freaky apps that
   cause message loopbacks and nasty things like that.  Okay, it's really a catch all
   for bugs!  This means the user's system shouldn't hang.
  */

  LPKEYBOARD kbd = m_keyboard.Keyboard;

  sdmfI = -1;

  for(i = 0; i < kbd->cxGroupArray; i++)
    if(gp == &kbd->dpGroupArray[i])
    {
      sdmfI = i;
      break;
    }

  if(++m_state.LoopTimes > 50)
  {
    DebugLog("Aborting output: m_state.LoopTimes exceeded.");
    m_state.StopOutput = TRUE;
    if(m_debug_items) {
      m_debug_items->push_group_exit(gp, KM_KBP_DEBUG_FLAG_RECURSIVE_OVERFLOW);
    }
    return FALSE;
  }

  /*
   The rule matching loop.

   This loop iterates through all the rules in the group that is currently being
   processed.  Each rule in a group can be of three different types:
    1. A virtual key rule, where the key to be matched is a virtual key
    2. A normal key rule (WM_CHAR), where the key to be matched is an Ascii char.
    3. A rule in a keyless group, where only the context is matched.

   The loop goes through and checks the rules like that.  This loop could be optimized
   with standard searching techniques - the ContextMatch may be difficult.
  */

  DebugLog("m_state.vkey: %s shiftFlags: %x; charCode: %X", Debug_VirtualKey(m_state.vkey), m_modifiers, m_state.charCode);   // I4582
  DebugLog("m_context: %s",  Debug_UnicodeString(m_context.GetFullContext()));

  if(gp)
  {
    for(kkp = gp->dpKeyArray, i=0; i < gp->cxKeyArray; i++, kkp++)
    {
      if(!ContextMatch(kkp)) continue;
      if(!gp->fUsingKeys)
      {
        if(kkp->dpContext[0] != 0) break; else continue;
      }

      //if(kkp->Key == m_state.vkey)
      //SendDebugMessageFormat(m_state.msg.hwnd, sdmKeyboard, 0, "kkp->Key: %d kkp->ShiftFlags: %x",
      //  kkp->Key, kkp->ShiftFlags);

      /* Keyman 6.0: support Virtual Characters */
      if(IsEquivalentShift(kkp->ShiftFlags, m_modifiers))
      {
        if(kkp->Key > VK__MAX && kkp->Key == m_state.vkey) break; // I3438   // I4582
        else if(kkp->Key == m_state.vkey) break;   // I4169
      }
      else if(kkp->ShiftFlags == 0 && kkp->Key == m_state.charCode && m_state.charCode != 0) break;
=======

  if (vk == KM_KBP_VKEY_SPACE) {
    // Override for space because it is the same for
    // shifted and unshifted.
    return 32;
  }

  for (int i = 0; s_char_to_vkey[i].vk; i++) {
    if (s_char_to_vkey[i].caps && caps) {
      if (s_char_to_vkey[i].vk == vk && s_char_to_vkey[i].shifted == !shifted) return i + 32;
    }
    else {
      if (s_char_to_vkey[i].vk == vk && s_char_to_vkey[i].shifted == shifted) return i + 32;
    }
  }
  return 0;
}

/*
* KMX_BOOL ProcessEvent();
*
* Parameters: none
*
* Returns:  TRUE if keystroke should be eaten
*
*   Called by:  FilterFunc
*
* ProcessEvent organizes the messages and gives them to the appropriate routines to
* process, and checks the state of Windows for the keyboard handling.
*/

KMX_BOOL KMX_ProcessEvent::ProcessEvent(km_kbp_state *state, KMX_UINT vkey, KMX_DWORD modifiers)
{
  LPKEYBOARD kbd = m_keyboard.Keyboard;

  m_kbp_state = state;

  // If debugging is enabled, then ...
  if(m_debug_items) {
    delete m_debug_items;
    m_debug_items = NULL;
  }

  state->debug_items().clear();
  if(state->debug_items().is_enabled()) {
    m_debug_items = new KMX_DebugItems(&state->debug_items());
  } else {
    // We want to have a clean debug state even if it is not in use
    state->debug_items().push_end(0);
  }

  if (m_environment.capsLock())
    modifiers |= CAPITALFLAG;

  m_state.vkey = vkey;
  m_state.charCode = VKeyToChar(modifiers, vkey);
  m_modifiers = modifiers;
  m_state.LoopTimes = 0;

  if (kbd->StartGroup[BEGIN_UNICODE] == (KMX_DWORD) -1) {
    DebugLog("Non-Unicode keyboards are not supported.");
    return FALSE;
  }

  LPGROUP gp = &kbd->dpGroupArray[kbd->StartGroup[BEGIN_UNICODE]];

  KMX_BOOL fOutputKeystroke = FALSE;

  if(m_debug_items) {
    km_kbp_state_debug_key_info key_info;
    key_info.character = m_state.charCode;
    key_info.modifier_state = modifiers;
    key_info.vk = m_state.vkey;
    m_debug_items->push_begin(&key_info, KM_KBP_DEBUG_FLAG_UNICODE);
  }

  ProcessGroup(gp, &fOutputKeystroke);

  if(m_debug_items) {
    m_debug_items->push_end(fOutputKeystroke ? KM_KBP_DEBUG_FLAG_OUTPUTKEYSTROKE : 0);
    delete m_debug_items;
    m_debug_items = nullptr;
  }

  m_kbp_state = nullptr;

  return !fOutputKeystroke;
}

/*
* PRIVATE KMX_BOOL ProcessGroup(LPGROUP gp);
*
* Parameters: gp    Pointer to group to process inside
*
* Returns:  TRUE if messages are to be sent,
*       and FALSE if no messages are to be sent.
*
*   Called by:  ProcessEvent, recursive inside groups
*
* ProcessKey is where the keystroke conversion and output takes place.  This routine
* has a lot of crucial code in it!
*/

KMX_BOOL KMX_ProcessEvent::ProcessGroup(LPGROUP gp, KMX_BOOL *pOutputKeystroke)
{
  KMX_DWORD i;
  LPKEY kkp = NULL;
  PKMX_WCHAR p;
  int sdmfI;

  /*
   If the number of nested groups goes higher than 50, then break out - this is
   a limitation of stack size.  This is basically a catch-all for freaky apps that
   cause message loopbacks and nasty things like that.  Okay, it's really a catch all
   for bugs!  This means the user's system shouldn't hang.
  */

  LPKEYBOARD kbd = m_keyboard.Keyboard;

  sdmfI = -1;

  for(i = 0; i < kbd->cxGroupArray; i++)
    if(gp == &kbd->dpGroupArray[i])
    {
      sdmfI = i;
      break;
>>>>>>> 2a941ec1
    }
  }

  if(!gp || i == gp->cxKeyArray)
  {
    /*
     No rule was found that corresponded to the current state of the context and
     keyboard.  NoMatch should be checked for everything except virtual keys; and
     context should also be kept.

<<<<<<< HEAD
     If the message was a virtual key, then just return without checking NoMatch.
     NoMatch shouldn't be used for virtual keys because it will mean that no key
     can ever get through that isn't matched - including arrows, func. keys, etc !!
     Context is not kept for virtual keys being output.
    */

    DebugLog("No match was found in group %d of %d", sdmfI, m_keyboard.Keyboard->cxGroupArray);

    if(!gp || (m_state.charCode == 0 && gp->fUsingKeys))   // I4585
        // 7.0.241.0: I1133 - Fix mismatched parentheses on m_state.charCode - ie. we don't want to output this letter if !gp->fUsingKeys
    {
      KMX_BOOL fIsBackspace = m_state.vkey == KM_KBP_VKEY_BKSP && (m_modifiers & (LCTRLFLAG|RCTRLFLAG|LALTFLAG|RALTFLAG)) == 0;   // I4128

      if(fIsBackspace) {   // I4838   // I4933
        PKMX_WCHAR pdeletecontext = m_context.Buf(1);   // I4933
        if(!pdeletecontext || *pdeletecontext == 0) {   // I4933
          m_actions.QueueAction(QIT_INVALIDATECONTEXT, 0);
          if(m_debug_items) {
            m_debug_items->push_group_exit(gp, KM_KBP_DEBUG_FLAG_NOMATCH);
          }
          *pOutputKeystroke = TRUE;   // I4933
          return FALSE;   // I4933
        }
        m_actions.QueueAction(QIT_BACK, BK_BACKSPACE);   // I4933
      } else {   // I4024   // I4128   // I4287   // I4290
        DebugLog(" ... IsLegacy = FALSE; IsTIP = TRUE");   // I4128
        m_actions.QueueAction(QIT_INVALIDATECONTEXT, 0);
        if(m_debug_items) {
          m_debug_items->push_group_exit(gp, KM_KBP_DEBUG_FLAG_NOMATCH);
        }
        *pOutputKeystroke = TRUE;
        return FALSE;
=======
  if(++m_state.LoopTimes > 50)
  {
    DebugLog("Aborting output: m_state.LoopTimes exceeded.");
    m_state.StopOutput = TRUE;
    return FALSE;
  }

  /*
   The rule matching loop.

   This loop iterates through all the rules in the group that is currently being
   processed.  Each rule in a group can be of three different types:
    1. A virtual key rule, where the key to be matched is a virtual key
    2. A normal key rule (WM_CHAR), where the key to be matched is an Ascii char.
    3. A rule in a keyless group, where only the context is matched.

   The loop goes through and checks the rules like that.  This loop could be optimized
   with standard searching techniques - the ContextMatch may be difficult.
  */

  DebugLog("m_state.vkey: %s shiftFlags: %x; charCode: %X", Debug_VirtualKey(m_state.vkey), m_modifiers, m_state.charCode);   // I4582
  DebugLog("m_context: %s",  Debug_UnicodeString(m_context.GetFullContext()));

  if(gp)
  {
    for(kkp = gp->dpKeyArray, i=0; i < gp->cxKeyArray; i++, kkp++)
    {
      if(!ContextMatch(kkp)) continue;
      if(!gp->fUsingKeys)
      {
        if(kkp->dpContext[0] != 0) break; else continue;
>>>>>>> 2a941ec1
      }
    }
    else if (gp->dpNoMatch != NULL && *gp->dpNoMatch != 0)
    {
      /* NoMatch rule found, and is a character key */
      if(m_debug_items) {
        m_debug_items->push_nomatch_enter(gp);
      }
      PostString(gp->dpNoMatch, m_keyboard.Keyboard, NULL, pOutputKeystroke);
      if(m_debug_items) {
        m_debug_items->push_nomatch_exit(gp);
      }
    }
    else if (m_state.charCode != 0 && m_state.charCode != 0xFFFF && gp->fUsingKeys)
    {
      /* No rule found, is a character key */
      m_actions.QueueAction(QIT_CHAR, m_state.charCode);
    }

<<<<<<< HEAD
    if(m_debug_items) {
      m_debug_items->push_group_exit(gp, KM_KBP_DEBUG_FLAG_NOMATCH);
    }
    return TRUE;
  }

  DebugLog("match found in rule %d", i);

  /*
   Save the context that will be used for output when the 'context' keyword is used.
   For each deadkey, we need to add 2 characters; look in related stores as well...
  */

  assert(kkp != NULL);

  m_miniContextIfLen = xstrlen(kkp->dpContext) - xstrlen_ignoreifopt(kkp->dpContext);

  // 11 Aug 2003 - I25(v6) - mcdurdin - CODE_NUL context support
  if(*kkp->dpContext == UC_SENTINEL && *(kkp->dpContext+1) == CODE_NUL)
    u16cpy(m_miniContext, /*GLOBAL_ContextStackSize,*/ m_context.Buf(xstrlen_ignoreifopt(kkp->dpContext)-1) /*, GLOBAL_ContextStackSize*/);  // I3162   // I3536
  else
    u16cpy(m_miniContext, /*GLOBAL_ContextStackSize,*/ m_context.Buf(xstrlen_ignoreifopt(kkp->dpContext)) /*, GLOBAL_ContextStackSize*/);  // I3162   // I3536

  m_miniContext[GLOBAL_ContextStackSize-1] = 0;

  if(m_debug_items) {
    m_debug_items->push_rule_enter(gp, kkp, m_miniContext, m_indexStack);
  }

  /*
   The next section includes several optimizations that make the code a little harder
   to read, but are probably worth it in the time that they save.

   If the output string doesn't have a "context" byte at the start, post backspaces
   to erase the appropriate number of characters in the application.  If it does have
   a "context" byte at the start, then the string won't change, and no backspaces are
   necessary.  You could go one step further with this optimization, in PostAllKeys,
   by comparing the starts of the strings to see what is same, and not backspacing
   that, but it is probably not necessary.
  */

  p = kkp->dpOutput;
  if(*p != UC_SENTINEL || *(p+1) != CODE_CONTEXT)
  {
    for(p = decxstr((KMX_WCHAR *) u16chr(m_miniContext, 0), m_miniContext); p != NULL; p = decxstr(p, m_miniContext))
    {
      if(*p == UC_SENTINEL)
        switch(*(p+1))
        {
          case CODE_DEADKEY: m_actions.QueueAction(QIT_BACK, BK_DEADKEY); break;
          case CODE_NUL: break; // 11 Aug 2003 - I25(v6) - mcdurdin - CODE_NUL context support
        }
      else
      {
        m_actions.QueueAction(QIT_BACK, 0);
      }
    }
    p = kkp->dpOutput;
  }
  else
    p = incxstr(p);       // otherwise, the "context" entry has to be jumped over

  /* Use PostString to post the rest of the output string. */

  KMX_BOOL shouldProcessNomatch = PostString(p, m_keyboard.Keyboard, NULL, pOutputKeystroke) == psrCheckMatches;

  if(m_debug_items) {
    m_debug_items->push_rule_exit(gp, kkp, m_miniContext, m_indexStack);
  }

  if(shouldProcessNomatch && gp->dpMatch && *gp->dpMatch) {
    if(m_debug_items) {
      m_debug_items->push_match_enter(gp);
    }
    PostString(gp->dpMatch, m_keyboard.Keyboard, NULL, pOutputKeystroke);
    if(m_debug_items) {
      m_debug_items->push_match_exit(gp);
    }
  }

  if(m_debug_items) {
    m_debug_items->push_group_exit(gp, 0);
  }

  return TRUE;
}

/*
* int PostString( PKMX_CHAR str, KMX_BOOL *useMode, LPMSG mp,
* LPKEYBOARD lpkb );
*
* Parameters: str   Pointer to string to send
*       useMode Pointer to KMX_BOOL about whether a "use" command was found
*       mp    Pointer to MSG structure to copy in outputting messages
*       lpkb  Pointer to global keyboard structure
*
* Returns:  0 to continue, 1 and 2 to return.
*
*   Called by:  ProcessKey
*
* PostString posts a string of "context", "index", "beep", characters and virtual keys
* to the active application, via the Keyman PostKey buffer.
*/

int KMX_ProcessEvent::PostString(PKMX_WCHAR str, LPKEYBOARD lpkb, PKMX_WCHAR endstr, KMX_BOOL *pOutputKeystroke)
{
  PKMX_WCHAR p, q, temp;
  LPSTORE s;
  int n1, n2;
  int i, n, shift;
  KMX_BOOL FoundUse = FALSE;

  // TODO: Refactor to use incxstr
  for(p = str; *p && (p < endstr || !endstr); p++)
  {
    if(*p == UC_SENTINEL)
     switch(*(++p))
     {
      case CODE_EXTENDED:       // Start of a virtual key section w/shift codes
        p++;

        shift = *p; //(*p<<8) | *(p+1);
        m_actions.QueueAction(QIT_VSHIFTDOWN, shift);

        p++;

        m_actions.QueueAction(QIT_VKEYDOWN, *p);
        m_actions.QueueAction(QIT_VKEYUP, *p);

        m_actions.QueueAction(QIT_VSHIFTUP, shift);

        p++; // CODE_EXTENDEDEND
        ////// CODE_EXTENDEDEND will be incremented by loop

        break;

      case CODE_DEADKEY:        // A deadkey to be output
        p++;
        m_actions.QueueAction(QIT_DEADKEY, *p);
        break;
      case CODE_BEEP:         // Sound an 'iconasterisk' beep
        m_actions.QueueAction(QIT_BELL, 0);
        break;
      case CODE_CONTEXT:        // copy the context to the output
      {
        KMX_BOOL ignoreOutputKeystroke;
        PostString(m_miniContext, lpkb, (PKMX_WCHAR) u16chr(m_miniContext, 0), &ignoreOutputKeystroke);
        break;
      }
      case CODE_CONTEXTEX:
        p++;
        for (q = m_miniContext, i = m_miniContextIfLen; *q && i < *p - 1; i++, q = incxstr(q));
        if (*q) {
          KMX_BOOL ignoreOutputKeystroke;
          temp = incxstr(q);
          PostString(q, lpkb, temp, &ignoreOutputKeystroke);
        }
        break;
      case CODE_RETURN:       // stop processing and start PostAllKeys
        m_state.StopOutput = TRUE;
        return psrPostMessages;

      case CODE_CALL:
        p++;
        DebugLog("CallDLL not supported [store=%d].\n", *p-1);
        FoundUse = TRUE;
        break;
      case CODE_USE:          // use another group
        p++;
        ProcessGroup(&lpkb->dpGroupArray[*p-1], pOutputKeystroke);
        if(m_state.StopOutput) return psrPostMessages;
        FoundUse = TRUE;
        break;
      case CODE_CLEARCONTEXT:
        // no longer supported, no-op
        break;
      case CODE_INDEX:
        p++;
        s = &m_keyboard.Keyboard->dpStoreArray[*p - 1];
        p++;

        n = m_indexStack[*p - 1];
        for(temp = s->dpString; *temp && n > 0; temp = incxstr(temp), n--);
        PostString(temp, lpkb, incxstr(temp), pOutputKeystroke);
        break;
      case CODE_SETOPT:
        p++;
        n1 = *p - 1;
        p++;
        n2 = *p - 1;
        GetOptions()->Set(n1, n2);
        break;
      case CODE_RESETOPT:
        p++;
        n1 = *p - 1;
        GetOptions()->Reset(m_kbp_state->processor(), n1);
        break;
      case CODE_SAVEOPT:
        p++;
        n1 = *p - 1;
        GetOptions()->Save(*m_kbp_state, n1);
        break;
      case CODE_IFSYSTEMSTORE:
        p+=3;
        break;
      case CODE_SETSYSTEMSTORE:
        p+=2;
        break;
      }
    else {
      if(Uni_IsSurrogate1(*p) && Uni_IsSurrogate2(*(p+1))) {
        m_actions.QueueAction(QIT_CHAR, Uni_SurrogateToUTF32(*p, *(p+1)));
        p++;
      } else {
        m_actions.QueueAction(QIT_CHAR, *p);
      }
    }
  }
  return FoundUse ? psrPostMessages : psrCheckMatches;
}


KMX_BOOL KMX_ProcessEvent::IsMatchingBaseLayout(PKMX_WCHAR layoutName)  // I3432
{
  KMX_BOOL bEqual = u16icmp(layoutName, static_cast<const km_kbp_cp *>(m_environment.baseLayout().c_str())) == 0 ||   // I4583
                u16icmp(layoutName, static_cast<const km_kbp_cp*>(m_environment.baseLayoutAlt().c_str())) == 0;   // I4583

  return bEqual;
}

KMX_BOOL KMX_ProcessEvent::IsMatchingPlatformString(PKMX_WCHAR platform)  // I3432
{
  // TODO retrieve platform string from client environment
  // TODO cleanup to use a vector<string>.
  PKMX_WCHAR t = new KMX_WCHAR[u16len(m_environment.platform().c_str()) + 1], context = NULL;
  u16cpy(t, /*wcslen(s->dpString)+1,*/ m_environment.platform().c_str());
  PKMX_WCHAR p = u16tok(t, u' ', &context);
  while (p != NULL) {
    if (u16icmp(platform, p) == 0) {
      delete [] t;
      return TRUE;
    }
    p = u16tok(NULL, u' ', &context);
  }

  delete [] t;
  return FALSE;
}

KMX_BOOL KMX_ProcessEvent::IsMatchingPlatform(LPSTORE s)  // I3432
{
  PKMX_WCHAR t = new KMX_WCHAR[u16len(s->dpString)+1];
  u16cpy(t, /*wcslen(s->dpString)+1,*/ s->dpString);
  PKMX_WCHAR context = NULL;
  PKMX_WCHAR platform = u16tok(t, u' ', &context);
  while(platform != NULL)
  {
    if(!IsMatchingPlatformString(platform))
    {
      s->dwSystemID = TSS_PLATFORM_NOMATCH;
      delete [] t;
      return FALSE;
    }
    platform = u16tok(NULL, u' ', &context);
  }

  s->dwSystemID = TSS_PLATFORM_MATCH;
  delete [] t;
  return TRUE;
}

/*
* KMX_BOOL ContextMatch( LPKEY kkp );
*
* Parameters: kkp   Rule to compare
*
* Returns:    0 on OK, 1 on not equal
*
*   Called by:  ProcessKey
*
* ContextMatch compares the context of a rule with the current context.
*/

KMX_BOOL KMX_ProcessEvent::ContextMatch(LPKEY kkp)
{
  KMX_WORD /*i,*/ n;
  PKMX_WCHAR p, q, qbuf, temp;
  PKMX_WORD indexp;
  LPSTORE s, t;
  KMX_BOOL bEqual;

  memset(m_indexStack, 0, GLOBAL_ContextStackSize*sizeof(KMX_WORD));

  p = kkp->dpContext;

  if(*p == 0)
  {
    return TRUE;
  }

  if(*p == UC_SENTINEL && *(p+1) == CODE_NUL)
  {
    // If context buf is longer than the context, then obviously not start of doc.
    if(m_context.Buf(xstrlen_ignoreifopt(p))) return FALSE;
    p = incxstr(p);
    if(*p == 0) return TRUE;
  }

  for(PKMX_WCHAR pp = p; pp && *pp; pp = incxstr(pp))
  {
    if(*pp == UC_SENTINEL && *(pp+1) == CODE_IFOPT)
    {
      s = &m_keyboard.Keyboard->dpStoreArray[(*(pp+2))-1];
      t = &m_keyboard.Keyboard->dpStoreArray[(*(pp+4))-1];

      bEqual = u16cmp(s->dpString, t->dpString) == 0;
      if(*(pp+3) == 1 && bEqual) return FALSE;
      if(*(pp+3) == 2 && !bEqual) return FALSE;
    }
    else if(*pp == UC_SENTINEL && *(pp+1) == CODE_IFSYSTEMSTORE)
    {
      KMX_DWORD dwSystemID = *(pp+2)-1;
      t = &m_keyboard.Keyboard->dpStoreArray[(*(pp+4))-1];
      switch(dwSystemID)
      {
      case TSS_PLATFORM_MATCH:  // Cached platform result - a matching platform
        bEqual = TRUE;
        break;
      case TSS_PLATFORM_NOMATCH:  // Cached platform result - not a matching platform
        bEqual = FALSE;
        break;
      case TSS_PLATFORM:
        bEqual = IsMatchingPlatform(t);
        break;
      case TSS_BASELAYOUT:
        bEqual = IsMatchingBaseLayout(t->dpString);
        break;
      default:
        {
          PKMX_WCHAR ss = GetSystemStore(m_keyboard.Keyboard, dwSystemID);
          if(ss == NULL) return FALSE;
          bEqual = u16cmp(ss, t->dpString) == 0;
=======
      //if(kkp->Key == m_state.vkey)
      //SendDebugMessageFormat(m_state.msg.hwnd, sdmKeyboard, 0, "kkp->Key: %d kkp->ShiftFlags: %x",
      //  kkp->Key, kkp->ShiftFlags);

      /* Keyman 6.0: support Virtual Characters */
      if(IsEquivalentShift(kkp->ShiftFlags, m_modifiers))
      {
        if(kkp->Key > VK__MAX && kkp->Key == m_state.vkey) break; // I3438   // I4582
        else if(kkp->Key == m_state.vkey) break;   // I4169
      }
      else if(kkp->ShiftFlags == 0 && kkp->Key == m_state.charCode && m_state.charCode != 0) break;
    }
  }

  if(!gp || i == gp->cxKeyArray)
  {
    /*
     No rule was found that corresponded to the current state of the context and
     keyboard.  NoMatch should be checked for everything except virtual keys; and
     context should also be kept.

     If the message was a virtual key, then just return without checking NoMatch.
     NoMatch shouldn't be used for virtual keys because it will mean that no key
     can ever get through that isn't matched - including arrows, func. keys, etc !!
     Context is not kept for virtual keys being output.
    */

    DebugLog("No match was found in group %d of %d", sdmfI, m_keyboard.Keyboard->cxGroupArray);

    if(!gp || (m_state.charCode == 0 && gp->fUsingKeys))   // I4585
        // 7.0.241.0: I1133 - Fix mismatched parentheses on m_state.charCode - ie. we don't want to output this letter if !gp->fUsingKeys
    {
      KMX_BOOL fIsBackspace = m_state.vkey == KM_KBP_VKEY_BKSP && (m_modifiers & (LCTRLFLAG|RCTRLFLAG|LALTFLAG|RALTFLAG)) == 0;   // I4128

      if(fIsBackspace) {   // I4838   // I4933
        PKMX_WCHAR pdeletecontext = m_context.Buf(1);   // I4933
        if(!pdeletecontext || *pdeletecontext == 0) {   // I4933
          m_actions.QueueAction(QIT_INVALIDATECONTEXT, 0);
          *pOutputKeystroke = TRUE;   // I4933
          return FALSE;   // I4933
        }
        m_actions.QueueAction(QIT_BACK, BK_BACKSPACE);   // I4933
      } else {   // I4024   // I4128   // I4287   // I4290
        DebugLog(" ... IsLegacy = FALSE; IsTIP = TRUE");   // I4128
        m_actions.QueueAction(QIT_INVALIDATECONTEXT, 0);
        *pOutputKeystroke = TRUE;
        return FALSE;
      }
    }
    else if (gp->dpNoMatch != NULL && *gp->dpNoMatch != 0)
    {
      /* NoMatch rule found, and is a character key */
      PostString(gp->dpNoMatch, m_keyboard.Keyboard, NULL, pOutputKeystroke);
    }
    else if (m_state.charCode != 0 && m_state.charCode != 0xFFFF && gp->fUsingKeys)
    {
      /* No rule found, is a character key */
      m_actions.QueueAction(QIT_CHAR, m_state.charCode);
    }

    return TRUE;
  }

  DebugLog("match found in rule %d", i);

  /*
   Save the context that will be used for output when the 'context' keyword is used.
   For each deadkey, we need to add 2 characters; look in related stores as well...
  */

  assert(kkp != NULL);

  m_miniContextIfLen = xstrlen(kkp->dpContext) - xstrlen_ignoreifopt(kkp->dpContext);

  // 11 Aug 2003 - I25(v6) - mcdurdin - CODE_NUL context support
  if(*kkp->dpContext == UC_SENTINEL && *(kkp->dpContext+1) == CODE_NUL)
    u16cpy(m_miniContext, /*GLOBAL_ContextStackSize,*/ m_context.Buf(xstrlen_ignoreifopt(kkp->dpContext)-1) /*, GLOBAL_ContextStackSize*/);  // I3162   // I3536
  else
    u16cpy(m_miniContext, /*GLOBAL_ContextStackSize,*/ m_context.Buf(xstrlen_ignoreifopt(kkp->dpContext)) /*, GLOBAL_ContextStackSize*/);  // I3162   // I3536

  m_miniContext[GLOBAL_ContextStackSize-1] = 0;

  /*
   The next section includes several optimizations that make the code a little harder
   to read, but are probably worth it in the time that they save.

   If the output string doesn't have a "context" byte at the start, post backspaces
   to erase the appropriate number of characters in the application.  If it does have
   a "context" byte at the start, then the string won't change, and no backspaces are
   necessary.  You could go one step further with this optimization, in PostAllKeys,
   by comparing the starts of the strings to see what is same, and not backspacing
   that, but it is probably not necessary.
  */

  p = kkp->dpOutput;
  if(*p != UC_SENTINEL || *(p+1) != CODE_CONTEXT)
  {
    for(p = decxstr((KMX_WCHAR *) u16chr(m_miniContext, 0), m_miniContext); p != NULL; p = decxstr(p, m_miniContext))
    {
      if(*p == UC_SENTINEL)
        switch(*(p+1))
        {
          case CODE_DEADKEY: m_actions.QueueAction(QIT_BACK, BK_DEADKEY); break;
          case CODE_NUL: break; // 11 Aug 2003 - I25(v6) - mcdurdin - CODE_NUL context support
        }
      else
      {
        m_actions.QueueAction(QIT_BACK, 0);
      }
    }
    p = kkp->dpOutput;
  }
  else
    p = incxstr(p);       // otherwise, the "context" entry has to be jumped over

  /* Use PostString to post the rest of the output string. */

  if(PostString(p, m_keyboard.Keyboard, NULL, pOutputKeystroke) == psrCheckMatches)
  {
    if(gp->dpMatch && *gp->dpMatch)
    {
      PostString(gp->dpMatch, m_keyboard.Keyboard, NULL, pOutputKeystroke);
    }
  }

  return TRUE;
}

/*
* int PostString( PKMX_CHAR str, KMX_BOOL *useMode, LPMSG mp,
* LPKEYBOARD lpkb );
*
* Parameters: str   Pointer to string to send
*       useMode Pointer to KMX_BOOL about whether a "use" command was found
*       mp    Pointer to MSG structure to copy in outputting messages
*       lpkb  Pointer to global keyboard structure
*
* Returns:  0 to continue, 1 and 2 to return.
*
*   Called by:  ProcessKey
*
* PostString posts a string of "context", "index", "beep", characters and virtual keys
* to the active application, via the Keyman PostKey buffer.
*/

int KMX_ProcessEvent::PostString(PKMX_WCHAR str, LPKEYBOARD lpkb, PKMX_WCHAR endstr, KMX_BOOL *pOutputKeystroke)
{
  PKMX_WCHAR p, q, temp;
  LPSTORE s;
  int n1, n2;
  int i, n, shift;
  KMX_BOOL FoundUse = FALSE;

  // TODO: Refactor to use incxstr
  for(p = str; *p && (p < endstr || !endstr); p++)
  {
    if(*p == UC_SENTINEL)
     switch(*(++p))
     {
      case CODE_EXTENDED:       // Start of a virtual key section w/shift codes
        p++;

        shift = *p; //(*p<<8) | *(p+1);
        m_actions.QueueAction(QIT_VSHIFTDOWN, shift);

        p++;

        m_actions.QueueAction(QIT_VKEYDOWN, *p);
        m_actions.QueueAction(QIT_VKEYUP, *p);

        m_actions.QueueAction(QIT_VSHIFTUP, shift);

        p++; // CODE_EXTENDEDEND
        ////// CODE_EXTENDEDEND will be incremented by loop

        break;

      case CODE_DEADKEY:        // A deadkey to be output
        p++;
        m_actions.QueueAction(QIT_DEADKEY, *p);
        break;
      case CODE_BEEP:         // Sound an 'iconasterisk' beep
        m_actions.QueueAction(QIT_BELL, 0);
        break;
      case CODE_CONTEXT:        // copy the context to the output
      {
        KMX_BOOL ignoreOutputKeystroke;
        PostString(m_miniContext, lpkb, (PKMX_WCHAR) u16chr(m_miniContext, 0), &ignoreOutputKeystroke);
        break;
      }
      case CODE_CONTEXTEX:
        p++;
        for (q = m_miniContext, i = m_miniContextIfLen; *q && i < *p - 1; i++, q = incxstr(q));
        if (*q) {
          KMX_BOOL ignoreOutputKeystroke;
          temp = incxstr(q);
          PostString(q, lpkb, temp, &ignoreOutputKeystroke);
>>>>>>> 2a941ec1
        }
        break;
      case CODE_RETURN:       // stop processing and start PostAllKeys
        m_state.StopOutput = TRUE;
        return psrPostMessages;

      case CODE_CALL:
        p++;
        DebugLog("CallDLL not supported [store=%d].\n", *p-1);
        FoundUse = TRUE;
        break;
      case CODE_USE:          // use another group
        p++;
        ProcessGroup(&lpkb->dpGroupArray[*p-1], pOutputKeystroke);
        if(m_state.StopOutput) return psrPostMessages;
        FoundUse = TRUE;
        break;
      case CODE_CLEARCONTEXT:
        // no longer supported, no-op
        break;
      case CODE_INDEX:
        p++;
        s = &m_keyboard.Keyboard->dpStoreArray[*p - 1];
        p++;

        n = m_indexStack[*p - 1];
        for(temp = s->dpString; *temp && n > 0; temp = incxstr(temp), n--);
        PostString(temp, lpkb, incxstr(temp), pOutputKeystroke);
        break;
      case CODE_SETOPT:
        p++;
        n1 = *p - 1;
        p++;
        n2 = *p - 1;
        GetOptions()->Set(n1, n2);
        break;
      case CODE_RESETOPT:
        p++;
        n1 = *p - 1;
        GetOptions()->Reset(m_kbp_state->processor(), n1);
        break;
      case CODE_SAVEOPT:
        p++;
        n1 = *p - 1;
        GetOptions()->Save(*m_kbp_state, n1);
        break;
      case CODE_IFSYSTEMSTORE:
        p+=3;
        break;
      case CODE_SETSYSTEMSTORE:
        p+=2;
        break;
      }
    else {
      if(Uni_IsSurrogate1(*p) && Uni_IsSurrogate2(*(p+1))) {
        m_actions.QueueAction(QIT_CHAR, Uni_SurrogateToUTF32(*p, *(p+1)));
        p++;
      } else {
        m_actions.QueueAction(QIT_CHAR, *p);
      }
    }
  }
  return FoundUse ? psrPostMessages : psrCheckMatches;
}


<<<<<<< HEAD
      if(*(pp+3) == 1 && bEqual) return FALSE;
      if(*(pp+3) == 2 && !bEqual) return FALSE;
    }
  }

  q = qbuf = m_context.Buf(xstrlen_ignoreifopt(p));
  if(!q)
  {
    return FALSE; // context buf is too short!
  }
  indexp = m_indexStack;

  for(; *p && *q; p = incxstr(p))
  {
    *indexp = 0;

    if(*p == UC_SENTINEL)
    {
      switch(*(p+1))
      {
      case CODE_DEADKEY:
        if(*q != UC_SENTINEL || *(q+1) != CODE_DEADKEY || *(q+2) != *(p+2))
        {
          return FALSE;
        }
        break;
      case CODE_ANY:
        s = &m_keyboard.Keyboard->dpStoreArray[(*(p+2))-1];

        temp = xstrchr(s->dpString, q);

        if(temp != NULL)
          *indexp = (KMX_WORD) xstrpos(temp, s->dpString);

        else
          return FALSE;
        break;
      case CODE_NOTANY:
        s = &m_keyboard.Keyboard->dpStoreArray[(*(p+2))-1];

        if((temp = xstrchr(s->dpString, q)) != NULL)
          return FALSE;

        break;
      case CODE_INDEX:
        s = &m_keyboard.Keyboard->dpStoreArray[(*(p+2))-1];
        *indexp = n = m_indexStack[(*(p+3))-1];

        for(temp = s->dpString; *temp && n > 0; temp = incxstr(temp), n--);
        if(n != 0) return FALSE;
        if(xchrcmp(temp, q) != 0) return FALSE;
        break;
      case CODE_CONTEXTEX:
        // only the nth character
        for(n = *(p+2) - 1, temp = qbuf; temp < q && n > 0; n--, temp = incxstr(temp));
        if(n == 0)
          if(xchrcmp(temp, q) != 0) return FALSE;
        break;
      case CODE_IFOPT:
      case CODE_IFSYSTEMSTORE:
        indexp++;
        continue; // don't increment q
      default:
        return FALSE;
      }
    }
=======
KMX_BOOL KMX_ProcessEvent::IsMatchingBaseLayout(PKMX_WCHAR layoutName)  // I3432
{
  KMX_BOOL bEqual = u16icmp(layoutName, static_cast<const km_kbp_cp *>(m_environment.baseLayout().c_str())) == 0 ||   // I4583
                u16icmp(layoutName, static_cast<const km_kbp_cp*>(m_environment.baseLayoutAlt().c_str())) == 0;   // I4583

  return bEqual;
}

KMX_BOOL KMX_ProcessEvent::IsMatchingPlatformString(PKMX_WCHAR platform)  // I3432
{
  // TODO retrieve platform string from client environment
  // TODO cleanup to use a vector<string>.
  PKMX_WCHAR t = new KMX_WCHAR[u16len(m_environment.platform().c_str()) + 1], context = NULL;
  u16cpy(t, /*wcslen(s->dpString)+1,*/ m_environment.platform().c_str());
  PKMX_WCHAR p = u16tok(t, u' ', &context);
  while (p != NULL) {
    if (u16icmp(platform, p) == 0) {
      delete [] t;
      return TRUE;
    }
    p = u16tok(NULL, u' ', &context);
  }

  delete [] t;
  return FALSE;
}

KMX_BOOL KMX_ProcessEvent::IsMatchingPlatform(LPSTORE s)  // I3432
{
  PKMX_WCHAR t = new KMX_WCHAR[u16len(s->dpString)+1];
  u16cpy(t, /*wcslen(s->dpString)+1,*/ s->dpString);
  PKMX_WCHAR context = NULL;
  PKMX_WCHAR platform = u16tok(t, u' ', &context);
  while(platform != NULL)
  {
    if(!IsMatchingPlatformString(platform))
    {
      s->dwSystemID = TSS_PLATFORM_NOMATCH;
      delete [] t;
      return FALSE;
    }
    platform = u16tok(NULL, u' ', &context);
  }

  s->dwSystemID = TSS_PLATFORM_MATCH;
  delete [] t;
  return TRUE;
}

/*
* KMX_BOOL ContextMatch( LPKEY kkp );
*
* Parameters: kkp   Rule to compare
*
* Returns:    0 on OK, 1 on not equal
*
*   Called by:  ProcessKey
*
* ContextMatch compares the context of a rule with the current context.
*/

KMX_BOOL KMX_ProcessEvent::ContextMatch(LPKEY kkp)
{
  KMX_WORD /*i,*/ n;
  PKMX_WCHAR p, q, qbuf, temp;
  PKMX_WORD indexp;
  LPSTORE s, t;
  KMX_BOOL bEqual;

  memset(m_indexStack, 0, GLOBAL_ContextStackSize*sizeof(KMX_WORD));

  p = kkp->dpContext;

  if(*p == 0)
  {
    return TRUE;
  }

  if(*p == UC_SENTINEL && *(p+1) == CODE_NUL)
  {
    // If context buf is longer than the context, then obviously not start of doc.
    if(m_context.Buf(xstrlen_ignoreifopt(p))) return FALSE;
    p = incxstr(p);
    if(*p == 0) return TRUE;
  }

  for(PKMX_WCHAR pp = p; pp && *pp; pp = incxstr(pp))
  {
    if(*pp == UC_SENTINEL && *(pp+1) == CODE_IFOPT)
    {
      s = &m_keyboard.Keyboard->dpStoreArray[(*(pp+2))-1];
      t = &m_keyboard.Keyboard->dpStoreArray[(*(pp+4))-1];

      bEqual = u16cmp(s->dpString, t->dpString) == 0;
      if(*(pp+3) == 1 && bEqual) return FALSE;
      if(*(pp+3) == 2 && !bEqual) return FALSE;
    }
    else if(*pp == UC_SENTINEL && *(pp+1) == CODE_IFSYSTEMSTORE)
    {
      KMX_DWORD dwSystemID = *(pp+2)-1;
      t = &m_keyboard.Keyboard->dpStoreArray[(*(pp+4))-1];
      switch(dwSystemID)
      {
      case TSS_PLATFORM_MATCH:  // Cached platform result - a matching platform
        bEqual = TRUE;
        break;
      case TSS_PLATFORM_NOMATCH:  // Cached platform result - not a matching platform
        bEqual = FALSE;
        break;
      case TSS_PLATFORM:
        bEqual = IsMatchingPlatform(t);
        break;
      case TSS_BASELAYOUT:
        bEqual = IsMatchingBaseLayout(t->dpString);
        break;
      default:
        {
          PKMX_WCHAR ss = GetSystemStore(m_keyboard.Keyboard, dwSystemID);
          if(ss == NULL) return FALSE;
          bEqual = u16cmp(ss, t->dpString) == 0;
        }
      }

      if(*(pp+3) == 1 && bEqual) return FALSE;
      if(*(pp+3) == 2 && !bEqual) return FALSE;
    }
  }

  q = qbuf = m_context.Buf(xstrlen_ignoreifopt(p));
  if(!q)
  {
    return FALSE; // context buf is too short!
  }
  indexp = m_indexStack;

  for(; *p && *q; p = incxstr(p))
  {
    *indexp = 0;

    if(*p == UC_SENTINEL)
    {
      switch(*(p+1))
      {
      case CODE_DEADKEY:
        if(*q != UC_SENTINEL || *(q+1) != CODE_DEADKEY || *(q+2) != *(p+2))
        {
          return FALSE;
        }
        break;
      case CODE_ANY:
        s = &m_keyboard.Keyboard->dpStoreArray[(*(p+2))-1];

        temp = xstrchr(s->dpString, q);

        if(temp != NULL)
          *indexp = (KMX_WORD) xstrpos(temp, s->dpString);

        else
          return FALSE;
        break;
      case CODE_NOTANY:
        s = &m_keyboard.Keyboard->dpStoreArray[(*(p+2))-1];

        if((temp = xstrchr(s->dpString, q)) != NULL)
          return FALSE;

        break;
      case CODE_INDEX:
        s = &m_keyboard.Keyboard->dpStoreArray[(*(p+2))-1];
        *indexp = n = m_indexStack[(*(p+3))-1];

        for(temp = s->dpString; *temp && n > 0; temp = incxstr(temp), n--);
        if(n != 0) return FALSE;
        if(xchrcmp(temp, q) != 0) return FALSE;
        break;
      case CODE_CONTEXTEX:
        // only the nth character
        for(n = *(p+2) - 1, temp = qbuf; temp < q && n > 0; n--, temp = incxstr(temp));
        if(n == 0)
          if(xchrcmp(temp, q) != 0) return FALSE;
        break;
      case CODE_IFOPT:
      case CODE_IFSYSTEMSTORE:
        indexp++;
        continue; // don't increment q
      default:
        return FALSE;
      }
    }
>>>>>>> 2a941ec1
    else if(xchrcmp(p, q) != 0)
    {
      return FALSE;
    }
    indexp++;
    q = incxstr(q);
  }

  while(*p == UC_SENTINEL && (*(p+1) == CODE_IFOPT || *(p+1) == CODE_IFSYSTEMSTORE)) p = incxstr(p); // already tested

  return *p == *q; /*at least one must ==0 at this point*/
}

KMX_Actions *KMX_ProcessEvent::GetActions() {
  return &m_actions;
}

KMX_Context *KMX_ProcessEvent::GetContext() {
  return &m_context;
}

KMX_Options *KMX_ProcessEvent::GetOptions() {
  return &m_options;
}

KMX_Options const *KMX_ProcessEvent::GetOptions() const {
  return &m_options;
}

KMX_Environment *KMX_ProcessEvent::GetEnvironment() {
  return &m_environment;
}

KMX_Environment const *KMX_ProcessEvent::GetEnvironment() const {
  return &m_environment;
}

LPINTKEYBOARDINFO KMX_ProcessEvent::GetKeyboard() {
  return &m_keyboard;
}


KMX_BOOL KMX_ProcessEvent::ReleaseKeyboardMemory(LPKEYBOARD kbd)
{
  if (!kbd) return TRUE;
  delete kbd;
  return TRUE;
}

PKMX_WCHAR KMX_ProcessEvent::GetSystemStore(LPKEYBOARD kb, KMX_DWORD SystemID)
{
  for (KMX_DWORD i = 0; i < kb->cxStoreArray; i++)
    if (kb->dpStoreArray[i].dwSystemID == SystemID) return kb->dpStoreArray[i].dpString;

  return NULL;
}<|MERGE_RESOLUTION|>--- conflicted
+++ resolved
@@ -2,11 +2,7 @@
   Copyright:        Copyright (C) 2003-2018 SIL International.
   Authors:          mcdurdin
 */
-<<<<<<< HEAD
-#include "kmx_processor.h"
-=======
 #include "kmx_processevent.h"
->>>>>>> 2a941ec1
 #include "state.hpp"
 
 using namespace km::kbp;
@@ -45,7 +41,6 @@
   bool
     shifted = (modifiers & K_SHIFTFLAG) == K_SHIFTFLAG,
     caps = (modifiers & CAPITALFLAG) == CAPITALFLAG;
-<<<<<<< HEAD
 
   if (vk == KM_KBP_VKEY_SPACE) {
     // Override for space because it is the same for
@@ -227,134 +222,6 @@
         else if(kkp->Key == m_state.vkey) break;   // I4169
       }
       else if(kkp->ShiftFlags == 0 && kkp->Key == m_state.charCode && m_state.charCode != 0) break;
-=======
-
-  if (vk == KM_KBP_VKEY_SPACE) {
-    // Override for space because it is the same for
-    // shifted and unshifted.
-    return 32;
-  }
-
-  for (int i = 0; s_char_to_vkey[i].vk; i++) {
-    if (s_char_to_vkey[i].caps && caps) {
-      if (s_char_to_vkey[i].vk == vk && s_char_to_vkey[i].shifted == !shifted) return i + 32;
-    }
-    else {
-      if (s_char_to_vkey[i].vk == vk && s_char_to_vkey[i].shifted == shifted) return i + 32;
-    }
-  }
-  return 0;
-}
-
-/*
-* KMX_BOOL ProcessEvent();
-*
-* Parameters: none
-*
-* Returns:  TRUE if keystroke should be eaten
-*
-*   Called by:  FilterFunc
-*
-* ProcessEvent organizes the messages and gives them to the appropriate routines to
-* process, and checks the state of Windows for the keyboard handling.
-*/
-
-KMX_BOOL KMX_ProcessEvent::ProcessEvent(km_kbp_state *state, KMX_UINT vkey, KMX_DWORD modifiers)
-{
-  LPKEYBOARD kbd = m_keyboard.Keyboard;
-
-  m_kbp_state = state;
-
-  // If debugging is enabled, then ...
-  if(m_debug_items) {
-    delete m_debug_items;
-    m_debug_items = NULL;
-  }
-
-  state->debug_items().clear();
-  if(state->debug_items().is_enabled()) {
-    m_debug_items = new KMX_DebugItems(&state->debug_items());
-  } else {
-    // We want to have a clean debug state even if it is not in use
-    state->debug_items().push_end(0);
-  }
-
-  if (m_environment.capsLock())
-    modifiers |= CAPITALFLAG;
-
-  m_state.vkey = vkey;
-  m_state.charCode = VKeyToChar(modifiers, vkey);
-  m_modifiers = modifiers;
-  m_state.LoopTimes = 0;
-
-  if (kbd->StartGroup[BEGIN_UNICODE] == (KMX_DWORD) -1) {
-    DebugLog("Non-Unicode keyboards are not supported.");
-    return FALSE;
-  }
-
-  LPGROUP gp = &kbd->dpGroupArray[kbd->StartGroup[BEGIN_UNICODE]];
-
-  KMX_BOOL fOutputKeystroke = FALSE;
-
-  if(m_debug_items) {
-    km_kbp_state_debug_key_info key_info;
-    key_info.character = m_state.charCode;
-    key_info.modifier_state = modifiers;
-    key_info.vk = m_state.vkey;
-    m_debug_items->push_begin(&key_info, KM_KBP_DEBUG_FLAG_UNICODE);
-  }
-
-  ProcessGroup(gp, &fOutputKeystroke);
-
-  if(m_debug_items) {
-    m_debug_items->push_end(fOutputKeystroke ? KM_KBP_DEBUG_FLAG_OUTPUTKEYSTROKE : 0);
-    delete m_debug_items;
-    m_debug_items = nullptr;
-  }
-
-  m_kbp_state = nullptr;
-
-  return !fOutputKeystroke;
-}
-
-/*
-* PRIVATE KMX_BOOL ProcessGroup(LPGROUP gp);
-*
-* Parameters: gp    Pointer to group to process inside
-*
-* Returns:  TRUE if messages are to be sent,
-*       and FALSE if no messages are to be sent.
-*
-*   Called by:  ProcessEvent, recursive inside groups
-*
-* ProcessKey is where the keystroke conversion and output takes place.  This routine
-* has a lot of crucial code in it!
-*/
-
-KMX_BOOL KMX_ProcessEvent::ProcessGroup(LPGROUP gp, KMX_BOOL *pOutputKeystroke)
-{
-  KMX_DWORD i;
-  LPKEY kkp = NULL;
-  PKMX_WCHAR p;
-  int sdmfI;
-
-  /*
-   If the number of nested groups goes higher than 50, then break out - this is
-   a limitation of stack size.  This is basically a catch-all for freaky apps that
-   cause message loopbacks and nasty things like that.  Okay, it's really a catch all
-   for bugs!  This means the user's system shouldn't hang.
-  */
-
-  LPKEYBOARD kbd = m_keyboard.Keyboard;
-
-  sdmfI = -1;
-
-  for(i = 0; i < kbd->cxGroupArray; i++)
-    if(gp == &kbd->dpGroupArray[i])
-    {
-      sdmfI = i;
-      break;
->>>>>>> 2a941ec1
     }
   }
 
@@ -365,7 +232,6 @@
      keyboard.  NoMatch should be checked for everything except virtual keys; and
      context should also be kept.
 
-<<<<<<< HEAD
      If the message was a virtual key, then just return without checking NoMatch.
      NoMatch shouldn't be used for virtual keys because it will mean that no key
      can ever get through that isn't matched - including arrows, func. keys, etc !!
@@ -398,39 +264,6 @@
         }
         *pOutputKeystroke = TRUE;
         return FALSE;
-=======
-  if(++m_state.LoopTimes > 50)
-  {
-    DebugLog("Aborting output: m_state.LoopTimes exceeded.");
-    m_state.StopOutput = TRUE;
-    return FALSE;
-  }
-
-  /*
-   The rule matching loop.
-
-   This loop iterates through all the rules in the group that is currently being
-   processed.  Each rule in a group can be of three different types:
-    1. A virtual key rule, where the key to be matched is a virtual key
-    2. A normal key rule (WM_CHAR), where the key to be matched is an Ascii char.
-    3. A rule in a keyless group, where only the context is matched.
-
-   The loop goes through and checks the rules like that.  This loop could be optimized
-   with standard searching techniques - the ContextMatch may be difficult.
-  */
-
-  DebugLog("m_state.vkey: %s shiftFlags: %x; charCode: %X", Debug_VirtualKey(m_state.vkey), m_modifiers, m_state.charCode);   // I4582
-  DebugLog("m_context: %s",  Debug_UnicodeString(m_context.GetFullContext()));
-
-  if(gp)
-  {
-    for(kkp = gp->dpKeyArray, i=0; i < gp->cxKeyArray; i++, kkp++)
-    {
-      if(!ContextMatch(kkp)) continue;
-      if(!gp->fUsingKeys)
-      {
-        if(kkp->dpContext[0] != 0) break; else continue;
->>>>>>> 2a941ec1
       }
     }
     else if (gp->dpNoMatch != NULL && *gp->dpNoMatch != 0)
@@ -450,7 +283,6 @@
       m_actions.QueueAction(QIT_CHAR, m_state.charCode);
     }
 
-<<<<<<< HEAD
     if(m_debug_items) {
       m_debug_items->push_group_exit(gp, KM_KBP_DEBUG_FLAG_NOMATCH);
     }
@@ -793,272 +625,8 @@
           PKMX_WCHAR ss = GetSystemStore(m_keyboard.Keyboard, dwSystemID);
           if(ss == NULL) return FALSE;
           bEqual = u16cmp(ss, t->dpString) == 0;
-=======
-      //if(kkp->Key == m_state.vkey)
-      //SendDebugMessageFormat(m_state.msg.hwnd, sdmKeyboard, 0, "kkp->Key: %d kkp->ShiftFlags: %x",
-      //  kkp->Key, kkp->ShiftFlags);
-
-      /* Keyman 6.0: support Virtual Characters */
-      if(IsEquivalentShift(kkp->ShiftFlags, m_modifiers))
-      {
-        if(kkp->Key > VK__MAX && kkp->Key == m_state.vkey) break; // I3438   // I4582
-        else if(kkp->Key == m_state.vkey) break;   // I4169
-      }
-      else if(kkp->ShiftFlags == 0 && kkp->Key == m_state.charCode && m_state.charCode != 0) break;
-    }
-  }
-
-  if(!gp || i == gp->cxKeyArray)
-  {
-    /*
-     No rule was found that corresponded to the current state of the context and
-     keyboard.  NoMatch should be checked for everything except virtual keys; and
-     context should also be kept.
-
-     If the message was a virtual key, then just return without checking NoMatch.
-     NoMatch shouldn't be used for virtual keys because it will mean that no key
-     can ever get through that isn't matched - including arrows, func. keys, etc !!
-     Context is not kept for virtual keys being output.
-    */
-
-    DebugLog("No match was found in group %d of %d", sdmfI, m_keyboard.Keyboard->cxGroupArray);
-
-    if(!gp || (m_state.charCode == 0 && gp->fUsingKeys))   // I4585
-        // 7.0.241.0: I1133 - Fix mismatched parentheses on m_state.charCode - ie. we don't want to output this letter if !gp->fUsingKeys
-    {
-      KMX_BOOL fIsBackspace = m_state.vkey == KM_KBP_VKEY_BKSP && (m_modifiers & (LCTRLFLAG|RCTRLFLAG|LALTFLAG|RALTFLAG)) == 0;   // I4128
-
-      if(fIsBackspace) {   // I4838   // I4933
-        PKMX_WCHAR pdeletecontext = m_context.Buf(1);   // I4933
-        if(!pdeletecontext || *pdeletecontext == 0) {   // I4933
-          m_actions.QueueAction(QIT_INVALIDATECONTEXT, 0);
-          *pOutputKeystroke = TRUE;   // I4933
-          return FALSE;   // I4933
         }
-        m_actions.QueueAction(QIT_BACK, BK_BACKSPACE);   // I4933
-      } else {   // I4024   // I4128   // I4287   // I4290
-        DebugLog(" ... IsLegacy = FALSE; IsTIP = TRUE");   // I4128
-        m_actions.QueueAction(QIT_INVALIDATECONTEXT, 0);
-        *pOutputKeystroke = TRUE;
-        return FALSE;
-      }
-    }
-    else if (gp->dpNoMatch != NULL && *gp->dpNoMatch != 0)
-    {
-      /* NoMatch rule found, and is a character key */
-      PostString(gp->dpNoMatch, m_keyboard.Keyboard, NULL, pOutputKeystroke);
-    }
-    else if (m_state.charCode != 0 && m_state.charCode != 0xFFFF && gp->fUsingKeys)
-    {
-      /* No rule found, is a character key */
-      m_actions.QueueAction(QIT_CHAR, m_state.charCode);
-    }
-
-    return TRUE;
-  }
-
-  DebugLog("match found in rule %d", i);
-
-  /*
-   Save the context that will be used for output when the 'context' keyword is used.
-   For each deadkey, we need to add 2 characters; look in related stores as well...
-  */
-
-  assert(kkp != NULL);
-
-  m_miniContextIfLen = xstrlen(kkp->dpContext) - xstrlen_ignoreifopt(kkp->dpContext);
-
-  // 11 Aug 2003 - I25(v6) - mcdurdin - CODE_NUL context support
-  if(*kkp->dpContext == UC_SENTINEL && *(kkp->dpContext+1) == CODE_NUL)
-    u16cpy(m_miniContext, /*GLOBAL_ContextStackSize,*/ m_context.Buf(xstrlen_ignoreifopt(kkp->dpContext)-1) /*, GLOBAL_ContextStackSize*/);  // I3162   // I3536
-  else
-    u16cpy(m_miniContext, /*GLOBAL_ContextStackSize,*/ m_context.Buf(xstrlen_ignoreifopt(kkp->dpContext)) /*, GLOBAL_ContextStackSize*/);  // I3162   // I3536
-
-  m_miniContext[GLOBAL_ContextStackSize-1] = 0;
-
-  /*
-   The next section includes several optimizations that make the code a little harder
-   to read, but are probably worth it in the time that they save.
-
-   If the output string doesn't have a "context" byte at the start, post backspaces
-   to erase the appropriate number of characters in the application.  If it does have
-   a "context" byte at the start, then the string won't change, and no backspaces are
-   necessary.  You could go one step further with this optimization, in PostAllKeys,
-   by comparing the starts of the strings to see what is same, and not backspacing
-   that, but it is probably not necessary.
-  */
-
-  p = kkp->dpOutput;
-  if(*p != UC_SENTINEL || *(p+1) != CODE_CONTEXT)
-  {
-    for(p = decxstr((KMX_WCHAR *) u16chr(m_miniContext, 0), m_miniContext); p != NULL; p = decxstr(p, m_miniContext))
-    {
-      if(*p == UC_SENTINEL)
-        switch(*(p+1))
-        {
-          case CODE_DEADKEY: m_actions.QueueAction(QIT_BACK, BK_DEADKEY); break;
-          case CODE_NUL: break; // 11 Aug 2003 - I25(v6) - mcdurdin - CODE_NUL context support
-        }
-      else
-      {
-        m_actions.QueueAction(QIT_BACK, 0);
-      }
-    }
-    p = kkp->dpOutput;
-  }
-  else
-    p = incxstr(p);       // otherwise, the "context" entry has to be jumped over
-
-  /* Use PostString to post the rest of the output string. */
-
-  if(PostString(p, m_keyboard.Keyboard, NULL, pOutputKeystroke) == psrCheckMatches)
-  {
-    if(gp->dpMatch && *gp->dpMatch)
-    {
-      PostString(gp->dpMatch, m_keyboard.Keyboard, NULL, pOutputKeystroke);
-    }
-  }
-
-  return TRUE;
-}
-
-/*
-* int PostString( PKMX_CHAR str, KMX_BOOL *useMode, LPMSG mp,
-* LPKEYBOARD lpkb );
-*
-* Parameters: str   Pointer to string to send
-*       useMode Pointer to KMX_BOOL about whether a "use" command was found
-*       mp    Pointer to MSG structure to copy in outputting messages
-*       lpkb  Pointer to global keyboard structure
-*
-* Returns:  0 to continue, 1 and 2 to return.
-*
-*   Called by:  ProcessKey
-*
-* PostString posts a string of "context", "index", "beep", characters and virtual keys
-* to the active application, via the Keyman PostKey buffer.
-*/
-
-int KMX_ProcessEvent::PostString(PKMX_WCHAR str, LPKEYBOARD lpkb, PKMX_WCHAR endstr, KMX_BOOL *pOutputKeystroke)
-{
-  PKMX_WCHAR p, q, temp;
-  LPSTORE s;
-  int n1, n2;
-  int i, n, shift;
-  KMX_BOOL FoundUse = FALSE;
-
-  // TODO: Refactor to use incxstr
-  for(p = str; *p && (p < endstr || !endstr); p++)
-  {
-    if(*p == UC_SENTINEL)
-     switch(*(++p))
-     {
-      case CODE_EXTENDED:       // Start of a virtual key section w/shift codes
-        p++;
-
-        shift = *p; //(*p<<8) | *(p+1);
-        m_actions.QueueAction(QIT_VSHIFTDOWN, shift);
-
-        p++;
-
-        m_actions.QueueAction(QIT_VKEYDOWN, *p);
-        m_actions.QueueAction(QIT_VKEYUP, *p);
-
-        m_actions.QueueAction(QIT_VSHIFTUP, shift);
-
-        p++; // CODE_EXTENDEDEND
-        ////// CODE_EXTENDEDEND will be incremented by loop
-
-        break;
-
-      case CODE_DEADKEY:        // A deadkey to be output
-        p++;
-        m_actions.QueueAction(QIT_DEADKEY, *p);
-        break;
-      case CODE_BEEP:         // Sound an 'iconasterisk' beep
-        m_actions.QueueAction(QIT_BELL, 0);
-        break;
-      case CODE_CONTEXT:        // copy the context to the output
-      {
-        KMX_BOOL ignoreOutputKeystroke;
-        PostString(m_miniContext, lpkb, (PKMX_WCHAR) u16chr(m_miniContext, 0), &ignoreOutputKeystroke);
-        break;
-      }
-      case CODE_CONTEXTEX:
-        p++;
-        for (q = m_miniContext, i = m_miniContextIfLen; *q && i < *p - 1; i++, q = incxstr(q));
-        if (*q) {
-          KMX_BOOL ignoreOutputKeystroke;
-          temp = incxstr(q);
-          PostString(q, lpkb, temp, &ignoreOutputKeystroke);
->>>>>>> 2a941ec1
-        }
-        break;
-      case CODE_RETURN:       // stop processing and start PostAllKeys
-        m_state.StopOutput = TRUE;
-        return psrPostMessages;
-
-      case CODE_CALL:
-        p++;
-        DebugLog("CallDLL not supported [store=%d].\n", *p-1);
-        FoundUse = TRUE;
-        break;
-      case CODE_USE:          // use another group
-        p++;
-        ProcessGroup(&lpkb->dpGroupArray[*p-1], pOutputKeystroke);
-        if(m_state.StopOutput) return psrPostMessages;
-        FoundUse = TRUE;
-        break;
-      case CODE_CLEARCONTEXT:
-        // no longer supported, no-op
-        break;
-      case CODE_INDEX:
-        p++;
-        s = &m_keyboard.Keyboard->dpStoreArray[*p - 1];
-        p++;
-
-        n = m_indexStack[*p - 1];
-        for(temp = s->dpString; *temp && n > 0; temp = incxstr(temp), n--);
-        PostString(temp, lpkb, incxstr(temp), pOutputKeystroke);
-        break;
-      case CODE_SETOPT:
-        p++;
-        n1 = *p - 1;
-        p++;
-        n2 = *p - 1;
-        GetOptions()->Set(n1, n2);
-        break;
-      case CODE_RESETOPT:
-        p++;
-        n1 = *p - 1;
-        GetOptions()->Reset(m_kbp_state->processor(), n1);
-        break;
-      case CODE_SAVEOPT:
-        p++;
-        n1 = *p - 1;
-        GetOptions()->Save(*m_kbp_state, n1);
-        break;
-      case CODE_IFSYSTEMSTORE:
-        p+=3;
-        break;
-      case CODE_SETSYSTEMSTORE:
-        p+=2;
-        break;
-      }
-    else {
-      if(Uni_IsSurrogate1(*p) && Uni_IsSurrogate2(*(p+1))) {
-        m_actions.QueueAction(QIT_CHAR, Uni_SurrogateToUTF32(*p, *(p+1)));
-        p++;
-      } else {
-        m_actions.QueueAction(QIT_CHAR, *p);
-      }
-    }
-  }
-  return FoundUse ? psrPostMessages : psrCheckMatches;
-}
-
-
-<<<<<<< HEAD
+      }
       if(*(pp+3) == 1 && bEqual) return FALSE;
       if(*(pp+3) == 2 && !bEqual) return FALSE;
     }
@@ -1125,197 +693,6 @@
         return FALSE;
       }
     }
-=======
-KMX_BOOL KMX_ProcessEvent::IsMatchingBaseLayout(PKMX_WCHAR layoutName)  // I3432
-{
-  KMX_BOOL bEqual = u16icmp(layoutName, static_cast<const km_kbp_cp *>(m_environment.baseLayout().c_str())) == 0 ||   // I4583
-                u16icmp(layoutName, static_cast<const km_kbp_cp*>(m_environment.baseLayoutAlt().c_str())) == 0;   // I4583
-
-  return bEqual;
-}
-
-KMX_BOOL KMX_ProcessEvent::IsMatchingPlatformString(PKMX_WCHAR platform)  // I3432
-{
-  // TODO retrieve platform string from client environment
-  // TODO cleanup to use a vector<string>.
-  PKMX_WCHAR t = new KMX_WCHAR[u16len(m_environment.platform().c_str()) + 1], context = NULL;
-  u16cpy(t, /*wcslen(s->dpString)+1,*/ m_environment.platform().c_str());
-  PKMX_WCHAR p = u16tok(t, u' ', &context);
-  while (p != NULL) {
-    if (u16icmp(platform, p) == 0) {
-      delete [] t;
-      return TRUE;
-    }
-    p = u16tok(NULL, u' ', &context);
-  }
-
-  delete [] t;
-  return FALSE;
-}
-
-KMX_BOOL KMX_ProcessEvent::IsMatchingPlatform(LPSTORE s)  // I3432
-{
-  PKMX_WCHAR t = new KMX_WCHAR[u16len(s->dpString)+1];
-  u16cpy(t, /*wcslen(s->dpString)+1,*/ s->dpString);
-  PKMX_WCHAR context = NULL;
-  PKMX_WCHAR platform = u16tok(t, u' ', &context);
-  while(platform != NULL)
-  {
-    if(!IsMatchingPlatformString(platform))
-    {
-      s->dwSystemID = TSS_PLATFORM_NOMATCH;
-      delete [] t;
-      return FALSE;
-    }
-    platform = u16tok(NULL, u' ', &context);
-  }
-
-  s->dwSystemID = TSS_PLATFORM_MATCH;
-  delete [] t;
-  return TRUE;
-}
-
-/*
-* KMX_BOOL ContextMatch( LPKEY kkp );
-*
-* Parameters: kkp   Rule to compare
-*
-* Returns:    0 on OK, 1 on not equal
-*
-*   Called by:  ProcessKey
-*
-* ContextMatch compares the context of a rule with the current context.
-*/
-
-KMX_BOOL KMX_ProcessEvent::ContextMatch(LPKEY kkp)
-{
-  KMX_WORD /*i,*/ n;
-  PKMX_WCHAR p, q, qbuf, temp;
-  PKMX_WORD indexp;
-  LPSTORE s, t;
-  KMX_BOOL bEqual;
-
-  memset(m_indexStack, 0, GLOBAL_ContextStackSize*sizeof(KMX_WORD));
-
-  p = kkp->dpContext;
-
-  if(*p == 0)
-  {
-    return TRUE;
-  }
-
-  if(*p == UC_SENTINEL && *(p+1) == CODE_NUL)
-  {
-    // If context buf is longer than the context, then obviously not start of doc.
-    if(m_context.Buf(xstrlen_ignoreifopt(p))) return FALSE;
-    p = incxstr(p);
-    if(*p == 0) return TRUE;
-  }
-
-  for(PKMX_WCHAR pp = p; pp && *pp; pp = incxstr(pp))
-  {
-    if(*pp == UC_SENTINEL && *(pp+1) == CODE_IFOPT)
-    {
-      s = &m_keyboard.Keyboard->dpStoreArray[(*(pp+2))-1];
-      t = &m_keyboard.Keyboard->dpStoreArray[(*(pp+4))-1];
-
-      bEqual = u16cmp(s->dpString, t->dpString) == 0;
-      if(*(pp+3) == 1 && bEqual) return FALSE;
-      if(*(pp+3) == 2 && !bEqual) return FALSE;
-    }
-    else if(*pp == UC_SENTINEL && *(pp+1) == CODE_IFSYSTEMSTORE)
-    {
-      KMX_DWORD dwSystemID = *(pp+2)-1;
-      t = &m_keyboard.Keyboard->dpStoreArray[(*(pp+4))-1];
-      switch(dwSystemID)
-      {
-      case TSS_PLATFORM_MATCH:  // Cached platform result - a matching platform
-        bEqual = TRUE;
-        break;
-      case TSS_PLATFORM_NOMATCH:  // Cached platform result - not a matching platform
-        bEqual = FALSE;
-        break;
-      case TSS_PLATFORM:
-        bEqual = IsMatchingPlatform(t);
-        break;
-      case TSS_BASELAYOUT:
-        bEqual = IsMatchingBaseLayout(t->dpString);
-        break;
-      default:
-        {
-          PKMX_WCHAR ss = GetSystemStore(m_keyboard.Keyboard, dwSystemID);
-          if(ss == NULL) return FALSE;
-          bEqual = u16cmp(ss, t->dpString) == 0;
-        }
-      }
-
-      if(*(pp+3) == 1 && bEqual) return FALSE;
-      if(*(pp+3) == 2 && !bEqual) return FALSE;
-    }
-  }
-
-  q = qbuf = m_context.Buf(xstrlen_ignoreifopt(p));
-  if(!q)
-  {
-    return FALSE; // context buf is too short!
-  }
-  indexp = m_indexStack;
-
-  for(; *p && *q; p = incxstr(p))
-  {
-    *indexp = 0;
-
-    if(*p == UC_SENTINEL)
-    {
-      switch(*(p+1))
-      {
-      case CODE_DEADKEY:
-        if(*q != UC_SENTINEL || *(q+1) != CODE_DEADKEY || *(q+2) != *(p+2))
-        {
-          return FALSE;
-        }
-        break;
-      case CODE_ANY:
-        s = &m_keyboard.Keyboard->dpStoreArray[(*(p+2))-1];
-
-        temp = xstrchr(s->dpString, q);
-
-        if(temp != NULL)
-          *indexp = (KMX_WORD) xstrpos(temp, s->dpString);
-
-        else
-          return FALSE;
-        break;
-      case CODE_NOTANY:
-        s = &m_keyboard.Keyboard->dpStoreArray[(*(p+2))-1];
-
-        if((temp = xstrchr(s->dpString, q)) != NULL)
-          return FALSE;
-
-        break;
-      case CODE_INDEX:
-        s = &m_keyboard.Keyboard->dpStoreArray[(*(p+2))-1];
-        *indexp = n = m_indexStack[(*(p+3))-1];
-
-        for(temp = s->dpString; *temp && n > 0; temp = incxstr(temp), n--);
-        if(n != 0) return FALSE;
-        if(xchrcmp(temp, q) != 0) return FALSE;
-        break;
-      case CODE_CONTEXTEX:
-        // only the nth character
-        for(n = *(p+2) - 1, temp = qbuf; temp < q && n > 0; n--, temp = incxstr(temp));
-        if(n == 0)
-          if(xchrcmp(temp, q) != 0) return FALSE;
-        break;
-      case CODE_IFOPT:
-      case CODE_IFSYSTEMSTORE:
-        indexp++;
-        continue; // don't increment q
-      default:
-        return FALSE;
-      }
-    }
->>>>>>> 2a941ec1
     else if(xchrcmp(p, q) != 0)
     {
       return FALSE;
