--- conflicted
+++ resolved
@@ -2,11 +2,7 @@
   Copyright:        Copyright (C) 2003-2018 SIL International.
   Authors:          mcdurdin
 */
-<<<<<<< HEAD
-#include "kmx_processor.h"
-=======
 #include "kmx_processevent.h"
->>>>>>> 64e7dca3
 #include "state.hpp"
 
 using namespace km::kbp;
@@ -26,19 +22,13 @@
   m_indexStack = new KMX_WORD[GLOBAL_ContextStackSize];
   m_miniContext = new KMX_WCHAR[GLOBAL_ContextStackSize];
   m_miniContextIfLen = 0;
-<<<<<<< HEAD
   m_debug_items = nullptr;
-=======
->>>>>>> 64e7dca3
 }
 
 KMX_ProcessEvent::~KMX_ProcessEvent() {
   delete[] m_indexStack;
   delete[] m_miniContext;
-<<<<<<< HEAD
   if(m_debug_items) delete m_debug_items;
-=======
->>>>>>> 64e7dca3
 }
 
 char VKeyToChar(KMX_UINT modifiers, KMX_UINT vk) {
@@ -88,7 +78,6 @@
 
   m_kbp_state = state;
 
-<<<<<<< HEAD
   // If debugging is enabled, then ...
   if(m_debug_items) {
     delete m_debug_items;
@@ -103,8 +92,6 @@
     state->debug_items().push_end(0);
   }
 
-=======
->>>>>>> 64e7dca3
   if (m_environment.capsLock())
     modifiers |= CAPITALFLAG;
 
@@ -117,7 +104,6 @@
     DebugLog("Non-Unicode keyboards are not supported.");
     return FALSE;
   }
-<<<<<<< HEAD
 
   LPGROUP gp = &kbd->dpGroupArray[kbd->StartGroup[BEGIN_UNICODE]];
 
@@ -139,15 +125,6 @@
     m_debug_items = nullptr;
   }
 
-=======
-
-  LPGROUP gp = &kbd->dpGroupArray[kbd->StartGroup[BEGIN_UNICODE]];
-
-  KMX_BOOL fOutputKeystroke = FALSE;
-
-  ProcessGroup(gp, &fOutputKeystroke);
-
->>>>>>> 64e7dca3
   m_kbp_state = nullptr;
 
   return !fOutputKeystroke;
@@ -207,19 +184,11 @@
     1. A virtual key rule, where the key to be matched is a virtual key
     2. A normal key rule (WM_CHAR), where the key to be matched is an Ascii char.
     3. A rule in a keyless group, where only the context is matched.
-<<<<<<< HEAD
 
    The loop goes through and checks the rules like that.  This loop could be optimized
    with standard searching techniques - the ContextMatch may be difficult.
   */
 
-=======
-
-   The loop goes through and checks the rules like that.  This loop could be optimized
-   with standard searching techniques - the ContextMatch may be difficult.
-  */
-
->>>>>>> 64e7dca3
   DebugLog("m_state.vkey: %s shiftFlags: %x; charCode: %X", Debug_VirtualKey(m_state.vkey), m_modifiers, m_state.charCode);   // I4582
   DebugLog("m_context: %s",  Debug_UnicodeString(m_context.GetFullContext()));
 
@@ -259,15 +228,9 @@
      can ever get through that isn't matched - including arrows, func. keys, etc !!
      Context is not kept for virtual keys being output.
     */
-<<<<<<< HEAD
 
     DebugLog("No match was found in group %d of %d", sdmfI, m_keyboard.Keyboard->cxGroupArray);
 
-=======
-
-    DebugLog("No match was found in group %d of %d", sdmfI, m_keyboard.Keyboard->cxGroupArray);
-
->>>>>>> 64e7dca3
     if(!gp || (m_state.charCode == 0 && gp->fUsingKeys))   // I4585
         // 7.0.241.0: I1133 - Fix mismatched parentheses on m_state.charCode - ie. we don't want to output this letter if !gp->fUsingKeys
     {
@@ -308,7 +271,6 @@
    Save the context that will be used for output when the 'context' keyword is used.
    For each deadkey, we need to add 2 characters; look in related stores as well...
   */
-<<<<<<< HEAD
 
   assert(kkp != NULL);
 
@@ -320,19 +282,6 @@
   else
     u16cpy(m_miniContext, /*GLOBAL_ContextStackSize,*/ m_context.Buf(xstrlen_ignoreifopt(kkp->dpContext)) /*, GLOBAL_ContextStackSize*/);  // I3162   // I3536
 
-=======
-
-  assert(kkp != NULL);
-
-  m_miniContextIfLen = xstrlen(kkp->dpContext) - xstrlen_ignoreifopt(kkp->dpContext);
-
-  // 11 Aug 2003 - I25(v6) - mcdurdin - CODE_NUL context support
-  if(*kkp->dpContext == UC_SENTINEL && *(kkp->dpContext+1) == CODE_NUL)
-    u16cpy(m_miniContext, /*GLOBAL_ContextStackSize,*/ m_context.Buf(xstrlen_ignoreifopt(kkp->dpContext)-1) /*, GLOBAL_ContextStackSize*/);  // I3162   // I3536
-  else
-    u16cpy(m_miniContext, /*GLOBAL_ContextStackSize,*/ m_context.Buf(xstrlen_ignoreifopt(kkp->dpContext)) /*, GLOBAL_ContextStackSize*/);  // I3162   // I3536
-
->>>>>>> 64e7dca3
   m_miniContext[GLOBAL_ContextStackSize-1] = 0;
 
   /*
@@ -369,7 +318,6 @@
     p = incxstr(p);       // otherwise, the "context" entry has to be jumped over
 
   /* Use PostString to post the rest of the output string. */
-<<<<<<< HEAD
 
   if(PostString(p, m_keyboard.Keyboard, NULL, pOutputKeystroke) == psrCheckMatches)
   {
@@ -399,37 +347,6 @@
 * to the active application, via the Keyman PostKey buffer.
 */
 
-=======
-
-  if(PostString(p, m_keyboard.Keyboard, NULL, pOutputKeystroke) == psrCheckMatches)
-  {
-    if(gp->dpMatch && *gp->dpMatch)
-    {
-      PostString(gp->dpMatch, m_keyboard.Keyboard, NULL, pOutputKeystroke);
-    }
-  }
-
-  return TRUE;
-}
-
-/*
-* int PostString( PKMX_CHAR str, KMX_BOOL *useMode, LPMSG mp,
-* LPKEYBOARD lpkb );
-*
-* Parameters: str   Pointer to string to send
-*       useMode Pointer to KMX_BOOL about whether a "use" command was found
-*       mp    Pointer to MSG structure to copy in outputting messages
-*       lpkb  Pointer to global keyboard structure
-*
-* Returns:  0 to continue, 1 and 2 to return.
-*
-*   Called by:  ProcessKey
-*
-* PostString posts a string of "context", "index", "beep", characters and virtual keys
-* to the active application, via the Keyman PostKey buffer.
-*/
-
->>>>>>> 64e7dca3
 int KMX_ProcessEvent::PostString(PKMX_WCHAR str, LPKEYBOARD lpkb, PKMX_WCHAR endstr, KMX_BOOL *pOutputKeystroke)
 {
   PKMX_WCHAR p, q, temp;
@@ -534,7 +451,6 @@
       case CODE_SETSYSTEMSTORE:
         p+=2;
         break;
-<<<<<<< HEAD
       }
     else {
       if(Uni_IsSurrogate1(*p) && Uni_IsSurrogate2(*(p+1))) {
@@ -543,22 +459,11 @@
       } else {
         m_actions.QueueAction(QIT_CHAR, *p);
       }
-=======
-      }
-    else {
-      if(Uni_IsSurrogate1(*p) && Uni_IsSurrogate2(*(p+1))) {
-        m_actions.QueueAction(QIT_CHAR, Uni_SurrogateToUTF32(*p, *(p+1)));
-        p++;
-      } else {
-        m_actions.QueueAction(QIT_CHAR, *p);
-      }
->>>>>>> 64e7dca3
     }
   }
   return FoundUse ? psrPostMessages : psrCheckMatches;
 }
 
-<<<<<<< HEAD
 
 KMX_BOOL KMX_ProcessEvent::IsMatchingBaseLayout(PKMX_WCHAR layoutName)  // I3432
 {
@@ -657,106 +562,6 @@
       if(*(pp+3) == 1 && bEqual) return FALSE;
       if(*(pp+3) == 2 && !bEqual) return FALSE;
     }
-=======
-
-KMX_BOOL KMX_ProcessEvent::IsMatchingBaseLayout(PKMX_WCHAR layoutName)  // I3432
-{
-  KMX_BOOL bEqual = u16icmp(layoutName, static_cast<const km_kbp_cp *>(m_environment.baseLayout().c_str())) == 0 ||   // I4583
-                u16icmp(layoutName, static_cast<const km_kbp_cp*>(m_environment.baseLayoutAlt().c_str())) == 0;   // I4583
-
-  return bEqual;
-}
-
-KMX_BOOL KMX_ProcessEvent::IsMatchingPlatformString(PKMX_WCHAR platform)  // I3432
-{
-  // TODO retrieve platform string from client environment
-  // TODO cleanup to use a vector<string>.
-  PKMX_WCHAR t = new KMX_WCHAR[u16len(m_environment.platform().c_str()) + 1], context = NULL;
-  u16cpy(t, /*wcslen(s->dpString)+1,*/ m_environment.platform().c_str());
-  PKMX_WCHAR p = u16tok(t, u' ', &context);
-  while (p != NULL) {
-    if (u16icmp(platform, p) == 0) {
-      delete [] t;
-      return TRUE;
-    }
-    p = u16tok(NULL, u' ', &context);
-  }
-
-  delete [] t;
-  return FALSE;
-}
-
-KMX_BOOL KMX_ProcessEvent::IsMatchingPlatform(LPSTORE s)  // I3432
-{
-  PKMX_WCHAR t = new KMX_WCHAR[u16len(s->dpString)+1];
-  u16cpy(t, /*wcslen(s->dpString)+1,*/ s->dpString);
-  PKMX_WCHAR context = NULL;
-  PKMX_WCHAR platform = u16tok(t, u' ', &context);
-  while(platform != NULL)
-  {
-    if(!IsMatchingPlatformString(platform))
-    {
-      s->dwSystemID = TSS_PLATFORM_NOMATCH;
-      delete [] t;
-      return FALSE;
-    }
-    platform = u16tok(NULL, u' ', &context);
-  }
-
-  s->dwSystemID = TSS_PLATFORM_MATCH;
-  delete [] t;
-  return TRUE;
-}
-
-/*
-* KMX_BOOL ContextMatch( LPKEY kkp );
-*
-* Parameters: kkp   Rule to compare
-*
-* Returns:    0 on OK, 1 on not equal
-*
-*   Called by:  ProcessKey
-*
-* ContextMatch compares the context of a rule with the current context.
-*/
-
-KMX_BOOL KMX_ProcessEvent::ContextMatch(LPKEY kkp)
-{
-  KMX_WORD /*i,*/ n;
-  PKMX_WCHAR p, q, qbuf, temp;
-  PKMX_WORD indexp;
-  LPSTORE s, t;
-  KMX_BOOL bEqual;
-
-  memset(m_indexStack, 0, GLOBAL_ContextStackSize*sizeof(KMX_WORD));
-
-  p = kkp->dpContext;
-
-  if(*p == 0)
-  {
-    return TRUE;
-  }
-
-  if(*p == UC_SENTINEL && *(p+1) == CODE_NUL)
-  {
-    // If context buf is longer than the context, then obviously not start of doc.
-    if(m_context.Buf(xstrlen_ignoreifopt(p))) return FALSE;
-    p = incxstr(p);
-    if(*p == 0) return TRUE;
-  }
-
-  for(PKMX_WCHAR pp = p; pp && *pp; pp = incxstr(pp))
-  {
-    if(*pp == UC_SENTINEL && *(pp+1) == CODE_IFOPT)
-    {
-      s = &m_keyboard.Keyboard->dpStoreArray[(*(pp+2))-1];
-      t = &m_keyboard.Keyboard->dpStoreArray[(*(pp+4))-1];
-
-      bEqual = u16cmp(s->dpString, t->dpString) == 0;
-      if(*(pp+3) == 1 && bEqual) return FALSE;
-      if(*(pp+3) == 2 && !bEqual) return FALSE;
-    }
->>>>>>> 64e7dca3
     else if(*pp == UC_SENTINEL && *(pp+1) == CODE_IFSYSTEMSTORE)
     {
       KMX_DWORD dwSystemID = *(pp+2)-1;
