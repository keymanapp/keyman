--- conflicted
+++ resolved
@@ -274,18 +274,4 @@
   return result;
 }
 
-<<<<<<< HEAD
-//***********************************************
-=======
-//***********************************************
-
-const PKMX_WCHAR  km::kbp::kmx::KMX2_u16cpy( PKMX_WCHAR dst, PKMX_WCHAR src){  
-PKMX_WCHAR o =
- dst;
-while (*src) {
-    *dst++ = *src++;
-  }
-  *dst = 0;
-return o;
-}
->>>>>>> 7fe09fd9
+//***********************************************