--- conflicted
+++ resolved
@@ -2,11 +2,7 @@
   Copyright:        Copyright (C) 2003-2018 SIL International.
   Authors:          mcdurdin
 */
-<<<<<<< HEAD
 #include <vector>
-=======
-#include <vector>>
->>>>>>> 7e295008
 #include <array>
 #include <iterator>
 #include <codecvt>
@@ -14,11 +10,6 @@
 #include "kmx_processevent.h"
 #include "utfcodec.hpp"
 
-<<<<<<< HEAD
-=======
-
-
->>>>>>> 7e295008
 using namespace std;
 using namespace km::kbp;
 using namespace kmx;
@@ -125,14 +116,8 @@
 *
 * xstrlen calculates the length of a string, ignoring some special chars.
 */
-
-<<<<<<< HEAD
 PKMX_WCHAR km::kbp::kmx::incxstr(PKMX_WCHAR p) {
 
-=======
-PKMX_WCHAR km::kbp::kmx::incxstr(PKMX_WCHAR p)
-{
->>>>>>> 7e295008
   if (*p == 0)
     return p;
   if (*p != UC_SENTINEL) {
@@ -166,11 +151,8 @@
     p++;
   }
   return p;
-<<<<<<< HEAD
  }
-=======
-}
->>>>>>> 7e295008
+
 
 PKMX_WCHAR km::kbp::kmx::decxstr(PKMX_WCHAR p, PKMX_WCHAR pStart)
 {
