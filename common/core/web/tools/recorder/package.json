{
  "name": "@keymanapp/recorder-core",
<<<<<<< HEAD
  "version": "15.0.120",
=======
  "version": "15.0.152",
>>>>>>> 08d917be
  "description": "Core classes used to develop KeymanWeb test cases based on keystrokes",
  "main": "index.js",
  "scripts": {
    "tsc": "tsc"
  },
  "repository": {
    "type": "git",
    "url": "git+https://github.com/keymanapp/keyman.git"
  },
  "author": "SIL International",
  "license": "MIT",
  "bugs": {
    "url": "https://github.com/keymanapp/keyman/issues"
  },
  "homepage": "https://github.com/keymanapp/keyman#readme",
  "dependencies": {
<<<<<<< HEAD
    "@keymanapp/keyboard-processor": "^15.0.120",
    "@keymanapp/models-types": "^15.0.120",
    "@keymanapp/web-environment": "^15.0.120",
    "@keymanapp/web-utils": "^15.0.120",
=======
    "@keymanapp/keyboard-processor": "^15.0.152",
    "@keymanapp/models-types": "^15.0.152",
    "@keymanapp/web-environment": "^15.0.152",
    "@keymanapp/web-utils": "^15.0.152",
>>>>>>> 08d917be
    "@types/node": "^11.9.4"
  },
  "devDependencies": {
    "typescript": "^3.8.3"
  }
}<|MERGE_RESOLUTION|>--- conflicted
+++ resolved
@@ -1,10 +1,6 @@
 {
   "name": "@keymanapp/recorder-core",
-<<<<<<< HEAD
-  "version": "15.0.120",
-=======
   "version": "15.0.152",
->>>>>>> 08d917be
   "description": "Core classes used to develop KeymanWeb test cases based on keystrokes",
   "main": "index.js",
   "scripts": {
@@ -21,17 +17,10 @@
   },
   "homepage": "https://github.com/keymanapp/keyman#readme",
   "dependencies": {
-<<<<<<< HEAD
-    "@keymanapp/keyboard-processor": "^15.0.120",
-    "@keymanapp/models-types": "^15.0.120",
-    "@keymanapp/web-environment": "^15.0.120",
-    "@keymanapp/web-utils": "^15.0.120",
-=======
     "@keymanapp/keyboard-processor": "^15.0.152",
     "@keymanapp/models-types": "^15.0.152",
     "@keymanapp/web-environment": "^15.0.152",
     "@keymanapp/web-utils": "^15.0.152",
->>>>>>> 08d917be
     "@types/node": "^11.9.4"
   },
   "devDependencies": {
