--- conflicted
+++ resolved
@@ -1,10 +1,6 @@
 {
   "name": "@keymanapp/recorder-core",
-<<<<<<< HEAD
-  "version": "15.0.253",
-=======
   "version": "16.0.11",
->>>>>>> 2d0fed11
   "description": "Core classes used to develop KeymanWeb test cases based on keystrokes",
   "main": "index.js",
   "scripts": {
@@ -21,17 +17,10 @@
   },
   "homepage": "https://github.com/keymanapp/keyman#readme",
   "dependencies": {
-<<<<<<< HEAD
-    "@keymanapp/keyboard-processor": "^15.0.253",
-    "@keymanapp/models-types": "^15.0.253",
-    "@keymanapp/web-environment": "^15.0.253",
-    "@keymanapp/web-utils": "^15.0.253",
-=======
     "@keymanapp/keyboard-processor": "^16.0.11",
     "@keymanapp/models-types": "^16.0.11",
     "@keymanapp/web-environment": "^16.0.11",
     "@keymanapp/web-utils": "^16.0.11",
->>>>>>> 2d0fed11
     "@types/node": "^11.9.4"
   },
   "devDependencies": {
