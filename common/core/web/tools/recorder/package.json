{
  "name": "@keymanapp/recorder-core",
  "version": "15.0.233",
  "description": "Core classes used to develop KeymanWeb test cases based on keystrokes",
  "main": "index.js",
  "scripts": {
    "tsc": "tsc"
  },
  "repository": {
    "type": "git",
    "url": "git+https://github.com/keymanapp/keyman.git"
  },
  "author": "SIL International",
  "license": "MIT",
  "bugs": {
    "url": "https://github.com/keymanapp/keyman/issues"
  },
  "homepage": "https://github.com/keymanapp/keyman#readme",
  "dependencies": {
<<<<<<< HEAD
    "@keymanapp/keyboard-processor": "*",
    "@keymanapp/models-types": "*",
    "@keymanapp/web-environment": "*",
    "@keymanapp/web-utils": "*",
=======
    "@keymanapp/keyboard-processor": "^15.0.233",
    "@keymanapp/models-types": "^15.0.233",
    "@keymanapp/web-environment": "^15.0.233",
    "@keymanapp/web-utils": "^15.0.233",
>>>>>>> fd51f684
    "@types/node": "^11.9.4"
  },
  "devDependencies": {
    "typescript": "^4.5.4"
  }
}<|MERGE_RESOLUTION|>--- conflicted
+++ resolved
@@ -17,17 +17,10 @@
   },
   "homepage": "https://github.com/keymanapp/keyman#readme",
   "dependencies": {
-<<<<<<< HEAD
     "@keymanapp/keyboard-processor": "*",
     "@keymanapp/models-types": "*",
     "@keymanapp/web-environment": "*",
     "@keymanapp/web-utils": "*",
-=======
-    "@keymanapp/keyboard-processor": "^15.0.233",
-    "@keymanapp/models-types": "^15.0.233",
-    "@keymanapp/web-environment": "^15.0.233",
-    "@keymanapp/web-utils": "^15.0.233",
->>>>>>> fd51f684
     "@types/node": "^11.9.4"
   },
   "devDependencies": {
