--- conflicted
+++ resolved
@@ -1,10 +1,6 @@
 {
   "name": "@keymanapp/recorder-core",
-<<<<<<< HEAD
-  "version": "14.0.178",
-=======
   "version": "14.0.184",
->>>>>>> 01fe1d2c
   "description": "Core classes used to develop KeymanWeb test cases based on keystrokes",
   "main": "index.js",
   "scripts": {
@@ -21,17 +17,10 @@
   },
   "homepage": "https://github.com/keymanapp/keyman#readme",
   "dependencies": {
-<<<<<<< HEAD
-    "@keymanapp/keyboard-processor": "^14.0.178",
-    "@keymanapp/models-types": "^14.0.178",
-    "@keymanapp/web-environment": "^14.0.178",
-    "@keymanapp/web-utils": "^14.0.178"
-=======
     "@keymanapp/keyboard-processor": "^14.0.184",
     "@keymanapp/models-types": "^14.0.184",
     "@keymanapp/web-environment": "^14.0.184",
     "@keymanapp/web-utils": "^14.0.184"
->>>>>>> 01fe1d2c
   },
   "devDependencies": {
     "typescript": "^3.8.3"
