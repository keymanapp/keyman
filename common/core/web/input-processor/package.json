{
  "name": "@keymanapp/input-processor",
  "version": "14.0.77",
  "description": "The core text and prediction processing engine for KeymanWeb",
  "repository": {
    "type": "git",
    "url": "git+https://github.com/keymanapp/keyman.git"
  },
  "keywords": [
    "input",
    "languages",
    "keyboards"
  ],
  "author": "SIL International",
  "license": "MIT",
  "bugs": {
    "url": "https://github.com/keymanapp/keyman/issues"
  },
  "homepage": "https://github.com/keymanapp/keyman#readme",
  "devDependencies": {
    "chai": "^4.2.0",
    "mocha": "^5.2.0",
    "typescript": "^3.7.2"
  },
  "scripts": {
    "lerna": "cd ../ && npm run lerna --",
    "tsc": "tsc",
    "test": "bash ./unit_tests/test.sh"
  },
  "dependencies": {
<<<<<<< HEAD
    "@keymanapp/keyboard-processor": "^14.0.76",
    "@keymanapp/lexical-model-layer": "^14.0.76",
    "@keymanapp/lexical-model-types": "^14.0.76",
    "@keymanapp/web-utils": "^14.0.76",
=======
    "@keymanapp/keyboard-processor": "^14.0.77",
    "@keymanapp/lexical-model-layer": "^14.0.77",
    "@keymanapp/lexical-model-types": "^14.0.77",
>>>>>>> 091f6060
    "@types/node": "^11.9.4",
    "eventemitter3": "^4.0.0",
    "ts-node": "^8.0.2"
  }
}<|MERGE_RESOLUTION|>--- conflicted
+++ resolved
@@ -28,16 +28,10 @@
     "test": "bash ./unit_tests/test.sh"
   },
   "dependencies": {
-<<<<<<< HEAD
-    "@keymanapp/keyboard-processor": "^14.0.76",
-    "@keymanapp/lexical-model-layer": "^14.0.76",
-    "@keymanapp/lexical-model-types": "^14.0.76",
-    "@keymanapp/web-utils": "^14.0.76",
-=======
     "@keymanapp/keyboard-processor": "^14.0.77",
     "@keymanapp/lexical-model-layer": "^14.0.77",
     "@keymanapp/lexical-model-types": "^14.0.77",
->>>>>>> 091f6060
+    "@keymanapp/web-utils": "^14.0.77",
     "@types/node": "^11.9.4",
     "eventemitter3": "^4.0.0",
     "ts-node": "^8.0.2"
