--- conflicted
+++ resolved
@@ -19,13 +19,8 @@
   },
   "homepage": "https://github.com/keymanapp/keyman#readme",
   "devDependencies": {
-<<<<<<< HEAD
     "@keymanapp/resources-gosh": "*",
     "@keymanapp/web-environment": "*",
-=======
-    "@keymanapp/resources-gosh": "^15.0.233",
-    "@keymanapp/web-environment": "^15.0.233",
->>>>>>> fd51f684
     "@types/node": "^14.0.5",
     "typescript": "^4.5.4"
   }
