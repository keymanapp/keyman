module.exports = function(config) {
  var base = require("./base.conf.js");

  var timeouts = base.client.args[0];
  var browserStackModifier = 10;

  for(key in timeouts) {
    if(typeof timeouts[key] == 'number') {
      timeouts[key] = timeouts[key] * browserStackModifier;
    }
  }

  timeouts.mobileFactor = 2; // Extra timeout padding for running on a remote mobile device.

  /*
   * Definition of utility functions for managing our browser lists.
   */
  var mergeLaunchers = function() {
    var mergedDefs = {};
    var i;
    for(i=0; i < arguments.length; i++) {
      for(var name in arguments[i]) {
        mergedDefs[name] = arguments[i][name];

        // Necessary for Karma to process our BrowserStack test environment configs properly.
        mergedDefs[name].base = 'BrowserStack';
      }
    }

    return mergedDefs;
  }

  var toBrowserList = function(mergedSet) {
    var list = [];
    for(var name in mergedSet) {
      list.push(name);
    }

    return list;
  }

  /*
   * Definition of browser sets possibly relevant for testing.
   */
  var CURRENT_MAC_LAUNCHERS = {
    bs_firefox_mac: {
      browser: 'firefox',
      browser_version: '62',
      os: 'OS X',
      os_version: 'Mojave'
    },
    // Unfortunately, BrowserStack's Safari test clients have been quite unstable recently,
    // failing to even start running their tests.  We're disabling them until the issue goes away.

    // bs_safari_mac_hs: {
    //   browser: 'safari',
    //   browser_version: '11.1',
    //   os: 'OS X',
    //   os_version: 'High Sierra'
    // },
    // bs_safari_mac_m: {
    //   browser: 'safari',
    //   browser_version: '12',
    //   os: 'OS X',
    //   os_version: 'Mojave'
    // },
    bs_chrome_mac: {
      browser: 'chrome',
      browser_version: '70.0',
      os: 'OS X',
      os_version: 'Mojave'
    }
  };

  var CURRENT_WIN_LAUNCHERS = {
    // Currently, Firefox launcher is unstable; see https://github.com/karma-runner/karma-firefox-launcher/issues/93
    // (in particular "not maintained" commentary).
    //bs_firefox_win: {
    //  os: 'Windows',
    //  os_version: '10',
    //  browser: 'firefox',
    //  browser_version: '62.0'
    //},
    bs_chrome_win: {
      os: 'Windows',
      os_version: '10',
      browser: 'chrome',
      browser_version: '70.0'
    },
    // On recent versions of Edge, launcher fails to start and/or stop Edge successfully
    //bs_edge_win: {
    //  os: 'Windows',
    //  os_version: '10',
    //  browser: 'edge',
    //  browser_version: '17.0'
    //}
  }

  var CURRENT_ANDROID_LAUNCHERS = {
    bs_native_android: {
      os: 'android',
      os_version: '7.1',
      browser: 'firefox',
      real_mobile: true,
      device: 'Samsung Galaxy Note 8'
    },
    bs_chrome_android: {
      os: 'android',
      os_version: '7.1',
      browser: 'chrome',
      real_mobile: true,
      device: 'Samsung Galaxy Note 8'
    }
  }

  // Sadly, legacy IE isn't very testable with Mocha.  One of its dependencies requires a feature that is IE11+.

  /*
   * Final selection of the sets to be used for BrowserStack testing.
   *
   * Native JavaScript testing on iOS devices is not supported by BrowserStack at this time.
   */
  var FINAL_LAUNCHER_DEFS = mergeLaunchers( CURRENT_ANDROID_LAUNCHERS,
                                            CURRENT_WIN_LAUNCHERS,
                                            CURRENT_MAC_LAUNCHERS);

  var FINAL_BROWSER_LIST = toBrowserList(FINAL_LAUNCHER_DEFS);

  /*
   * Final definition of our BrowserStack testing Karma configuration.
   */

  var specifics = {
    // BrowserStack configuration options
    browserStack: {
<<<<<<< HEAD
      video: false,
      browserDisconnectTimeout: 6e4, // 1 minute (60s => 60,000ms)
      retryLimit: 3, // 0 is ignored.
=======
      video: true,
      browserDisconnectTimeout: 3e5,
      retryLimit: 1, // 0 is ignored.
>>>>>>> 3841ddbb
      startTunnel: true,
    },

    // Attempts to avoid generating a 'fail' exit code if one of our selected browsers on BrowserStack goes poof.
    failOnEmptyTestSuite: false,

    captureTimeout: 1.2e5, // in milliseconds
    browserNoActivityTimeout: 6e4,
    browserDisconnectTimeout: 6e4,
    browserDisconnectTolerance: 3,

    // Avoids generating a 'fail' exit code if one of our selected browsers on BrowserStack goes poof.
    failOnEmptyTestSuite: false,

    // test results reporter to use
    // possible values: 'dots', 'progress'
    // available reporters: https://npmjs.org/browse/keyword/karma-reporter
    reporters: ['teamcity', 'BrowserStack'],

    // level of logging
    // possible values: config.LOG_DISABLE || config.LOG_ERROR || config.LOG_WARN || config.LOG_INFO || config.LOG_DEBUG
    logLevel: config.LOG_INFO,

    // Concurrency level
    // For CI, it really helps to keep a nice, clean set of output logs.
    concurrency: 5,

    customLaunchers: FINAL_LAUNCHER_DEFS,

    browsers: FINAL_BROWSER_LIST
  };

  config.set(Object.assign(specifics, base));
}<|MERGE_RESOLUTION|>--- conflicted
+++ resolved
@@ -133,15 +133,9 @@
   var specifics = {
     // BrowserStack configuration options
     browserStack: {
-<<<<<<< HEAD
-      video: false,
+      video: true,
       browserDisconnectTimeout: 6e4, // 1 minute (60s => 60,000ms)
       retryLimit: 3, // 0 is ignored.
-=======
-      video: true,
-      browserDisconnectTimeout: 3e5,
-      retryLimit: 1, // 0 is ignored.
->>>>>>> 3841ddbb
       startTunnel: true,
     },
 
