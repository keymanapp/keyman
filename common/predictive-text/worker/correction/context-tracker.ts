--- conflicted
+++ resolved
@@ -47,12 +47,8 @@
       } else {
         let lexicalModel = obj;
         this.tokens = [];
-<<<<<<< HEAD
-        this.indexOffset = Number.MIN_VALUE;
+        this.indexOffset = Number.MIN_SAFE_INTEGER;
         this.model = lexicalModel;
-=======
-        this.indexOffset = Number.MIN_SAFE_INTEGER;
->>>>>>> 442c7845
 
         if(lexicalModel && lexicalModel.traverseFromRoot) {
           this.searchSpace = [new SearchSpace(lexicalModel)];
