--- conflicted
+++ resolved
@@ -314,11 +314,8 @@
     let keepOptionText = this.lexicalModel.wordbreak(postContext);
     let keepOption: Suggestion = null;
 
-<<<<<<< HEAD
-=======
     // TODO:  Utilize the new this.lexicalModel.characterSet.
 
->>>>>>> c66ccea7
     for(let alt of transformDistribution) {
       let transform = alt.sample;
 
