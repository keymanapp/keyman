{
  "name": "@keymanapp/lexical-model-layer",
  "version": "15.0.233",
  "description": "Keyman/Predictive Text integration layer",
  "main": "build/index.js",
  "scripts": {
    "karma": "karma",
    "mocha": "mocha",
    "test": "gosh ./unit_tests/test.sh",
    "tsc": "tsc"
  },
  "repository": {
    "type": "git",
    "url": "git+https://github.com/keymanapp/keyman.git"
  },
  "author": "Eddie Antonio Santos <Eddie.Santos@nrc-cnrc.gc.ca>",
  "license": "MIT",
  "bugs": {
    "url": "https://github.com/keymanapp/keyman/issues"
  },
  "homepage": "https://github.com/keymanapp/keyman#readme",
  "devDependencies": {
<<<<<<< HEAD
    "@keymanapp/models-types": "*",
    "@keymanapp/resources-gosh": "*",
=======
    "@keymanapp/models-types": "^15.0.233",
    "@keymanapp/resources-gosh": "^15.0.233",
>>>>>>> fd51f684
    "@types/node": "^10.17.21",
    "chai": "^4.3.4",
    "karma": "^6.3.4",
    "karma-browserstack-launcher": "^1.6.0",
    "karma-chai": "^0.1.0",
    "karma-chrome-launcher": "^2.2.0",
    "karma-edge-launcher": "^0.4.2",
    "karma-firefox-launcher": "^1.1.0",
    "karma-fixture": "^0.2.6",
    "karma-html2js-preprocessor": "^1.1.0",
    "karma-ie-launcher": "^1.0.0",
    "karma-json-fixtures-preprocessor": "0.0.6",
    "karma-mocha": "^2.0.1",
    "karma-mocha-reporter": "^2.2.5",
    "karma-safari-launcher": "^1.0.0",
    "karma-teamcity-reporter": "^1.1.0",
    "mocha": "^8.4.0",
    "mocha-teamcity-reporter": "^4.0.0",
    "sinon": "^7.1.1",
    "ts-node": "^9.1.1",
    "typescript": "^4.5.4"
  },
  "dependencies": {
<<<<<<< HEAD
    "@keymanapp/models-templates": "*",
    "@keymanapp/models-wordbreakers": "*",
    "@keymanapp/web-environment": "*",
    "@keymanapp/web-utils": "*",
=======
    "@keymanapp/models-templates": "^15.0.233",
    "@keymanapp/models-wordbreakers": "^15.0.233",
    "@keymanapp/web-environment": "^15.0.233",
    "@keymanapp/web-utils": "^15.0.233",
>>>>>>> fd51f684
    "es6-shim": "^0.35.5",
    "string.prototype.codepointat": "^0.2.1",
    "string.prototype.startswith": "^0.2.0"
  }
}<|MERGE_RESOLUTION|>--- conflicted
+++ resolved
@@ -20,13 +20,8 @@
   },
   "homepage": "https://github.com/keymanapp/keyman#readme",
   "devDependencies": {
-<<<<<<< HEAD
     "@keymanapp/models-types": "*",
     "@keymanapp/resources-gosh": "*",
-=======
-    "@keymanapp/models-types": "^15.0.233",
-    "@keymanapp/resources-gosh": "^15.0.233",
->>>>>>> fd51f684
     "@types/node": "^10.17.21",
     "chai": "^4.3.4",
     "karma": "^6.3.4",
@@ -50,17 +45,10 @@
     "typescript": "^4.5.4"
   },
   "dependencies": {
-<<<<<<< HEAD
     "@keymanapp/models-templates": "*",
     "@keymanapp/models-wordbreakers": "*",
     "@keymanapp/web-environment": "*",
     "@keymanapp/web-utils": "*",
-=======
-    "@keymanapp/models-templates": "^15.0.233",
-    "@keymanapp/models-wordbreakers": "^15.0.233",
-    "@keymanapp/web-environment": "^15.0.233",
-    "@keymanapp/web-utils": "^15.0.233",
->>>>>>> fd51f684
     "es6-shim": "^0.35.5",
     "string.prototype.codepointat": "^0.2.1",
     "string.prototype.startswith": "^0.2.0"
