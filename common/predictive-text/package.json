{
  "name": "@keymanapp/lexical-model-layer",
  "description": "Keyman/Predictive Text integration layer",
  "main": "build/index.js",
  "scripts": {
    "karma": "karma",
    "mocha": "mocha",
    "test": "gosh ./unit_tests/test.sh",
    "tsc": "tsc"
  },
  "repository": {
    "type": "git",
    "url": "git+https://github.com/keymanapp/keyman.git"
  },
  "author": "Eddie Antonio Santos <Eddie.Santos@nrc-cnrc.gc.ca>",
  "license": "MIT",
  "bugs": {
    "url": "https://github.com/keymanapp/keyman/issues"
  },
  "homepage": "https://github.com/keymanapp/keyman#readme",
  "devDependencies": {
    "@keymanapp/models-types": "*",
    "@keymanapp/resources-gosh": "*",
    "@types/node": "^10.17.21",
    "chai": "^4.3.4",
    "karma": "^6.4.1",
    "karma-browserstack-launcher": "^1.6.0",
    "karma-chai": "^0.1.0",
    "karma-chrome-launcher": "^2.2.0",
    "karma-edge-launcher": "^0.4.2",
    "karma-firefox-launcher": "^1.1.0",
    "karma-fixture": "^0.2.6",
    "karma-html2js-preprocessor": "^1.1.0",
    "karma-ie-launcher": "^1.0.0",
    "karma-json-fixtures-preprocessor": "0.0.6",
    "karma-mocha": "^2.0.1",
    "karma-mocha-reporter": "^2.2.5",
    "karma-safari-launcher": "^1.0.0",
    "karma-teamcity-reporter": "^1.1.0",
    "mocha": "^10.0.0",
    "mocha-teamcity-reporter": "^4.0.0",
<<<<<<< HEAD
    "sinon": "^7.1.1",
    "ts-node": "^10.9.1",
    "typescript": "^4.9.5"
=======
    "sinon": "^14.0.0",
    "ts-node": "^9.1.1",
    "typescript": "^4.5.4"
>>>>>>> 1173b1b0
  },
  "dependencies": {
    "@keymanapp/models-templates": "*",
    "@keymanapp/models-wordbreakers": "*",
    "@keymanapp/keyman-version": "*",
    "@keymanapp/web-utils": "*",
    "es6-shim": "^0.35.5",
    "string.prototype.codepointat": "^0.2.1"
  }
}<|MERGE_RESOLUTION|>--- conflicted
+++ resolved
@@ -39,15 +39,9 @@
     "karma-teamcity-reporter": "^1.1.0",
     "mocha": "^10.0.0",
     "mocha-teamcity-reporter": "^4.0.0",
-<<<<<<< HEAD
-    "sinon": "^7.1.1",
+    "sinon": "^14.0.0",
     "ts-node": "^10.9.1",
     "typescript": "^4.9.5"
-=======
-    "sinon": "^14.0.0",
-    "ts-node": "^9.1.1",
-    "typescript": "^4.5.4"
->>>>>>> 1173b1b0
   },
   "dependencies": {
     "@keymanapp/models-templates": "*",
