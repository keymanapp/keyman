{
  "name": "@keymanapp/lexical-model-layer",
  "version": "14.0.81",
  "description": "Keyman/Predictive Text integration layer",
  "main": "build/index.js",
  "scripts": {
    "karma": "karma",
    "lerna": "cd ../.. && npm run lerna --",
    "mocha": "mocha",
    "test": "gosh ./unit_tests/test.sh",
    "tsc": "tsc"
  },
  "repository": {
    "type": "git",
    "url": "git+https://github.com/keymanapp/keyman.git"
  },
  "author": "Eddie Antonio Santos <Eddie.Santos@nrc-cnrc.gc.ca>",
  "license": "MIT",
  "bugs": {
    "url": "https://github.com/keymanapp/keyman/issues"
  },
  "homepage": "https://github.com/keymanapp/keyman#readme",
  "devDependencies": {
<<<<<<< HEAD
    "@keymanapp/models-types": "^14.0.80",
    "@keymanapp/resources-gosh": "^14.0.80",
=======
    "@keymanapp/models-types": "^14.0.81",
>>>>>>> bd43706c
    "@types/node": "^10.17.21",
    "chai": "^4.2.0",
    "karma": "^4.2.0",
    "karma-browserstack-launcher": "^1.5.1",
    "karma-chai": "^0.1.0",
    "karma-chrome-launcher": "^2.2.0",
    "karma-edge-launcher": "^0.4.2",
    "karma-firefox-launcher": "^1.1.0",
    "karma-fixture": "^0.2.6",
    "karma-html2js-preprocessor": "^1.1.0",
    "karma-ie-launcher": "^1.0.0",
    "karma-json-fixtures-preprocessor": "0.0.6",
    "karma-mocha": "^1.3.0",
    "karma-mocha-reporter": "^2.2.5",
    "karma-safari-launcher": "^1.0.0",
    "karma-teamcity-reporter": "^1.1.0",
    "mocha": "^5.2.0",
    "mocha-teamcity-reporter": "^2.5.1",
    "sinon": "^7.1.1",
    "ts-node": "^7.0.1",
    "typescript": "^3.7.2"
  },
  "dependencies": {
    "@keymanapp/models-templates": "^14.0.81",
    "@keymanapp/models-wordbreakers": "^14.0.81",
    "@keymanapp/web-utils": "^14.0.81",
    "es6-shim": "^0.35.5",
    "string.prototype.codepointat": "^0.2.1",
    "string.prototype.startswith": "^0.2.0"
  }
}<|MERGE_RESOLUTION|>--- conflicted
+++ resolved
@@ -21,12 +21,8 @@
   },
   "homepage": "https://github.com/keymanapp/keyman#readme",
   "devDependencies": {
-<<<<<<< HEAD
-    "@keymanapp/models-types": "^14.0.80",
-    "@keymanapp/resources-gosh": "^14.0.80",
-=======
     "@keymanapp/models-types": "^14.0.81",
->>>>>>> bd43706c
+    "@keymanapp/resources-gosh": "^14.0.81",
     "@types/node": "^10.17.21",
     "chai": "^4.2.0",
     "karma": "^4.2.0",
