--- conflicted
+++ resolved
@@ -21,15 +21,10 @@
  */
 
 // Include the code intended to run WITHIN the Web Worker.
-<<<<<<< HEAD
-// The worker code must be compiled before this file is compiled.
-/// <reference path="build/intermediate/embedded_worker.js" />
-=======
 // The worker code MUST be compiled before this file is compiled.
 // If you see a 'File: embedded_worker.js not found.' error message, please
 // compile the worker first (stage one).
-/// <reference path="embedded_worker.js" />
->>>>>>> b9eb8cf6
+/// <reference path="build/intermediate/embedded_worker.js" />
 
 /**
  * The body of this function contains code that should run
