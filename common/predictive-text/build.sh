--- conflicted
+++ resolved
@@ -22,16 +22,7 @@
 
 ################################ Main script ################################
 
-<<<<<<< HEAD
-# TODO: once these modules are builder-based, reference here too:
-#  "@../models/templates" \
-#  "@../models/types" \
-#  "@../models/wordbreakers"
-=======
-builder_check_color "$@"
-
 #  "@../models/types" \ # is just a .d.ts, so there's nothing to actually BUILD.
->>>>>>> e6caff99
 
 builder_describe "Builds the lm-layer module" \
   "@../web/keyman-version" \
@@ -42,13 +33,7 @@
   "configure" \
   "build" \
   "test" \
-<<<<<<< HEAD
-  ":headless   A headless, Node-oriented version of the module useful for unit tests" \
-  ":browser    The standard version of the module for in-browser use" \
   "--ci        Sets $(builder_term test) action to use CI-based test configurations & reporting"
-=======
-  "--ci        Sets ${BUILDER_TERM_START}test${BUILDER_TERM_END} action to use CI-based test configurations & reporting"
->>>>>>> e6caff99
 
 builder_describe_outputs \
   configure  /node_modules \
