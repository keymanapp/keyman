#!/usr/bin/env bash
#
# Compile KeymanWeb's 'keyboard-processor' module, one of the components of Web's 'core' module.
#
set -eu

## START STANDARD BUILD SCRIPT INCLUDE
# adjust relative paths as necessary
THIS_SCRIPT="$(readlink -f "${BASH_SOURCE[0]}")"
. "${THIS_SCRIPT%/*}/../../../resources/build/build-utils.sh"
## END STANDARD BUILD SCRIPT INCLUDE

. "$KEYMAN_ROOT/resources/shellHelperFunctions.sh"

# This script runs from its own folder
cd "$THIS_SCRIPT_PATH"

################################ Main script ################################

builder_describe "Builds the standalone, headless form of Keyman Engine for Web's input-processor module" \
  "@/common/web/keyman-version" \
  "@/common/web/keyboard-processor" \
  "@/common/predictive-text" \
  "@/developer/src/kmc-model test" \
  "clean" \
  "configure" \
  "build" \
  "test" \
  "--ci        Sets $(builder_term test) action to use CI-based test configurations & reporting"

builder_describe_outputs \
  configure          /node_modules \
<<<<<<< HEAD
  build              /common/web/input-processor/build/index.js
=======
  build              /common/web/input-processor/build/lib/index.mjs \
>>>>>>> 77b3b8ae

builder_parse "$@"

### CONFIGURE ACTIONS

if builder_start_action configure; then
  verify_npm_setup
  builder_finish_action success configure
fi

### CLEAN ACTIONS

if builder_start_action clean; then
  rm -rf build/
  builder_finish_action success clean
fi

### BUILD ACTIONS

if builder_start_action build; then
<<<<<<< HEAD
  tsc --build src/tsconfig.json
=======
  tsc -b ./tsconfig.json
  node build-bundler.js

  # Declaration bundling.
  tsc --emitDeclarationOnly --outFile ./build/lib/index.d.ts

>>>>>>> 77b3b8ae
  builder_finish_action success build
fi

# TEST ACTIONS

if builder_start_action test; then
  FLAGS=
  if builder_has_option --ci; then
    FLAGS="--reporter mocha-teamcity-reporter"
  fi

  mocha --recursive $FLAGS ./tests/cases/

  builder_finish_action success test
fi<|MERGE_RESOLUTION|>--- conflicted
+++ resolved
@@ -30,11 +30,7 @@
 
 builder_describe_outputs \
   configure          /node_modules \
-<<<<<<< HEAD
-  build              /common/web/input-processor/build/index.js
-=======
   build              /common/web/input-processor/build/lib/index.mjs \
->>>>>>> 77b3b8ae
 
 builder_parse "$@"
 
@@ -55,16 +51,12 @@
 ### BUILD ACTIONS
 
 if builder_start_action build; then
-<<<<<<< HEAD
-  tsc --build src/tsconfig.json
-=======
   tsc -b ./tsconfig.json
   node build-bundler.js
 
   # Declaration bundling.
   tsc --emitDeclarationOnly --outFile ./build/lib/index.d.ts
 
->>>>>>> 77b3b8ae
   builder_finish_action success build
 fi
 
