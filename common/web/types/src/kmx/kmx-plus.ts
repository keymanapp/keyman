import { constants } from '@keymanapp/ldml-keyboard-constants';
import * as r from 'restructure';
import { ElementString } from './element-string.js';
import { ListItem } from './string-list.js';
<<<<<<< HEAD
import { unescapeString } from '../util/util.js';
=======

>>>>>>> d552a461
import { KMXFile } from './kmx.js';

// Implementation of file structures from /core/src/ldml/C7043_ldml.md
// Writer in kmx-builder.ts
// Reader in kmx-loader.ts

export class Section {
}

export class GlobalSections {
  // These sections are used by other sections during compilation
  strs: Strs;
  elem: Elem;
  list: List;
}

// 'sect'

export class Sect extends Section {};

// 'bksp' -- see 'tran'

// 'elem'

export class Elem extends Section {
  strings: ElementString[] = [];
  constructor(strs: Strs) {
    super();
    this.strings.push(new ElementString(strs, '')); // C7043: null element string
  }
  allocElementString(strs: Strs, source: string, order?: string, tertiary?: string, tertiary_base?: string, prebase?: string): ElementString {
    let s = new ElementString(strs, source, order, tertiary, tertiary_base, prebase);
    let result = this.strings.find(item => item.isEqual(s));
    if(result === undefined) {
      result = s;
      this.strings.push(result);
    }
    return result;
  }
};

// 'finl' -- see 'tran'

// 'keys'

export enum KeyFlags {
  none = 0,
  extend = constants.keys_flags_extend,  // note, this should be used only when streaming, ignored in-memory
  // additional flags reserved for future use
};

export class KeysItem {
  vkey: number;
  mod: number;
  to: StrsItem;
  flags: KeyFlags;
};

export class Keys extends Section {
  keys: KeysItem[] = [];
};

// 'loca'

export class Loca extends Section {
  locales: StrsItem[] = [];
};

// 'meta'

export enum KeyboardSettings {
  none = 0,
  fallback = constants.meta_settings_fallback_omit,
  transformFailure = constants.meta_settings_transformFailure_omit,
  transformPartial = constants.meta_settings_transformPartial_hide,
};

export enum Meta_NormalizationForm { NFC='NFC', NFD='NFD', other='other' };

export class Meta extends Section {
  author: StrsItem;
  conform: StrsItem;
  layout: StrsItem;
  normalization: StrsItem;
  indicator: StrsItem;
  version: StrsItem; // semver version string, defaults to "0"
  settings: KeyboardSettings;
};

// 'name'

export class Name extends Section {
  names: StrsItem[] = [];
};

// 'ordr'

export class OrdrItem {
  elements: ElementString;
  before: ElementString;
};

export class Ordr extends Section {
  items: OrdrItem[] = [];
};

// 'strs'

/**
 * A string item in memory. This will be replaced with an index
 * into the string table at finalization.
 */
export class StrsItem {
  readonly value: string;
  constructor(value: string) {
    this.value = value;
  }
  compareTo(o: StrsItem): number {
    return StrsItem.binaryStringCompare(this.value, o.value);
  }
  static binaryStringCompare(a: string, b: string): number {
    // https://tc39.es/ecma262/multipage/abstract-operations.html#sec-islessthan
    if(typeof a != 'string' || typeof b != 'string') {
      throw new Error('binaryStringCompare: inputs must be strings');
    }
    if(a < b) return -1;
    if(a > b) return 1;
    return 0;
  }
};

export class Strs extends Section {
  strings: StrsItem[] = [ new StrsItem('') ]; // C7043: The null string is always requierd
  /**
   * Allocate a StrsItem given the string, unescaping if necessary.
   * @param s escaped string
   * @returns
   */
  allocAndUnescapeString(s?: string): StrsItem {
    return this.allocString(unescapeString(s));
  }
  /**
   * Allocate a StrsItem given the string.
   * @param s string
   * @returns
   */
  allocString(s?: string): StrsItem {
    if(s === undefined || s === null) {
      // undefined or null are always equivalent to empty string, see C7043
      s = '';
    }

    if(typeof s !== 'string') {
      throw new Error('alloc_string: s must be a string, undefined, or null.');
    }

    let result = this.strings.find(item => item.value === s);
    if(result === undefined) {
      result = new StrsItem(s);
      this.strings.push(result);
    }
    return result;
  }
};

// 'tran'

export enum TranItemFlags {
  none = 0,
  error = constants.tran_flags_error,
};

export class TranItem extends Section {
  from: ElementString;
  to: StrsItem;
  before: ElementString;
  flags: TranItemFlags;
};

export class Tran extends Section {
  items: TranItem[] = [];
  get id() {
    return constants.section.tran;
  }
};

// alias types for 'bksp', 'finl'

export class Bksp extends Tran {
  override get id() {
    return constants.section.bksp;
  }
};
export class BkspItem extends TranItem {};
export type BkspItemFlags = TranItemFlags;
export const BkspItemFlags = TranItemFlags;

export class Finl extends Tran {
  override get id() {
    return constants.section.finl;
  }
};
export class FinlItem extends TranItem {};
export type FinlItemFlags = TranItemFlags;
export const FinlItemFlags = TranItemFlags;

// 'vkey'

export class VkeyItem {
  vkey: number;
  target: number;
}

export class Vkey extends Section {
  vkeys: VkeyItem[] = [];
};

// 'disp'
export class DispItem {
  to: StrsItem;
  display: StrsItem;
};

export class Disp extends Section {
  baseCharacter: StrsItem;
  disps: DispItem[] = [];
};

// 'layr'

/**
 * In-memory `<layers>`
 */
export class LayrList {
  flags: number;
  hardware: StrsItem;
  layers: LayrEntry[] = [];
  minDeviceWidth: number; // millimeters
};

/**
 * In-memory `<layer>`
 */
 export class LayrEntry {
  id: StrsItem;
  modifier: StrsItem;
  rows: LayrRow[] = [];
};

/**
 * In-memory `<row>`
 */
 export class LayrRow {
  keys: StrsItem[] = [];
};

export class Layr extends Section {
  lists: LayrList[] = [];
};

export class Key2Keys {
  flags: number;
  flicks: string; // for in-memory only
  id: StrsItem;
  longPress: ListItem;
  longPressDefault: StrsItem;
  multiTap: ListItem;
  switch: StrsItem;
  to: StrsItem;
  vkey: number;
  width: number;
};

export class Key2Flicks {
  flicks: Key2Flick[] = [];
  id: StrsItem;
  compareTo(b: Key2Flicks): number {
    return this.id.compareTo(b.id);
  }
  constructor(id: StrsItem) {
    this.id = id;
  }
};

export class Key2Flick {
  directions: ListItem;
  flags: number;
  to: StrsItem;
};

export class Key2 extends Section {
  keys: Key2Keys[] = [];
  flicks: Key2Flicks[] = [];
  constructor(strs: Strs) {
    super();
    let nullFlicks = new Key2Flicks(strs.allocString(''));
    this.flicks.push(nullFlicks); // C7043: null element string
  }
};

export class List extends Section {
  /**
   * Allocate a list from a space-separated list of items.
   * Note that passing undefined or null or `''` will
   * end up being the same as the empty list `[]`
   * @param strs Strs section for allocation
   * @param s space-separated list of items
   * @returns a List object
   */
  allocListFromSpaces(strs: Strs, s?: string): ListItem {
<<<<<<< HEAD
    if(s === undefined || s === null) {
      s = '';
    }
    return this.allocList(strs, s.split(' '));
  }
  allocListFromEscapedSpaces(strs: Strs, s?: string): ListItem {
    if(s === undefined || s === null) {
      s = '';
    }
    return this.allocList(strs, s.split(' ').map(unescapeString));
  }
=======
    s = s ?? '';
    // TODO-LDML: support unicode escaping etc
    return this.allocList(strs, s.split(' '));
  }
>>>>>>> d552a461
  /**
   * Return a List object referring to the string list.
   * Note that a falsy list, or a list containing only an empty string
   * `['']` will be stored as an empty list `[]`.
   * @param strs Strs section for allocation
   * @param s string list to allocate
   * @returns
   */
  allocList(strs: Strs, s?: string[]): ListItem {
    // Special case the 'null' list for [] or ['']
    if (!s || (s.length === 1 && s[0] === '')) {
      return this.lists[0];
    }
    let result = this.lists.find(item => item.isEqual(s));
    if(result === undefined) {
      // allocate a new ListItem
      result = new ListItem(strs, s);
      this.lists.push(result);
    }
    return result;
  }
  constructor(strs: Strs) {
    super();
    this.lists.push(new ListItem(strs, [])); // C7043: null element string
  }
  lists: ListItem[] = [];
};

export { ListItem as ListItem };

export interface KMXPlusData {
    sect?: Strs; // sect is ignored in-memory
    bksp?: Bksp;
    disp?: Disp;
    elem?: Elem; // elem is ignored in-memory
    finl?: Finl;
    key2?: Key2;
    keys?: Keys;
    layr?: Layr;
    list?: List; // list is ignored in-memory
    loca?: Loca;
    meta?: Meta;
    name?: Name;
    ordr?: Ordr;
    strs?: Strs; // strs is ignored in-memory
    tran?: Tran;
    vkey?: Vkey;
};

export class KMXPlusFile extends KMXFile {

  /* KMXPlus file structures */

  public readonly COMP_PLUS_SECT_ITEM: any;
  public readonly COMP_PLUS_SECT: any;

  // COMP_PLUS_BKSP == COMP_PLUS_TRAN
  public readonly COMP_PLUS_BKSP_ITEM: any;
  public readonly COMP_PLUS_BKSP: any;

  public readonly COMP_PLUS_DISP_ITEM: any;
  public readonly COMP_PLUS_DISP: any;

  public readonly COMP_PLUS_ELEM_ELEMENT: any;
  public readonly COMP_PLUS_ELEM_STRING: any;
  public readonly COMP_PLUS_ELEM: any;

  // COMP_PLUS_FINL == COMP_PLUS_TRAN
  public readonly COMP_PLUS_FINL_ITEM: any;
  public readonly COMP_PLUS_FINL: any;

  public readonly COMP_PLUS_KEYS_ITEM: any;
  public readonly COMP_PLUS_KEYS: any;

  public readonly COMP_PLUS_LAYR_ENTRY: any;
  public readonly COMP_PLUS_LAYR_KEY: any;
  public readonly COMP_PLUS_LAYR_LIST: any;
  public readonly COMP_PLUS_LAYR_ROW: any;
  public readonly COMP_PLUS_LAYR: any;

  public readonly COMP_PLUS_KEY2_FLICK: any;
  public readonly COMP_PLUS_KEY2_FLICKS: any;
  public readonly COMP_PLUS_KEY2_KEY: any;
  public readonly COMP_PLUS_KEY2: any;

  public readonly COMP_PLUS_LIST_LIST: any;
  public readonly COMP_PLUS_LIST_INDEX: any;
  public readonly COMP_PLUS_LIST: any;

  public readonly COMP_PLUS_LOCA_ITEM: any;
  public readonly COMP_PLUS_LOCA: any;

  public readonly COMP_PLUS_META: any;

  public readonly COMP_PLUS_NAME_ITEM: any;
  public readonly COMP_PLUS_NAME: any;

  public readonly COMP_PLUS_ORDR_ITEM: any;
  public readonly COMP_PLUS_ORDR: any;

  public readonly COMP_PLUS_STRS_ITEM: any;
  public readonly COMP_PLUS_STRS: any;

  public readonly COMP_PLUS_TRAN_ITEM: any;
  public readonly COMP_PLUS_TRAN: any;

  public readonly COMP_PLUS_VKEY_ITEM: any;
  public readonly COMP_PLUS_VKEY: any;

  /* File in-memory data */

  public kmxplus: KMXPlusData = { };

  constructor() {
    super();


    // Binary-correct structures matching kmx_plus.h

    // 'sect'

    this.COMP_PLUS_SECT_ITEM = new r.Struct({
      sect: r.uint32le,
      offset: r.uint32le //? new r.VoidPointer(r.uint32le, {type: 'global'})
    });

    this.COMP_PLUS_SECT = new r.Struct({
      ident: r.uint32le,
      size: r.uint32le,
      total: r.uint32le,
      count: r.uint32le,
      items: new r.Array(this.COMP_PLUS_SECT_ITEM, 'count')
    });

    // 'bksp' - see 'tran'

    // 'disp'
    this.COMP_PLUS_DISP_ITEM = new r.Struct({
      to: r.uint32le,
      display: r.uint32le,
    });

    this.COMP_PLUS_DISP = new r.Struct({
      ident: r.uint32le,
      size: r.uint32le,
      count: r.uint32le,
      baseCharacter: r.uint32le,
      reserved0: new r.Reserved(r.uint32le), // padding
      reserved1: new r.Reserved(r.uint32le), // padding
      reserved2: new r.Reserved(r.uint32le), // padding
      reserved3: new r.Reserved(r.uint32le), // padding
      items: new r.Array(this.COMP_PLUS_DISP_ITEM, 'count'),
    });

    // 'elem'

    this.COMP_PLUS_ELEM_ELEMENT = new r.Struct({
      element: r.uint32le,
      flags: r.uint32le
    });

    this.COMP_PLUS_ELEM_STRING = new r.Struct({
      offset: r.uint32le,
      length: r.uint32le
    });

    this.COMP_PLUS_ELEM = new r.Struct({
      ident: r.uint32le,
      size: r.uint32le,
      count: r.uint32le,
      reserved: new r.Reserved(r.uint32le), // padding
      strings: new r.Array(this.COMP_PLUS_ELEM_STRING, 'count')
      // + variable subtable: Element data (see KMXPlusBuilder.emitElements())
    });

    // 'finl' - see 'tran'

    // 'keys'

    this.COMP_PLUS_KEYS_ITEM = new r.Struct({
      vkey: r.uint32le,
      mod: r.uint32le,
      to: r.uint32le, //str or UTF-32 char depending on value of 'extend'
      flags: r.uint32le, //new r.Bitfield(r.uint32le, ['extend'])
    });

    this.COMP_PLUS_KEYS = new r.Struct({
      ident: r.uint32le,
      size: r.uint32le,
      count: r.uint32le,
      reserved: new r.Reserved(r.uint32le), // padding
      items: new r.Array(this.COMP_PLUS_KEYS_ITEM, 'count')
    });

    // 'layr'

    this.COMP_PLUS_LAYR_ENTRY = new r.Struct({
      id: r.uint32le, // str
      modifier: r.uint32le, // str
      row: r.uint32le, // index into rows
      count: r.uint32le,
    });

    this.COMP_PLUS_LAYR_KEY = new r.Struct({
      key: r.uint32le, // str: key id
    });

    this.COMP_PLUS_LAYR_LIST = new r.Struct({
      flags: r.uint32le,
      hardware: r.uint32le, //str
      layer: r.uint32le, // index into layers
      count: r.uint32le,
      minDeviceWidth: r.uint32le, // integer: millimeters
    });

    this.COMP_PLUS_LAYR_ROW = new r.Struct({
      key: r.uint32le,
      count: r.uint32le,
    });

    this.COMP_PLUS_LAYR = new r.Struct({
      ident: r.uint32le,
      size: r.uint32le,
      listCount: r.uint32le,
      layerCount: r.uint32le,
      rowCount: r.uint32le,
      keyCount: r.uint32le,
      reserved0: new r.Reserved(r.uint32le),
      reserved1: new r.Reserved(r.uint32le),
      lists: new r.Array(this.COMP_PLUS_LAYR_LIST, 'listCount'),
      layers: new r.Array(this.COMP_PLUS_LAYR_ENTRY, 'layerCount'),
      rows: new r.Array(this.COMP_PLUS_LAYR_ROW, 'rowCount'),
      keys: new r.Array(this.COMP_PLUS_LAYR_KEY, 'keyCount'),
    });

    this.COMP_PLUS_KEY2_FLICK = new r.Struct({
      directions: r.uint32le, // list
      flags: r.uint32le,
      to: r.uint32le, // str | codepoint
    });

    this.COMP_PLUS_KEY2_FLICKS = new r.Struct({
      count: r.uint32le,
      flick: r.uint32le,
      id: r.uint32le, // str
    });

    this.COMP_PLUS_KEY2_KEY = new r.Struct({
      vkey: r.uint32le,
      to: r.uint32le, // str | codepoint
      flags: r.uint32le,
      id: r.uint32le, // str
      switch: r.uint32le, // str
      width: r.uint32le, // width*10  ( 1 = 0.1 keys)
      longPress: r.uint32le, // list index
      longPressDefault: r.uint32le, // str
      multiTap: r.uint32le, // list index
      flicks: r.uint32le, // index into flicks table
    });

    this.COMP_PLUS_KEY2 = new r.Struct({
      ident: r.uint32le,
      size: r.uint32le,
      keyCount: r.uint32le,
      flicksCount: r.uint32le,
      flickCount: r.uint32le,
      reserved0: new r.Reserved(r.uint32le),
      reserved1: new r.Reserved(r.uint32le),
      reserved2: new r.Reserved(r.uint32le),
      keys: new r.Array(this.COMP_PLUS_KEY2_KEY, 'keyCount'),
      flicks: new r.Array(this.COMP_PLUS_KEY2_FLICKS, 'flicksCount'),
      flick: new r.Array(this.COMP_PLUS_KEY2_FLICK, 'flickCount'),
    });

    // 'list'

    this.COMP_PLUS_LIST_LIST = new r.Struct({
      index: r.uint32le,
      count: r.uint32le,
    });

    this.COMP_PLUS_LIST_INDEX = new r.Struct({
      str: r.uint32le, // str
    });

    this.COMP_PLUS_LIST = new r.Struct({
      ident: r.uint32le,
      size: r.uint32le,
      listCount: r.uint32le,
      indexCount: r.uint32le,
      lists: new r.Array(this.COMP_PLUS_LIST_LIST, 'listCount'),
      indices: new r.Array(this.COMP_PLUS_LIST_INDEX, 'indexCount'),
    });

    // 'loca'

    this.COMP_PLUS_LOCA_ITEM = r.uint32le; //str

    this.COMP_PLUS_LOCA = new r.Struct({
      ident: r.uint32le,
      size: r.uint32le,
      count: r.uint32le,
      reserved: new r.Reserved(r.uint32le), // padding
      items: new r.Array(this.COMP_PLUS_LOCA_ITEM, 'count')
    });

    // 'meta'

    this.COMP_PLUS_META = new r.Struct({
      ident: r.uint32le,
      size: r.uint32le,
      author: r.uint32le, //str
      conform: r.uint32le, //str
      layout: r.uint32le, //str
      normalization: r.uint32le, //str
      indicator: r.uint32le, //str
      version: r.uint32le, //str
      settings: r.uint32le, //new r.Bitfield(r.uint32le, ['fallback', 'transformFailure', 'transformPartial'])
    });

    // 'name'

    this.COMP_PLUS_NAME_ITEM = r.uint32le; //str

    this.COMP_PLUS_NAME = new r.Struct({
      ident: r.uint32le,
      size: r.uint32le,
      count: r.uint32le,
      reserved: new r.Reserved(r.uint32le), // padding
      items: new r.Array(this.COMP_PLUS_NAME_ITEM, 'count')
    });

    // 'ordr'

    this.COMP_PLUS_ORDR_ITEM = new r.Struct({
      elements: r.uint32le, //elem
      before: r.uint32le //elem
    });

    this.COMP_PLUS_ORDR = new r.Struct({
      ident: r.uint32le,
      size: r.uint32le,
      count: r.uint32le,
      reserved: new r.Reserved(r.uint32le), // padding
      items: new r.Array(this.COMP_PLUS_ORDR_ITEM, 'count')
    });

    // 'strs'

    this.COMP_PLUS_STRS_ITEM = new r.Struct({
      // While we use length which is number of utf-16 code units excluding null terminator,
      // we always write a null terminator, so we can get restructure to do that for us here
      offset: r.uint32le, //? new r.Pointer(r.uint32le, new r.String(null, 'utf16le')),
      length: r.uint32le
    });

    this.COMP_PLUS_STRS = new r.Struct({
      ident: r.uint32le,
      size: r.uint32le,
      count: r.uint32le,
      reserved: new r.Reserved(r.uint32le), // padding
      items: new r.Array(this.COMP_PLUS_STRS_ITEM, 'count')
      // + variable subtable: String data (see KMXPlusBuilder.emitStrings())
    });

    // 'tran'

    this.COMP_PLUS_TRAN_ITEM = new r.Struct({
      from: r.uint32le, //elem
      to: r.uint32le, //str
      before: r.uint32le, //elem
      flags: r.uint32le //bitfield
    });

    this.COMP_PLUS_TRAN = new r.Struct({
      ident: r.uint32le,
      size: r.uint32le,
      count: r.uint32le,
      reserved: new r.Reserved(r.uint32le), // padding
      items: new r.Array(this.COMP_PLUS_TRAN_ITEM, 'count')
    });

    // 'vkey'

    this.COMP_PLUS_VKEY_ITEM = new r.Struct({
      vkey: r.uint32le,
      target: r.uint32le
    });

    this.COMP_PLUS_VKEY = new r.Struct({
      ident: r.uint32le,
      size: r.uint32le,
      count: r.uint32le,
      reserved: new r.Reserved(r.uint32le), // padding
      items: new r.Array(this.COMP_PLUS_VKEY_ITEM, 'count')
    });

    // Aliases

    this.COMP_PLUS_BKSP_ITEM = this.COMP_PLUS_TRAN_ITEM;
    this.COMP_PLUS_FINL_ITEM = this.COMP_PLUS_TRAN_ITEM;
    this.COMP_PLUS_BKSP = this.COMP_PLUS_TRAN;
    this.COMP_PLUS_FINL = this.COMP_PLUS_TRAN;
  }
}<|MERGE_RESOLUTION|>--- conflicted
+++ resolved
@@ -2,11 +2,7 @@
 import * as r from 'restructure';
 import { ElementString } from './element-string.js';
 import { ListItem } from './string-list.js';
-<<<<<<< HEAD
 import { unescapeString } from '../util/util.js';
-=======
-
->>>>>>> d552a461
 import { KMXFile } from './kmx.js';
 
 // Implementation of file structures from /core/src/ldml/C7043_ldml.md
@@ -317,10 +313,7 @@
    * @returns a List object
    */
   allocListFromSpaces(strs: Strs, s?: string): ListItem {
-<<<<<<< HEAD
-    if(s === undefined || s === null) {
-      s = '';
-    }
+    s = s ?? '';
     return this.allocList(strs, s.split(' '));
   }
   allocListFromEscapedSpaces(strs: Strs, s?: string): ListItem {
@@ -329,12 +322,6 @@
     }
     return this.allocList(strs, s.split(' ').map(unescapeString));
   }
-=======
-    s = s ?? '';
-    // TODO-LDML: support unicode escaping etc
-    return this.allocList(strs, s.split(' '));
-  }
->>>>>>> d552a461
   /**
    * Return a List object referring to the string list.
    * Note that a falsy list, or a list containing only an empty string
