import * as r from 'restructure';
import { KMXPlusFile } from "../kmx-plus.js";
import { constants, SectionIdent } from '@keymanapp/ldml-keyboard-constants';
import { BUILDER_SECTION } from './builder-section.js';
import { BUILDER_SECT, build_sect } from './build-sect.js';
import { BUILDER_DISP, build_disp } from './build-disp.js';
import { BUILDER_ELEM, build_elem } from './build-elem.js';
import { BUILDER_KEYS, build_keys } from './build-keys.js';
import { BUILDER_LAYR, build_layr } from './build-layr.js';
import { BUILDER_LIST, build_list } from './build-list.js';
import { BUILDER_LOCA, build_loca } from './build-loca.js';
import { BUILDER_META, build_meta } from './build-meta.js';
import { BUILDER_NAME, build_name } from './build-name.js';
import { BUILDER_STRS, build_strs } from './build-strs.js';
import { BUILDER_TRAN, build_tran } from './build-tran.js';
import { BUILDER_USET, build_uset } from './build-uset.js';
import { BUILDER_VARS, build_vars } from './build-vars.js';
import { BUILDER_VKEY, build_vkey } from './build-vkey.js';

type BUILDER_BKSP = BUILDER_TRAN;
// type BUILDER_FINL = BUILDER_TRAN;

type SectionBuilders = {
  // [id in SectionIdent]: BUILDER_SECTION;
  sect?: BUILDER_SECT;
  bksp?: BUILDER_BKSP;
  disp?: BUILDER_DISP;
  elem?: BUILDER_ELEM;
  keys?: BUILDER_KEYS;
  layr?: BUILDER_LAYR;
  list?: BUILDER_LIST;
  loca?: BUILDER_LOCA;
  meta?: BUILDER_META;
  name?: BUILDER_NAME;
  strs?: BUILDER_STRS;
  tran?: BUILDER_TRAN;
  uset?: BUILDER_USET;
  vars?: BUILDER_VARS;
  vkey?: BUILDER_VKEY;
};

export default class KMXPlusBuilder {
  private file: KMXPlusFile;
  //private writeDebug: boolean;

  sect : SectionBuilders = {

  };

  constructor(file: KMXPlusFile, _writeDebug: boolean) {
    this.file = file;
    //this.writeDebug = _writeDebug;
  }

  public compile(): Uint8Array {
    const fileSize = this.build();
    let file: Uint8Array = new Uint8Array(fileSize);

    this.emitSection(file, this.file.COMP_PLUS_SECT, this.sect.sect);
    // Keep the rest of these in order.
    this.emitSection(file, this.file.COMP_PLUS_BKSP, this.sect.bksp);
    this.emitSection(file, this.file.COMP_PLUS_DISP, this.sect.disp);
    this.emitSection(file, this.file.COMP_PLUS_ELEM, this.sect.elem);
    this.emitElements(file);
    this.emitSection(file, this.file.COMP_PLUS_KEYS, this.sect.keys);
    this.emitSection(file, this.file.COMP_PLUS_LAYR, this.sect.layr);
    this.emitSection(file, this.file.COMP_PLUS_LIST, this.sect.list);
    this.emitSection(file, this.file.COMP_PLUS_LOCA, this.sect.loca);
    this.emitSection(file, this.file.COMP_PLUS_META, this.sect.meta);
    this.emitSection(file, this.file.COMP_PLUS_NAME, this.sect.name);
    this.emitSection(file, this.file.COMP_PLUS_STRS, this.sect.strs);
    this.emitStrings(file);
    this.emitSection(file, this.file.COMP_PLUS_TRAN, this.sect.tran);
    this.emitSection(file, this.file.COMP_PLUS_USET, this.sect.uset);
    this.emitSection(file, this.file.COMP_PLUS_VARS, this.sect.vars);
    this.emitSection(file, this.file.COMP_PLUS_VKEY, this.sect.vkey);

    return file;
  }

  private build() {
    // Required sections: sect, strs, loca, meta

    // We must prepare the strs, list, and elem sections early so that other sections can
    // reference them. However, they will be emitted in alpha order.
    this.sect.strs = build_strs(this.file.kmxplus.strs);
    this.sect.list = build_list(this.file.kmxplus.list, this.sect.strs);
    this.sect.uset = build_uset(this.file.kmxplus, this.sect.strs);
    this.sect.elem = build_elem(this.file.kmxplus.elem, this.sect.strs, this.sect.uset);

    const build_bksp = build_tran;

    this.sect.bksp = build_bksp(this.file.kmxplus.bksp, this.sect.strs, this.sect.elem);
    this.sect.disp = build_disp(this.file.kmxplus, this.sect.strs);
    this.sect.keys = build_keys(this.file.kmxplus, this.sect.strs, this.sect.list);
    this.sect.layr = build_layr(this.file.kmxplus, this.sect.strs, this.sect.list);
    this.sect.loca = build_loca(this.file.kmxplus, this.sect.strs);
    this.sect.meta = build_meta(this.file.kmxplus, this.sect.strs);
    this.sect.name = build_name(this.file.kmxplus, this.sect.strs);
    this.sect.tran = build_tran(this.file.kmxplus.tran, this.sect.strs, this.sect.elem);
    this.sect.uset = build_uset(this.file.kmxplus, this.sect.strs);
<<<<<<< HEAD
    this.sect.vars = build_vars(this.file.kmxplus, this.sect.strs, /*TODO-LDML: this.sect.elem*/);
=======
    this.sect.vars = build_vars(this.file.kmxplus, this.sect.strs, this.sect.elem);
>>>>>>> cc29f0b4
    this.sect.vkey = build_vkey(this.file.kmxplus);

    // Finalize the sect (index) section

    this.sect.sect = build_sect();
    this.finalize_sect(); // must be done last
    return this.sect.sect.total;
  }

  private finalize_sect() {
    // 'sect' section

    this.sect.sect.count = 0;

    Object.keys(constants.section).forEach((sectstr : string) => {
      const sect : SectionIdent = constants.section[<SectionIdent>sectstr];
      if(this.sect[sect] && sect !== 'sect') {
        this.sect.sect.count++;
      }
    });

    this.sect.sect.size = constants.length_sect + constants.length_sect_item * this.sect.sect.count;

    let offset = this.sect.sect.size;
    // Note: in order! Everyone's here except 'sect' which is at offset 0
    offset = this.finalize_sect_item(this.sect.bksp, offset);
    offset = this.finalize_sect_item(this.sect.disp, offset);
    offset = this.finalize_sect_item(this.sect.elem, offset);
    offset = this.finalize_sect_item(this.sect.keys, offset);
    offset = this.finalize_sect_item(this.sect.layr, offset);
    offset = this.finalize_sect_item(this.sect.list, offset);
    offset = this.finalize_sect_item(this.sect.loca, offset);
    offset = this.finalize_sect_item(this.sect.meta, offset);
    offset = this.finalize_sect_item(this.sect.name, offset);
    offset = this.finalize_sect_item(this.sect.strs, offset);
    offset = this.finalize_sect_item(this.sect.tran, offset);
    offset = this.finalize_sect_item(this.sect.uset, offset);
    offset = this.finalize_sect_item(this.sect.vars, offset);
    offset = this.finalize_sect_item(this.sect.vkey, offset);

    this.sect.sect.total = offset;
  }

  private finalize_sect_item(sect: BUILDER_SECTION, offset: number): number {
    if(!sect) {
      // Don't include null sections
      return offset;
    }
    sect._offset = offset;
    this.sect.sect.items.push({sect: sect.ident, offset: offset});
    return offset + sect.size;
  }

  private emitSection(file: Uint8Array, comp: any, sect: BUILDER_SECTION) {
    if(sect) {
      const buf = comp.toBuffer(sect);
      if (buf.length > sect.size) {
        // buf.length may be < sect.size if there is a variable part (i.e. elem)
        throw new RangeError(`Internal Error: Section ${constants.str_section_id(sect.ident)} claimed size ${sect.size} but produced buffer of size ${buf.length}.`);
      }
      file.set(buf, sect._offset);
    }
  }

  private emitStrings(file: Uint8Array) {
    for(let item of this.sect.strs.items) {
      if(item._value === '') {
        // We have a special case for the zero-length string
        let sbuf = r.uint16le;
        file.set(sbuf.toBuffer(0), item.offset + this.sect.strs._offset);
      } else {
        let sbuf = new r.String(null, 'utf16le');
        file.set(sbuf.toBuffer(item._value), item.offset + this.sect.strs._offset);
      }
    }
  }

  private emitElements(file: Uint8Array) {
    if(this.sect.elem) {
      for(let str of this.sect.elem.strings) {
        if(str.items.length > 0) {
          let COMP_PLUS_ELEM_ELEMENTS = new r.Array(this.file.COMP_PLUS_ELEM_ELEMENT, str.items.length);
          file.set(COMP_PLUS_ELEM_ELEMENTS.toBuffer(str.items), str.offset + this.sect.elem._offset);
        }
      }
    }
  }

}<|MERGE_RESOLUTION|>--- conflicted
+++ resolved
@@ -99,11 +99,7 @@
     this.sect.name = build_name(this.file.kmxplus, this.sect.strs);
     this.sect.tran = build_tran(this.file.kmxplus.tran, this.sect.strs, this.sect.elem);
     this.sect.uset = build_uset(this.file.kmxplus, this.sect.strs);
-<<<<<<< HEAD
-    this.sect.vars = build_vars(this.file.kmxplus, this.sect.strs, /*TODO-LDML: this.sect.elem*/);
-=======
     this.sect.vars = build_vars(this.file.kmxplus, this.sect.strs, this.sect.elem);
->>>>>>> cc29f0b4
     this.sect.vkey = build_vkey(this.file.kmxplus);
 
     // Finalize the sect (index) section
