--- conflicted
+++ resolved
@@ -68,11 +68,7 @@
       const binary: BUILDER_KVK_FILE = writer['build'](vk);
       checkBuilderKvkFile(binary, vk);
     });
-<<<<<<< HEAD
     it('can handle a null associatedKeyboard', () => {
-=======
-    it.skip('can handle a null associatedKeyboard', () => {
->>>>>>> 94025c87
       const vk_associatedKeyboard: string = null;
       const vk = initVisualKeyboard([
           initVisualKeyboardKey(0),
@@ -90,11 +86,7 @@
       const binary: BUILDER_KVK_FILE = writer['build'](vk);
       checkBuilderKvkFile(binary, vk);
     });
-<<<<<<< HEAD
     it('can handle a null ansiFont name', () => {
-=======
-    it.skip('can handle a null ansiFont name', () => {
->>>>>>> 94025c87
       const vk_ansiFont_name: string = null;
       const vk = initVisualKeyboard([
           initVisualKeyboardKey(0),
@@ -112,11 +104,7 @@
       const binary: BUILDER_KVK_FILE = writer['build'](vk);
       checkBuilderKvkFile(binary, vk);
     });
-<<<<<<< HEAD
     it('can handle a null unicodeFont name', () => {
-=======
-    it.skip('can handle a null unicodeFont name', () => {
->>>>>>> 94025c87
       const vk_unicodeFont_name: string = null;
       const vk = initVisualKeyboard([
           initVisualKeyboardKey(0),
