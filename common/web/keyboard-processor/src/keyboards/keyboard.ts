--- conflicted
+++ resolved
@@ -6,12 +6,8 @@
 
 import type { ComplexKeyboardStore } from "../text/kbdInterface.js";
 
-<<<<<<< HEAD
 import { Version, DeviceSpec } from "@keymanapp/web-utils";
-=======
-import { Version, DeviceSpec } from "@keymanapp/web-utils/build/obj/index.js";
 import StateKeyMap from "./stateKeyMap.js";
->>>>>>> e6caff99
 
 /**
  * Stores preprocessed properties of a keyboard for quick retrieval later.
