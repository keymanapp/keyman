--- conflicted
+++ resolved
@@ -249,11 +249,10 @@
     }
 
     // Ensure subkeys are also properly extended.
-<<<<<<< HEAD
     if(key.sk) {
       analysisFlagObj.hasLongpresses = true;
       for(let subkey of key.sk) {
-        ActiveSubkey.polyfill(subkey, keyboard, layout, displayLayer, analysisFlagObj);
+        ActiveSubKey.polyfill(subkey, keyboard, layout, displayLayer, analysisFlagObj);
       }
     }
 
@@ -261,7 +260,7 @@
     if(key.multitap) {
       analysisFlagObj.hasMultitaps = true;
       for(let mtKey of key.multitap) {
-        ActiveSubkey.polyfill(mtKey, keyboard, layout, displayLayer, analysisFlagObj);
+        ActiveSubKey.polyfill(mtKey, keyboard, layout, displayLayer, analysisFlagObj);
       }
     }
 
@@ -269,12 +268,7 @@
     if(key.flick) {
       analysisFlagObj.hasFlicks = true;
       for(let flickKey in key.flick) {
-        ActiveSubkey.polyfill(key.flick[flickKey as keyof TouchLayoutFlick], keyboard, layout, displayLayer, analysisFlagObj);
-=======
-    if((key as LayoutKey).sk) {
-      for(let subkey of (key as LayoutKey).sk) {
-        ActiveSubKey.polyfill(subkey, keyboard, layout, displayLayer);
->>>>>>> 34d412c8
+        ActiveSubKey.polyfill(key.flick[flickKey as keyof TouchLayoutFlick], keyboard, layout, displayLayer, analysisFlagObj);
       }
     }
 
