--- conflicted
+++ resolved
@@ -52,14 +52,9 @@
   aligned?: boolean,
   nextlayer?: string
 };
-<<<<<<< HEAD
-
 export interface LayoutFormFactor extends LayoutFormFactorSpec {
-=======
-export interface LayoutFormFactor extends LayoutFormFactorBase {
   // To facilitate those post-processing elements.
   layer: LayoutLayer[]
->>>>>>> 62fd5f64
 };
 
 export type LayoutSpec = {
@@ -120,11 +115,7 @@
   * @param   {string} formFactor   (really utils.FormFactor)
   * @return  {LayoutFormFactor}
   */
-<<<<<<< HEAD
-  static buildDefaultLayout(PVK, keyboard: Keyboard, formFactor: string): LayoutFormFactorSpec {
-=======
   static buildDefaultLayout(PVK: EncodedVisualKeyboard, keyboard: Keyboard, formFactor: string): LayoutFormFactor {
->>>>>>> 62fd5f64
     // Build a layout using the default for the device
     let layoutType = formFactor as keyof TouchLayout.TouchLayoutFile;
 
@@ -147,7 +138,7 @@
     // Clone the default layout object for this device
     var layout: LayoutFormFactorSpec = deepCopy(Layouts.dfltLayout[layoutType]);
 
-    var n,layers=layout['layer'], keyLabels: EncodedVisualKeyboard['KLS'] = PVK['KLS'], key102=PVK['K102'];
+    var n,layers=layout['layer'] as LayoutLayer[], keyLabels: EncodedVisualKeyboard['KLS'] = PVK['KLS'], key102=PVK['K102'];
     var i, j, k, rows: LayoutRow[], key: LayoutKey, keys: LayoutKey[];
     var chiral: boolean = (kbdBitmask & Codes.modifierBitmasks.IS_CHIRAL) != 0;
 
@@ -264,11 +255,7 @@
 
     // *** Step 2: Layer objects now exist; time to fill them with the appropriate key labels and key styles ***
     for(n=0; n<layers.length; n++) {
-<<<<<<< HEAD
-      var layer=layers[n] as LayoutLayer, kx, shiftKey: LayoutKey = null, nextKey=null, allText='';
-=======
-      var layer=layers[n], kx, shiftKey: LayoutKey = null;
->>>>>>> 62fd5f64
+      var layer=layers[n] as LayoutLayer, kx, shiftKey: LayoutKey = null;
       var capsKey: LayoutKey = null, numKey: LayoutKey = null, scrollKey: LayoutKey = null;  // null if not in the OSK layout.
       var layerSpec = keyLabels[layer['id']];
       var isShift = layer['id'] == 'shift' ? 1 : 0;
