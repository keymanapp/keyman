--- conflicted
+++ resolved
@@ -98,13 +98,9 @@
 
   if builder_has_option --ci; then
     MOCHA_FLAGS="$MOCHA_FLAGS --reporter mocha-teamcity-reporter"
-<<<<<<< HEAD
-    WTR_CONFIG=.ci
+    WTR_CONFIG=.CI
   elif builder_has_option --remote; then
     WTR_CONFIG=.remote
-=======
-    WTR_CONFIG=.CI
->>>>>>> 2ab89c63
   fi
 
   if builder_has_option --debug; then
