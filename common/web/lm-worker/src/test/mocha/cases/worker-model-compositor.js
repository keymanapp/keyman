--- conflicted
+++ resolved
@@ -202,13 +202,9 @@
         //   returning a standard full set.
         await firstPredict;
         const finalSuggestions = await secondPredict;
-<<<<<<< HEAD
         if(terminatedSuggestions.length > 0) {
           assert.isOk(terminatedSuggestions.find((entry) => entry.displayAs == 'a'));
         }
-=======
-
->>>>>>> 71387784
         assert.isOk(finalSuggestions.find((entry) => entry.displayAs == 'applied'));
       });
     });
