import * as models from '@keymanapp/models-templates';

import TransformUtils from './transformUtils.js';
import { determineModelTokenizer, determineModelWordbreaker, determinePunctuationFromModel } from './model-helpers.js';
import { ContextTracker, TrackedContextState } from './correction/context-tracker.js';
import { ExecutionTimer } from './correction/execution-timer.js';
import ModelCompositor from './model-compositor.js';

/*
 * The functions in this file exist to provide unit-testable stateless components for the
 * correction/prediction process at the core of our predictive-text engine.
 */

export const AUTOSELECT_PROPORTION_THRESHOLD = .66;

/**
 * Defines thresholds used to determine when it is appropriate to stop searching
 * for more prediction-roots.
 *
 * Note that these costs are defined in log-space; a value of 4 corresponds to
 * a factor of `e^-4`, or about 0.0183.
 */
export const CORRECTION_SEARCH_THRESHOLDS = {
  /**
   * Defines the maximum search range used to find additional prediction roots
   * once the first correction yielding a viable prediction has been found.
   *
   * If that "first correction" has an edge cost of 1 in log-space, the search
   * would stop at a total cost of 1 + this value.
   */
  MAX_SEARCH_THRESHOLD: 8 as const,
  /**
   * Defines the maximum search range used to find additional prediction roots
   * once enough viable predictions have been found to return a "full" set.
   * ("Full": enough to meet the count set by `ModelCompositor.MAX_SUGGESTIONS`)
   *
   * It _is_ possible to find 'better' predictions rooted on 'worse'
   * corrections, but the further we search, the less likely it is we'll find
   * strong enough replacements.
   *
   *
   * If the first correction yielding a viable prediction has an edge cost of 1
   * in log-space, the search would stop at a total cost of 1 + this value if
   * a "full" set of suggestions had already been found.
   */
  REPLACEMENT_SEARCH_THRESHOLD: 4 as const // e^-4 = 0.0183156388.  Allows "80%" of an extra edit.
}

export type CorrectionPredictionTuple = {
  prediction: ProbabilityMass<Suggestion>,
  correction: ProbabilityMass<string>,
  totalProb: number;
  matchLevel: SuggestionSimilarity;
  preservationTransform?: Transform;
};

export enum SuggestionSimilarity {
  none = 0,
  sameKey = 1,
  sameText = 2,
  exact = 3
}

export function tupleDisplayOrderSort(a: CorrectionPredictionTuple, b: CorrectionPredictionTuple) {
  // Similarity distance
  const simDist = b.matchLevel - a.matchLevel;
  if(simDist != 0) {
    return simDist;
  }

  // Probability distance
  return b.totalProb - a.totalProb;
}

/**
 * This method performs the correction-search and model-lookup operations for
 * prediction generation by using the user's context state and potential
 * inputs (according to fat-finger distributions).
 * @param transformDistribution
 * @param context
 * @returns
 */
export async function correctAndEnumerate(
  contextTracker: ContextTracker,
  lexicalModel: LexicalModel,
  timer: ExecutionTimer,
  transformDistribution: Distribution<Transform>,
  context: Context
): Promise<{
  /**
   * For models that support correction-search caching, this provides the
   * cached object corresponding to this method's operation.
   *
   * Otherwise, is `null`.
   */
  postContextState?: TrackedContextState;

  /**
   * The suggestions generated based on the user's input state.
   */
  rawPredictions: CorrectionPredictionTuple[];
}> {
  const wordbreak = determineModelWordbreaker(lexicalModel);

  // Assertion / pre-condition:  `transformDistribution` should be sorted!
  const inputTransform = transformDistribution[0].sample;

  const postContext = models.applyTransform(inputTransform, context);
  let rawPredictions: CorrectionPredictionTuple[] = [];

  // If `this.contextTracker` does not exist, we don't have the
  // `LexiconTraversal` pattern available to us.  We're unable to efficiently
  // iterate through the lexicon as a result, so we use a far lazier pattern -
  // only checking corrections for the final keystroke.
  //
  // It's mostly here to support models compiled before Keyman 14.0, which was
  // when the `LexiconTraversal` pattern was established.
  if(!contextTracker) {
    let predictionRoots: ProbabilityMass<Transform>[];

    // Only allow new-word suggestions if space was the most likely keypress.
    const allowSpace = TransformUtils.isWhitespace(inputTransform);
    const allowBksp = TransformUtils.isBackspace(inputTransform);

    // Generates raw prediction distributions for each valid input.  Can only 'correct'
    // against the final input.
    //
    // This is the old, 12.0-13.0 'correction' style.
    if(allowSpace) {
      // Detect start of new word; prevent whitespace loss here.
      predictionRoots = [{sample: inputTransform, p: 1.0}];
    } else {
      predictionRoots = transformDistribution.map((alt) => {
        let transform = alt.sample;

        // Filter out special keys unless they're expected.
        if(TransformUtils.isWhitespace(transform) && !allowSpace) {
          return null;
        } else if(TransformUtils.isBackspace(transform) && !allowBksp) {
          return null;
        }

        return alt;
      });
    }

    // Remove `null` entries.
    predictionRoots = predictionRoots.filter(tuple => !!tuple);

    // Running in bulk over all suggestions, duplicate entries may be possible.
    rawPredictions = predictFromCorrections(lexicalModel, predictionRoots, context);
    if(allowSpace) {
      rawPredictions.forEach((entry) => entry.preservationTransform = inputTransform);
    }

    return {
      postContextState: null,
      rawPredictions: rawPredictions
    };
  }

  // 'else':  the current, 14.0+ pattern, which is able to leverage
  // `LexiconTraversal`s for greater search efficiency.  This pattern
  // facilitates a more thorough correction-search pattern.

  // Token replacement benefits greatly from knowledge of the prior context state.
  let { state: contextState } = contextTracker.analyzeState(
    lexicalModel,
    context,
    null
  );

  // Corrections and predictions are based upon the post-context state, though.
  const contextChangeAnalysis = contextTracker.analyzeState(
    lexicalModel,
    context,
    !TransformUtils.isEmpty(inputTransform)
      ? transformDistribution
      : null
  );
  const postContextState = contextChangeAnalysis.state;

  // TODO:  Should we filter backspaces & whitespaces out of the transform distribution?
  //        Ideally, the answer (in the future) will be no, but leaving it in right now may pose an issue.

  // Rather than go "full hog" and make a priority queue out of the eventual, future competing search spaces...
  // let's just note that right now, there will only ever be one.
  //
  // The 'eventual' logic will be significantly more complex, though still manageable.
  let searchSpace = postContextState.searchSpace[0];

  // No matter the prediction, once we know the root of the prediction, we'll always 'replace' the
  // same amount of text.  We can handle this before the big 'prediction root' loop.
  let deleteLeft = 0;

  // The amount of text to 'replace' depends upon whatever sort of context change occurs
  // from the received input.
  const postContextTokens = postContextState.tokens;
  // Only use of `contextState`.
  let contextLengthDelta = postContextTokens.length - contextState.tokens.length;
  // If the context now has more tokens, the token we'll be 'predicting' didn't originally exist.
  if(contextChangeAnalysis.preservationTransform) {
    // As the word/token being corrected/predicted didn't originally exist, there's no
    // part of it to 'replace'.  (Suggestions are applied to the pre-transform state.)
    deleteLeft = 0;

    // If the new token is due to whitespace or due to a different input type that would
    // likely imply a tokenization boundary, infer 'new word' mode.
    // Apply any part of the context change that is not considered
    // to be up for correction.
    context = models.applyTransform(contextChangeAnalysis.preservationTransform, context);
    // If the tokenized context length is shorter... sounds like a backspace (or similar).
  } else if (contextLengthDelta < 0) {
    /* Ooh, we've dropped context here.  Almost certainly from a backspace.
      * Even if we drop multiple tokens... well, we know exactly how many chars
      * were actually deleted - `inputTransform.deleteLeft`.
      * Since we replace a word being corrected/predicted, we take length of the remaining
      * context's tail token in addition to however far was deleted to reach that state.
      */
    deleteLeft = wordbreak(postContext).kmwLength() + inputTransform.deleteLeft;
  } else {
    // Suggestions are applied to the pre-input context, so get the token's original length.
    // We're on the same token, so just delete its text for the replacement op.
    deleteLeft = wordbreak(context).kmwLength();
  }

  // Is the token under construction newly-constructed / is there no pre-existing root?
  // If so, we want to strongly avoid overcorrection, even for 'nearby' keys.
  // (Strong lexical frequency differences can easily cause overcorrection when only
  // one key's available.)
  //
  // NOTE:  we only want this applied word-initially, when any corrections 'correct'
  // 100% of the word.  Things are generally fine once it's not "all or nothing."
  let tailToken = postContextTokens[postContextTokens.length - 1];

  // Did the wordbreaker (or similar) append a blank token before the caret?  If so,
  // preserve that by preventing corrections from triggering left-deletion.
  if(tailToken.raw == '') {
    deleteLeft = 0;
  }

  const isTokenStart = tailToken.transformDistributions.length <= 1;

  // TODO:  whitespace, backspace filtering.  Do it here.
  //        Whitespace is probably fine, actually.  Less sure about backspace.

  let bestCorrectionCost: number;
  let correctionPredictionMap: Record<string, Distribution<Suggestion>> = {};

  for await(let match of searchSpace.getBestMatches(timer)) {
    // Corrections obtained:  now to predict from them!
    const correction = match.matchString;

    // If our 'match' results in fully deleting the new token, reject it and try again.
    if(match.matchSequence.length == 0 && match.inputSequence.length != 0) {
      continue;
    }

<<<<<<< HEAD
    // If our 'match' fully replaces the token, reject it and try again.
    if(match.matchSequence.length != 0 && match.matchSequence.length == match.knownCost) {
      continue;
    }

=======
>>>>>>> 71387784
    // Worth considering:  extend Traversal to allow direct prediction lookups?
    // let traversal = match.finalTraversal;

    // Replace the existing context with the correction.
    const correctionTransform: Transform = {
      insert: correction,  // insert correction string
      deleteLeft: deleteLeft,
      id: inputTransform.id // The correction should always be based on the most recent external transform/transcription ID.
    }

    let rootCost = match.totalCost;

    /* If we're dealing with the FIRST keystroke of a new sequence, we'll **dramatically** boost
      * the exponent to ensure only VERY nearby corrections have a chance of winning, and only if
      * there are significantly more likely words.  We only need this to allow very minor fat-finger
      * adjustments for 100% keystroke-sequence corrections in order to prevent finickiness on
      * key borders.
      *
      * Technically, the probabilities this produces won't be normalized as-is... but there's no
      * true NEED to do so for it, even if it'd be 'nice to have'.  Consistently tracking when
      * to apply it could become tricky, so it's simpler to leave out.
      *
      * Worst-case, it's possible to temporarily add normalization if a code deep-dive
      * is needed in the future.
      */
    if(isTokenStart) {
      /* Suppose a key distribution:  most likely with p=0.5, second-most with 0.4 - a pretty
        * ambiguous case that would only arise very near the center of the boundary between two keys.
        * Raising (0.5/0.4)^16 ~= 35.53.  (At time of writing, SINGLE_CHAR_KEY_PROB_EXPONENT = 16.)
        * That seems 'within reason' for correction very near boundaries.
        *
        * So, with the second-most-likely key being that close in probability, its best suggestion
        * must be ~ 35.5x more likely than that of the truly-most-likely key to "win".  So, it's not
        * a HARD cutoff, but more of a 'soft' one.  Keeping the principles in mind documented above,
        * it's possible to tweak this to a more harsh or lenient setting if desired, rather than
        * being totally "all or nothing" on which key is taken for highly-ambiguous keypresses.
        */
      rootCost *= ModelCompositor.SINGLE_CHAR_KEY_PROB_EXPONENT;  // note the `Math.exp` below.
    }

    const predictionRoot = {
      sample: correctionTransform,
      p: Math.exp(-rootCost)
    };

    let predictions = predictFromCorrections(lexicalModel, [predictionRoot], context);
    predictions.forEach((entry) => entry.preservationTransform = contextChangeAnalysis.preservationTransform);

    // Only set 'best correction' cost when a correction ACTUALLY YIELDS predictions.
    if(predictions.length > 0 && bestCorrectionCost === undefined) {
      bestCorrectionCost = rootCost;
    }

    // If we're getting the same prediction again, it's lower-cost.  Update!
    let oldPredictionSet = correctionPredictionMap[match.matchString];
    if(oldPredictionSet) {
      rawPredictions = rawPredictions.filter((entry) => !oldPredictionSet.find((match) => entry.prediction.sample == match.sample));
    }

    correctionPredictionMap[match.matchString] = predictions.map((entry) => entry.prediction);

    rawPredictions = rawPredictions.concat(predictions);

    if(shouldStopSearchingEarly(bestCorrectionCost, match.totalCost, rawPredictions)) {
      break;
    }
  }

  // // For debugging / investigation.
  // console.log(`execute: ${timer.executionTime}, deferred: ${timer.deferredTime}`); //, total since start: ${timer.timeSinceConstruction}`);

  return {
    postContextState: postContextState,
    rawPredictions: rawPredictions
  };
}

export function shouldStopSearchingEarly(
  bestCorrectionCost: number,
  currentCorrectionCost: number,
  rawPredictions: CorrectionPredictionTuple[]
) {
  if(currentCorrectionCost >= bestCorrectionCost + CORRECTION_SEARCH_THRESHOLDS.MAX_SEARCH_THRESHOLD) {
    return true;
    // If enough have been found, we're safe to terminate earlier.
  } else if(rawPredictions.length >= ModelCompositor.MAX_SUGGESTIONS) {
    if(currentCorrectionCost >= bestCorrectionCost + CORRECTION_SEARCH_THRESHOLDS.REPLACEMENT_SEARCH_THRESHOLD) {
      // Very useful for stopping 'sooner' when words reach a sufficient length.
      return true;
    } else {
      // Sort the prediction list; we need them in descending order for the next check.
      rawPredictions.sort(tupleDisplayOrderSort);

      // If the best suggestion from the search's current tier fails to beat the worst
      // pending suggestion from previous tiers, assume all further corrections will
      // similarly fail to win; terminate the search-loop.
      if(rawPredictions[ModelCompositor.MAX_SUGGESTIONS-1].totalProb > Math.exp(-currentCorrectionCost)) {
        return true;
      }
    }
  }

  return false;
}

/**
 * Given a generated set of corrections from the correction-search process, this
 * function searches the lexical model for valid predictions rooted on each.
 *
 * While doing so, it also associates each prediction with metadata used for
 * to "rank" and select the best predictions once the search is complete.  This
 * is performed at later stages.
 * @param lexicalModel
 * @param corrections
 * @param context
 * @returns
 */
export function predictFromCorrections(
  lexicalModel: LexicalModel,
  corrections: ProbabilityMass<Transform>[],
  context: Context
): CorrectionPredictionTuple[] {
  let returnedPredictions: CorrectionPredictionTuple[] = [];
  const wordbreak = determineModelWordbreaker(lexicalModel);

  for(let correction of corrections) {
    let predictions = lexicalModel.predict(correction.sample, context);

    const { sample: correctionTransform, p: correctionProb } = correction;
    const correctionRoot = wordbreak(models.applyTransform(correction.sample, context));

    let predictionSet = predictions.map((pair: ProbabilityMass<Suggestion>) => {
      // Let's not rely on the model to copy transform IDs.
      // Only bother is there IS an ID to copy.
      if(correctionTransform.id !== undefined) {
        pair.sample.transformId = correctionTransform.id;
      }

      let tuple: CorrectionPredictionTuple = {
        prediction: pair,
        correction: {
          sample: correctionRoot,
          p: correctionProb
        },
        totalProb: pair.p * correctionProb,
        matchLevel: SuggestionSimilarity.none
      };
      return tuple;
    });

    returnedPredictions = returnedPredictions.concat(predictionSet);
  }

  return returnedPredictions;
}

/**
 * Given an array of suggestions output from the correction and model-lookup processes,
 * this function checks for any duplicate suggestions and merges them.
 *
 * Note that duplicates can arise for a few reasons:
 * - Two or more corrections may have the same net result (due to keyboard rules, etc)
 * - Application of casing may cause previously-distinct suggestions to no longer be distinct.
 * @param rawPredictions
 * @param context The context to which suggestions will be applied.
 * @returns
 */
export function dedupeSuggestions(
  lexicalModel: LexicalModel,
  rawPredictions: CorrectionPredictionTuple[],
  context: Context
) {
  const wordbreak = determineModelWordbreaker(lexicalModel);

  let suggestionDistribMap: {[key: string]: CorrectionPredictionTuple} = {};
  let suggestionDistribution: CorrectionPredictionTuple[] = [];

  // Deduplicator + annotator of 'keep' suggestions.
  for(let tuple of rawPredictions) {
    const predictedWord = wordbreak(models.applyTransform(tuple.prediction.sample.transform, context));

    // Assumption:  suggestions that have the same net result should have the
    // same displayAs string.  (We could try to pick the one with highest net
    // probability, but that seems like too much of an edge-case to matter.)
    //
    // Either way, no point in showing multiple suggestions that do the same thing.
    // Merge 'em!
    const existingSuggestion = suggestionDistribMap[predictedWord];
    if(existingSuggestion) {
      existingSuggestion.totalProb += tuple.totalProb;
    } else {
      suggestionDistribMap[predictedWord] = tuple;
    }
  }

  // Now that we've calculated a unique set of probability masses, time to
  // make them into a proper distribution and prep for return.
  for(let key in suggestionDistribMap) {
    let pair = suggestionDistribMap[key];
    suggestionDistribution.push(pair);
  }

  return suggestionDistribution;
}

/**
 * This function checks for any suggestions that directly match the actual
 * context in some manner and ranks suggestions accordingly.  Additionally, if
 * there is no such suggestion, a stand-in is generated and added to the list,
 * though marked as "not matching the model".
 *
 * The suggestion "ranks", from highest to lowest:
 * - the suggestion produces an exact match for the user's current text
 * - the suggestion produces a case-insensitive match for the user's current
 *   text
 * - the suggestion produces a case + diacritic insensitive match for the
 *   user's current text
 * - any other suggestion
 *
 * @param suggestionDistribution
 * @param context
 * @param trueInput inputTransform + its assigned probability
 * @returns
 */
export function processSimilarity(
  lexicalModel: LexicalModel,
  suggestionDistribution: CorrectionPredictionTuple[],
  context: Context,
  trueInput: ProbabilityMass<Transform>
) {
  const { sample: inputTransform, p: inputTransformProb } = trueInput;
  const wordbreak = determineModelWordbreaker(lexicalModel);

  const postContext = models.applyTransform(inputTransform, context);
  const truePrefix = wordbreak(postContext);

  const keyed = (text: string) => lexicalModel.toKey ? lexicalModel.toKey(text) : text;
  const keyCased = (text: string) => lexicalModel.applyCasing ? lexicalModel.applyCasing('lower', text) : text;
  const keyedPrefix = keyed(truePrefix);
  const lowercasedPrefix = keyCased(truePrefix);

  let keepOption: Outcome<Keep>;

  for(let tuple of suggestionDistribution) {
    // Don't set it unnecessarily; this can have side-effects in some automated tests.
    if(inputTransform.id !== undefined) {
      tuple.prediction.sample.transformId = inputTransform.id;
    }

    const predictedWord = wordbreak(models.applyTransform(tuple.prediction.sample.transform, context));

    // Is the suggestion an exact match (or, "similar enough") to the
    // actually-typed context?  If so, we wish to note this fact and to
    // prioritize such a suggestion over suggestions that are not.
    if(keyed(tuple.correction.sample) == keyedPrefix) {
      if(predictedWord == truePrefix) {
        // Exact match:  it's a perfect 'keep' suggestion.
        tuple.matchLevel = SuggestionSimilarity.exact;
        keepOption = toAnnotatedSuggestion(lexicalModel, tuple.prediction.sample, 'keep',  models.QuoteBehavior.noQuotes);

        // Indicates that this suggestion exists directly within the lexical
        // model as a valid suggestion.  (We actively display it if it's an
        // exact match, but hide it if not, only preserving it for reversions
        // if/when needed.)
        keepOption.matchesModel = true;
        Object.assign(tuple.prediction.sample, keepOption);
        keepOption = tuple.prediction.sample as Outcome<Keep>;
      } else if(keyCased(predictedWord) == lowercasedPrefix) {
        // Case-insensitive match.  No diacritic differences; the ONLY difference is casing.
        tuple.matchLevel = SuggestionSimilarity.sameText;
      } else if(keyed(predictedWord) == keyedPrefix) {
        // Diacritic-insensitive / exact-key match.
        tuple.matchLevel = SuggestionSimilarity.sameKey;
      } else {
        tuple.matchLevel = SuggestionSimilarity.none;
      }
    } else {
      tuple.matchLevel = SuggestionSimilarity.none;
    }
  }

  // If we already have a keep option, we're done!  Return and move on.
  if(keepOption || truePrefix == '') {
    return;
  }

  // Generate a default 'keep' option if one was not otherwise produced.

  // IMPORTANT:  duplicate the original transform.  Causes nasty side-effects
  // for context-tracking otherwise!
  let keepTransform: Transform = { ...inputTransform };

  // 1 is a filler value; goes unused b/c is for a 'keep'.
  let keepSuggestion = models.transformToSuggestion(keepTransform, 1);
  // This is the one case where the transform doesn't insert the full word; we need to override the displayAs param.
  keepSuggestion.displayAs = truePrefix;

  keepOption = toAnnotatedSuggestion(lexicalModel, keepSuggestion, 'keep');
  if(inputTransform.id !== undefined) {
    keepOption.transformId = inputTransform.id;
  }
  keepOption.matchesModel = false;

  // Insert our synthetic keepOption as a prediction.
  suggestionDistribution.unshift({
    totalProb: keepOption.p,
    prediction: {
      sample: keepOption,
      p: keepOption.p,
    },
    correction: {
      sample: truePrefix,
      p: inputTransformProb
    },
    matchLevel: SuggestionSimilarity.exact
  });
}

export function predictionAutoSelect(suggestionDistribution: CorrectionPredictionTuple[]) {
  if(suggestionDistribution.length == 0) {
    return;
  }

  const keepOption = suggestionDistribution[0].prediction.sample as Outcome<Keep>;
  if(keepOption.tag == 'keep' && keepOption.matchesModel) {
    // Auto-select it for auto-acceptance; we don't correct away from perfectly-valid
    // lexical entries, even if they are comparatively low-frequency.
    keepOption.autoAccept = true;
    return;
  } else if(suggestionDistribution.length == 1) {
    return;
  }

  suggestionDistribution = suggestionDistribution.slice(1);

  if(suggestionDistribution.length == 1) {
    // Mark for auto-acceptance; there are no alternatives.
    suggestionDistribution[0].prediction.sample.autoAccept = true;
    return;
  }

  // Is it reasonable to auto-accept any of our suggestions?
  const bestSuggestion = suggestionDistribution[0];

  const baseCorrection = bestSuggestion.correction.sample;
  if(baseCorrection.length == 0) {
    // If the correction is rooted on an empty root, there's no basis for
    // auto-correcting to this suggestion.
    return;
  }

  // Find the highest probability for any correction that led to a valid prediction.
  // No need to full-on re-sort everything, though.
  const bestCorrection = suggestionDistribution.reduce((prev, current) => prev?.correction.p > current.correction.p ? prev : current, null).correction;
  if(bestCorrection.p > bestSuggestion.correction.p) {
    // Here, the best suggestion didn't come from the best correction.
    // Is it actually reasonable to auto-correct?  We're probably just very
    // biased toward its frequency.  (Maybe a threshold should be considered?)
    return;
  }

  // If we allow an option to allow same-key suggestions to replace context automatically
  // - such as replacing `cant` with `can't` if the latter is much more frequent -
  // we may wish to group matchLevel values below by 'mapping' them with an appropriate
  // function.  (Both on the next line and within the reduce functor.)
  const bestSuggestionTier = bestSuggestion.matchLevel;

  // compare best vs other probabilities of compatible tier.
  const probSum = suggestionDistribution.reduce((accum, current) => {
    // If the suggestion is from a different similarity tier, do not count it against
    // the required auto-select probability ratio threshold.  That threshold should
    // only apply within the suggestion's tier.
    return accum + (current.matchLevel == bestSuggestionTier ? current.totalProb : 0)
  }, 0);
  const proportionOfBest = bestSuggestion.totalProb / probSum;
  if(proportionOfBest < AUTOSELECT_PROPORTION_THRESHOLD) {
    return;
  }

  // compare correction-cost aspects?  We disable if the base correction is lower than best,
  // but should we do other comparisons too?

  bestSuggestion.prediction.sample.autoAccept = true;
}

/**
 * Given a set of generated + pre-processed suggestions + their associated
 * corrections, this method generates the final, published form for each
 * suggestion.
 *
 * Model-specific punctuation settings are applied during this process, as is
 * verbose logging about the influence of "correction" vs "lexicon-frequency"
 * per suggestion if enabled.  If this is a suggestion presented after
 * whitespace input, this function is also responsible for preserving that
 * whitespace.
 * @param deduplicatedSuggestionTuples The set of suggestions to finalize.
 * @param context The context to which suggestions will be applied.
 * @param inputTransform The actual text change to `context` that triggered the
 * prediction request (which may be replaced by a Suggestion in the future)
 * @returns
 */
export function finalizeSuggestions(
  lexicalModel: LexicalModel,
  deduplicatedSuggestionTuples: CorrectionPredictionTuple[],
  context: Context,
  inputTransform: Transform,
  verbose?: boolean
) {
  const punctuation = determinePunctuationFromModel(lexicalModel);
  const tokenize = determineModelTokenizer(lexicalModel);

  const suggestions = deduplicatedSuggestionTuples.map((tuple) => {
    const prediction = tuple.prediction;

    // If this is a suggestion after any form of wordbreak input, make sure we preserve any components
    // from prior tokens!
    //
    // Note:  may need adjustment if/when supporting phrase-level correction.
    if(tuple.preservationTransform) {
      let mergedTransform = models.buildMergedTransform(tuple.preservationTransform, prediction.sample.transform);
      mergedTransform.id = prediction.sample.transformId;

      // Temporarily and locally drops 'readonly' semantics so that we can reassign the transform.
      // See https://www.typescriptlang.org/docs/handbook/release-notes/typescript-2-8.html#improved-control-over-mapped-type-modifiers
      let mutableSuggestion = prediction.sample as {-readonly [transform in keyof Suggestion]: Suggestion[transform]};

      // Assignment via by-reference behavior, as suggestion is an object
      mutableSuggestion.transform = mergedTransform;
    }

    if(!verbose) {
      return {
        ...prediction.sample,
        p: tuple.totalProb
      };
    } else {
      const sample: Suggestion & {
        p?: number,
        "lexical-p"?: number,
        "correction-p"?: number
      } = {
        ...prediction.sample,
        p: tuple.totalProb,
        "lexical-p": prediction.p,
        "correction-p": tuple.correction.p
      }

      return sample;
    }
  });

  // Apply 'after word' punctuation and other post-processing, setting suggestion IDs.
  // We delay until now so that utility functions relying on the unmodified Transform may execute properly.
  suggestions.forEach((suggestion) => {
    // Valid 'keep' suggestions may have zero length; we still need to evaluate the following code
    // for such cases.

    // If we're mid-word, delete its original post-caret text.
    const tokenization = tokenize(context);
    if(tokenization && tokenization.caretSplitsToken) {
      // While we wait on the ability to provide a more 'ideal' solution, let's at least
      // go with a more stable, if slightly less ideal, solution for now.
      //
      // A predictive text default (on iOS, at least) - immediately wordbreak
      // on suggestions accepted mid-word.
      suggestion.transform.insert += punctuation.insertAfterWord;

      // Do we need to manipulate the suggestion's transform based on the current state of the context?
    } else if(!context.right) {
      suggestion.transform.insert += punctuation.insertAfterWord;
    } else if(punctuation.insertAfterWord != '') {
      if(context.right.indexOf(punctuation.insertAfterWord) != 0) {
        suggestion.transform.insert += punctuation.insertAfterWord;
      }
    }

  });

  return suggestions;
}

export function toAnnotatedSuggestion(
  lexicalModel: LexicalModel,
  suggestion: Outcome<Suggestion>,
  annotationType: SuggestionTag,
  quoteBehavior?: models.QuoteBehavior
): Outcome<Suggestion>;
export function toAnnotatedSuggestion(
  lexicalModel: LexicalModel,
  suggestion: Outcome<Suggestion>,
  annotationType: 'keep',
  quoteBehavior?: models.QuoteBehavior
): Outcome<Keep>;
export function toAnnotatedSuggestion(
  lexicalModel: LexicalModel,
  suggestion: Outcome<Suggestion>,
  annotationType: 'revert',
  quoteBehavior?: models.QuoteBehavior
): Outcome<Reversion>;
export function toAnnotatedSuggestion(
  lexicalModel: LexicalModel,
  suggestion: Outcome<Suggestion>,
  annotationType: SuggestionTag,
  quoteBehavior: models.QuoteBehavior = models.QuoteBehavior.default
): Outcome<Suggestion> {
  // A method-internal 'import' of the enum.
  let QuoteBehavior = models.QuoteBehavior;
  const punctuation = determinePunctuationFromModel(lexicalModel);

  let defaultQuoteBehavior = QuoteBehavior.noQuotes;
  if(annotationType == 'keep' || annotationType == 'revert') {
    defaultQuoteBehavior = QuoteBehavior.useQuotes;
  }

  const result: Outcome<Suggestion> = {
    transform: suggestion.transform,
    displayAs: QuoteBehavior.apply(quoteBehavior, suggestion.displayAs, punctuation, defaultQuoteBehavior),
    tag: annotationType,
    p: suggestion.p
  };

  if(suggestion.transformId !== undefined) {
    result.transformId = suggestion.transformId;
  }

  return result;
}<|MERGE_RESOLUTION|>--- conflicted
+++ resolved
@@ -256,14 +256,11 @@
       continue;
     }
 
-<<<<<<< HEAD
     // If our 'match' fully replaces the token, reject it and try again.
     if(match.matchSequence.length != 0 && match.matchSequence.length == match.knownCost) {
       continue;
     }
 
-=======
->>>>>>> 71387784
     // Worth considering:  extend Traversal to allow direct prediction lookups?
     // let traversal = match.finalTraversal;
 
