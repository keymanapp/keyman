import { applyTransform, buildMergedTransform } from '@keymanapp/models-templates';

import { ClassicalDistanceCalculation } from './classical-calculation.js';
import { SearchSpace } from './distance-modeler.js';
import TransformUtils from '../transformUtils.js';
import { determineModelTokenizer } from '../model-helpers.js';
import { tokenizeTransform, tokenizeTransformDistribution } from './transform-tokenization.js';

function textToCharTransforms(text: string, transformId?: number) {
  let perCharTransforms: Transform[] = [];

  for(let i=0; i < text.kmwLength(); i++) {
    let char = text.kmwCharAt(i); // is SMP-aware

    let transform: Transform = {
      insert: char,
      deleteLeft: 0,
      id: transformId
    };

    perCharTransforms.push(transform);
  }

  return perCharTransforms;
}

export class TrackedContextSuggestion {
  suggestion: Suggestion;
  tokenWidth: number;
}

export class TrackedContextToken {
  raw: string;
  replacementText: string;
  isWhitespace?: boolean;

  transformDistributions: Distribution<Transform>[] = [];
  replacements: TrackedContextSuggestion[];
  activeReplacementId: number = -1;

  get currentText(): string {
    if(this.replacementText === undefined || this.replacementText === null) {
      return this.raw;
    } else {
      return this.replacementText;
    }
  }

  get replacement(): TrackedContextSuggestion {
    let replacementId = this.activeReplacementId;
    return this.replacements.find(function(replacement) {
      return replacement.suggestion.id == replacementId;
    });
  }

  revert() {
    delete this.activeReplacementId;
  }

  /**
   * Used for 14.0's backspace workaround, which flattens all previous Distribution<Transform>
   * entries because of limitations with direct use of backspace transforms.
   * @param tokenText
   * @param transformId
   */
  updateWithBackspace(tokenText: USVString, transformId: number) {
    // It's a backspace transform; time for special handling!
    //
    // For now, with 14.0, we simply compress all remaining Transforms for the token into
    // multiple single-char transforms.  Probabalistically modeling BKSP is quite complex,
    // so we simplify by assuming everything remaining after a BKSP is 'true' and 'intended' text.
    //
    // Note that we cannot just use a single, monolithic transform at this point b/c
    // of our current edit-distance optimization strategy; diagonalization is currently...
    // not very compatible with that.
    let backspacedTokenContext: Distribution<Transform>[] = textToCharTransforms(tokenText, transformId).map(function(transform) {
      return [{sample: transform, p: 1.0}];
    });

    this.raw = tokenText;
    this.transformDistributions = backspacedTokenContext;
  }

  update(transformDistribution: Distribution<Transform>, tokenText?: USVString) {
    // Preserve existing text if new text isn't specified.
    tokenText = tokenText || (tokenText === '' ? '' : this.raw);

    if(transformDistribution && transformDistribution.length > 0) {
      this.transformDistributions.push(transformDistribution);
    }

    // Replace old token's raw-text with new token's raw-text.
    this.raw = tokenText;
  }
}

export class TrackedContextState {
  // Stores the post-transform Context.  Useful as a debugging reference, but also used to
  // pre-validate context state matches in case of discarded changes from multitaps.
  taggedContext: Context;
  model: LexicalModel;

  tokens: TrackedContextToken[];
  /**
   * How many tokens were removed from the start of the best-matching ancestor.
   * Useful for restoring older states, e.g., when the user moves the caret backwards, we can recover the context at that position.
   */
  indexOffset: number;

  // Tracks all search spaces starting at the current token.
  // In the lm-layer's current form, this should only ever have one entry.
  // Leaves 'design space' for if/when we add support for phrase-level corrections/predictions.
  searchSpace: SearchSpace[] = [];

  constructor(source: TrackedContextState);
  constructor(model: LexicalModel);
  constructor(obj: TrackedContextState | LexicalModel) {
    if(obj instanceof TrackedContextState) {
      let source = obj;
      // Be sure to deep-copy the tokens!  Pointer-aliasing is bad here.
      this.tokens = source.tokens.map(function(token) {
        let copy = new TrackedContextToken();
        copy.raw = token.raw;
        copy.replacements = [].concat(token.replacements);
        copy.activeReplacementId = token.activeReplacementId;
        copy.transformDistributions = [].concat(token.transformDistributions);

        if(token.replacementText) {
          copy.replacementText = token.replacementText;
        }

        return copy;
      });

      this.indexOffset = 0;
      const lexicalModel = this.model = obj.model;
      this.taggedContext = obj.taggedContext;

      if(lexicalModel?.traverseFromRoot) {
        // We need to construct a separate search space from other ContextStates.
        //
        // In case we are unable to perfectly track context (say, due to multitaps)
        // we need to ensure that only fully-utilized keystrokes are considered.
        this.searchSpace = obj.searchSpace.map((space) => new SearchSpace(space));
      }
    } else {
      let lexicalModel = obj;
      this.tokens = [];
      this.indexOffset = Number.MIN_SAFE_INTEGER;
      this.model = lexicalModel;

      if(lexicalModel && lexicalModel.traverseFromRoot) {
        this.searchSpace = [new SearchSpace(lexicalModel)];
      }
    }
  }

  get head(): TrackedContextToken {
    return this.tokens[0];
  }

  get tail(): TrackedContextToken {
    return this.tokens[this.tokens.length - 1];
  }

  popHead() {
    this.tokens.splice(0, 1);
    this.indexOffset -= 1;
  }

  pushTail(token: TrackedContextToken) {
    if(this.model && this.model.traverseFromRoot) {
      this.searchSpace = [new SearchSpace(this.model)]; // yeah, need to update SearchSpace for compatibility
    } else {
      this.searchSpace = [];
    }
    this.tokens.push(token);

    let state = this;
    if(state.searchSpace.length > 0) {
      token.transformDistributions.forEach(distrib => state.searchSpace[0].addInput(distrib));
    }
  }

  toRawTokenization() {
    let sequence: USVString[] = [];

    for(let token of this.tokens) {
      // Hide any tokens representing wordbreaks.  (Thinking ahead to phrase-level possibilities)
      if(token.currentText !== null) {
        sequence.push(token.currentText);
      }
    }

    return sequence;
  }
}

class CircularArray<Item> {
  static readonly DEFAULT_ARRAY_SIZE = 5;
  private circle: Item[];
  private currentHead: number=0;
  private currentTail: number=0;

  constructor(size: number = CircularArray.DEFAULT_ARRAY_SIZE) {
    this.circle = Array(size);
  }

  get count(): number {
    let diff = this.currentHead - this.currentTail;

    if(diff < 0) {
      diff = diff + this.circle.length;
    }

    return diff;
  }

  get maxCount(): number {
    return this.circle.length;
  }

  get oldest(): Item {
    if(this.count == 0) {
      return undefined;
    }

    return this.item(0);
  }

  get newest(): Item {
    if(this.count == 0) {
      return undefined;
    }

    return this.item(this.count - 1);
  }

  enqueue(item: Item): Item {
    var prevItem = null;
    let nextHead = (this.currentHead + 1) % this.maxCount;

    if(nextHead == this.currentTail) {
      prevItem = this.circle[this.currentTail];
      this.currentTail = (this.currentTail + 1) % this.maxCount;
    }

    this.circle[this.currentHead] = item;
    this.currentHead = nextHead;

    return prevItem;
  }

  dequeue(): Item {
    if(this.currentTail == this.currentHead) {
      return null;
    } else {
      let item = this.circle[this.currentTail];
      this.currentTail = (this.currentTail + 1) % this.maxCount;
      return item;
    }
  }

  popNewest(): Item {
    if(this.currentTail == this.currentHead) {
      return null;
    } else {
      let item = this.circle[this.currentHead];
      this.currentHead = (this.currentHead - 1 + this.maxCount) % this.maxCount;
      return item;
    }
  }

  /**
   * Returns items contained within the circular array, ordered from 'oldest' to 'newest' -
   * the same order in which the items will be dequeued.
   * @param index
   */
  item(index: number) {
    if(index >= this.count) {
      // JS arrays return `undefined` for invalid array indices.
      return undefined;
    }

    let mappedIndex = (this.currentTail + index) % this.maxCount;
    return this.circle[mappedIndex];
  }
}

interface ContextMatchResult {
  /**
   * Represents the current state of the context after applying incoming keystroke data.
   */
  state: TrackedContextState;

  /**
   * Represents the previously-cached context state that best matches `state` if available.
   * May be `null` if no such state could be found within the context-state cache.
   */
  baseState: TrackedContextState;

  /**
   * Indicates the portion of the incoming keystroke data, if any, that applies to
   * tokens before the last pre-caret token and thus should not be replaced by predictions
   * based upon `state`.
   *
   * Should always be non-null if the token before the caret did not previously exist.
   */
  preservationTransform?: Transform;
}

export class ContextTracker extends CircularArray<TrackedContextState> {
  static attemptMatchContext(
    tokenizedContext: { text: USVString, isWhitespace?: boolean } [],
    matchState: TrackedContextState,
    transformSequenceDistribution?: Distribution<Transform[]>
  ): ContextMatchResult {
    // Map the previous tokenized state to an edit-distance friendly version.
    let matchContext: USVString[] = matchState.toRawTokenization();

    // Inverted order, since 'match' existed before our new context.
    let mapping = ClassicalDistanceCalculation.computeDistance(
      matchContext.map(value => ({key: value})),
      tokenizedContext.map(value => ({key: value.text})),
      // Must be at least 2, as adding a single whitespace after a token tends
      // to add two tokens: one for whitespace, one for the empty token to
      // follow it.
      3
    );

    let editPath = mapping.editPath();

    // When the context has but two tokens, the path algorithm tends to invert
    // 'insert' and 'substitute' from our preferred ordering for them.
    // Logically, either order makes sense... but logic for other cases is
    // far simpler if we have 'substitute' before 'insert'.
    if(editPath.length == 2 && editPath[0] == 'insert' && editPath[1] == 'substitute') {
      editPath[0] = 'substitute';
      editPath[1] = 'insert';
    }

    const firstMatch = editPath.indexOf('match');
    const lastMatch = editPath.lastIndexOf('match');

    // Assertion:  for a long context, the bulk of the edit path should be a
    // continuous block of 'match' entries.  If there's anything else in
    // the middle, we have a context mismatch.
    if(firstMatch) {
      for(let i = firstMatch+1; i < lastMatch; i++) {
        if(editPath[i] != 'match') {
          return null;
        }
      }
    }

    // If we have a perfect match with a pre-existing context, no mutations have
    // happened; just re-use the old context state.
    if(firstMatch == 0 && lastMatch == editPath.length - 1) {
      return { state: matchState, baseState: matchState };
    }

    // If mutations HAVE happened, we have work to do.
    let state = matchState;

    let priorEdit: typeof editPath[0];
    let poppedTokenCount = 0;
    for(let i = 0; i < firstMatch; i++) {
      switch(editPath[i]) {
        case 'delete':
          if(priorEdit && priorEdit != 'delete') {
            return null;
          }
          if(state == matchState) {
            state = new TrackedContextState(state);
          }
          state.popHead();
          poppedTokenCount++;
          break;
        case 'substitute':
          // There's no major need to drop parts of a token being 'slid' out of the context window.
          // We'll leave it intact.
          break;
        default:
          // No 'insert' should exist on the leading edge of context when the
          // context window slides.
          //
          // No 'transform' edits should exist within this section, either.
          return null;
      }
    }

    const hasDistribution = transformSequenceDistribution && Array.isArray(transformSequenceDistribution);

    // Reset priorEdit for the end-of-context updating loop.
    priorEdit = undefined;

    // Used to construct and represent the part of the incoming transform that
    // does not land as part of the final token in the resulting context.  This
    // component should be preserved by any suggestions that get applied.
    let preservationTransform: Transform;

    // Now to update the end of the context window.
    for(let i = lastMatch+1; i < editPath.length; i++) {
      const isLastToken = i == editPath.length - 1;

      // If we didn't get any input, we really should perfectly match
      // a previous context state.  If such a state is out of our cache,
      // it should simply be rebuilt.
      if(!hasDistribution) {
        return null;
      }
      const transformDistIndex = i - (lastMatch + 1);
      const tokenDistribution = transformSequenceDistribution.map((entry) => {
        return {
          sample: entry.sample[transformDistIndex],
          p: entry.p
        };
      });

      // If the tokenized part of the input is a completely empty transform,
      // replace it with null.  This can happen with our default wordbreaker
      // immediately after a whitespace.  We don't want to include this
      // transform as part of the input when doing correction-search.
      let primaryInput = hasDistribution ? tokenDistribution[0]?.sample : null;
      if(primaryInput && primaryInput.insert == "" && primaryInput.deleteLeft == 0 && !primaryInput.deleteRight) {
        primaryInput = null;
      }

      // If this token's transform component is not part of the final token,
      // it's something we'll want to preserve even when applying suggestions
      // for the final token.
      //
      // Note:  will need a either a different approach or more specialized
      // handling if/when supporting phrase-level (multi-token) suggestions.
      if(!isLastToken) {
        preservationTransform = preservationTransform ? buildMergedTransform(preservationTransform, primaryInput) : primaryInput;
      }
      const isBackspace = primaryInput && TransformUtils.isBackspace(primaryInput);

      const incomingToken = tokenizedContext[i - poppedTokenCount]
      switch(editPath[i]) {
        case 'substitute':
          if(isLastToken) {
            state = new TrackedContextState(state);
          }

          const token = state.tokens[i - poppedTokenCount];
          const matchToken = matchState.tokens[i];

          // TODO:  I'm beginning to believe that searchSpace should (eventually) be tracked
          // on the tokens, rather than on the overall 'state'.
          // - Reason:  phrase-level corrections / predictions would likely need a search-state
          //   across per potentially-affected token.
          // - Shifting the paradigm should be a separate work unit than the
          //   context-tracker rework currently being done, though.
          if(isBackspace) {
            token.updateWithBackspace(incomingToken.text, primaryInput.id);
            if(isLastToken) {
              state.tokens.pop(); // pops `token`
              // puts it back in, rebuilding a fresh search-space that uses the rebuilt
              // keystroke distribution from updateWithBackspace.
              state.pushTail(token);
            }
          } else {
            token.update(
              tokenDistribution,
              incomingToken.text
            );

            if(isLastToken) {
              // Search spaces may not exist during some unit tests; the state
              // may not have an associated model during some.
              state.searchSpace[0]?.addInput(tokenDistribution);
            }
          }

          // For this case, we were _likely_ called by
          // ModelCompositor.acceptSuggestion(), which would have marked the
          // accepted suggestion.
          //
          // Upon inspection, this doesn't seem entirely ideal.  It works for
          // the common case, but not for specially crafted keystroke
          // transforms.  That said, it's also very low impact.  Best as I can
          // see, this is only really used for debugging info?
          if(state != matchState && !isLastToken) {
            matchToken.replacementText = incomingToken.text;
          }

          break;
        case 'insert':
          if(priorEdit && priorEdit != 'substitute' && priorEdit != 'match') {
            return null;
          }

          if(!preservationTransform) {
            // Allows for consistent handling of "insert" cases; even if there's no edit
            // from a prior token, having a defined transform here indicates that
            // a new token has been produced.  This serves as a useful conditional flag
            // for prediction logic.
            preservationTransform = { insert: '', deleteLeft: 0 };
          }

          if(state == matchState) {
            state = new TrackedContextState(state);
          }

          let pushedToken = new TrackedContextToken();
          pushedToken.raw = incomingToken.text;

          // TODO:  assumes that there was no shift in wordbreaking from the
          // prior context to the current one.  This may actually be a major
          // issue for dictionary-based wordbreaking!
          //
          // If there was such a shift, then we may have extra transforms
          // originally on a 'previous' token that got moved into this one!
          //
          // Suppose we're using a dictionary-based wordbreaker and have
          // `butterfl` for our context, which could become butterfly.  If the
          // next keystroke results in `butterfli`, this would likely be
          // tokenized `butter` `fli`.  (e.g: `fli` leads to `flight`.) How do
          // we know to properly relocate the `f` and `l` transforms?
          if(primaryInput) {
            pushedToken.transformDistributions = tokenDistribution ? [tokenDistribution] : [];
          }
          pushedToken.isWhitespace = incomingToken.isWhitespace;

          // Auto-replaces the search space to correspond with the new token.
          state.pushTail(pushedToken);
          break;
        default:
          // No 'delete' should exist on the trailing edge of context when the
          // context window slides.  While it can happen due to keystrokes with
          // `deleteLeft`, we keep a cache of recent contexts - an older one will
          // likely match sufficiently.
          // - may see 'delete' followed by 'substitute' in such cases.
          //
          // No 'transform' edits should exist within this section, either.
          return null;
      }
    }

    return { state, baseState: matchState, preservationTransform };
  }

  private static modelContextState(
    tokenizedContext: {text: USVString, isWhitespace?: boolean}[],
    lexicalModel: LexicalModel
  ): TrackedContextState {
    let baseTokens = tokenizedContext.map(function(entry) {
      let token = new TrackedContextToken();
      token.raw = entry.text;
      if(entry.isWhitespace) {
        token.isWhitespace = true;
      }

      if(token.raw) {
        token.transformDistributions = textToCharTransforms(token.raw).map(function(transform) {
          return [{sample: transform, p: 1.0}];
        });
      } else {
        // Helps model context-final wordbreaks.
        token.transformDistributions = [];
      }
      return token;
    });

    // And now build the final context state object, which includes whitespace 'tokens'.
    let state = new TrackedContextState(lexicalModel);

    while(baseTokens.length > 0) {
      // We don't have a pre-existing distribution for this token, so we'll build one as
      // if we'd just produced the token from a backspace.
      if(baseTokens.length == 1) {
        baseTokens[0].updateWithBackspace(baseTokens[0].raw, null);
      }
      state.pushTail(baseTokens.splice(0, 1)[0]);
    }

    if(state.tokens.length == 0) {
      let token = new TrackedContextToken();
      token.raw = '';

      state.pushTail(token);
    }

    return state;
  }

  /**
   * Compares the current, post-input context against the most recently-seen contexts from previous prediction calls, returning
   * the most information-rich `TrackedContextState` possible.  If a match is found, the state will be annotated with the
   * input information provided to previous prediction calls and persisted correction-search calculations for re-use.
   *
   * @param model
   * @param context
   * @param transformDistribution
   */
  analyzeState(
    model: LexicalModel,
    context: Context,
    transformDistribution?: Distribution<Transform>
  ): ContextMatchResult {
    if(!model.traverseFromRoot) {
      // Assumption:  LexicalModel provides a valid traverseFromRoot function.  (Is technically optional)
      // Without it, no 'corrections' may be made; the model can only be used to predict, not correct.
      throw "This lexical model does not provide adequate data for correction algorithms and context reuse";
    }

    let tokenize = determineModelTokenizer(model);

    const inputTransform = transformDistribution?.[0];
    let transformTokenLength = 0;
    let tokenizedDistribution: Distribution<Transform[]> = null;
    if(inputTransform) {
      // These two methods apply transforms internally; do not mutate context here.
      // This particularly matters for the 'distribution' variant.
      transformTokenLength = tokenizeTransform(tokenize, context, inputTransform.sample).length;
      tokenizedDistribution = tokenizeTransformDistribution(tokenize, context, transformDistribution);

      // Now we update the context used for context-state management based upon our input.
      context = applyTransform(inputTransform.sample, context);

      // While we lack phrase-based / phrase-oriented prediction support, we'll just extract the
      // set that matches the token length that results from our input.
      tokenizedDistribution = tokenizedDistribution.filter((entry) => entry.sample.length == transformTokenLength);
    }

<<<<<<< HEAD
    // As `context` may be updated by the prior if-block, we need to wait to this point in order
    // to tokenize the context.
    let tokenizedContext = tokenize(context);
=======
    const tokenize = determineModelTokenizer(model);
    const tokenizedContext = tokenize(context);
>>>>>>> cfbf973f

    if(tokenizedContext.left.length > 0) {
      for(let i = this.count - 1; i >= 0; i--) {
        const priorMatchState = this.item(i);

        // Skip intermediate multitap-produced contexts.
        // When multitapping, we skip all contexts from prior taps within the same interaction,
        // but not any contexts from before the multitap started.
        const priorTaggedContext = priorMatchState.taggedContext;
        if(priorTaggedContext && transformDistribution && transformDistribution.length > 0) {
          // Using the potential `matchState` + the incoming transform, do the results line up for
          // our observed context?  If not, skip it.
          //
          // Necessary to properly handle multitaps, as there are context rewinds that the
          // predictive-text engine is not otherwise warned about.
          //
          // `priorTaggedContext` must not be `null`!
          const doublecheckContext = applyTransform(transformDistribution[0].sample, priorTaggedContext);
          if(doublecheckContext.left != context.left) {
            continue;
          }
        } else if(priorTaggedContext?.left != context.left) {
          continue;
        }

        let result = ContextTracker.attemptMatchContext(tokenizedContext.left, this.item(i), tokenizedDistribution);

        if(result?.state) {
          // Keep it reasonably current!  And it's probably fine to have it more than once
          // in the history.  However, if it's the most current already, there's no need
          // to refresh it.
          if(this.newest != result.state && this.newest != priorMatchState) {
            // Already has a taggedContext.
            this.enqueue(priorMatchState);
          }

          result.state.taggedContext = context;
          if(result.state != this.item(i)) {
            this.enqueue(result.state);
          }
          return result;
        }
      }
    }

    // Else:  either empty OR we've detected a 'new context'.  Initialize from scratch; no prior input information is
    // available.  Only the results of the prior inputs are known.
    //
    // Assumption:  as a caret needs to move to context before any actual transform distributions occur,
    // this state is only reached on caret moves; thus, transformDistribution is actually just a single null transform.
    let state = ContextTracker.modelContextState(tokenizedContext.left, model);
    state.taggedContext = context;
    this.enqueue(state);
    return { state, baseState: null };
  }

  clearCache() {
    while(this.count > 0) {
      this.dequeue();
    }
  }
}<|MERGE_RESOLUTION|>--- conflicted
+++ resolved
@@ -625,14 +625,7 @@
       tokenizedDistribution = tokenizedDistribution.filter((entry) => entry.sample.length == transformTokenLength);
     }
 
-<<<<<<< HEAD
-    // As `context` may be updated by the prior if-block, we need to wait to this point in order
-    // to tokenize the context.
-    let tokenizedContext = tokenize(context);
-=======
-    const tokenize = determineModelTokenizer(model);
     const tokenizedContext = tokenize(context);
->>>>>>> cfbf973f
 
     if(tokenizedContext.left.length > 0) {
       for(let i = this.count - 1; i >= 0; i--) {
