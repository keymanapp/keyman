--- conflicted
+++ resolved
@@ -100,17 +100,10 @@
     const truePrefix = this.wordbreak(postContext);
     const basePrefix = allowBksp ? truePrefix : this.wordbreak(context);
 
-<<<<<<< HEAD
-    let currentCasing: CasingForm = null;
-    if(lexicalModel.languageUsesCasing) {
-      currentCasing = detectCurrentCasing(this.lexicalModel, postContext);
-    }
-=======
     // Used to restore whitespaces if operations would remove them.
     const currentCasing: CasingForm = lexicalModel.languageUsesCasing
-      ? this.detectCurrentCasing(postContext)
+      ? detectCurrentCasing(lexicalModel, postContext)
       : null;
->>>>>>> b29900ec
 
     // Section 1:  determine 'prediction roots' - enumerate corrections from most to least likely,
     // searching for results that yield viable predictions from the model.
