import * as models from '@keymanapp/models-templates';
import * as wordBreakers from '@keymanapp/models-wordbreakers';
import * as correction from './correction/index.js'

import TransformUtils from './transformUtils.js';

enum SuggestionSimilarity {
  none = 0,
  sameKey = 1,
  sameText = 2,
  exact = 3
}

type CorrectionPredictionTuple = {
  prediction: ProbabilityMass<Suggestion>,
  correction: ProbabilityMass<string>,
  totalProb: number;
  matchLevel: SuggestionSimilarity;
};

function tupleDisplayOrderSort(a: CorrectionPredictionTuple, b: CorrectionPredictionTuple) {
  // Similarity distance
  const simDist = b.matchLevel - a.matchLevel;
  if(simDist != 0) {
    return simDist;
  }

  // Probability distance
  return b.totalProb - a.totalProb;
}

export default class ModelCompositor {
  private lexicalModel: LexicalModel;
  private contextTracker?: correction.ContextTracker;

  private static readonly MAX_SUGGESTIONS = 12;
  readonly punctuation: LexicalModelPunctuation;

  // Left exposed to facilitate unit tests.
  // See worker-model-compositor, "stops predicting early[...]".
  /**
   * If there is a prediction request currently beign processed, this will
   * hold a reference to its time-management ExecutionTimer, which can
   * be used to have it exit early (once it yields to the task queue).
   */
  activeTimer?: correction.ExecutionTimer;

  /**
   * Controls the strength of anti-corrective measures for single-character scenarios.
   * The base key probability will be raised to this power for this specific case.
   *
   * Current selection's motivation:  (0.5 / 0.4) ^ 16 ~= 35.5.
   * - if the most likely has p=0.5 and second-most has p=0.4 - a highly-inaccurate key
   *   stroke - the net effect will apply a factor of 35.5 to the lexical probability of
   *   the best key's prediction roots, favoring it in this manner.
   * - less extreme edge cases will have a significantly stronger factor, acting as a
   *   "soft threshold".
   * - truly ambiguous, "coin flip" cases will have a lower factor and thus favor the
   *   more likely words from the pair.
   *   - Our OSK key-element borders aren't visible to the user, so the 'spot' where
   *     behavior changes might feel arbitrary to users if we used a hard threshold instead.
   */
  private static readonly SINGLE_CHAR_KEY_PROB_EXPONENT = 16;

  private SUGGESTION_ID_SEED = 0;

  private testMode: boolean = false;
  private verbose: boolean = true;

  constructor(
    lexicalModel: LexicalModel,
    testMode?: boolean
  ) {
    this.lexicalModel = lexicalModel;
    if(lexicalModel.traverseFromRoot) {
      this.contextTracker = new correction.ContextTracker();
    }
    this.punctuation = ModelCompositor.determinePunctuationFromModel(lexicalModel);
    this.testMode = !!testMode;
  }

  private predictFromCorrections(corrections: ProbabilityMass<Transform>[], context: Context): CorrectionPredictionTuple[] {
    let returnedPredictions: CorrectionPredictionTuple[] = [];

    for(let correction of corrections) {
      let predictions = this.lexicalModel.predict(correction.sample, context);

      const { sample: correctionTransform, p: correctionProb } = correction;
      const correctionRoot = this.wordbreak(models.applyTransform(correction.sample, context));

      let predictionSet = predictions.map((pair: ProbabilityMass<Suggestion>) => {
        // Let's not rely on the model to copy transform IDs.
        // Only bother is there IS an ID to copy.
        if(correctionTransform.id !== undefined) {
          pair.sample.transformId = correctionTransform.id;
        }

        let tuple: CorrectionPredictionTuple = {
          prediction: pair,
          correction: {
            sample: correctionRoot,
            p: correctionProb
          },
          totalProb: pair.p * correctionProb,
          matchLevel: SuggestionSimilarity.none
        };
        return tuple;
      }, this);

      returnedPredictions = returnedPredictions.concat(predictionSet);
    }

    return returnedPredictions;
  }

  async predict(transformDistribution: Transform | Distribution<Transform>, context: Context): Promise<Suggestion[]> {
    const lexicalModel = this.lexicalModel;

    // If a prior prediction is still processing, signal to terminate it; we have a new
    // prediction request to prioritize.
    this.activeTimer?.terminate();

    if(!(transformDistribution instanceof Array)) {
      transformDistribution = [ {sample: transformDistribution, p: 1.0} ];
    } else if(transformDistribution.length == 0) {
      /*
         Robust stop-gap: if our other filters somehow fail, this fixes the
         zero-length array by making it match the form of the array that
         would result if it were instead called with the other legal
         parameter type - a single Transform.

         Unfortunately, the method will lack all data about even
         the original keystroke that resulted in the call... but this way,
         we can at least get some predictions rather than shortcutting
         and producing none whatsoever.
      */
      transformDistribution.push({
        sample: {
          insert: '',
          deleteLeft: 0
        },
        p: 1.0
      })
    }

    const inputTransform = transformDistribution.sort(function(a, b) {
      return b.p - a.p;
    })[0].sample;

    // Only allow new-word suggestions if space was the most likely keypress.
    const allowSpace = TransformUtils.isWhitespace(inputTransform);
    const allowBksp = TransformUtils.isBackspace(inputTransform);

    const postContext = models.applyTransform(inputTransform, context);
    const truePrefix = this.wordbreak(postContext);
    const basePrefix = allowBksp ? truePrefix : this.wordbreak(context);

    let rawPredictions: CorrectionPredictionTuple[] = [];

    // Used to restore whitespaces if operations would remove them.
    let postContextState: correction.TrackedContextState = null;

    const currentCasing: CasingForm = lexicalModel.languageUsesCasing
      ? this.detectCurrentCasing(postContext)
      : null;

    // Section 1:  determining 'prediction roots'.
    if(!this.contextTracker) {
      let predictionRoots: ProbabilityMass<Transform>[];

      // Generates raw prediction distributions for each valid input.  Can only 'correct'
      // against the final input.
      //
      // This is the old, 12.0-13.0 'correction' style.
      if(allowSpace) {
        // Detect start of new word; prevent whitespace loss here.
        predictionRoots = [{sample: inputTransform, p: 1.0}];
      } else {
        predictionRoots = transformDistribution.map((alt) => {
          let transform = alt.sample;

          // Filter out special keys unless they're expected.
          if(TransformUtils.isWhitespace(transform) && !allowSpace) {
            return null;
          } else if(TransformUtils.isBackspace(transform) && !allowBksp) {
            return null;
          }

          return alt;
        });
      }

      // Remove `null` entries.
      predictionRoots = predictionRoots.filter(tuple => !!tuple);

      // Running in bulk over all suggestions, duplicate entries may be possible.
      rawPredictions = this.predictFromCorrections(predictionRoots, context);
    } else {
      // Token replacement benefits greatly from knowledge of the prior context state.
      let contextState = this.contextTracker.analyzeState(this.lexicalModel, context, null);
      // Corrections and predictions are based upon the post-context state, though.
      postContextState = this.contextTracker.analyzeState(this.lexicalModel,
                                                          postContext,
                                                          !TransformUtils.isEmpty(inputTransform) ?
                                                                          transformDistribution:
                                                                          null
                                                          );

      // TODO:  Should we filter backspaces & whitespaces out of the transform distribution?
      //        Ideally, the answer (in the future) will be no, but leaving it in right now may pose an issue.

      // Rather than go "full hog" and make a priority queue out of the eventual, future competing search spaces...
      // let's just note that right now, there will only ever be one.
      //
      // The 'eventual' logic will be significantly more complex, though still manageable.
      let searchSpace = postContextState.searchSpace[0];

      // No matter the prediction, once we know the root of the prediction, we'll always 'replace' the
      // same amount of text.  We can handle this before the big 'prediction root' loop.
      let deleteLeft = 0;

      // The amount of text to 'replace' depends upon whatever sort of context change occurs
      // from the received input.
      const postContextTokens = postContextState.tokens;
      let postContextLength = postContextTokens.length;
      let contextLengthDelta = postContextTokens.length - contextState.tokens.length;
      // If the context now has more tokens, the token we'll be 'predicting' didn't originally exist.
      if(postContextLength == 0 || contextLengthDelta > 0) {
        // As the word/token being corrected/predicted didn't originally exist, there's no
        // part of it to 'replace'.
        deleteLeft = 0;

        // If the new token is due to whitespace or due to a different input type that would
        // likely imply a tokenization boundary...
        if(TransformUtils.isWhitespace(inputTransform)) {
          /* TODO:  consider/implement:  the second half of the comment above.
           * For example:  on input of a `'`, predict new words instead of replacing the `'`.
           * (since after a letter, the `'` will be ignored, anyway)
           *
           * Idea:  if the model's most likely prediction (with no root) would make a new
           * token if appended to the current token, that's probably a good case.
           * Keeps the check simple & quick.
           *
           * Might need a mixed mode, though:  ';' is close enough that `l` is a reasonable
           * fat-finger guess.   So yeah, we're not addressing this idea right now.
           * - so... consider multiple context behavior angles when building prediction roots?
           *
           * May need something similar to help handle contractions during their construction,
           * but that'd be within `ContextTracker`.
           * can' => [`can`, `'`]
           * can't => [`can't`]  (WB6, 7 of https://unicode.org/reports/tr29/#Word_Boundary_Rules)
           *
           * (Would also helps WB7b+c for Hebrew text)
           */

          // Infer 'new word' mode, even if we received new text when reaching
          // this position.  That new text didn't exist before, so still - nothing
          // to 'replace'.
          context = postContext; // As far as predictions are concerned, the post-context state
                                 // should not be replaced.  Predictions are to be rooted on
                                 // text "up for correction" - so we want a null root for this
                                 // branch.
          contextState = postContextState;
        }
        // If the tokenized context length is shorter... sounds like a backspace (or similar).
      } else if (contextLengthDelta < 0) {
        /* Ooh, we've dropped context here.  Almost certainly from a backspace.
         * Even if we drop multiple tokens... well, we know exactly how many chars
         * were actually deleted - `inputTransform.deleteLeft`.
         * Since we replace a word being corrected/predicted, we take length of the remaining
         * context's tail token in addition to however far was deleted to reach that state.
         */
        deleteLeft = this.wordbreak(postContext).kmwLength() + inputTransform.deleteLeft;
      } else {
        // Suggestions are applied to the pre-input context, so get the token's original length.
        // We're on the same token, so just delete its text for the replacement op.
        deleteLeft = this.wordbreak(context).kmwLength();
      }

      // Is the token under construction newly-constructed / is there no pre-existing root?
      // If so, we want to strongly avoid overcorrection, even for 'nearby' keys.
      // (Strong lexical frequency differences can easily cause overcorrection when only
      // one key's available.)
      //
      // NOTE:  we only want this applied word-initially, when any corrections 'correct'
      // 100% of the word.  Things are generally fine once it's not "all or nothing."
      let tailToken = postContextTokens[postContextTokens.length - 1];
      const isTokenStart = tailToken.transformDistributions.length <= 1;

      // TODO:  whitespace, backspace filtering.  Do it here.
      //        Whitespace is probably fine, actually.  Less sure about backspace.

      const SEARCH_TIMEOUT = correction.SearchSpace.DEFAULT_ALLOTTED_CORRECTION_TIME_INTERVAL;
      const timer = this.activeTimer = new correction.ExecutionTimer(this.testMode ? Number.MAX_VALUE : SEARCH_TIMEOUT, this.testMode ? Number.MAX_VALUE : SEARCH_TIMEOUT * 1.5);

      let bestCorrectionCost: number;
      let correctionPredictionMap: Record<string, Distribution<Suggestion>> = {};

      for await(let match of searchSpace.getBestMatches(timer)) {
        // Corrections obtained:  now to predict from them!
        const correction = match.matchString;

        // Worth considering:  extend Traversal to allow direct prediction lookups?
        // let traversal = match.finalTraversal;

        // Replace the existing context with the correction.
        const correctionTransform: Transform = {
          insert: correction,  // insert correction string
          deleteLeft: deleteLeft,
          id: inputTransform.id // The correction should always be based on the most recent external transform/transcription ID.
        }

        let rootCost = match.totalCost;

        /* If we're dealing with the FIRST keystroke of a new sequence, we'll **dramatically** boost
          * the exponent to ensure only VERY nearby corrections have a chance of winning, and only if
          * there are significantly more likely words.  We only need this to allow very minor fat-finger
          * adjustments for 100% keystroke-sequence corrections in order to prevent finickiness on
          * key borders.
          *
          * Technically, the probabilities this produces won't be normalized as-is... but there's no
          * true NEED to do so for it, even if it'd be 'nice to have'.  Consistently tracking when
          * to apply it could become tricky, so it's simpler to leave out.
          *
          * Worst-case, it's possible to temporarily add normalization if a code deep-dive
          * is needed in the future.
          */
        if(isTokenStart) {
          /* Suppose a key distribution:  most likely with p=0.5, second-most with 0.4 - a pretty
            * ambiguous case that would only arise very near the center of the boundary between two keys.
            * Raising (0.5/0.4)^16 ~= 35.53.  (At time of writing, SINGLE_CHAR_KEY_PROB_EXPONENT = 16.)
            * That seems 'within reason' for correction very near boundaries.
            *
            * So, with the second-most-likely key being that close in probability, its best suggestion
            * must be ~ 35.5x more likely than that of the truly-most-likely key to "win".  So, it's not
            * a HARD cutoff, but more of a 'soft' one.  Keeping the principles in mind documented above,
            * it's possible to tweak this to a more harsh or lenient setting if desired, rather than
            * being totally "all or nothing" on which key is taken for highly-ambiguous keypresses.
            */
          rootCost *= ModelCompositor.SINGLE_CHAR_KEY_PROB_EXPONENT;  // note the `Math.exp` below.
        }

        const predictionRoot = {
          sample: correctionTransform,
          p: Math.exp(-rootCost)
        };

        let predictions = this.predictFromCorrections([predictionRoot], context);

        // Only set 'best correction' cost when a correction ACTUALLY YIELDS predictions.
        if(predictions.length > 0 && bestCorrectionCost === undefined) {
          bestCorrectionCost = -Math.log(predictionRoot.p);
        }

        // If we're getting the same prediction again, it's lower-cost.  Update!
        let oldPredictionSet = correctionPredictionMap[match.matchString];
        if(oldPredictionSet) {
          rawPredictions = rawPredictions.filter((entry) => !oldPredictionSet.find((match) => entry.prediction.sample == match.sample));
        }

        correctionPredictionMap[match.matchString] = predictions.map((entry) => entry.prediction);

        rawPredictions = rawPredictions.concat(predictions);

        let correctionCost = match.totalCost;
        // Searching a bit longer is permitted when no predictions have been found.
        if(correctionCost >= bestCorrectionCost + 8) {
          break;
          // If enough have been found, we're safe to terminate earlier.
        } else if(rawPredictions.length >= ModelCompositor.MAX_SUGGESTIONS) {
            if(correctionCost >= bestCorrectionCost + 4) { // e^-4 = 0.0183156388.  Allows "80%" of an extra edit.
            // Very useful for stopping 'sooner' when words reach a sufficient length.
            break;
          } else {
            // Sort the prediction list; we need them in descending order for the next check.
            rawPredictions.sort(tupleDisplayOrderSort);

            // If the best suggestion from the search's current tier fails to beat the worst
            // pending suggestion from previous tiers, assume all further corrections will
            // similarly fail to win; terminate the search-loop.
            if(rawPredictions[ModelCompositor.MAX_SUGGESTIONS-1].totalProb > Math.exp(-correctionCost)) {
              break;
            }
          }
        }
      }

      // // For debugging / investigation.
      // console.log(`execute: ${timer.executionTime}, deferred: ${timer.deferredTime}`); //, total since start: ${timer.timeSinceConstruction}`);

      if(this.activeTimer == timer) {
        this.activeTimer = null;
      }
    }

    // Section 2 - prediction filtering + post-processing pass 1

    // Properly capitalizes the suggestions based on the existing context casing state.
    // This may result in duplicates if multiple casing options exist within the
    // lexicon for a word.  (Example:  "Apple" the company vs "apple" the fruit.)
    for(let tuple of rawPredictions) {
      if(currentCasing && currentCasing != 'lower') {
        this.applySuggestionCasing(tuple.prediction.sample, basePrefix, currentCasing);
      }
    }

    // We want to dedupe before trimming the list so that we can present a full set
    // of viable distinct suggestions if available.
    const deduplicatedSuggestionTuples = this.dedupeSuggestions(rawPredictions, context);

    // Needs "casing" to be applied first.
    //
    // Will also add a 'keep' suggestion (with `.matchesModel = false`) matching
    // the current state of context if there is no such matching prediction.
    this.processSimilarity(deduplicatedSuggestionTuples, context, transformDistribution[0]);

<<<<<<< HEAD
    // Section 3:  Sort the suggestions in display priority order to determine
    // which are most optimal, then auto-select based on the results.
    deduplicatedSuggestionTuples.sort(tupleDisplayOrderSort);
    this.predictionAutoSelect(deduplicatedSuggestionTuples);

    // Section 4: Trim down the suggestion list to the N (MAX_SUGGESTIONS) most optimal,
    // then cache and return the set of suggestions

    // Now that we've marked the suggestion to auto-select, we can finalize the suggestions.
    const suggestions = this.finalizeSuggestions(deduplicatedSuggestionTuples, context, inputTransform);

    // Store the suggestions on the final token of the current context state (if it exists).
    // Or, once phrase-level suggestions are possible, on whichever token serves as each prediction's root.
    if(postContextState) {
      postContextState.tail.replacements = suggestions.map(function(suggestion) {
        return {
          suggestion: suggestion,
          tokenWidth: 1
=======
      // Is the suggestion an exact match (or, "similar enough") to the
      // actually-typed context?  If so, we wish to note this fact and to
      // prioritize such a suggestion over suggestions that are not.
      if(keyed(tuple.correction.sample) == keyedPrefix) {
        if(predictedWord == truePrefix) {
          // Exact match:  it's a perfect 'keep' suggestion.
          tuple.matchLevel = SuggestionSimilarity.exact;
          keepOption = this.toAnnotatedSuggestion(tuple.prediction.sample, 'keep',  models.QuoteBehavior.noQuotes);

          // Indicates that this suggestion exists directly within the lexical
          // model as a valid suggestion.  (We actively display it if it's an
          // exact match, but hide it if not, only preserving it for reversions
          // if/when needed.)
          keepOption.matchesModel = true;
          Object.assign(tuple.prediction.sample, keepOption);
          keepOption = tuple.prediction.sample as Outcome<Keep>;
        } else if(keyCased(predictedWord) == lowercasedPrefix) {
          // Case-insensitive match.  No diacritic differences; the ONLY difference is casing.
          tuple.matchLevel = SuggestionSimilarity.sameText;
        } else if(keyed(predictedWord) == keyedPrefix) {
          // Diacritic-insensitive / exact-key match.
          tuple.matchLevel = SuggestionSimilarity.sameKey;
>>>>>>> 4efff2cf
        }
      });
    }

    return suggestions;
  }

  /**
   * Given an array of suggestions output from the correction and model-lookup processes,
   * this function checks for any duplicate suggestions and merges them.
   *
   * Note that duplicates can arise for a few reasons:
   * - Two or more corrections may have the same net result (due to keyboard rules, etc)
   * - Application of casing may cause previously-distinct suggestions to no longer be distinct.
   * @param rawPredictions
   * @param context The context to which suggestions will be applied.
   * @returns
   */
  private dedupeSuggestions(rawPredictions: CorrectionPredictionTuple[], context: Context) {
    let suggestionDistribMap: {[key: string]: CorrectionPredictionTuple} = {};
    let suggestionDistribution: CorrectionPredictionTuple[] = [];

    // Deduplicator + annotator of 'keep' suggestions.
    for(let tuple of rawPredictions) {
      const predictedWord = this.wordbreak(models.applyTransform(tuple.prediction.sample.transform, context));

      // Assumption:  suggestions that have the same net result should have the
      // same displayAs string.  (We could try to pick the one with highest net
      // probability, but that seems like too much of an edge-case to matter.)
      //
      // Either way, no point in showing multiple suggestions that do the same thing.
      // Merge 'em!
      const existingSuggestion = suggestionDistribMap[predictedWord];
      if(existingSuggestion) {
        existingSuggestion.totalProb += tuple.totalProb;
      } else {
        suggestionDistribMap[predictedWord] = tuple;
      }
    }

    // Now that we've calculated a unique set of probability masses, time to
    // make them into a proper distribution and prep for return.
    for(let key in suggestionDistribMap) {
      let pair = suggestionDistribMap[key];
      suggestionDistribution.push(pair);
    }

    return suggestionDistribution;
  }

  /**
   * This function checks for any suggestions that directly match the actual
   * context in some manner and ranks suggestions accordingly.  Additionally, if
   * there is no such suggestion, a stand-in is generated and added to the list,
   * though marked as "not matching the model".
   *
   * The suggestion "ranks", from highest to lowest:
   * - the suggestion produces an exact match for the user's current text
   * - the suggestion produces a case-insensitive match for the user's current
   *   text
   * - the suggestion produces a case + diacritic insensitive match for the
   *   user's current text
   * - any other suggestion
   *
   * @param suggestionDistribution
   * @param context
   * @param trueInput inputTransform + its assigned probability
   * @returns
   */
  private processSimilarity(suggestionDistribution: CorrectionPredictionTuple[], context: Context, trueInput: ProbabilityMass<Transform>) {
    const { sample: inputTransform, p: inputTransformProb } = trueInput;

    let postContext = models.applyTransform(inputTransform, context);
    const truePrefix = this.wordbreak(postContext);

    const keyed = (text: string) => this.lexicalModel.toKey ? this.lexicalModel.toKey(text) : text;
    const keyCased = (text: string) => this.lexicalModel.applyCasing ? this.lexicalModel.applyCasing('lower', text) : text;
    const keyedPrefix = keyed(truePrefix);
    const lowercasedPrefix = keyCased(truePrefix);

    let keepOption: Outcome<Keep>;

    for(let tuple of suggestionDistribution) {
      const predictedWord = this.wordbreak(models.applyTransform(tuple.prediction.sample.transform, context));

      // Is the suggestion an exact match (or, "similar enough") to the
      // actually-typed context?  If so, we wish to note this fact and to
      // prioritize such a suggestion over suggestions that are not.
      if(keyed(tuple.correction.sample) == keyedPrefix) {
        if(predictedWord == truePrefix) {
          tuple.matchLevel = SuggestionSimilarity.exact;
          keepOption = this.toAnnotatedSuggestion(tuple.prediction.sample, 'keep',  models.QuoteBehavior.noQuotes);
          keepOption.matchesModel = true;
          Object.assign(tuple.prediction.sample, keepOption);
          keepOption = tuple.prediction.sample as Outcome<Keep>;
        } else if(keyCased(predictedWord) == lowercasedPrefix) {
          tuple.matchLevel = SuggestionSimilarity.sameText;
        } else if(keyed(predictedWord) == keyedPrefix) {
          tuple.matchLevel = SuggestionSimilarity.sameKey;
        }
      }
    }

    // If we already have a keep option, we're done!  Return and move on.
    if(keepOption || truePrefix == '') {
      return;
    }

    // Generate a default 'keep' option if one was not otherwise produced.

    // IMPORTANT:  duplicate the original transform.  Causes nasty side-effects
    // for context-tracking otherwise!
    let keepTransform: Transform = { ...inputTransform };

    // 1 is a filler value; goes unused b/c is for a 'keep'.
    let keepSuggestion = models.transformToSuggestion(keepTransform, 1);
    // This is the one case where the transform doesn't insert the full word; we need to override the displayAs param.
    keepSuggestion.displayAs = truePrefix;

    keepOption = this.toAnnotatedSuggestion(keepSuggestion, 'keep');
    keepOption.transformId = inputTransform.id;
    keepOption.matchesModel = false;

    // Insert our
    suggestionDistribution.unshift({
      totalProb: keepOption.p,
      prediction: {
        sample: keepOption,
        p: keepOption.p,
      },
      correction: {
        sample: truePrefix,
        p: inputTransformProb
      },
      matchLevel: SuggestionSimilarity.exact,
    });
  }

  private predictionAutoSelect(suggestionDistribution: CorrectionPredictionTuple[]) {
    if(suggestionDistribution.length == 0) {
      return;
    }

    const keepOption = suggestionDistribution[0].prediction.sample as Outcome<Keep>;
    if(keepOption.tag == 'keep' && keepOption.matchesModel) {
      // Auto-select it for auto-acceptance; we don't correct away from perfectly-valid
      // lexical entries, even if they are comparatively low-frequency.
      keepOption.autoAccept = true;
      return;
    } else if(suggestionDistribution.length == 1) {
      return;
    }

    suggestionDistribution = suggestionDistribution.slice(1);

    if(suggestionDistribution.length == 1) {
      // Mark for auto-acceptance; there are no alternatives.
      suggestionDistribution[0].prediction.sample.autoAccept = true;
      return;
    }

    // Is it reasonable to auto-accept any of our suggestions?
    const bestSuggestion = suggestionDistribution[0];

    const baseCorrection = bestSuggestion.correction.sample;
    if(baseCorrection.length == 0) {
      // If the correction is rooted on an empty root, there's no basis for
      // auto-correcting to this suggestion.
      return;
    }

    // Find the highest probability for any correction that led to a valid prediction.
    // No need to full-on re-sort everything, though.
    const bestCorrection = suggestionDistribution.reduce((prev, current) => prev?.correction.p > current.correction.p ? prev : current, null).correction;
    if(bestCorrection.p > bestSuggestion.correction.p) {
      // Here, the best suggestion didn't come from the best correction.
      // Is it actually reasonable to auto-correct?  We're probably just very
      // biased toward its frequency.  (Maybe a threshold should be considered?)
      return;
    }

    // compare best vs other probabilities.
    const probSum = suggestionDistribution.reduce((accum, current) => accum + current.totalProb, 0);
    const proportionOfBest = bestSuggestion.totalProb / probSum;
    if(proportionOfBest < .66) {
      return;
    }

    // compare correction-cost aspects?  We disable if the base correction is lower than best,
    // but should we do other comparisons too?

    bestSuggestion.prediction.sample.autoAccept = true;
  }

  /**
   * Given a set of generated + pre-processed suggestions + their associated
   * corrections, this method generates the final, published form for each
   * suggestion.
   *
   * Model-specific punctuation settings are applied during this process, as is
   * verbose logging about the influence of "correction" vs "lexicon-frequency"
   * per suggestion if enabled.
   * @param deduplicatedSuggestionTuples The set of suggestions to finalize.
   * @param context The context to which suggestions will be applied.
   * @param inputTransform The actual text change to `context` that triggered
   * the prediction request (which may be replaced by a Suggestion in the
   * future)
   * @returns
   */
  private finalizeSuggestions(deduplicatedSuggestionTuples: CorrectionPredictionTuple[], context: Context, inputTransform: Transform) {
    const punctuation = this.punctuation;
    const suggestions = deduplicatedSuggestionTuples.splice(0, ModelCompositor.MAX_SUGGESTIONS).map((tuple) => {
      const prediction = tuple.prediction;

      if(!this.verbose) {
        return {
          ...prediction.sample,
          p: tuple.totalProb
        };
      } else {
        const sample: Suggestion & {
          p?: number,
          "lexical-p"?: number,
          "correction-p"?: number
        } = {
          ...prediction.sample,
          p: tuple.totalProb,
          "lexical-p": prediction.p,
          "correction-p": tuple.correction.p
        }

        return sample;
      }
    });

    // Apply 'after word' punctuation and other post-processing, setting suggestion IDs.
    // We delay until now so that utility functions relying on the unmodified Transform may execute properly.
    suggestions.forEach((suggestion) => {
      // Valid 'keep' suggestions may have zero length; we still need to evaluate the following code
      // for such cases.

      // If we're mid-word, delete its original post-caret text.
      const tokenization = this.tokenize(context);
      if(tokenization && tokenization.caretSplitsToken) {
        // While we wait on the ability to provide a more 'ideal' solution, let's at least
        // go with a more stable, if slightly less ideal, solution for now.
        //
        // A predictive text default (on iOS, at least) - immediately wordbreak
        // on suggestions accepted mid-word.
        suggestion.transform.insert += punctuation.insertAfterWord;

        // Do we need to manipulate the suggestion's transform based on the current state of the context?
      } else if(!context.right) {
        suggestion.transform.insert += punctuation.insertAfterWord;
      } else if(punctuation.insertAfterWord != '') {
        if(context.right.indexOf(punctuation.insertAfterWord) != 0) {
          suggestion.transform.insert += punctuation.insertAfterWord;
        }
      }

      // If this is a suggestion after wordbreak input, make sure we preserve the wordbreak transform!
      if(TransformUtils.isWhitespace(inputTransform)) {
        let mergedTransform = models.buildMergedTransform(inputTransform, suggestion.transform);
        mergedTransform.id = suggestion.transformId;

        // Temporarily and locally drops 'readonly' semantics so that we can reassign the transform.
        // See https://www.typescriptlang.org/docs/handbook/release-notes/typescript-2-8.html#improved-control-over-mapped-type-modifiers
        let mutableSuggestion = suggestion as {-readonly [transform in keyof Suggestion]: Suggestion[transform]};

        // Assignment via by-reference behavior, as suggestion is an object
        mutableSuggestion.transform = mergedTransform;
      }

      suggestion.id = this.SUGGESTION_ID_SEED;
      this.SUGGESTION_ID_SEED++;
    });

    return suggestions;
  }

  // Responsible for applying casing rules to suggestions.
  private applySuggestionCasing(suggestion: Suggestion, baseWord: USVString, casingForm: CasingForm) {
    // Step 1:  does the suggestion replace the whole word?  If not, we should extend the suggestion to do so.
    let unchangedLength  = baseWord.kmwLength() - suggestion.transform.deleteLeft;

    if(unchangedLength > 0) {
      suggestion.transform.deleteLeft += unchangedLength;
      suggestion.transform.insert = baseWord.kmwSubstr(0, unchangedLength) + suggestion.transform.insert;
    }

    // Step 2: Now that the transform affects the whole word, we may safely apply casing rules.
    suggestion.transform.insert = this.lexicalModel.applyCasing(casingForm, suggestion.transform.insert);
    suggestion.displayAs = this.lexicalModel.applyCasing(casingForm, suggestion.displayAs);
  }

  private toAnnotatedSuggestion(suggestion: Outcome<Suggestion>,
    annotationType: SuggestionTag,
    quoteBehavior?: models.QuoteBehavior): Outcome<Suggestion>;
  private toAnnotatedSuggestion(suggestion: Outcome<Suggestion>,
    annotationType: 'keep',
    quoteBehavior?: models.QuoteBehavior): Outcome<Keep>;
  private toAnnotatedSuggestion(suggestion: Outcome<Suggestion>,
    annotationType: 'revert',
    quoteBehavior?: models.QuoteBehavior): Outcome<Reversion>;
  private toAnnotatedSuggestion(suggestion: Outcome<Suggestion>,
                                annotationType: SuggestionTag,
                                quoteBehavior: models.QuoteBehavior = models.QuoteBehavior.default): Outcome<Suggestion> {
    // A method-internal 'import' of the enum.
    let QuoteBehavior = models.QuoteBehavior;

    let defaultQuoteBehavior = QuoteBehavior.noQuotes;
    if(annotationType == 'keep' || annotationType == 'revert') {
      defaultQuoteBehavior = QuoteBehavior.useQuotes;
    }

    return {
      transform: suggestion.transform,
      transformId: suggestion.transformId,
      displayAs: QuoteBehavior.apply(quoteBehavior, suggestion.displayAs, this.punctuation, defaultQuoteBehavior),
      tag: annotationType,
      p: suggestion.p
    };
  }

  /**
   * Returns the punctuation used for this model, filling out unspecified fields
   */
  private static determinePunctuationFromModel(model: LexicalModel): LexicalModelPunctuation {
    let defaults = DEFAULT_PUNCTUATION;

    // Use the defaults of the model does not provide any punctuation at all.
    if (!model.punctuation)
      return defaults;

    let specifiedPunctuation = model.punctuation;
    let insertAfterWord = specifiedPunctuation.insertAfterWord;
    if (insertAfterWord !== '' && !insertAfterWord) {
      insertAfterWord = defaults.insertAfterWord;
    }

    let quotesForKeepSuggestion = specifiedPunctuation.quotesForKeepSuggestion;
    if (!quotesForKeepSuggestion) {
      quotesForKeepSuggestion = defaults.quotesForKeepSuggestion;
    }

    let isRTL = specifiedPunctuation.isRTL;
    // Default:  false / undefined, so no need to directly specify it.

    return {
      insertAfterWord, quotesForKeepSuggestion, isRTL
    }
  }

  acceptSuggestion(suggestion: Suggestion, context: Context, postTransform?: Transform): Reversion {
    // Step 1:  generate and save the reversion's Transform.
    let sourceTransform = suggestion.transform;
    let deletedLeftChars = context.left.kmwSubstr(-sourceTransform.deleteLeft, sourceTransform.deleteLeft);
    let insertedLength = sourceTransform.insert.kmwLength();

    let reversionTransform: Transform = {
      insert: deletedLeftChars,
      deleteLeft: insertedLength
    };

    // Step 2:  building the proper 'displayAs' string for the Reversion
    let postContext = context;
    if(postTransform) {
      // The code above restores the state to the context at the time the `Suggestion` was created.
      // `postTransform` handles any missing context that came later.
      reversionTransform = models.buildMergedTransform(reversionTransform, postTransform);

      // Now that we've built the reversion based upon the Suggestion's original context,
      // we manipulate it in order to get a proper 'displayAs' string.
      postContext = models.applyTransform(postTransform, postContext);
    }

    let revertedPrefix: string;
    let postContextTokenization = this.tokenize(postContext);
    if(postContextTokenization) {
      // Handles display string for reversions triggered by accepting a suggestion mid-token.
      if(postContextTokenization.left.length > 0) {
        revertedPrefix = postContextTokenization.left[postContextTokenization.left.length-1];
      } else {
        revertedPrefix = '';
      }
      revertedPrefix += postContextTokenization.caretSplitsToken ? postContextTokenization.right[0] : '';
    } else {
      revertedPrefix = this.wordbreak(postContext);
    }

    let firstConversion = models.transformToSuggestion(reversionTransform);
    firstConversion.displayAs = revertedPrefix;

    // Build the actual Reversion, which is technically an annotated Suggestion.
    // Since we're outside of the standard `predict` control path, we'll need to
    // set the Reversion's ID directly.
    let reversion = this.toAnnotatedSuggestion(firstConversion, 'revert');
    if(suggestion.transformId != null) {
      reversion.transformId = -suggestion.transformId;
    }
    if(suggestion.id != null) {
      // Since a reversion inverts its source suggestion, we set its ID to be the
      // additive inverse of the source suggestion's ID.  Makes easy mapping /
      // verification later.
      reversion.id = -suggestion.id;
    } else {
      reversion.id = -this.SUGGESTION_ID_SEED;
      this.SUGGESTION_ID_SEED++;
    }

    // Step 3:  if we track Contexts, update the tracking data as appropriate.
    if(this.contextTracker) {
      let contextState = this.contextTracker.newest;
      if(!contextState) {
        contextState = this.contextTracker.analyzeState(this.lexicalModel, context);
      }

      contextState.tail.activeReplacementId = suggestion.id;
      let acceptedContext = models.applyTransform(suggestion.transform, context);
      this.contextTracker.analyzeState(this.lexicalModel, acceptedContext);
    }

    return reversion;
  }

  async applyReversion(reversion: Reversion, context: Context): Promise<Suggestion[]> {
    // If we are unable to track context (because the model does not support LexiconTraversal),
    // we need a "fallback" strategy.
    let compositor = this;
    let fallbackSuggestions = async function() {
      let revertedContext = models.applyTransform(reversion.transform, context);
      const suggestions = await compositor.predict({insert: '', deleteLeft: 0}, revertedContext);
      suggestions.forEach(function(suggestion) {
        // A reversion's transform ID is the additive inverse of its original suggestion;
        // we revert to the state of said original suggestion.
        suggestion.transformId = -reversion.transformId;
        // Prevent auto-selection of any suggestion immediately after a reversion.
        // It's fine after at least one keystroke, but not before.
        suggestion.autoAccept = false;
      });

      return suggestions;
    }

    if(!this.contextTracker) {
      return fallbackSuggestions();
    }

    // When the context is tracked, we prefer the tracked information.
    let contextMatchFound = false;
    for(let c = this.contextTracker.count - 1; c >= 0; c--) {
      let contextState = this.contextTracker.item(c);

      if(contextState.tail.activeReplacementId == -reversion.id) {
        contextMatchFound = true;
        break;
      }
    }

    if(!contextMatchFound) {
      return fallbackSuggestions();
    }

    // Remove all contexts more recent than the one we're reverting to.
    while(this.contextTracker.newest.tail.activeReplacementId != -reversion.id) {
      this.contextTracker.popNewest();
    }

    this.contextTracker.newest.tail.revert();

    // Will need to be modified a bit if/when phrase-level suggestions are implemented.
    // Those will be tracked on the first token of the phrase, which won't be the tail
    // if they cover multiple tokens.
    let suggestions = this.contextTracker.newest.tail.replacements.map(function(trackedSuggestion) {
      return trackedSuggestion.suggestion;
    });

    suggestions.forEach(function(suggestion) {
      // A reversion's transform ID is the additive inverse of its original suggestion;
      // we revert to the state of said original suggestion.
      suggestion.transformId = -reversion.transformId;
      suggestion.autoAccept = false;
    });
    return suggestions;
  }

  private wordbreak(context: Context): string {
    let model = this.lexicalModel;

    if(model.wordbreaker || !model.wordbreak) {
      // We don't need a 12.0 / 13.0 compatibility mode here.
      // We're either relying on defaults or on the 14.0+ wordbreaker spec.
      let wordbreaker = model.wordbreaker || wordBreakers.default;

      return models.wordbreak(wordbreaker, context);
    } else {
      // 1.  This model does not provide a model following the 14.0+ wordbreaking spec
      // 2.  This model DOES define a custom wordbreaker following the 12.0-13.0 spec.

      // Since the model relies on custom wordbreaking behavior, we need to use the
      // old, deprecated wordbreaking pattern.
      return model.wordbreak(context);
    }
  }

  private tokenize(context: Context): models.Tokenization {
    let model = this.lexicalModel;

    if(model.wordbreaker) {
      return models.tokenize(model.wordbreaker, context);
    } else {
      return null;
    }
  }

  public resetContext(context: Context) {
    // If we're resetting the context, any active prediction requests are no
    // longer valid.
    this.activeTimer?.terminate();
    // Force-resets the context, throwing out any previous fat-finger data, etc.
    // Designed for use when the caret has been directly moved and/or the context sourced from a different control
    // than before.
    if(this.contextTracker) {
      this.contextTracker.clearCache();
      this.contextTracker.analyzeState(this.lexicalModel, context, null);
    }
  }

  private detectCurrentCasing(context: Context): CasingForm {
    let model = this.lexicalModel;

    let text = this.wordbreak(context);

    if(!model.languageUsesCasing) {
      throw "Invalid attempt to detect casing: languageUsesCasing is set to false";
    }

    if(!model.applyCasing) {
      // The worker should automatically 'sub in' default behavior during the model's load if that
      // function isn't defined explicitly as part of the model.
      throw "Invalid LMLayer state:  languageUsesCasing is set to true, but no applyCasing function exists";
    }

    // If the user has selected Shift or Caps layer, that overrides our
    // text analysis
    if(context.casingForm == 'upper' || context.casingForm == 'initial') {
      return context.casingForm;
    }
    if(model.applyCasing('lower', text) == text) {
      return 'lower';
    } else if(model.applyCasing('upper', text) == text) {
      // If only a single character has been input, assume we're in 'initial' mode.
      return text.kmwLength() > 1 ? 'upper' : 'initial';
    } else if(model.applyCasing('initial', text) == text) {
      // We check 'initial' last, as upper-case input is indistinguishable.
      return 'initial';
    } else {
      // If we do not have a casing form given to us by the keyboard, then
      // 'null' is returned when no casing pattern matches the input.
      return context.casingForm ?? null;
    }
  }
}

/**
 * The default punctuation and spacing produced by the model.
 */
const DEFAULT_PUNCTUATION: LexicalModelPunctuation = {
  quotesForKeepSuggestion: { open: `“`, close: `”`},
  insertAfterWord: " " ,
};<|MERGE_RESOLUTION|>--- conflicted
+++ resolved
@@ -414,7 +414,6 @@
     // the current state of context if there is no such matching prediction.
     this.processSimilarity(deduplicatedSuggestionTuples, context, transformDistribution[0]);
 
-<<<<<<< HEAD
     // Section 3:  Sort the suggestions in display priority order to determine
     // which are most optimal, then auto-select based on the results.
     deduplicatedSuggestionTuples.sort(tupleDisplayOrderSort);
@@ -433,30 +432,6 @@
         return {
           suggestion: suggestion,
           tokenWidth: 1
-=======
-      // Is the suggestion an exact match (or, "similar enough") to the
-      // actually-typed context?  If so, we wish to note this fact and to
-      // prioritize such a suggestion over suggestions that are not.
-      if(keyed(tuple.correction.sample) == keyedPrefix) {
-        if(predictedWord == truePrefix) {
-          // Exact match:  it's a perfect 'keep' suggestion.
-          tuple.matchLevel = SuggestionSimilarity.exact;
-          keepOption = this.toAnnotatedSuggestion(tuple.prediction.sample, 'keep',  models.QuoteBehavior.noQuotes);
-
-          // Indicates that this suggestion exists directly within the lexical
-          // model as a valid suggestion.  (We actively display it if it's an
-          // exact match, but hide it if not, only preserving it for reversions
-          // if/when needed.)
-          keepOption.matchesModel = true;
-          Object.assign(tuple.prediction.sample, keepOption);
-          keepOption = tuple.prediction.sample as Outcome<Keep>;
-        } else if(keyCased(predictedWord) == lowercasedPrefix) {
-          // Case-insensitive match.  No diacritic differences; the ONLY difference is casing.
-          tuple.matchLevel = SuggestionSimilarity.sameText;
-        } else if(keyed(predictedWord) == keyedPrefix) {
-          // Diacritic-insensitive / exact-key match.
-          tuple.matchLevel = SuggestionSimilarity.sameKey;
->>>>>>> 4efff2cf
         }
       });
     }
@@ -540,6 +515,11 @@
     let keepOption: Outcome<Keep>;
 
     for(let tuple of suggestionDistribution) {
+      // Don't set it unnecessarily; this can have side-effects in some automated tests.
+      if(inputTransform.id !== undefined) {
+        tuple.prediction.sample.transformId = inputTransform.id;
+      }
+
       const predictedWord = this.wordbreak(models.applyTransform(tuple.prediction.sample.transform, context));
 
       // Is the suggestion an exact match (or, "similar enough") to the
@@ -547,14 +527,22 @@
       // prioritize such a suggestion over suggestions that are not.
       if(keyed(tuple.correction.sample) == keyedPrefix) {
         if(predictedWord == truePrefix) {
+          // Exact match:  it's a perfect 'keep' suggestion.
           tuple.matchLevel = SuggestionSimilarity.exact;
           keepOption = this.toAnnotatedSuggestion(tuple.prediction.sample, 'keep',  models.QuoteBehavior.noQuotes);
+
+          // Indicates that this suggestion exists directly within the lexical
+          // model as a valid suggestion.  (We actively display it if it's an
+          // exact match, but hide it if not, only preserving it for reversions
+          // if/when needed.)
           keepOption.matchesModel = true;
           Object.assign(tuple.prediction.sample, keepOption);
           keepOption = tuple.prediction.sample as Outcome<Keep>;
         } else if(keyCased(predictedWord) == lowercasedPrefix) {
+          // Case-insensitive match.  No diacritic differences; the ONLY difference is casing.
           tuple.matchLevel = SuggestionSimilarity.sameText;
         } else if(keyed(predictedWord) == keyedPrefix) {
+          // Diacritic-insensitive / exact-key match.
           tuple.matchLevel = SuggestionSimilarity.sameKey;
         }
       }
