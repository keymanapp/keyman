import * as models from '@keymanapp/models-templates';
import * as wordBreakers from '@keymanapp/models-wordbreakers';
import * as correction from './correction/index.js'

import TransformUtils from './transformUtils.js';

enum SuggestionSimilarity {
  none = 0,
  sameKey = 1,
  sameText = 2,
  exact = 3
}

type CorrectionPredictionTuple = {
  prediction: ProbabilityMass<Suggestion>,
  correction: ProbabilityMass<string>,
  totalProb: number;
  matchLevel: SuggestionSimilarity;
};

function tupleDisplayOrderSort(a: CorrectionPredictionTuple, b: CorrectionPredictionTuple) {
  // Similarity distance
  const simDist = b.matchLevel - a.matchLevel;
  if(simDist != 0) {
    return simDist;
  }

  // Probability distance
  return b.totalProb - a.totalProb;
}

export default class ModelCompositor {
  private lexicalModel: LexicalModel;
  private contextTracker?: correction.ContextTracker;

  private static readonly MAX_SUGGESTIONS = 12;
  readonly punctuation: LexicalModelPunctuation;

  // Left exposed to facilitate unit tests.
  // See worker-model-compositor, "stops predicting early[...]".
  /**
   * If there is a prediction request currently beign processed, this will
   * hold a reference to its time-management ExecutionTimer, which can
   * be used to have it exit early (once it yields to the task queue).
   */
  activeTimer?: correction.ExecutionTimer;

  /**
   * Controls the strength of anti-corrective measures for single-character scenarios.
   * The base key probability will be raised to this power for this specific case.
   *
   * Current selection's motivation:  (0.5 / 0.4) ^ 16 ~= 35.5.
   * - if the most likely has p=0.5 and second-most has p=0.4 - a highly-inaccurate key
   *   stroke - the net effect will apply a factor of 35.5 to the lexical probability of
   *   the best key's prediction roots, favoring it in this manner.
   * - less extreme edge cases will have a significantly stronger factor, acting as a
   *   "soft threshold".
   * - truly ambiguous, "coin flip" cases will have a lower factor and thus favor the
   *   more likely words from the pair.
   *   - Our OSK key-element borders aren't visible to the user, so the 'spot' where
   *     behavior changes might feel arbitrary to users if we used a hard threshold instead.
   */
  private static readonly SINGLE_CHAR_KEY_PROB_EXPONENT = 16;

  private SUGGESTION_ID_SEED = 0;

  private testMode: boolean = false;
  private verbose: boolean = true;

  constructor(
    lexicalModel: LexicalModel,
    testMode?: boolean
  ) {
    this.lexicalModel = lexicalModel;
    if(lexicalModel.traverseFromRoot) {
      this.contextTracker = new correction.ContextTracker();
    }
    this.punctuation = ModelCompositor.determinePunctuationFromModel(lexicalModel);
    this.testMode = !!testMode;
  }

  private predictFromCorrections(corrections: ProbabilityMass<Transform>[], context: Context): CorrectionPredictionTuple[] {
    let returnedPredictions: CorrectionPredictionTuple[] = [];

    for(let correction of corrections) {
      let predictions = this.lexicalModel.predict(correction.sample, context);

      const { sample: correctionTransform, p: correctionProb } = correction;
      const correctionRoot = this.wordbreak(models.applyTransform(correction.sample, context));

      let predictionSet = predictions.map((pair: ProbabilityMass<Suggestion>) => {
        // Let's not rely on the model to copy transform IDs.
        // Only bother is there IS an ID to copy.
        if(correctionTransform.id !== undefined) {
          pair.sample.transformId = correctionTransform.id;
        }

        let tuple: CorrectionPredictionTuple = {
          prediction: pair,
          correction: {
            sample: correctionRoot,
            p: correctionProb
          },
          totalProb: pair.p * correctionProb,
          matchLevel: SuggestionSimilarity.none
        };
        return tuple;
      });

      returnedPredictions = returnedPredictions.concat(predictionSet);
    }

    return returnedPredictions;
  }

  async predict(transformDistribution: Transform | Distribution<Transform>, context: Context): Promise<Suggestion[]> {
    const lexicalModel = this.lexicalModel;

    // If a prior prediction is still processing, signal to terminate it; we have a new
    // prediction request to prioritize.
    this.activeTimer?.terminate();

    if(!(transformDistribution instanceof Array)) {
      transformDistribution = [ {sample: transformDistribution, p: 1.0} ];
    } else if(transformDistribution.length == 0) {
      /*
         Robust stop-gap: if our other filters somehow fail, this fixes the
         zero-length array by making it match the form of the array that
         would result if it were instead called with the other legal
         parameter type - a single Transform.

         Unfortunately, the method will lack all data about even
         the original keystroke that resulted in the call... but this way,
         we can at least get some predictions rather than shortcutting
         and producing none whatsoever.
      */
      transformDistribution.push({
        sample: {
          insert: '',
          deleteLeft: 0
        },
        p: 1.0
      })
    }

    // Fulfill pre-condition:  the transform distribution should be sorted in
    // descending order.
    transformDistribution.sort(function(a, b) {
      return b.p - a.p;
    });

    // Only allow new-word suggestions if space was the most likely keypress.
    // const allowSpace = TransformUtils.isWhitespace(inputTransform);
    const inputTransform = transformDistribution[0].sample;
    const allowBksp = TransformUtils.isBackspace(inputTransform);

    const postContext = models.applyTransform(inputTransform, context);
    const truePrefix = this.wordbreak(postContext);
    const basePrefix = allowBksp ? truePrefix : this.wordbreak(context);

<<<<<<< HEAD
    let currentCasing: CasingForm = null;
    if(lexicalModel.languageUsesCasing) {
      currentCasing = this.detectCurrentCasing(postContext);
    }
=======
    let rawPredictions: CorrectionPredictionTuple[] = [];

    // Used to restore whitespaces if operations would remove them.
    let postContextState: correction.TrackedContextState = null;

    const currentCasing: CasingForm = lexicalModel.languageUsesCasing
      ? this.detectCurrentCasing(postContext)
      : null;
>>>>>>> c1e8ba0e

    // Section 1:  determine 'prediction roots' - enumerate corrections from most to least likely,
    // searching for results that yield viable predictions from the model.

    const { postContextState, rawPredictions } = await this.correctAndEnumerate(transformDistribution, context);

    // Section 2 - prediction filtering + post-processing pass 1

    // Properly capitalizes the suggestions based on the existing context casing state.
    // This may result in duplicates if multiple casing options exist within the
    // lexicon for a word.  (Example:  "Apple" the company vs "apple" the fruit.)
    for(let tuple of rawPredictions) {
      if(currentCasing && currentCasing != 'lower') {
        this.applySuggestionCasing(tuple.prediction.sample, basePrefix, currentCasing);
      }
    }

    // We want to dedupe before trimming the list so that we can present a full set
    // of viable distinct suggestions if available.
    let deduplicatedSuggestionTuples = this.dedupeSuggestions(rawPredictions, context);

    // Needs "casing" to be applied first.
    //
    // Will also add a 'keep' suggestion (with `.matchesModel = false`) matching
    // the current state of context if there is no such matching prediction.
    this.processSimilarity(deduplicatedSuggestionTuples, context, transformDistribution[0]);

    // Section 3:  Sort the suggestions in display priority order to determine
    // which are most optimal, then auto-select based on the results.
    deduplicatedSuggestionTuples = deduplicatedSuggestionTuples.sort(tupleDisplayOrderSort);
    this.predictionAutoSelect(deduplicatedSuggestionTuples);

    // Section 4: Trim down the suggestion list to the N (MAX_SUGGESTIONS) most optimal,
    // then cache and return the set of suggestions

    // Now that we've marked the suggestion to auto-select, we can finalize the suggestions.
    const suggestions = this.finalizeSuggestions(deduplicatedSuggestionTuples, context, inputTransform);

    // Store the suggestions on the final token of the current context state (if it exists).
    // Or, once phrase-level suggestions are possible, on whichever token serves as each prediction's root.
    if(postContextState) {
      postContextState.tail.replacements = suggestions.map(function(suggestion) {
        return {
          suggestion: suggestion,
          tokenWidth: 1
        }
      });
    }

    return suggestions;
  }

  /**
   * This method performs the correction-search and model-lookup operations for
   * prediction generation by using the user's context state and potential
   * inputs (according to fat-finger distributions).
   * @param transformDistribution
   * @param context
   * @returns
   */
  private async correctAndEnumerate(transformDistribution: Distribution<Transform>, context: Context): Promise<{
    /**
     * For models that support correction-search caching, this provides the
     * cached object corresponding to this method's operation.
     *
     * Otherwise, is `null`.
     */
    postContextState?: correction.TrackedContextState;

    /**
     * The suggestions generated based on the user's input state.
     */
    rawPredictions: CorrectionPredictionTuple[];
  }> {
    // Assertion / pre-condition:  `transformDistribution` should be sorted!
    const inputTransform = transformDistribution[0].sample;

    // Only allow new-word suggestions if space was the most likely keypress.
    const allowSpace = TransformUtils.isWhitespace(inputTransform);
    const allowBksp = TransformUtils.isBackspace(inputTransform);

    const postContext = models.applyTransform(inputTransform, context);
    let postContextState: correction.TrackedContextState = null;

    let rawPredictions: CorrectionPredictionTuple[] = [];

    // If `this.contextTracker` does not exist, we don't have the
    // `LexiconTraversal` pattern available to us.  We're unable to efficiently
    // iterate through the lexicon as a result, so we use a far lazier pattern -
    // only checking corrections for the final keystroke.
    //
    // It's mostly here to support models compiled before Keyman 14.0, which was
    // when the `LexiconTraversal` pattern was established.
    if(!this.contextTracker) {
      let predictionRoots: ProbabilityMass<Transform>[];

      // Generates raw prediction distributions for each valid input.  Can only 'correct'
      // against the final input.
      //
      // This is the old, 12.0-13.0 'correction' style.
      if(allowSpace) {
        // Detect start of new word; prevent whitespace loss here.
        predictionRoots = [{sample: inputTransform, p: 1.0}];
      } else {
        predictionRoots = transformDistribution.map((alt) => {
          let transform = alt.sample;

          // Filter out special keys unless they're expected.
          if(TransformUtils.isWhitespace(transform) && !allowSpace) {
            return null;
          } else if(TransformUtils.isBackspace(transform) && !allowBksp) {
            return null;
          }

          return alt;
        });
      }

      // Remove `null` entries.
      predictionRoots = predictionRoots.filter(tuple => !!tuple);

      // Running in bulk over all suggestions, duplicate entries may be possible.
      rawPredictions = this.predictFromCorrections(predictionRoots, context);

      return {
        postContextState: null,
        rawPredictions: rawPredictions
      };
    }

    // 'else':  the current, 14.0+ pattern, which is able to leverage
    // `LexiconTraversal`s for greater search efficiency.  This pattern
    // facilitates a more thorough correction-search pattern.

    // Token replacement benefits greatly from knowledge of the prior context state.
    let contextState = this.contextTracker.analyzeState(this.lexicalModel, context, null);
    // Corrections and predictions are based upon the post-context state, though.
    postContextState = this.contextTracker.analyzeState(this.lexicalModel,
                                                        postContext,
                                                        !TransformUtils.isEmpty(inputTransform) ?
                                                                        transformDistribution:
                                                                        null
                                                        );

    // TODO:  Should we filter backspaces & whitespaces out of the transform distribution?
    //        Ideally, the answer (in the future) will be no, but leaving it in right now may pose an issue.

    // Rather than go "full hog" and make a priority queue out of the eventual, future competing search spaces...
    // let's just note that right now, there will only ever be one.
    //
    // The 'eventual' logic will be significantly more complex, though still manageable.
    let searchSpace = postContextState.searchSpace[0];

    // No matter the prediction, once we know the root of the prediction, we'll always 'replace' the
    // same amount of text.  We can handle this before the big 'prediction root' loop.
    let deleteLeft = 0;

    // The amount of text to 'replace' depends upon whatever sort of context change occurs
    // from the received input.
    const postContextTokens = postContextState.tokens;
    let postContextLength = postContextTokens.length;
    let contextLengthDelta = postContextTokens.length - contextState.tokens.length;
    // If the context now has more tokens, the token we'll be 'predicting' didn't originally exist.
    if(postContextLength == 0 || contextLengthDelta > 0) {
      // As the word/token being corrected/predicted didn't originally exist, there's no
      // part of it to 'replace'.
      deleteLeft = 0;

      // If the new token is due to whitespace or due to a different input type that would
      // likely imply a tokenization boundary...
      if(TransformUtils.isWhitespace(inputTransform)) {
        /* TODO:  consider/implement:  the second half of the comment above.
          * For example:  on input of a `'`, predict new words instead of replacing the `'`.
          * (since after a letter, the `'` will be ignored, anyway)
          *
          * Idea:  if the model's most likely prediction (with no root) would make a new
          * token if appended to the current token, that's probably a good case.
          * Keeps the check simple & quick.
          *
          * Might need a mixed mode, though:  ';' is close enough that `l` is a reasonable
          * fat-finger guess.   So yeah, we're not addressing this idea right now.
          * - so... consider multiple context behavior angles when building prediction roots?
          *
          * May need something similar to help handle contractions during their construction,
          * but that'd be within `ContextTracker`.
          * can' => [`can`, `'`]
          * can't => [`can't`]  (WB6, 7 of https://unicode.org/reports/tr29/#Word_Boundary_Rules)
          *
          * (Would also helps WB7b+c for Hebrew text)
          */

        // Infer 'new word' mode, even if we received new text when reaching
        // this position.  That new text didn't exist before, so still - nothing
        // to 'replace'.
        context = postContext; // As far as predictions are concerned, the post-context state
                                // should not be replaced.  Predictions are to be rooted on
                                // text "up for correction" - so we want a null root for this
                                // branch.
        contextState = postContextState;
      }
      // If the tokenized context length is shorter... sounds like a backspace (or similar).
    } else if (contextLengthDelta < 0) {
      /* Ooh, we've dropped context here.  Almost certainly from a backspace.
        * Even if we drop multiple tokens... well, we know exactly how many chars
        * were actually deleted - `inputTransform.deleteLeft`.
        * Since we replace a word being corrected/predicted, we take length of the remaining
        * context's tail token in addition to however far was deleted to reach that state.
        */
      deleteLeft = this.wordbreak(postContext).kmwLength() + inputTransform.deleteLeft;
    } else {
      // Suggestions are applied to the pre-input context, so get the token's original length.
      // We're on the same token, so just delete its text for the replacement op.
      deleteLeft = this.wordbreak(context).kmwLength();
    }

    // Is the token under construction newly-constructed / is there no pre-existing root?
    // If so, we want to strongly avoid overcorrection, even for 'nearby' keys.
    // (Strong lexical frequency differences can easily cause overcorrection when only
    // one key's available.)
    //
    // NOTE:  we only want this applied word-initially, when any corrections 'correct'
    // 100% of the word.  Things are generally fine once it's not "all or nothing."
    let tailToken = postContextTokens[postContextTokens.length - 1];
    const isTokenStart = tailToken.transformDistributions.length <= 1;

    // TODO:  whitespace, backspace filtering.  Do it here.
    //        Whitespace is probably fine, actually.  Less sure about backspace.

    const SEARCH_TIMEOUT = correction.SearchSpace.DEFAULT_ALLOTTED_CORRECTION_TIME_INTERVAL;
    const timer = this.activeTimer = new correction.ExecutionTimer(this.testMode ? Number.MAX_VALUE : SEARCH_TIMEOUT, this.testMode ? Number.MAX_VALUE : SEARCH_TIMEOUT * 1.5);

    let bestCorrectionCost: number;
    let correctionPredictionMap: Record<string, Distribution<Suggestion>> = {};

    for await(let match of searchSpace.getBestMatches(timer)) {
      // Corrections obtained:  now to predict from them!
      const correction = match.matchString;

      // Worth considering:  extend Traversal to allow direct prediction lookups?
      // let traversal = match.finalTraversal;

      // Replace the existing context with the correction.
      const correctionTransform: Transform = {
        insert: correction,  // insert correction string
        deleteLeft: deleteLeft,
        id: inputTransform.id // The correction should always be based on the most recent external transform/transcription ID.
      }

      let rootCost = match.totalCost;

      /* If we're dealing with the FIRST keystroke of a new sequence, we'll **dramatically** boost
        * the exponent to ensure only VERY nearby corrections have a chance of winning, and only if
        * there are significantly more likely words.  We only need this to allow very minor fat-finger
        * adjustments for 100% keystroke-sequence corrections in order to prevent finickiness on
        * key borders.
        *
        * Technically, the probabilities this produces won't be normalized as-is... but there's no
        * true NEED to do so for it, even if it'd be 'nice to have'.  Consistently tracking when
        * to apply it could become tricky, so it's simpler to leave out.
        *
        * Worst-case, it's possible to temporarily add normalization if a code deep-dive
        * is needed in the future.
        */
      if(isTokenStart) {
        /* Suppose a key distribution:  most likely with p=0.5, second-most with 0.4 - a pretty
          * ambiguous case that would only arise very near the center of the boundary between two keys.
          * Raising (0.5/0.4)^16 ~= 35.53.  (At time of writing, SINGLE_CHAR_KEY_PROB_EXPONENT = 16.)
          * That seems 'within reason' for correction very near boundaries.
          *
          * So, with the second-most-likely key being that close in probability, its best suggestion
          * must be ~ 35.5x more likely than that of the truly-most-likely key to "win".  So, it's not
          * a HARD cutoff, but more of a 'soft' one.  Keeping the principles in mind documented above,
          * it's possible to tweak this to a more harsh or lenient setting if desired, rather than
          * being totally "all or nothing" on which key is taken for highly-ambiguous keypresses.
          */
        rootCost *= ModelCompositor.SINGLE_CHAR_KEY_PROB_EXPONENT;  // note the `Math.exp` below.
      }

      const predictionRoot = {
        sample: correctionTransform,
        p: Math.exp(-rootCost)
      };

      let predictions = this.predictFromCorrections([predictionRoot], context);

      // Only set 'best correction' cost when a correction ACTUALLY YIELDS predictions.
      if(predictions.length > 0 && bestCorrectionCost === undefined) {
        bestCorrectionCost = -Math.log(predictionRoot.p);
      }

      // If we're getting the same prediction again, it's lower-cost.  Update!
      let oldPredictionSet = correctionPredictionMap[match.matchString];
      if(oldPredictionSet) {
        rawPredictions = rawPredictions.filter((entry) => !oldPredictionSet.find((match) => entry.prediction.sample == match.sample));
      }

      correctionPredictionMap[match.matchString] = predictions.map((entry) => entry.prediction);

      rawPredictions = rawPredictions.concat(predictions);

      let correctionCost = match.totalCost;
      // Searching a bit longer is permitted when no predictions have been found.
      if(correctionCost >= bestCorrectionCost + 8) {
        break;
        // If enough have been found, we're safe to terminate earlier.
      } else if(rawPredictions.length >= ModelCompositor.MAX_SUGGESTIONS) {
          if(correctionCost >= bestCorrectionCost + 4) { // e^-4 = 0.0183156388.  Allows "80%" of an extra edit.
          // Very useful for stopping 'sooner' when words reach a sufficient length.
          break;
        } else {
          // Sort the prediction list; we need them in descending order for the next check.
          rawPredictions.sort(tupleDisplayOrderSort);

          // If the best suggestion from the search's current tier fails to beat the worst
          // pending suggestion from previous tiers, assume all further corrections will
          // similarly fail to win; terminate the search-loop.
          if(rawPredictions[ModelCompositor.MAX_SUGGESTIONS-1].totalProb > Math.exp(-correctionCost)) {
            break;
          }
        }
      }
    }

    // // For debugging / investigation.
    // console.log(`execute: ${timer.executionTime}, deferred: ${timer.deferredTime}`); //, total since start: ${timer.timeSinceConstruction}`);

<<<<<<< HEAD
    if(this.activeTimer == timer) {
      this.activeTimer = null;
=======
    // Properly capitalizes the suggestions based on the existing context casing state.
    // This may result in duplicates if multiple casing options exist within the
    // lexicon for a word.  (Example:  "Apple" the company vs "apple" the fruit.)
    for(let tuple of rawPredictions) {
      if(currentCasing && currentCasing != 'lower') {
        this.applySuggestionCasing(tuple.prediction.sample, basePrefix, currentCasing);
      }
    }

    // We want to dedupe before trimming the list so that we can present a full set
    // of viable distinct suggestions if available.
    const deduplicatedSuggestionTuples = this.dedupeSuggestions(rawPredictions, context);

    // Needs "casing" to be applied first.
    //
    // Will also add a 'keep' suggestion (with `.matchesModel = false`) matching
    // the current state of context if there is no such matching prediction.
    this.processSimilarity(deduplicatedSuggestionTuples, context, transformDistribution[0]);

    // Section 3:  Sort the suggestions in display priority order to determine
    // which are most optimal, then auto-select based on the results.
    deduplicatedSuggestionTuples.sort(tupleDisplayOrderSort);
    this.predictionAutoSelect(deduplicatedSuggestionTuples);

    // Section 4: Trim down the suggestion list to the N (MAX_SUGGESTIONS) most optimal,
    // then cache and return the set of suggestions

    // Now that we've marked the suggestion to auto-select, we can finalize the suggestions.
    const suggestions = this.finalizeSuggestions(deduplicatedSuggestionTuples, context, inputTransform);

    // Store the suggestions on the final token of the current context state (if it exists).
    // Or, once phrase-level suggestions are possible, on whichever token serves as each prediction's root.
    if(postContextState) {
      postContextState.tail.replacements = suggestions.map(function(suggestion) {
        return {
          suggestion: suggestion,
          tokenWidth: 1
        }
      });
>>>>>>> c1e8ba0e
    }

    return {
      postContextState: postContextState,
      rawPredictions: rawPredictions
    };
  }

  /**
   * Given an array of suggestions output from the correction and model-lookup processes,
   * this function checks for any duplicate suggestions and merges them.
   *
   * Note that duplicates can arise for a few reasons:
   * - Two or more corrections may have the same net result (due to keyboard rules, etc)
   * - Application of casing may cause previously-distinct suggestions to no longer be distinct.
   * @param rawPredictions
   * @param context The context to which suggestions will be applied.
   * @returns
   */
  private dedupeSuggestions(rawPredictions: CorrectionPredictionTuple[], context: Context) {
    let suggestionDistribMap: {[key: string]: CorrectionPredictionTuple} = {};
    let suggestionDistribution: CorrectionPredictionTuple[] = [];

    // Deduplicator + annotator of 'keep' suggestions.
    for(let tuple of rawPredictions) {
      const predictedWord = this.wordbreak(models.applyTransform(tuple.prediction.sample.transform, context));

      // Assumption:  suggestions that have the same net result should have the
      // same displayAs string.  (We could try to pick the one with highest net
      // probability, but that seems like too much of an edge-case to matter.)
      //
      // Either way, no point in showing multiple suggestions that do the same thing.
      // Merge 'em!
      const existingSuggestion = suggestionDistribMap[predictedWord];
      if(existingSuggestion) {
        existingSuggestion.totalProb += tuple.totalProb;
      } else {
        suggestionDistribMap[predictedWord] = tuple;
      }
    }

    // Now that we've calculated a unique set of probability masses, time to
    // make them into a proper distribution and prep for return.
    for(let key in suggestionDistribMap) {
      let pair = suggestionDistribMap[key];
      suggestionDistribution.push(pair);
    }

    return suggestionDistribution;
  }

  /**
   * This function checks for any suggestions that directly match the actual
   * context in some manner and ranks suggestions accordingly.  Additionally, if
   * there is no such suggestion, a stand-in is generated and added to the list,
   * though marked as "not matching the model".
   *
   * The suggestion "ranks", from highest to lowest:
   * - the suggestion produces an exact match for the user's current text
   * - the suggestion produces a case-insensitive match for the user's current
   *   text
   * - the suggestion produces a case + diacritic insensitive match for the
   *   user's current text
   * - any other suggestion
   *
   * @param suggestionDistribution
   * @param context
   * @param trueInput inputTransform + its assigned probability
   * @returns
   */
  private processSimilarity(suggestionDistribution: CorrectionPredictionTuple[], context: Context, trueInput: ProbabilityMass<Transform>) {
    const { sample: inputTransform, p: inputTransformProb } = trueInput;

    let postContext = models.applyTransform(inputTransform, context);
    const truePrefix = this.wordbreak(postContext);

    const keyed = (text: string) => this.lexicalModel.toKey ? this.lexicalModel.toKey(text) : text;
    const keyCased = (text: string) => this.lexicalModel.applyCasing ? this.lexicalModel.applyCasing('lower', text) : text;
    const keyedPrefix = keyed(truePrefix);
    const lowercasedPrefix = keyCased(truePrefix);

    let keepOption: Outcome<Keep>;

    for(let tuple of suggestionDistribution) {
      // Don't set it unnecessarily; this can have side-effects in some automated tests.
      if(inputTransform.id !== undefined) {
        tuple.prediction.sample.transformId = inputTransform.id;
      }

      const predictedWord = this.wordbreak(models.applyTransform(tuple.prediction.sample.transform, context));

      // Is the suggestion an exact match (or, "similar enough") to the
      // actually-typed context?  If so, we wish to note this fact and to
      // prioritize such a suggestion over suggestions that are not.
      if(keyed(tuple.correction.sample) == keyedPrefix) {
        if(predictedWord == truePrefix) {
          // Exact match:  it's a perfect 'keep' suggestion.
          tuple.matchLevel = SuggestionSimilarity.exact;
          keepOption = this.toAnnotatedSuggestion(tuple.prediction.sample, 'keep',  models.QuoteBehavior.noQuotes);

          // Indicates that this suggestion exists directly within the lexical
          // model as a valid suggestion.  (We actively display it if it's an
          // exact match, but hide it if not, only preserving it for reversions
          // if/when needed.)
          keepOption.matchesModel = true;
          Object.assign(tuple.prediction.sample, keepOption);
          keepOption = tuple.prediction.sample as Outcome<Keep>;
        } else if(keyCased(predictedWord) == lowercasedPrefix) {
          // Case-insensitive match.  No diacritic differences; the ONLY difference is casing.
          tuple.matchLevel = SuggestionSimilarity.sameText;
        } else if(keyed(predictedWord) == keyedPrefix) {
          // Diacritic-insensitive / exact-key match.
          tuple.matchLevel = SuggestionSimilarity.sameKey;
        }
      }
    }

    // If we already have a keep option, we're done!  Return and move on.
    if(keepOption || truePrefix == '') {
      return;
    }

    // Generate a default 'keep' option if one was not otherwise produced.

    // IMPORTANT:  duplicate the original transform.  Causes nasty side-effects
    // for context-tracking otherwise!
    let keepTransform: Transform = { ...inputTransform };

    // 1 is a filler value; goes unused b/c is for a 'keep'.
    let keepSuggestion = models.transformToSuggestion(keepTransform, 1);
    // This is the one case where the transform doesn't insert the full word; we need to override the displayAs param.
    keepSuggestion.displayAs = truePrefix;

    keepOption = this.toAnnotatedSuggestion(keepSuggestion, 'keep');
    keepOption.transformId = inputTransform.id;
    keepOption.matchesModel = false;

    // Insert our
    suggestionDistribution.unshift({
      totalProb: keepOption.p,
      prediction: {
        sample: keepOption,
        p: keepOption.p,
      },
      correction: {
        sample: truePrefix,
        p: inputTransformProb
      },
      matchLevel: SuggestionSimilarity.exact,
    });
  }

  private predictionAutoSelect(suggestionDistribution: CorrectionPredictionTuple[]) {
    if(suggestionDistribution.length == 0) {
      return;
    }

    const keepOption = suggestionDistribution[0].prediction.sample as Outcome<Keep>;
    if(keepOption.tag == 'keep' && keepOption.matchesModel) {
      // Auto-select it for auto-acceptance; we don't correct away from perfectly-valid
      // lexical entries, even if they are comparatively low-frequency.
      keepOption.autoAccept = true;
      return;
    } else if(suggestionDistribution.length == 1) {
      return;
    }

    suggestionDistribution = suggestionDistribution.slice(1);

    if(suggestionDistribution.length == 1) {
      // Mark for auto-acceptance; there are no alternatives.
      suggestionDistribution[0].prediction.sample.autoAccept = true;
      return;
    }

    // Is it reasonable to auto-accept any of our suggestions?
    const bestSuggestion = suggestionDistribution[0];

    const baseCorrection = bestSuggestion.correction.sample;
    if(baseCorrection.length == 0) {
      // If the correction is rooted on an empty root, there's no basis for
      // auto-correcting to this suggestion.
      return;
    }

    // Find the highest probability for any correction that led to a valid prediction.
    // No need to full-on re-sort everything, though.
    const bestCorrection = suggestionDistribution.reduce((prev, current) => prev?.correction.p > current.correction.p ? prev : current, null).correction;
    if(bestCorrection.p > bestSuggestion.correction.p) {
      // Here, the best suggestion didn't come from the best correction.
      // Is it actually reasonable to auto-correct?  We're probably just very
      // biased toward its frequency.  (Maybe a threshold should be considered?)
      return;
    }

    // compare best vs other probabilities.
    const probSum = suggestionDistribution.reduce((accum, current) => accum + current.totalProb, 0);
    const proportionOfBest = bestSuggestion.totalProb / probSum;
    if(proportionOfBest < .66) {
      return;
    }

    // compare correction-cost aspects?  We disable if the base correction is lower than best,
    // but should we do other comparisons too?

    bestSuggestion.prediction.sample.autoAccept = true;
  }

  /**
   * Given a set of generated + pre-processed suggestions + their associated
   * corrections, this method generates the final, published form for each
   * suggestion.
   *
   * Model-specific punctuation settings are applied during this process, as is
   * verbose logging about the influence of "correction" vs "lexicon-frequency"
   * per suggestion if enabled.
   * @param deduplicatedSuggestionTuples The set of suggestions to finalize.
   * @param context The context to which suggestions will be applied.
   * @param inputTransform The actual text change to `context` that triggered
   * the prediction request (which may be replaced by a Suggestion in the
   * future)
   * @returns
   */
  private finalizeSuggestions(deduplicatedSuggestionTuples: CorrectionPredictionTuple[], context: Context, inputTransform: Transform) {
    const punctuation = this.punctuation;
    const suggestions = deduplicatedSuggestionTuples.splice(0, ModelCompositor.MAX_SUGGESTIONS).map((tuple) => {
      const prediction = tuple.prediction;

      if(!this.verbose) {
        return {
          ...prediction.sample,
          p: tuple.totalProb
        };
      } else {
        const sample: Suggestion & {
          p?: number,
          "lexical-p"?: number,
          "correction-p"?: number
        } = {
          ...prediction.sample,
          p: tuple.totalProb,
          "lexical-p": prediction.p,
          "correction-p": tuple.correction.p
        }

        return sample;
      }
    });

    // Apply 'after word' punctuation and other post-processing, setting suggestion IDs.
    // We delay until now so that utility functions relying on the unmodified Transform may execute properly.
    suggestions.forEach((suggestion) => {
      // Valid 'keep' suggestions may have zero length; we still need to evaluate the following code
      // for such cases.

      // If we're mid-word, delete its original post-caret text.
      const tokenization = this.tokenize(context);
      if(tokenization && tokenization.caretSplitsToken) {
        // While we wait on the ability to provide a more 'ideal' solution, let's at least
        // go with a more stable, if slightly less ideal, solution for now.
        //
        // A predictive text default (on iOS, at least) - immediately wordbreak
        // on suggestions accepted mid-word.
        suggestion.transform.insert += punctuation.insertAfterWord;

        // Do we need to manipulate the suggestion's transform based on the current state of the context?
      } else if(!context.right) {
        suggestion.transform.insert += punctuation.insertAfterWord;
      } else if(punctuation.insertAfterWord != '') {
        if(context.right.indexOf(punctuation.insertAfterWord) != 0) {
          suggestion.transform.insert += punctuation.insertAfterWord;
        }
      }

      // If this is a suggestion after wordbreak input, make sure we preserve the wordbreak transform!
      if(TransformUtils.isWhitespace(inputTransform)) {
        let mergedTransform = models.buildMergedTransform(inputTransform, suggestion.transform);
        mergedTransform.id = suggestion.transformId;

        // Temporarily and locally drops 'readonly' semantics so that we can reassign the transform.
        // See https://www.typescriptlang.org/docs/handbook/release-notes/typescript-2-8.html#improved-control-over-mapped-type-modifiers
        let mutableSuggestion = suggestion as {-readonly [transform in keyof Suggestion]: Suggestion[transform]};

        // Assignment via by-reference behavior, as suggestion is an object
        mutableSuggestion.transform = mergedTransform;
      }

      suggestion.id = this.SUGGESTION_ID_SEED;
      this.SUGGESTION_ID_SEED++;
    });

    return suggestions;
  }

  // Responsible for applying casing rules to suggestions.
  private applySuggestionCasing(suggestion: Suggestion, baseWord: USVString, casingForm: CasingForm) {
    // Step 1:  does the suggestion replace the whole word?  If not, we should extend the suggestion to do so.
    let unchangedLength  = baseWord.kmwLength() - suggestion.transform.deleteLeft;

    if(unchangedLength > 0) {
      suggestion.transform.deleteLeft += unchangedLength;
      suggestion.transform.insert = baseWord.kmwSubstr(0, unchangedLength) + suggestion.transform.insert;
    }

    // Step 2: Now that the transform affects the whole word, we may safely apply casing rules.
    suggestion.transform.insert = this.lexicalModel.applyCasing(casingForm, suggestion.transform.insert);
    suggestion.displayAs = this.lexicalModel.applyCasing(casingForm, suggestion.displayAs);
  }

  private toAnnotatedSuggestion(suggestion: Outcome<Suggestion>,
    annotationType: SuggestionTag,
    quoteBehavior?: models.QuoteBehavior): Outcome<Suggestion>;
  private toAnnotatedSuggestion(suggestion: Outcome<Suggestion>,
    annotationType: 'keep',
    quoteBehavior?: models.QuoteBehavior): Outcome<Keep>;
  private toAnnotatedSuggestion(suggestion: Outcome<Suggestion>,
    annotationType: 'revert',
    quoteBehavior?: models.QuoteBehavior): Outcome<Reversion>;
  private toAnnotatedSuggestion(suggestion: Outcome<Suggestion>,
                                annotationType: SuggestionTag,
                                quoteBehavior: models.QuoteBehavior = models.QuoteBehavior.default): Outcome<Suggestion> {
    // A method-internal 'import' of the enum.
    let QuoteBehavior = models.QuoteBehavior;

    let defaultQuoteBehavior = QuoteBehavior.noQuotes;
    if(annotationType == 'keep' || annotationType == 'revert') {
      defaultQuoteBehavior = QuoteBehavior.useQuotes;
    }

    return {
      transform: suggestion.transform,
      transformId: suggestion.transformId,
      displayAs: QuoteBehavior.apply(quoteBehavior, suggestion.displayAs, this.punctuation, defaultQuoteBehavior),
      tag: annotationType,
      p: suggestion.p
    };
  }

  /**
   * Returns the punctuation used for this model, filling out unspecified fields
   */
  private static determinePunctuationFromModel(model: LexicalModel): LexicalModelPunctuation {
    let defaults = DEFAULT_PUNCTUATION;

    // Use the defaults of the model does not provide any punctuation at all.
    if (!model.punctuation)
      return defaults;

    let specifiedPunctuation = model.punctuation;
    let insertAfterWord = specifiedPunctuation.insertAfterWord;
    if (insertAfterWord !== '' && !insertAfterWord) {
      insertAfterWord = defaults.insertAfterWord;
    }

    let quotesForKeepSuggestion = specifiedPunctuation.quotesForKeepSuggestion;
    if (!quotesForKeepSuggestion) {
      quotesForKeepSuggestion = defaults.quotesForKeepSuggestion;
    }

    let isRTL = specifiedPunctuation.isRTL;
    // Default:  false / undefined, so no need to directly specify it.

    return {
      insertAfterWord, quotesForKeepSuggestion, isRTL
    }
  }

  acceptSuggestion(suggestion: Suggestion, context: Context, postTransform?: Transform): Reversion {
    // Step 1:  generate and save the reversion's Transform.
    let sourceTransform = suggestion.transform;
    let deletedLeftChars = context.left.kmwSubstr(-sourceTransform.deleteLeft, sourceTransform.deleteLeft);
    let insertedLength = sourceTransform.insert.kmwLength();

    let reversionTransform: Transform = {
      insert: deletedLeftChars,
      deleteLeft: insertedLength
    };

    // Step 2:  building the proper 'displayAs' string for the Reversion
    let postContext = context;
    if(postTransform) {
      // The code above restores the state to the context at the time the `Suggestion` was created.
      // `postTransform` handles any missing context that came later.
      reversionTransform = models.buildMergedTransform(reversionTransform, postTransform);

      // Now that we've built the reversion based upon the Suggestion's original context,
      // we manipulate it in order to get a proper 'displayAs' string.
      postContext = models.applyTransform(postTransform, postContext);
    }

    let revertedPrefix: string;
    let postContextTokenization = this.tokenize(postContext);
    if(postContextTokenization) {
      // Handles display string for reversions triggered by accepting a suggestion mid-token.
      if(postContextTokenization.left.length > 0) {
        revertedPrefix = postContextTokenization.left[postContextTokenization.left.length-1];
      } else {
        revertedPrefix = '';
      }
      revertedPrefix += postContextTokenization.caretSplitsToken ? postContextTokenization.right[0] : '';
    } else {
      revertedPrefix = this.wordbreak(postContext);
    }

    let firstConversion = models.transformToSuggestion(reversionTransform);
    firstConversion.displayAs = revertedPrefix;

    // Build the actual Reversion, which is technically an annotated Suggestion.
    // Since we're outside of the standard `predict` control path, we'll need to
    // set the Reversion's ID directly.
    let reversion = this.toAnnotatedSuggestion(firstConversion, 'revert');
    if(suggestion.transformId != null) {
      reversion.transformId = -suggestion.transformId;
    }
    if(suggestion.id != null) {
      // Since a reversion inverts its source suggestion, we set its ID to be the
      // additive inverse of the source suggestion's ID.  Makes easy mapping /
      // verification later.
      reversion.id = -suggestion.id;
    } else {
      reversion.id = -this.SUGGESTION_ID_SEED;
      this.SUGGESTION_ID_SEED++;
    }

    // Step 3:  if we track Contexts, update the tracking data as appropriate.
    if(this.contextTracker) {
      let contextState = this.contextTracker.newest;
      if(!contextState) {
        contextState = this.contextTracker.analyzeState(this.lexicalModel, context);
      }

      contextState.tail.activeReplacementId = suggestion.id;
      let acceptedContext = models.applyTransform(suggestion.transform, context);
      this.contextTracker.analyzeState(this.lexicalModel, acceptedContext);
    }

    return reversion;
  }

  async applyReversion(reversion: Reversion, context: Context): Promise<Suggestion[]> {
    // If we are unable to track context (because the model does not support LexiconTraversal),
    // we need a "fallback" strategy.
    let compositor = this;
    let fallbackSuggestions = async function() {
      let revertedContext = models.applyTransform(reversion.transform, context);
      const suggestions = await compositor.predict({insert: '', deleteLeft: 0}, revertedContext);
      suggestions.forEach(function(suggestion) {
        // A reversion's transform ID is the additive inverse of its original suggestion;
        // we revert to the state of said original suggestion.
        suggestion.transformId = -reversion.transformId;
        // Prevent auto-selection of any suggestion immediately after a reversion.
        // It's fine after at least one keystroke, but not before.
        suggestion.autoAccept = false;
      });

      return suggestions;
    }

    if(!this.contextTracker) {
      return fallbackSuggestions();
    }

    // When the context is tracked, we prefer the tracked information.
    let contextMatchFound = false;
    for(let c = this.contextTracker.count - 1; c >= 0; c--) {
      let contextState = this.contextTracker.item(c);

      if(contextState.tail.activeReplacementId == -reversion.id) {
        contextMatchFound = true;
        break;
      }
    }

    if(!contextMatchFound) {
      return fallbackSuggestions();
    }

    // Remove all contexts more recent than the one we're reverting to.
    while(this.contextTracker.newest.tail.activeReplacementId != -reversion.id) {
      this.contextTracker.popNewest();
    }

    this.contextTracker.newest.tail.revert();

    // Will need to be modified a bit if/when phrase-level suggestions are implemented.
    // Those will be tracked on the first token of the phrase, which won't be the tail
    // if they cover multiple tokens.
    let suggestions = this.contextTracker.newest.tail.replacements.map(function(trackedSuggestion) {
      return trackedSuggestion.suggestion;
    });

    suggestions.forEach(function(suggestion) {
      // A reversion's transform ID is the additive inverse of its original suggestion;
      // we revert to the state of said original suggestion.
      suggestion.transformId = -reversion.transformId;
      suggestion.autoAccept = false;
    });
    return suggestions;
  }

  private wordbreak(context: Context): string {
    let model = this.lexicalModel;

    if(model.wordbreaker || !model.wordbreak) {
      // We don't need a 12.0 / 13.0 compatibility mode here.
      // We're either relying on defaults or on the 14.0+ wordbreaker spec.
      let wordbreaker = model.wordbreaker || wordBreakers.default;

      return models.wordbreak(wordbreaker, context);
    } else {
      // 1.  This model does not provide a model following the 14.0+ wordbreaking spec
      // 2.  This model DOES define a custom wordbreaker following the 12.0-13.0 spec.

      // Since the model relies on custom wordbreaking behavior, we need to use the
      // old, deprecated wordbreaking pattern.
      return model.wordbreak(context);
    }
  }

  private tokenize(context: Context): models.Tokenization {
    let model = this.lexicalModel;

    if(model.wordbreaker) {
      return models.tokenize(model.wordbreaker, context);
    } else {
      return null;
    }
  }

  public resetContext(context: Context) {
    // If we're resetting the context, any active prediction requests are no
    // longer valid.
    this.activeTimer?.terminate();
    // Force-resets the context, throwing out any previous fat-finger data, etc.
    // Designed for use when the caret has been directly moved and/or the context sourced from a different control
    // than before.
    if(this.contextTracker) {
      this.contextTracker.clearCache();
      this.contextTracker.analyzeState(this.lexicalModel, context, null);
    }
  }

  private detectCurrentCasing(context: Context): CasingForm {
    let model = this.lexicalModel;

    let text = this.wordbreak(context);

    if(!model.languageUsesCasing) {
      throw "Invalid attempt to detect casing: languageUsesCasing is set to false";
    }

    if(!model.applyCasing) {
      // The worker should automatically 'sub in' default behavior during the model's load if that
      // function isn't defined explicitly as part of the model.
      throw "Invalid LMLayer state:  languageUsesCasing is set to true, but no applyCasing function exists";
    }

    // If the user has selected Shift or Caps layer, that overrides our
    // text analysis
    if(context.casingForm == 'upper' || context.casingForm == 'initial') {
      return context.casingForm;
    }
    if(model.applyCasing('lower', text) == text) {
      return 'lower';
    } else if(model.applyCasing('upper', text) == text) {
      // If only a single character has been input, assume we're in 'initial' mode.
      return text.kmwLength() > 1 ? 'upper' : 'initial';
    } else if(model.applyCasing('initial', text) == text) {
      // We check 'initial' last, as upper-case input is indistinguishable.
      return 'initial';
    } else {
      // If we do not have a casing form given to us by the keyboard, then
      // 'null' is returned when no casing pattern matches the input.
      return context.casingForm ?? null;
    }
  }
}

/**
 * The default punctuation and spacing produced by the model.
 */
const DEFAULT_PUNCTUATION: LexicalModelPunctuation = {
  quotesForKeepSuggestion: { open: `“`, close: `”`},
  insertAfterWord: " " ,
};<|MERGE_RESOLUTION|>--- conflicted
+++ resolved
@@ -158,21 +158,10 @@
     const truePrefix = this.wordbreak(postContext);
     const basePrefix = allowBksp ? truePrefix : this.wordbreak(context);
 
-<<<<<<< HEAD
-    let currentCasing: CasingForm = null;
-    if(lexicalModel.languageUsesCasing) {
-      currentCasing = this.detectCurrentCasing(postContext);
-    }
-=======
-    let rawPredictions: CorrectionPredictionTuple[] = [];
-
     // Used to restore whitespaces if operations would remove them.
-    let postContextState: correction.TrackedContextState = null;
-
     const currentCasing: CasingForm = lexicalModel.languageUsesCasing
       ? this.detectCurrentCasing(postContext)
       : null;
->>>>>>> c1e8ba0e
 
     // Section 1:  determine 'prediction roots' - enumerate corrections from most to least likely,
     // searching for results that yield viable predictions from the model.
@@ -192,7 +181,7 @@
 
     // We want to dedupe before trimming the list so that we can present a full set
     // of viable distinct suggestions if available.
-    let deduplicatedSuggestionTuples = this.dedupeSuggestions(rawPredictions, context);
+    const deduplicatedSuggestionTuples = this.dedupeSuggestions(rawPredictions, context);
 
     // Needs "casing" to be applied first.
     //
@@ -202,7 +191,7 @@
 
     // Section 3:  Sort the suggestions in display priority order to determine
     // which are most optimal, then auto-select based on the results.
-    deduplicatedSuggestionTuples = deduplicatedSuggestionTuples.sort(tupleDisplayOrderSort);
+    deduplicatedSuggestionTuples.sort(tupleDisplayOrderSort);
     this.predictionAutoSelect(deduplicatedSuggestionTuples);
 
     // Section 4: Trim down the suggestion list to the N (MAX_SUGGESTIONS) most optimal,
@@ -499,50 +488,8 @@
     // // For debugging / investigation.
     // console.log(`execute: ${timer.executionTime}, deferred: ${timer.deferredTime}`); //, total since start: ${timer.timeSinceConstruction}`);
 
-<<<<<<< HEAD
     if(this.activeTimer == timer) {
       this.activeTimer = null;
-=======
-    // Properly capitalizes the suggestions based on the existing context casing state.
-    // This may result in duplicates if multiple casing options exist within the
-    // lexicon for a word.  (Example:  "Apple" the company vs "apple" the fruit.)
-    for(let tuple of rawPredictions) {
-      if(currentCasing && currentCasing != 'lower') {
-        this.applySuggestionCasing(tuple.prediction.sample, basePrefix, currentCasing);
-      }
-    }
-
-    // We want to dedupe before trimming the list so that we can present a full set
-    // of viable distinct suggestions if available.
-    const deduplicatedSuggestionTuples = this.dedupeSuggestions(rawPredictions, context);
-
-    // Needs "casing" to be applied first.
-    //
-    // Will also add a 'keep' suggestion (with `.matchesModel = false`) matching
-    // the current state of context if there is no such matching prediction.
-    this.processSimilarity(deduplicatedSuggestionTuples, context, transformDistribution[0]);
-
-    // Section 3:  Sort the suggestions in display priority order to determine
-    // which are most optimal, then auto-select based on the results.
-    deduplicatedSuggestionTuples.sort(tupleDisplayOrderSort);
-    this.predictionAutoSelect(deduplicatedSuggestionTuples);
-
-    // Section 4: Trim down the suggestion list to the N (MAX_SUGGESTIONS) most optimal,
-    // then cache and return the set of suggestions
-
-    // Now that we've marked the suggestion to auto-select, we can finalize the suggestions.
-    const suggestions = this.finalizeSuggestions(deduplicatedSuggestionTuples, context, inputTransform);
-
-    // Store the suggestions on the final token of the current context state (if it exists).
-    // Or, once phrase-level suggestions are possible, on whichever token serves as each prediction's root.
-    if(postContextState) {
-      postContextState.tail.replacements = suggestions.map(function(suggestion) {
-        return {
-          suggestion: suggestion,
-          tokenWidth: 1
-        }
-      });
->>>>>>> c1e8ba0e
     }
 
     return {
