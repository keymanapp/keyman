import * as models from '@keymanapp/models-templates';
import * as wordBreakers from '@keymanapp/models-wordbreakers';
import * as correction from './correction/index.js'

import TransformUtils from './transformUtils.js';

<<<<<<< HEAD
=======
enum SuggestionSimilarity {
  none = 0,
  sameKey = 1,
  sameText = 2,
  exact = 3
}

>>>>>>> 946ec38a
type CorrectionPredictionTuple = {
  prediction: ProbabilityMass<Suggestion>,
  correction: ProbabilityMass<string>,
  totalProb: number;
<<<<<<< HEAD
};

=======
  matchLevel: SuggestionSimilarity;
};

function tupleDisplayOrderSort(a: CorrectionPredictionTuple, b: CorrectionPredictionTuple) {
  // Similarity distance
  const simDist = b.matchLevel - a.matchLevel;
  if(simDist != 0) {
    return simDist;
  }

  // Probability distance
  return b.totalProb - a.totalProb;
}

>>>>>>> 946ec38a
export default class ModelCompositor {
  private lexicalModel: LexicalModel;
  private contextTracker?: correction.ContextTracker;

  private static readonly MAX_SUGGESTIONS = 12;
  readonly punctuation: LexicalModelPunctuation;

  // Left exposed to facilitate unit tests.
  // See worker-model-compositor, "stops predicting early[...]".
  /**
   * If there is a prediction request currently beign processed, this will
   * hold a reference to its time-management ExecutionTimer, which can
   * be used to have it exit early (once it yields to the task queue).
   */
  activeTimer?: correction.ExecutionTimer;

  /**
   * Controls the strength of anti-corrective measures for single-character scenarios.
   * The base key probability will be raised to this power for this specific case.
   *
   * Current selection's motivation:  (0.5 / 0.4) ^ 16 ~= 35.5.
   * - if the most likely has p=0.5 and second-most has p=0.4 - a highly-inaccurate key
   *   stroke - the net effect will apply a factor of 35.5 to the lexical probability of
   *   the best key's prediction roots, favoring it in this manner.
   * - less extreme edge cases will have a significantly stronger factor, acting as a
   *   "soft threshold".
   * - truly ambiguous, "coin flip" cases will have a lower factor and thus favor the
   *   more likely words from the pair.
   *   - Our OSK key-element borders aren't visible to the user, so the 'spot' where
   *     behavior changes might feel arbitrary to users if we used a hard threshold instead.
   */
  private static readonly SINGLE_CHAR_KEY_PROB_EXPONENT = 16;

  private SUGGESTION_ID_SEED = 0;

  private testMode: boolean = false;
  private verbose: boolean = true;

  constructor(
    lexicalModel: LexicalModel,
    testMode?: boolean
  ) {
    this.lexicalModel = lexicalModel;
    if(lexicalModel.traverseFromRoot) {
      this.contextTracker = new correction.ContextTracker();
    }
    this.punctuation = ModelCompositor.determinePunctuationFromModel(lexicalModel);
    this.testMode = !!testMode;
  }

  private predictFromCorrections(corrections: ProbabilityMass<Transform>[], context: Context): CorrectionPredictionTuple[] {
    let returnedPredictions: CorrectionPredictionTuple[] = [];

    for(let correction of corrections) {
      let predictions = this.lexicalModel.predict(correction.sample, context);

      const { sample: correctionTransform, p: correctionProb } = correction;
      const correctionRoot = this.wordbreak(models.applyTransform(correction.sample, context));

      let predictionSet = predictions.map((pair: ProbabilityMass<Suggestion>) => {
        // Let's not rely on the model to copy transform IDs.
        // Only bother is there IS an ID to copy.
        if(correctionTransform.id !== undefined) {
          pair.sample.transformId = correctionTransform.id;
        }

        let tuple: CorrectionPredictionTuple = {
          prediction: pair,
          correction: {
            sample: correctionRoot,
            p: correctionProb
          },
<<<<<<< HEAD
          totalProb: pair.p * correctionProb
=======
          totalProb: pair.p * correctionProb,
          matchLevel: SuggestionSimilarity.none
>>>>>>> 946ec38a
        };
        return tuple;
      }, this);

      returnedPredictions = returnedPredictions.concat(predictionSet);
    }

    return returnedPredictions;
  }

  async predict(transformDistribution: Transform | Distribution<Transform>, context: Context): Promise<Suggestion[]> {
    let suggestionDistribution: CorrectionPredictionTuple[] = [];
    let lexicalModel = this.lexicalModel;
    let punctuation = this.punctuation;

    // If a prior prediction is still processing, signal to terminate it; we have a new
    // prediction request to prioritize.
    this.activeTimer?.terminate();

    if(!(transformDistribution instanceof Array)) {
      transformDistribution = [ {sample: transformDistribution, p: 1.0} ];
    } else if(transformDistribution.length == 0) {
      /*
         Robust stop-gap: if our other filters somehow fail, this fixes the
         zero-length array by making it match the form of the array that
         would result if it were instead called with the other legal
         parameter type - a single Transform.

         Unfortunately, the method will lack all data about even
         the original keystroke that resulted in the call... but this way,
         we can at least get some predictions rather than shortcutting
         and producing none whatsoever.
      */
      transformDistribution.push({
        sample: {
          insert: '',
          deleteLeft: 0
        },
        p: 1.0
      })
    }

    const { sample: inputTransform, p: inputTransformProb } = transformDistribution.sort(function(a, b) {
      return b.p - a.p;
    })[0];

    // Only allow new-word suggestions if space was the most likely keypress.
    let allowSpace = TransformUtils.isWhitespace(inputTransform);
    let allowBksp = TransformUtils.isBackspace(inputTransform);

    let postContext = models.applyTransform(inputTransform, context);
    const truePrefix = this.wordbreak(postContext);
    const basePrefix = allowBksp ? truePrefix : this.wordbreak(context);
    let keepOption: Outcome<Keep> = null;

    let rawPredictions: CorrectionPredictionTuple[] = [];

    // Used to restore whitespaces if operations would remove them.
    let prefixTransform: Transform;
    let postContextState: correction.TrackedContextState = null;

    const currentCasing: CasingForm = lexicalModel.languageUsesCasing
      ? this.detectCurrentCasing(postContext)
      : null;

    // Section 1:  determining 'prediction roots'.
    if(!this.contextTracker) {
      let predictionRoots: ProbabilityMass<Transform>[];

      // Generates raw prediction distributions for each valid input.  Can only 'correct'
      // against the final input.
      //
      // This is the old, 12.0-13.0 'correction' style.
      if(allowSpace) {
        // Detect start of new word; prevent whitespace loss here.
        predictionRoots = [{sample: inputTransform, p: 1.0}];
        prefixTransform = inputTransform;
      } else {
        predictionRoots = transformDistribution.map((alt) => {
          let transform = alt.sample;

          // Filter out special keys unless they're expected.
          if(TransformUtils.isWhitespace(transform) && !allowSpace) {
            return null;
          } else if(TransformUtils.isBackspace(transform) && !allowBksp) {
            return null;
          }

          return alt;
        });
      }

      // Remove `null` entries.
      predictionRoots = predictionRoots.filter(tuple => !!tuple);

      // Running in bulk over all suggestions, duplicate entries may be possible.
      rawPredictions = this.predictFromCorrections(predictionRoots, context);
    } else {
      // Token replacement benefits greatly from knowledge of the prior context state.
      let contextState = this.contextTracker.analyzeState(this.lexicalModel, context, null);
      // Corrections and predictions are based upon the post-context state, though.
      postContextState = this.contextTracker.analyzeState(this.lexicalModel,
                                                          postContext,
                                                          !TransformUtils.isEmpty(inputTransform) ?
                                                                          transformDistribution:
                                                                          null
                                                          );

      // TODO:  Should we filter backspaces & whitespaces out of the transform distribution?
      //        Ideally, the answer (in the future) will be no, but leaving it in right now may pose an issue.

      // Rather than go "full hog" and make a priority queue out of the eventual, future competing search spaces...
      // let's just note that right now, there will only ever be one.
      //
      // The 'eventual' logic will be significantly more complex, though still manageable.
      let searchSpace = postContextState.searchSpace[0];

      // No matter the prediction, once we know the root of the prediction, we'll always 'replace' the
      // same amount of text.  We can handle this before the big 'prediction root' loop.
      let deleteLeft = 0;

      // The amount of text to 'replace' depends upon whatever sort of context change occurs
      // from the received input.
      const postContextTokens = postContextState.tokens;
      let postContextLength = postContextTokens.length;
      let contextLengthDelta = postContextTokens.length - contextState.tokens.length;
      // If the context now has more tokens, the token we'll be 'predicting' didn't originally exist.
      if(postContextLength == 0 || contextLengthDelta > 0) {
        // As the word/token being corrected/predicted didn't originally exist, there's no
        // part of it to 'replace'.
        deleteLeft = 0;

        // If the new token is due to whitespace or due to a different input type that would
        // likely imply a tokenization boundary...
        if(TransformUtils.isWhitespace(inputTransform)) {
          /* TODO:  consider/implement:  the second half of the comment above.
           * For example:  on input of a `'`, predict new words instead of replacing the `'`.
           * (since after a letter, the `'` will be ignored, anyway)
           *
           * Idea:  if the model's most likely prediction (with no root) would make a new
           * token if appended to the current token, that's probably a good case.
           * Keeps the check simple & quick.
           *
           * Might need a mixed mode, though:  ';' is close enough that `l` is a reasonable
           * fat-finger guess.   So yeah, we're not addressing this idea right now.
           * - so... consider multiple context behavior angles when building prediction roots?
           *
           * May need something similar to help handle contractions during their construction,
           * but that'd be within `ContextTracker`.
           * can' => [`can`, `'`]
           * can't => [`can't`]  (WB6, 7 of https://unicode.org/reports/tr29/#Word_Boundary_Rules)
           *
           * (Would also helps WB7b+c for Hebrew text)
           */

          // Infer 'new word' mode, even if we received new text when reaching
          // this position.  That new text didn't exist before, so still - nothing
          // to 'replace'.
          prefixTransform = inputTransform;
          context = postContext; // As far as predictions are concerned, the post-context state
                                 // should not be replaced.  Predictions are to be rooted on
                                 // text "up for correction" - so we want a null root for this
                                 // branch.
          contextState = postContextState;
        }
        // If the tokenized context length is shorter... sounds like a backspace (or similar).
      } else if (contextLengthDelta < 0) {
        /* Ooh, we've dropped context here.  Almost certainly from a backspace.
         * Even if we drop multiple tokens... well, we know exactly how many chars
         * were actually deleted - `inputTransform.deleteLeft`.
         * Since we replace a word being corrected/predicted, we take length of the remaining
         * context's tail token in addition to however far was deleted to reach that state.
         */
        deleteLeft = this.wordbreak(postContext).kmwLength() + inputTransform.deleteLeft;
      } else {
        // Suggestions are applied to the pre-input context, so get the token's original length.
        // We're on the same token, so just delete its text for the replacement op.
        deleteLeft = this.wordbreak(context).kmwLength();
      }

      // Is the token under construction newly-constructed / is there no pre-existing root?
      // If so, we want to strongly avoid overcorrection, even for 'nearby' keys.
      // (Strong lexical frequency differences can easily cause overcorrection when only
      // one key's available.)
      //
      // NOTE:  we only want this applied word-initially, when any corrections 'correct'
      // 100% of the word.  Things are generally fine once it's not "all or nothing."
      let tailToken = postContextTokens[postContextTokens.length - 1];
      const isTokenStart = tailToken.transformDistributions.length <= 1;

      // TODO:  whitespace, backspace filtering.  Do it here.
      //        Whitespace is probably fine, actually.  Less sure about backspace.

      const SEARCH_TIMEOUT = correction.SearchSpace.DEFAULT_ALLOTTED_CORRECTION_TIME_INTERVAL;
      const timer = this.activeTimer = new correction.ExecutionTimer(this.testMode ? Number.MAX_VALUE : SEARCH_TIMEOUT, this.testMode ? Number.MAX_VALUE : SEARCH_TIMEOUT * 1.5);

      let bestCorrectionCost: number;
      let correctionPredictionMap: Record<string, Distribution<Suggestion>> = {};

      for await(let match of searchSpace.getBestMatches(timer)) {
        // Corrections obtained:  now to predict from them!
        const correction = match.matchString;

        // Worth considering:  extend Traversal to allow direct prediction lookups?
        // let traversal = match.finalTraversal;

        // Replace the existing context with the correction.
        const correctionTransform: Transform = {
          insert: correction,  // insert correction string
          deleteLeft: deleteLeft,
          id: inputTransform.id // The correction should always be based on the most recent external transform/transcription ID.
        }

        let rootCost = match.totalCost;

        /* If we're dealing with the FIRST keystroke of a new sequence, we'll **dramatically** boost
          * the exponent to ensure only VERY nearby corrections have a chance of winning, and only if
          * there are significantly more likely words.  We only need this to allow very minor fat-finger
          * adjustments for 100% keystroke-sequence corrections in order to prevent finickiness on
          * key borders.
          *
          * Technically, the probabilities this produces won't be normalized as-is... but there's no
          * true NEED to do so for it, even if it'd be 'nice to have'.  Consistently tracking when
          * to apply it could become tricky, so it's simpler to leave out.
          *
          * Worst-case, it's possible to temporarily add normalization if a code deep-dive
          * is needed in the future.
          */
        if(isTokenStart) {
          /* Suppose a key distribution:  most likely with p=0.5, second-most with 0.4 - a pretty
            * ambiguous case that would only arise very near the center of the boundary between two keys.
            * Raising (0.5/0.4)^16 ~= 35.53.  (At time of writing, SINGLE_CHAR_KEY_PROB_EXPONENT = 16.)
            * That seems 'within reason' for correction very near boundaries.
            *
            * So, with the second-most-likely key being that close in probability, its best suggestion
            * must be ~ 35.5x more likely than that of the truly-most-likely key to "win".  So, it's not
            * a HARD cutoff, but more of a 'soft' one.  Keeping the principles in mind documented above,
            * it's possible to tweak this to a more harsh or lenient setting if desired, rather than
            * being totally "all or nothing" on which key is taken for highly-ambiguous keypresses.
            */
          rootCost *= ModelCompositor.SINGLE_CHAR_KEY_PROB_EXPONENT;  // note the `Math.exp` below.
        }

        const predictionRoot = {
          sample: correctionTransform,
          p: Math.exp(-rootCost)
        };

        let predictions = this.predictFromCorrections([predictionRoot], context);

        // Only set 'best correction' cost when a correction ACTUALLY YIELDS predictions.
        if(predictions.length > 0 && bestCorrectionCost === undefined) {
          bestCorrectionCost = -Math.log(predictionRoot.p);
        }

        // If we're getting the same prediction again, it's lower-cost.  Update!
        let oldPredictionSet = correctionPredictionMap[match.matchString];
        if(oldPredictionSet) {
          rawPredictions = rawPredictions.filter((entry) => !oldPredictionSet.find((match) => entry.prediction.sample == match.sample));
        }

        correctionPredictionMap[match.matchString] = predictions.map((entry) => entry.prediction);

        rawPredictions = rawPredictions.concat(predictions);

        let correctionCost = match.totalCost;
        // Searching a bit longer is permitted when no predictions have been found.
        if(correctionCost >= bestCorrectionCost + 8) {
          break;
          // If enough have been found, we're safe to terminate earlier.
        } else if(rawPredictions.length >= ModelCompositor.MAX_SUGGESTIONS) {
            if(correctionCost >= bestCorrectionCost + 4) { // e^-4 = 0.0183156388.  Allows "80%" of an extra edit.
            // Very useful for stopping 'sooner' when words reach a sufficient length.
            break;
          } else {
            // Sort the prediction list; we need them in descending order for the next check.
<<<<<<< HEAD
            rawPredictions.sort(function(a, b) {
              return b.totalProb - a.totalProb;
            });
=======
            rawPredictions.sort(tupleDisplayOrderSort);
>>>>>>> 946ec38a

            // If the best suggestion from the search's current tier fails to beat the worst
            // pending suggestion from previous tiers, assume all further corrections will
            // similarly fail to win; terminate the search-loop.
            if(rawPredictions[ModelCompositor.MAX_SUGGESTIONS-1].totalProb > Math.exp(-correctionCost)) {
              break;
            }
          }
        }
      }

      // // For debugging / investigation.
      // console.log(`execute: ${timer.executionTime}, deferred: ${timer.deferredTime}`); //, total since start: ${timer.timeSinceConstruction}`);

      if(this.activeTimer == timer) {
        this.activeTimer = null;
      }
    }

    // Section 2 - post-analysis for our generated predictions, managing 'keep'.
    // Assumption:  Duplicated 'displayAs' properties indicate duplicated Suggestions.
    // When true, we can use an 'associative array' to de-duplicate everything.
    let suggestionDistribMap: {[key: string]: CorrectionPredictionTuple} = {};
<<<<<<< HEAD
    let currentCasing: CasingForm = null;
    if(lexicalModel.languageUsesCasing) {
      currentCasing = this.detectCurrentCasing(postContext);
    }
=======
>>>>>>> 946ec38a

    const keyed = (text: string) => this.lexicalModel.toKey ? this.lexicalModel.toKey(text) : text;
    const keyCased = (text: string) => this.lexicalModel.applyCasing ? this.lexicalModel.applyCasing('lower', text) : text;
    const keyedPrefix = keyed(truePrefix);
    const lowercasedPrefix = keyCased(truePrefix);

    // Deduplicator + annotator of 'keep' suggestions.
    for(let tuple of rawPredictions) {
<<<<<<< HEAD
      const prediction = tuple.prediction.sample;
      const prob = tuple.totalProb;

      // Combine duplicate samples.
      let displayText = prediction.displayAs;
      let preserveAsKeep = displayText == keepOptionText;

      // De-duplication should be case-insensitive, but NOT
      // diacritic-insensitive.
      if(this.lexicalModel.languageUsesCasing) {
        preserveAsKeep = preserveAsKeep || displayText == this.lexicalModel.applyCasing('lower', keepOptionText);
      }

      if(preserveAsKeep) {
        // Preserve the original, pre-keyed version of the text.
        if(!keepOption) {
          let baseTransform = prediction.transform;

          let keepTransform = {
            insert: keepOptionText,
            deleteLeft: baseTransform.deleteLeft,
            deleteRight: baseTransform.deleteRight,
            id: baseTransform.id
          }

          let intermediateKeep = models.transformToSuggestion(keepTransform, prob);
          keepOption = this.toAnnotatedSuggestion(intermediateKeep, 'keep',  models.QuoteBehavior.noQuotes);
          keepOption.matchesModel = true;

          // Since we replaced the original Suggestion with a keep-annotated one,
          // we must manually preserve the transform ID.
          keepOption.transformId = prediction.transformId;
        } else if(keepOption.p && prob) {
          keepOption.p += prob;
        }
      } else {
        // Apply capitalization rules now; facilitates de-duplication of suggestions
        // that may be caused as a result.
        //
        // Example:  "apple" and "Apple" are separate when 'lower', but identical for 'initial' and 'upper'.
        if(currentCasing && currentCasing != 'lower') {
          this.applySuggestionCasing(prediction, baseWord, currentCasing);
          // update the mapping string, too.
          displayText = prediction.displayAs;
=======
      if(currentCasing && currentCasing != 'lower') {
        this.applySuggestionCasing(tuple.prediction.sample, basePrefix, currentCasing);
      }

      // Don't set it unnecessarily; this can have side-effects in some automated tests.
      if(inputTransform.id !== undefined) {
        tuple.prediction.sample.transformId = inputTransform.id;
      }

      const predictedWord = this.wordbreak(models.applyTransform(tuple.prediction.sample.transform, context));

      // Is the suggestion an exact match (or, "similar enough") to the
      // actually-typed context?  If so, we wish to note this fact and to
      // prioritize such a suggestion over suggestions that are not.
      if(keyed(tuple.correction.sample) == keyedPrefix) {
        if(predictedWord == truePrefix) {
          // Exact match:  it's a perfect 'keep' suggestion.
          tuple.matchLevel = SuggestionSimilarity.exact;
          keepOption = this.toAnnotatedSuggestion(tuple.prediction.sample, 'keep',  models.QuoteBehavior.noQuotes);

          // Indicates that this suggestion exists directly within the lexical
          // model as a valid suggestion.  (We actively display it if it's an
          // exact match, but hide it if not, only preserving it for reversions
          // if/when needed.)
          keepOption.matchesModel = true;
          Object.assign(tuple.prediction.sample, keepOption);
          keepOption = tuple.prediction.sample as Outcome<Keep>;
        } else if(keyCased(predictedWord) == lowercasedPrefix) {
          // Case-insensitive match.  No diacritic differences; the ONLY difference is casing.
          tuple.matchLevel = SuggestionSimilarity.sameText;
        } else if(keyed(predictedWord) == keyedPrefix) {
          // Diacritic-insensitive / exact-key match.
          tuple.matchLevel = SuggestionSimilarity.sameKey;
>>>>>>> 946ec38a
        }
      }

<<<<<<< HEAD
        let existingSuggestion = suggestionDistribMap[displayText];
        if(existingSuggestion) {
          existingSuggestion.totalProb += prob;
        } else {
          suggestionDistribMap[displayText] = tuple;
        }
=======
      // Assumption:  suggestions that have the same net result should have the
      // same displayAs string.  (We could try to pick the one with highest net
      // probability, but that seems like too much of an edge-case to matter.)
      //
      // Either way, no point in showing multiple suggestions that do the same thing.
      // Merge 'em!
      const existingSuggestion = suggestionDistribMap[predictedWord];
      if(existingSuggestion) {
        existingSuggestion.totalProb += tuple.totalProb;
      } else {
        suggestionDistribMap[predictedWord] = tuple;
>>>>>>> 946ec38a
      }
    }

    // Generate a default 'keep' option if one was not otherwise produced.
    if(!keepOption && truePrefix != '') {
      // IMPORTANT:  duplicate the original transform.  Causes nasty side-effects
      // for context-tracking otherwise!
      let keepTransform: Transform = { ...inputTransform };

      // 1 is a filler value; goes unused b/c is for a 'keep'.
      let keepSuggestion = models.transformToSuggestion(keepTransform, 1);
      // This is the one case where the transform doesn't insert the full word; we need to override the displayAs param.
      keepSuggestion.displayAs = truePrefix;

      keepOption = this.toAnnotatedSuggestion(keepSuggestion, 'keep');
      keepOption.transformId = inputTransform.id;
      keepOption.matchesModel = false;

      suggestionDistribution.unshift({
        totalProb: keepOption.p,
        prediction: {
          sample: keepOption,
          p: keepOption.p,
        },
        correction: {
          sample: truePrefix,
          p: inputTransformProb // we already sorted + this aligns with inputTransform.
        },
        matchLevel: SuggestionSimilarity.exact,
      });
    }

    // Section 3:  Finalize suggestions, truncate list to the N (MAX_SUGGESTIONS) most optimal, return.

    // Now that we've calculated a unique set of probability masses, time to make them into a proper
    // distribution and prep for return.
    for(let key in suggestionDistribMap) {
      let pair = suggestionDistribMap[key];
      suggestionDistribution.push(pair);
    }

<<<<<<< HEAD
    suggestionDistribution = suggestionDistribution.sort(function(a, b) {
      return b.totalProb - a.totalProb; // Use descending order - we want the largest probabilty suggestions first!
    });

    // Section 4:  Auto-correction + finalization.
    if(keepOption && keepOption.matchesModel) {
      // Auto-select it for auto-acceptance; we don't correct away from perfectly-valid
      // lexical entries, even if they are comparatively low-frequency.
      keepOption.autoAccept = true;
    } else {
      this.predictionAutoSelect(suggestionDistribution);
    }

=======
    // Section 4:  Auto-correction + finalization.
    suggestionDistribution = suggestionDistribution.sort(tupleDisplayOrderSort);

>>>>>>> 946ec38a
    // Now that we've marked the suggestion to auto-select, we can finalize the suggestions.
    let suggestions = suggestionDistribution.splice(0, ModelCompositor.MAX_SUGGESTIONS).map((tuple) => {
      const prediction = tuple.prediction;

      if(!this.verbose) {
        return {
          ...prediction.sample,
          p: tuple.totalProb
        };
      } else {
        const sample: Suggestion & {
          p?: number,
          "lexical-p"?: number,
          "correction-p"?: number
        } = {
          ...prediction.sample,
          p: tuple.totalProb,
          "lexical-p": prediction.p,
          "correction-p": tuple.correction.p
        }

        return sample;
      }
    });

    this.predictionAutoSelect(suggestionDistribution);

    // Apply 'after word' punctuation and casing (when applicable).  Also, set suggestion IDs.
    // We delay until now so that utility functions relying on the unmodified Transform may execute properly.

    let compositor = this;
    suggestions.forEach(function(suggestion) {
      // Valid 'keep' suggestions may have zero length; we still need to evaluate the following code
      // for such cases.

      // If we're mid-word, delete its original post-caret text.
      const tokenization = compositor.tokenize(context);
      if(tokenization && tokenization.caretSplitsToken) {
        // While we wait on the ability to provide a more 'ideal' solution, let's at least
        // go with a more stable, if slightly less ideal, solution for now.
        //
        // A predictive text default (on iOS, at least) - immediately wordbreak
        // on suggestions accepted mid-word.
        suggestion.transform.insert += punctuation.insertAfterWord;

        // Do we need to manipulate the suggestion's transform based on the current state of the context?
      } else if(!context.right) {
        suggestion.transform.insert += punctuation.insertAfterWord;
      } else if(punctuation.insertAfterWord != '') {
        if(context.right.indexOf(punctuation.insertAfterWord) != 0) {
          suggestion.transform.insert += punctuation.insertAfterWord;
        }
      }

      // If this is a suggestion after wordbreak input, make sure we preserve the wordbreak transform!
      if(prefixTransform) {
        let mergedTransform = models.buildMergedTransform(prefixTransform, suggestion.transform);
        mergedTransform.id = suggestion.transformId;

        // Temporarily and locally drops 'readonly' semantics so that we can reassign the transform.
        // See https://www.typescriptlang.org/docs/handbook/release-notes/typescript-2-8.html#improved-control-over-mapped-type-modifiers
        let mutableSuggestion = suggestion as {-readonly [transform in keyof Suggestion]: Suggestion[transform]};

        // Assignment via by-reference behavior, as suggestion is an object
        mutableSuggestion.transform = mergedTransform;
      }

      suggestion.id = compositor.SUGGESTION_ID_SEED;
      compositor.SUGGESTION_ID_SEED++;
    });

    // Store the suggestions on the final token of the current context state (if it exists).
    // Or, once phrase-level suggestions are possible, on whichever token serves as each prediction's root.
    if(postContextState) {
      postContextState.tail.replacements = suggestions.map(function(suggestion) {
        return {
          suggestion: suggestion,
          tokenWidth: 1
        }
      });
    }

    return suggestions;
  }

  private predictionAutoSelect(suggestionDistribution: CorrectionPredictionTuple[]) {
    if(suggestionDistribution.length == 0) {
      return;
    }

<<<<<<< HEAD
=======
    const keepOption = suggestionDistribution[0].prediction.sample as Outcome<Keep>;
    if(keepOption.tag == 'keep' && keepOption.matchesModel) {
      // Auto-select it for auto-acceptance; we don't correct away from perfectly-valid
      // lexical entries, even if they are comparatively low-frequency.
      keepOption.autoAccept = true;
      return;
    } else if(suggestionDistribution.length == 1) {
      return;
    }

    suggestionDistribution = suggestionDistribution.slice(1);

>>>>>>> 946ec38a
    if(suggestionDistribution.length == 1) {
      // Mark for auto-acceptance; there are no alternatives.
      suggestionDistribution[0].prediction.sample.autoAccept = true;
      return;
    }

    // Is it reasonable to auto-accept any of our suggestions?
    const bestSuggestion = suggestionDistribution[0];

    const baseCorrection = bestSuggestion.correction.sample;
    if(baseCorrection.length == 0) {
      // If the correction is rooted on an empty root, there's no basis for
      // auto-correcting to this suggestion.
      return;
    }

    // Find the highest probability for any correction that led to a valid prediction.
    // No need to full-on re-sort everything, though.
    const bestCorrection = suggestionDistribution.reduce((prev, current) => prev?.correction.p > current.correction.p ? prev : current, null).correction;
    if(bestCorrection.p > bestSuggestion.correction.p) {
      // Here, the best suggestion didn't come from the best correction.
      // Is it actually reasonable to auto-correct?  We're probably just very
      // biased toward its frequency.  (Maybe a threshold should be considered?)
      return;
    }

    // compare best vs other probabilities.
    const probSum = suggestionDistribution.reduce((accum, current) => accum + current.totalProb, 0);
    const proportionOfBest = bestSuggestion.totalProb / probSum;
    if(proportionOfBest < .66) {
      return;
    }

    // compare correction-cost aspects?  We disable if the base correction is lower than best,
    // but should we do other comparisons too?

<<<<<<< HEAD
    // const nextSuggestion = suggestionDistribution[1];
    // baseCorrection

=======
>>>>>>> 946ec38a
    bestSuggestion.prediction.sample.autoAccept = true;
  }

  // Responsible for applying casing rules to suggestions.
  private applySuggestionCasing(suggestion: Suggestion, baseWord: USVString, casingForm: CasingForm) {
    // Step 1:  does the suggestion replace the whole word?  If not, we should extend the suggestion to do so.
    let unchangedLength  = baseWord.kmwLength() - suggestion.transform.deleteLeft;

    if(unchangedLength > 0) {
      suggestion.transform.deleteLeft += unchangedLength;
      suggestion.transform.insert = baseWord.kmwSubstr(0, unchangedLength) + suggestion.transform.insert;
    }

    // Step 2: Now that the transform affects the whole word, we may safely apply casing rules.
    suggestion.transform.insert = this.lexicalModel.applyCasing(casingForm, suggestion.transform.insert);
    suggestion.displayAs = this.lexicalModel.applyCasing(casingForm, suggestion.displayAs);
  }

  private toAnnotatedSuggestion(suggestion: Outcome<Suggestion>,
    annotationType: SuggestionTag,
    quoteBehavior?: models.QuoteBehavior): Outcome<Suggestion>;
  private toAnnotatedSuggestion(suggestion: Outcome<Suggestion>,
    annotationType: 'keep',
    quoteBehavior?: models.QuoteBehavior): Outcome<Keep>;
  private toAnnotatedSuggestion(suggestion: Outcome<Suggestion>,
    annotationType: 'revert',
    quoteBehavior?: models.QuoteBehavior): Outcome<Reversion>;
  private toAnnotatedSuggestion(suggestion: Outcome<Suggestion>,
                                annotationType: SuggestionTag,
                                quoteBehavior: models.QuoteBehavior = models.QuoteBehavior.default): Outcome<Suggestion> {
    // A method-internal 'import' of the enum.
    let QuoteBehavior = models.QuoteBehavior;

    let defaultQuoteBehavior = QuoteBehavior.noQuotes;
    if(annotationType == 'keep' || annotationType == 'revert') {
      defaultQuoteBehavior = QuoteBehavior.useQuotes;
    }

    return {
      transform: suggestion.transform,
      transformId: suggestion.transformId,
      displayAs: QuoteBehavior.apply(quoteBehavior, suggestion.displayAs, this.punctuation, defaultQuoteBehavior),
      tag: annotationType,
      p: suggestion.p
    };
  }

  /**
   * Returns the punctuation used for this model, filling out unspecified fields
   */
  private static determinePunctuationFromModel(model: LexicalModel): LexicalModelPunctuation {
    let defaults = DEFAULT_PUNCTUATION;

    // Use the defaults of the model does not provide any punctuation at all.
    if (!model.punctuation)
      return defaults;

    let specifiedPunctuation = model.punctuation;
    let insertAfterWord = specifiedPunctuation.insertAfterWord;
    if (insertAfterWord !== '' && !insertAfterWord) {
      insertAfterWord = defaults.insertAfterWord;
    }

    let quotesForKeepSuggestion = specifiedPunctuation.quotesForKeepSuggestion;
    if (!quotesForKeepSuggestion) {
      quotesForKeepSuggestion = defaults.quotesForKeepSuggestion;
    }

    let isRTL = specifiedPunctuation.isRTL;
    // Default:  false / undefined, so no need to directly specify it.

    return {
      insertAfterWord, quotesForKeepSuggestion, isRTL
    }
  }

  acceptSuggestion(suggestion: Suggestion, context: Context, postTransform?: Transform): Reversion {
    // Step 1:  generate and save the reversion's Transform.
    let sourceTransform = suggestion.transform;
    let deletedLeftChars = context.left.kmwSubstr(-sourceTransform.deleteLeft, sourceTransform.deleteLeft);
    let insertedLength = sourceTransform.insert.kmwLength();

    let reversionTransform: Transform = {
      insert: deletedLeftChars,
      deleteLeft: insertedLength
    };

    // Step 2:  building the proper 'displayAs' string for the Reversion
    let postContext = context;
    if(postTransform) {
      // The code above restores the state to the context at the time the `Suggestion` was created.
      // `postTransform` handles any missing context that came later.
      reversionTransform = models.buildMergedTransform(reversionTransform, postTransform);

      // Now that we've built the reversion based upon the Suggestion's original context,
      // we manipulate it in order to get a proper 'displayAs' string.
      postContext = models.applyTransform(postTransform, postContext);
    }

    let revertedPrefix: string;
    let postContextTokenization = this.tokenize(postContext);
    if(postContextTokenization) {
      // Handles display string for reversions triggered by accepting a suggestion mid-token.
      if(postContextTokenization.left.length > 0) {
        revertedPrefix = postContextTokenization.left[postContextTokenization.left.length-1];
      } else {
        revertedPrefix = '';
      }
      revertedPrefix += postContextTokenization.caretSplitsToken ? postContextTokenization.right[0] : '';
    } else {
      revertedPrefix = this.wordbreak(postContext);
    }

    let firstConversion = models.transformToSuggestion(reversionTransform);
    firstConversion.displayAs = revertedPrefix;

    // Build the actual Reversion, which is technically an annotated Suggestion.
    // Since we're outside of the standard `predict` control path, we'll need to
    // set the Reversion's ID directly.
    let reversion = this.toAnnotatedSuggestion(firstConversion, 'revert');
    if(suggestion.transformId != null) {
      reversion.transformId = -suggestion.transformId;
    }
    if(suggestion.id != null) {
      // Since a reversion inverts its source suggestion, we set its ID to be the
      // additive inverse of the source suggestion's ID.  Makes easy mapping /
      // verification later.
      reversion.id = -suggestion.id;
    } else {
      reversion.id = -this.SUGGESTION_ID_SEED;
      this.SUGGESTION_ID_SEED++;
    }

    // Step 3:  if we track Contexts, update the tracking data as appropriate.
    if(this.contextTracker) {
      let contextState = this.contextTracker.newest;
      if(!contextState) {
        contextState = this.contextTracker.analyzeState(this.lexicalModel, context);
      }

      contextState.tail.activeReplacementId = suggestion.id;
      let acceptedContext = models.applyTransform(suggestion.transform, context);
      this.contextTracker.analyzeState(this.lexicalModel, acceptedContext);
    }

    return reversion;
  }

  async applyReversion(reversion: Reversion, context: Context): Promise<Suggestion[]> {
    // If we are unable to track context (because the model does not support LexiconTraversal),
    // we need a "fallback" strategy.
    let compositor = this;
    let fallbackSuggestions = async function() {
      let revertedContext = models.applyTransform(reversion.transform, context);
      const suggestions = await compositor.predict({insert: '', deleteLeft: 0}, revertedContext);
      suggestions.forEach(function(suggestion) {
        // A reversion's transform ID is the additive inverse of its original suggestion;
        // we revert to the state of said original suggestion.
        suggestion.transformId = -reversion.transformId;
        // Prevent auto-selection of any suggestion immediately after a reversion.
        // It's fine after at least one keystroke, but not before.
        suggestion.autoAccept = false;
      });

      return suggestions;
    }

    if(!this.contextTracker) {
      return fallbackSuggestions();
    }

    // When the context is tracked, we prefer the tracked information.
    let contextMatchFound = false;
    for(let c = this.contextTracker.count - 1; c >= 0; c--) {
      let contextState = this.contextTracker.item(c);

      if(contextState.tail.activeReplacementId == -reversion.id) {
        contextMatchFound = true;
        break;
      }
    }

    if(!contextMatchFound) {
      return fallbackSuggestions();
    }

    // Remove all contexts more recent than the one we're reverting to.
    while(this.contextTracker.newest.tail.activeReplacementId != -reversion.id) {
      this.contextTracker.popNewest();
    }

    this.contextTracker.newest.tail.revert();

    // Will need to be modified a bit if/when phrase-level suggestions are implemented.
    // Those will be tracked on the first token of the phrase, which won't be the tail
    // if they cover multiple tokens.
    let suggestions = this.contextTracker.newest.tail.replacements.map(function(trackedSuggestion) {
      return trackedSuggestion.suggestion;
    });

    suggestions.forEach(function(suggestion) {
      // A reversion's transform ID is the additive inverse of its original suggestion;
      // we revert to the state of said original suggestion.
      suggestion.transformId = -reversion.transformId;
      suggestion.autoAccept = false;
    });
    return suggestions;
  }

  private wordbreak(context: Context): string {
    let model = this.lexicalModel;

    if(model.wordbreaker || !model.wordbreak) {
      // We don't need a 12.0 / 13.0 compatibility mode here.
      // We're either relying on defaults or on the 14.0+ wordbreaker spec.
      let wordbreaker = model.wordbreaker || wordBreakers.default;

      return models.wordbreak(wordbreaker, context);
    } else {
      // 1.  This model does not provide a model following the 14.0+ wordbreaking spec
      // 2.  This model DOES define a custom wordbreaker following the 12.0-13.0 spec.

      // Since the model relies on custom wordbreaking behavior, we need to use the
      // old, deprecated wordbreaking pattern.
      return model.wordbreak(context);
    }
  }

  private tokenize(context: Context): models.Tokenization {
    let model = this.lexicalModel;

    if(model.wordbreaker) {
      return models.tokenize(model.wordbreaker, context);
    } else {
      return null;
    }
  }

  public resetContext(context: Context) {
    // If we're resetting the context, any active prediction requests are no
    // longer valid.
    this.activeTimer?.terminate();
    // Force-resets the context, throwing out any previous fat-finger data, etc.
    // Designed for use when the caret has been directly moved and/or the context sourced from a different control
    // than before.
    if(this.contextTracker) {
      this.contextTracker.clearCache();
      this.contextTracker.analyzeState(this.lexicalModel, context, null);
    }
  }

  private detectCurrentCasing(context: Context): CasingForm {
    let model = this.lexicalModel;

    let text = this.wordbreak(context);

    if(!model.languageUsesCasing) {
      throw "Invalid attempt to detect casing: languageUsesCasing is set to false";
    }

    if(!model.applyCasing) {
      // The worker should automatically 'sub in' default behavior during the model's load if that
      // function isn't defined explicitly as part of the model.
      throw "Invalid LMLayer state:  languageUsesCasing is set to true, but no applyCasing function exists";
    }

    // If the user has selected Shift or Caps layer, that overrides our
    // text analysis
    if(context.casingForm == 'upper' || context.casingForm == 'initial') {
      return context.casingForm;
    }
    if(model.applyCasing('lower', text) == text) {
      return 'lower';
    } else if(model.applyCasing('upper', text) == text) {
      // If only a single character has been input, assume we're in 'initial' mode.
      return text.kmwLength() > 1 ? 'upper' : 'initial';
    } else if(model.applyCasing('initial', text) == text) {
      // We check 'initial' last, as upper-case input is indistinguishable.
      return 'initial';
    } else {
      // If we do not have a casing form given to us by the keyboard, then
      // 'null' is returned when no casing pattern matches the input.
      return context.casingForm ?? null;
    }
  }
}

/**
 * The default punctuation and spacing produced by the model.
 */
const DEFAULT_PUNCTUATION: LexicalModelPunctuation = {
  quotesForKeepSuggestion: { open: `“`, close: `”`},
  insertAfterWord: " " ,
};<|MERGE_RESOLUTION|>--- conflicted
+++ resolved
@@ -4,8 +4,6 @@
 
 import TransformUtils from './transformUtils.js';
 
-<<<<<<< HEAD
-=======
 enum SuggestionSimilarity {
   none = 0,
   sameKey = 1,
@@ -13,15 +11,10 @@
   exact = 3
 }
 
->>>>>>> 946ec38a
 type CorrectionPredictionTuple = {
   prediction: ProbabilityMass<Suggestion>,
   correction: ProbabilityMass<string>,
   totalProb: number;
-<<<<<<< HEAD
-};
-
-=======
   matchLevel: SuggestionSimilarity;
 };
 
@@ -36,7 +29,6 @@
   return b.totalProb - a.totalProb;
 }
 
->>>>>>> 946ec38a
 export default class ModelCompositor {
   private lexicalModel: LexicalModel;
   private contextTracker?: correction.ContextTracker;
@@ -109,12 +101,8 @@
             sample: correctionRoot,
             p: correctionProb
           },
-<<<<<<< HEAD
-          totalProb: pair.p * correctionProb
-=======
           totalProb: pair.p * correctionProb,
           matchLevel: SuggestionSimilarity.none
->>>>>>> 946ec38a
         };
         return tuple;
       }, this);
@@ -391,13 +379,7 @@
             break;
           } else {
             // Sort the prediction list; we need them in descending order for the next check.
-<<<<<<< HEAD
-            rawPredictions.sort(function(a, b) {
-              return b.totalProb - a.totalProb;
-            });
-=======
             rawPredictions.sort(tupleDisplayOrderSort);
->>>>>>> 946ec38a
 
             // If the best suggestion from the search's current tier fails to beat the worst
             // pending suggestion from previous tiers, assume all further corrections will
@@ -421,13 +403,6 @@
     // Assumption:  Duplicated 'displayAs' properties indicate duplicated Suggestions.
     // When true, we can use an 'associative array' to de-duplicate everything.
     let suggestionDistribMap: {[key: string]: CorrectionPredictionTuple} = {};
-<<<<<<< HEAD
-    let currentCasing: CasingForm = null;
-    if(lexicalModel.languageUsesCasing) {
-      currentCasing = this.detectCurrentCasing(postContext);
-    }
-=======
->>>>>>> 946ec38a
 
     const keyed = (text: string) => this.lexicalModel.toKey ? this.lexicalModel.toKey(text) : text;
     const keyCased = (text: string) => this.lexicalModel.applyCasing ? this.lexicalModel.applyCasing('lower', text) : text;
@@ -436,52 +411,6 @@
 
     // Deduplicator + annotator of 'keep' suggestions.
     for(let tuple of rawPredictions) {
-<<<<<<< HEAD
-      const prediction = tuple.prediction.sample;
-      const prob = tuple.totalProb;
-
-      // Combine duplicate samples.
-      let displayText = prediction.displayAs;
-      let preserveAsKeep = displayText == keepOptionText;
-
-      // De-duplication should be case-insensitive, but NOT
-      // diacritic-insensitive.
-      if(this.lexicalModel.languageUsesCasing) {
-        preserveAsKeep = preserveAsKeep || displayText == this.lexicalModel.applyCasing('lower', keepOptionText);
-      }
-
-      if(preserveAsKeep) {
-        // Preserve the original, pre-keyed version of the text.
-        if(!keepOption) {
-          let baseTransform = prediction.transform;
-
-          let keepTransform = {
-            insert: keepOptionText,
-            deleteLeft: baseTransform.deleteLeft,
-            deleteRight: baseTransform.deleteRight,
-            id: baseTransform.id
-          }
-
-          let intermediateKeep = models.transformToSuggestion(keepTransform, prob);
-          keepOption = this.toAnnotatedSuggestion(intermediateKeep, 'keep',  models.QuoteBehavior.noQuotes);
-          keepOption.matchesModel = true;
-
-          // Since we replaced the original Suggestion with a keep-annotated one,
-          // we must manually preserve the transform ID.
-          keepOption.transformId = prediction.transformId;
-        } else if(keepOption.p && prob) {
-          keepOption.p += prob;
-        }
-      } else {
-        // Apply capitalization rules now; facilitates de-duplication of suggestions
-        // that may be caused as a result.
-        //
-        // Example:  "apple" and "Apple" are separate when 'lower', but identical for 'initial' and 'upper'.
-        if(currentCasing && currentCasing != 'lower') {
-          this.applySuggestionCasing(prediction, baseWord, currentCasing);
-          // update the mapping string, too.
-          displayText = prediction.displayAs;
-=======
       if(currentCasing && currentCasing != 'lower') {
         this.applySuggestionCasing(tuple.prediction.sample, basePrefix, currentCasing);
       }
@@ -515,18 +444,9 @@
         } else if(keyed(predictedWord) == keyedPrefix) {
           // Diacritic-insensitive / exact-key match.
           tuple.matchLevel = SuggestionSimilarity.sameKey;
->>>>>>> 946ec38a
-        }
-      }
-
-<<<<<<< HEAD
-        let existingSuggestion = suggestionDistribMap[displayText];
-        if(existingSuggestion) {
-          existingSuggestion.totalProb += prob;
-        } else {
-          suggestionDistribMap[displayText] = tuple;
-        }
-=======
+        }
+      }
+
       // Assumption:  suggestions that have the same net result should have the
       // same displayAs string.  (We could try to pick the one with highest net
       // probability, but that seems like too much of an edge-case to matter.)
@@ -538,7 +458,6 @@
         existingSuggestion.totalProb += tuple.totalProb;
       } else {
         suggestionDistribMap[predictedWord] = tuple;
->>>>>>> 946ec38a
       }
     }
 
@@ -580,25 +499,9 @@
       suggestionDistribution.push(pair);
     }
 
-<<<<<<< HEAD
-    suggestionDistribution = suggestionDistribution.sort(function(a, b) {
-      return b.totalProb - a.totalProb; // Use descending order - we want the largest probabilty suggestions first!
-    });
-
-    // Section 4:  Auto-correction + finalization.
-    if(keepOption && keepOption.matchesModel) {
-      // Auto-select it for auto-acceptance; we don't correct away from perfectly-valid
-      // lexical entries, even if they are comparatively low-frequency.
-      keepOption.autoAccept = true;
-    } else {
-      this.predictionAutoSelect(suggestionDistribution);
-    }
-
-=======
     // Section 4:  Auto-correction + finalization.
     suggestionDistribution = suggestionDistribution.sort(tupleDisplayOrderSort);
 
->>>>>>> 946ec38a
     // Now that we've marked the suggestion to auto-select, we can finalize the suggestions.
     let suggestions = suggestionDistribution.splice(0, ModelCompositor.MAX_SUGGESTIONS).map((tuple) => {
       const prediction = tuple.prediction;
@@ -689,8 +592,6 @@
       return;
     }
 
-<<<<<<< HEAD
-=======
     const keepOption = suggestionDistribution[0].prediction.sample as Outcome<Keep>;
     if(keepOption.tag == 'keep' && keepOption.matchesModel) {
       // Auto-select it for auto-acceptance; we don't correct away from perfectly-valid
@@ -703,7 +604,6 @@
 
     suggestionDistribution = suggestionDistribution.slice(1);
 
->>>>>>> 946ec38a
     if(suggestionDistribution.length == 1) {
       // Mark for auto-acceptance; there are no alternatives.
       suggestionDistribution[0].prediction.sample.autoAccept = true;
@@ -740,12 +640,6 @@
     // compare correction-cost aspects?  We disable if the base correction is lower than best,
     // but should we do other comparisons too?
 
-<<<<<<< HEAD
-    // const nextSuggestion = suggestionDistribution[1];
-    // baseCorrection
-
-=======
->>>>>>> 946ec38a
     bestSuggestion.prediction.sample.autoAccept = true;
   }
 
