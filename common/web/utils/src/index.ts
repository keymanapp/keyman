--- conflicted
+++ resolved
@@ -21,13 +21,8 @@
 export { default as ManagedPromise } from "./managedPromise.js";
 export { default as TimeoutPromise, timedPromise } from "./timeoutPromise.js";
 
-<<<<<<< HEAD
-=======
-export { Uni_IsSurrogate1, Uni_IsSurrogate2 } from "./surrogates.js";
-
 export { default as PriorityQueue, QueueComparator } from "./priority-queue.js"
 
->>>>>>> e8e28b60
 // // Uncomment the following line and run the bundled output to verify successful
 // // esbuild bundling of this submodule:
 // console.log(Version.CURRENT.toString());