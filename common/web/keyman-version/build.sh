--- conflicted
+++ resolved
@@ -28,11 +28,7 @@
 
 builder_describe_outputs \
   configure "/node_modules" \
-<<<<<<< HEAD
-  build     "build/version.inc.js"
-=======
-  build     "/common/web/keyman-version/build/keyman-version.mjs"
->>>>>>> 534bd2a5
+  build     "/common/web/keyman-version/build/version.inc.js"
 
 builder_parse "$@"
 
@@ -74,22 +70,12 @@
 export default KEYMAN_VERSION;
   " > ./version.inc.ts
 
-<<<<<<< HEAD
-  npm run tsc -- -b $builder_verbose
+  tsc -b $builder_verbose
   # kmlmc (the lexical model compiler) relies on a Node-based import, but after some of the earlier
   # ES-modularization work, our main output's an ES module.  Fortunately, esbuild can provide an easy stopgap.
 
   # Generates a CommonJS variant (in case other modules still need it).
   node ./build-bundler.js
-=======
-  # Note: in a dependency build, we'll expect keyman-version to be built by tsc -b
-  if builder_is_dep_build; then
-    builder_echo "skipping tsc -b; will be completed by $builder_dep_parent"
-  else
-    echo 'Building @keymanapp/keyman-version'
-    tsc -b $builder_verbose
-  fi
->>>>>>> 534bd2a5
 
   builder_finish_action success build
 fi
