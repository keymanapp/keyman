{
  "name": "@keymanapp/keyman-version",
  "description": "Keyman global version data",
  "main": "./build/index.js",
  "exports": {
    ".": "./build/index.js",
    "./keyman-version.mjs": "./build/keyman-version.mjs"
  },
  "scripts": {
    "build": "echo 'Building @keymanapp/keyman-version' && tsc -b",
    "clean": "tsc -b --clean"
  },
  "license": "MIT",
  "devDependencies": {
<<<<<<< HEAD
    "@types/node": "^18.7.13",
    "typescript": "^4.5.4"
=======
    "typescript": "^4.9.5"
>>>>>>> a7634291
  }
}<|MERGE_RESOLUTION|>--- conflicted
+++ resolved
@@ -12,11 +12,7 @@
   },
   "license": "MIT",
   "devDependencies": {
-<<<<<<< HEAD
     "@types/node": "^18.7.13",
-    "typescript": "^4.5.4"
-=======
     "typescript": "^4.9.5"
->>>>>>> a7634291
   }
 }