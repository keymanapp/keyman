#!/usr/bin/env bash
#
# Builds the include script for the current Keyman version.
#

# Exit on command failure and when using unset variables:
set -eu

## START STANDARD BUILD SCRIPT INCLUDE
# adjust relative paths as necessary
THIS_SCRIPT="$(greadlink -f "${BASH_SOURCE[0]}" 2>/dev/null || readlink -f "${BASH_SOURCE[0]}")"
. "$(dirname "$THIS_SCRIPT")/../../../resources/build/build-utils.sh"
## END STANDARD BUILD SCRIPT INCLUDE

. "$KEYMAN_ROOT/resources/shellHelperFunctions.sh"

# This script runs from its own folder
cd "$(dirname "$THIS_SCRIPT")"

################################ Main script ################################

<<<<<<< HEAD
builder_init "clean configure build tools test" "$@"
=======
builder_describe "Builds the gesture-recognition model for Web-based on-screen keyboards" \
  "clean" \
  "configure" \
  "build"

builder_parse "$@"
>>>>>>> 1b4ad74a

# TODO: build if out-of-date if test is specified
# TODO: configure if npm has not been run, and build is specified

if builder_has_action configure; then
  verify_npm_setup
  builder_report success configure
fi

if builder_has_action clean; then
  npm run clean
  rm -rf build/
  builder_report success clean
fi

if builder_has_action build; then
  # Build
  npm run build -- $builder_verbose
  builder_report success build
fi

if builder_has_action tools; then
  src/tools/build.sh build
  builder_report tools success
fi

if builder_has_action test; then
  npm test
  builder_report test success
fi<|MERGE_RESOLUTION|>--- conflicted
+++ resolved
@@ -19,16 +19,14 @@
 
 ################################ Main script ################################
 
-<<<<<<< HEAD
-builder_init "clean configure build tools test" "$@"
-=======
 builder_describe "Builds the gesture-recognition model for Web-based on-screen keyboards" \
   "clean" \
   "configure" \
-  "build"
+  "build" \
+  "tools" \
+  "test"
 
 builder_parse "$@"
->>>>>>> 1b4ad74a
 
 # TODO: build if out-of-date if test is specified
 # TODO: configure if npm has not been run, and build is specified
@@ -52,10 +50,10 @@
 
 if builder_has_action tools; then
   src/tools/build.sh build
-  builder_report tools success
+  builder_report success tools
 fi
 
 if builder_has_action test; then
   npm test
-  builder_report test success
+  builder_report success test
 fi