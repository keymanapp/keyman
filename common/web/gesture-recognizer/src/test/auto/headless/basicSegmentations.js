--- conflicted
+++ resolved
@@ -5,19 +5,8 @@
 const promiseStatus       = PromiseStatusModule.promiseStatus;
 const PromiseStatuses     = PromiseStatusModule.PromiseStatuses;
 
-<<<<<<< HEAD
-const GestureRecognizer = require('../../../../build/index.js');
-const com = GestureRecognizer.com;
-global.com = com; // TouchpathTurtle has issues without this at present.
-
-const PathSegmenter = com.keyman.osk.PathSegmenter;
-const TouchpathTurtle     = require('../../../../build/tools/unit-test-resources.js').TouchpathTurtle;
-
-const timedPromise = require('../../../../build/tools/unit-test-resources.js').timedPromise;
-=======
 import {  PathSegmenter } from '@keymanapp/gesture-recognizer';
-import { timedPromise } from '../../../../build/tools/obj/index.js';
->>>>>>> d6e00172
+import { timedPromise, TouchpathTurtle } from '../../../../build/tools/obj/index.js';
 
 describe("Basic segmentation cases", function() {
   describe("Single-sample 'sequence'", function() {
