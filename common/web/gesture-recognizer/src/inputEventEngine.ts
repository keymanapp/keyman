--- conflicted
+++ resolved
@@ -72,32 +72,18 @@
     }
 
     onInputMoveCancel(identifier: number, sample: InputSample) {
-<<<<<<< HEAD
-      let sequenceWrapper = this.getSequenceWrapperWithId(identifier);
-=======
       let touchpoint = this.getTouchpointWithId(identifier);
->>>>>>> c7fa2e7a
 
       if(!touchpoint) {
         return;
       }
 
-<<<<<<< HEAD
-      sequenceWrapper.item.addSample(sample);
-      sequenceWrapper.signalUpdate(sample);
-      sequenceWrapper.cancel();
-    }
-
-    onInputEnd(identifier: number) {
-      let sequenceWrapper = this.getSequenceWrapperWithId(identifier);
-=======
       touchpoint.path.extend(sample);
       touchpoint.path.terminate(true);
     }
 
     onInputEnd(identifier: number) {
       let touchpoint = this.getTouchpointWithId(identifier);
->>>>>>> c7fa2e7a
 
       if(!touchpoint) {
         return;
@@ -105,11 +91,7 @@
 
       // We do not add a sample here because any 'end' event immediately follows a
       // 'move' if it occurred simultaneously.
-<<<<<<< HEAD
-      sequenceWrapper.end();
-=======
       touchpoint.path.terminate(false);
->>>>>>> c7fa2e7a
     }
   }
 }