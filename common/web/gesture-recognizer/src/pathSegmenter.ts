import { ConstructingSegment } from "./constructingSegment.js";
import { CumulativePathStats, PathCoordAxis, sigMinus } from "./cumulativePathStats.js";
import { InputSample } from "./inputSample.js";
import { Segment, SegmentImplementation } from "./segment.js";
import { SegmentClass, SegmentClassifier, SegmentClassifierConfig } from "./segmentClassifier.js";

// Mostly used here to compare the sum-squared error components of segmented regressions
// to the sum-squared "modeled" components of their overall variance.  Those are the two
// "independent random variables" we're examining.  Variances (which are sums of squared
// values themselves) tend to be chi-squared distributed, fulfilling the conditions.
// That's stats-speak for "what this module does with it has a solid theoretical basis."
//
// We do NOT want to be computing this thing at run-time.  (Just take one look at the
// equations found in that Wikipedia article!)  Fortunately, it's very common in stats
// circles to just... use a lookup table for finding p-values for things following
// the f-distribution.
//
// For future non-stats-inclined maintainers:
// One could say that the p-value = the chance that what we have just "randomly" happened
// to occur without our expectations actually being met.  It's a super-common
// stats term; they'd then say that if the p-value is sufficiently low, then we\
// "reject the null hypothesis" - the theory that it actually DID happen randomly - in
// favor of the high likelihood that we really are onto something.

/**
 * Acts as a lookup table for null-hypothesis tests utilizing the F-distribution from the
 * domain of statistics.  Refer to https://en.wikipedia.org/wiki/F-distribution for details
 * on its properties.
 *
 * This is only a partial implementation; only a couple of numerator degrees-of-freedom are
 * worth our consideration, and there's only marginal gain to be found supporting more
 * denominator degrees-of-freedom than are already supported here.  Keeping it small also
 * helps with maintenance and readability.
 */
class FDistribution {

  /**
   * Indexing: [threshold-index][num-2][denom-1].
   *
   * If numerator has only 1 degree of freedom, that means we don't really have
   * segments so much as different averages between the two segments - there's
   * no slope on either side.  In other words, "just a bump".  No segmentation
   * there.
   *
   * 2 degrees of freedom:  no movement on the axis on only one side.
   *
   * threshold-index:
   * - p-value of .100:  0
   * - p-value of .050:  1
   *
   * The f-statistic value must match or exceed its corresponding entry in
   * the table below, based on the detected DoF (degrees of freedom) for the
   * 'numerator' and 'denominator' components.  Exceeding the threshold specified
   * for the p = .100 section indicates less than a 10% probability of the statistic
   * being tested having arisen by purely random chance.  Failure to exceed even
   * that implies an unacceptably high chance of being "convenient but meaningless" -
   * the "null hypothesis", in stats speak.
   */
  private static readonly table = [
    // p = .100
    [
      // numerator: 2
      [
        // denom: 1-10
        49.50, 9.00, 5.46, 4.32, 3.78, 3.46, 3.26, 3.11, 3.01, 2.92,
        // denom: 11-20
          2.86, 2.81, 2.76, 2.73, 2.70, 2.67, 2.64, 2.62, 2.61, 2.59
        // we COULD continue with threshold-dropping after that,
        // but I doubt we'll need it in practicality.
        // At 30:     2.49
        // limit -> infinity:  2.30
      ],
      // numerator: 3
      [
        // denom: 1-10
        53.59, 9.16, 5.39, 4.19, 3.62, 3.29, 3.07, 2.92, 2.81, 2.73,
        // denom: 11-20
          2.66, 2.61, 2.56, 2.52, 2.49, 2.46, 2.44, 2.42, 2.40, 2.38
        // Likewise, from above.
        // At 30: 2.28
        // limit -> infinity: 2.08
      ]
    ],
    // p = .050
    [
      // numerator: 2
      [
        // denom: 1-10
        199.5, 19.0, 9.55, 6.94, 5.79, 5.14, 4.74, 4.46, 4.26, 4.10,
        // denom: 10-20
          3.98, 3.89, 3.81, 3.74, 3.68, 3.63, 3.59, 3.55, 3.52, 3.49
        // At 30: 3.32
        // limit -> infinity: 3.00
      ],
      // numerator: 3
      [
        // denom: 1-10
        215.7,19.16, 9.28, 6.59, 5.41, 4.76, 4.35, 4.07, 3.86, 3.71,
        // denom: 10-20
          3.59, 3.49, 3.41, 3.34, 3.29, 3.24, 3.20, 3.16, 3.13, 3.10
        // At 30: 2.92
        // limit -> infinity: 2.60
      ]
    ]
  ]

  /**
   * Determines a threshold tier for segmentation based on the segmented
   * regression f-statistic.
   * @param statistic
   * @param numDoF
   * @param denomDoF
   *
   * Returns 0.050 if the statistic indicates a p-value of 0.050 or lower.
   * Failing that, returns 0.100 if a p-value of 0.100 or lower is indicated.
   * Otherwise, returns 1.0 - we have no basis to "reject the null hypothesis".
   */
  static thresholdTier(statistic: number, numDoF: number, denomDoF: number) {
    // Former case:  we'd never segment anyway
    // Latter case:  it's currently wrong to statistically test.
    //               The F-distribution is not defined for this case.
    if(numDoF < 2 || denomDoF < 1) {
      return 1;
    }

    const numIndex   = (numDoF > 3 ? 3 : numDoF) - 2;
    const denomIndex = (denomDoF > 20 ? 20 : denomDoF) - 1;

    const tier2Threshold = FDistribution.table[1][numIndex][denomIndex];
    if(statistic >= tier2Threshold) {
      return 0.05;
    }

    const tier1Threshold = FDistribution.table[0][numIndex][denomIndex];
    // If arising purely randomly isn't at least less than 10% likely,
    // we'll categorically say it happened randomly with full certainty (1).
    // Obviously not actually true, but it works for our thresholding.
    return statistic >= tier1Threshold ? 0.10 : 1;
  }
}

/**
 * Represents a "subsegmentation" - one part of a phase 1 segmentation split.
 */
export interface Subsegmentation {
  /**
   * The stats for observations comprising the subsegment.
   */
  stats: CumulativePathStats;

  /**
   * The cumulative stats up to the subsegment's endpoint, including
   * accumulated components that precede the subsegment entirely.
   */
  endingAccumulation: CumulativePathStats;

  /**
   * The cumulative stats up to the point before the subsegment's start
   * point, not including any accumulation for components within the subsegment.
   */
  baseAccumulation: CumulativePathStats;
}

/**
 * Represents the result of a segmentation of the search path and the related
 * statistical accumulations needed to properly test the segmentation's
 * validity.
 */
export class SegmentationSplit {
  public static readonly SPLIT_CRITERION_THRESHOLD = 1.5;

  /**
   * The properties of the "left-hand" / earlier half of the time interval
   * being segmented.
   */
  readonly pre:   Subsegmentation;

  /**
   * The properties of the "right-hand" / later half of the time interval
   * being segmented.
   */
  readonly post:  Subsegmentation;

  /**
   * The properties of the full interval being segmented, before the split.
   */
  readonly union: CumulativePathStats;

  /**
   * Provides segmented-regression statistics & fitting values on the two specified axes /
   * dimensions based on the subsegments and their corresponding linear-regression
   * statistics.  All operations are O(1).
   */
  static readonly segmentationComparison = class SegmentedRegression {
    host: SegmentationSplit;
    readonly independent: PathCoordAxis;
    readonly dependent:   PathCoordAxis;
    readonly paired:      'tx' | 'ty' | 'xy';

    /**
     * The linear regression for the underlying `pre` (earlier) subsegment.
     */
    pre:   typeof CumulativePathStats.regression.prototype;

    /**
     * The linear regression for the underlying `post` (later) subsegment.
     */
    post:  typeof CumulativePathStats.regression.prototype;

    /**
     * The linear, unsegmented regression for the underlying `union` (combined) subsegment.
     */
    union: typeof CumulativePathStats.regression.prototype;

    constructor(host: SegmentationSplit, dependentAxis: PathCoordAxis, independentAxis: PathCoordAxis) {
      if(dependentAxis == independentAxis) {
        throw new Error("Two different axes must be specified for the regression object.");
      }

      this.host = host;

      this.dependent   = dependentAxis;
      this.independent = independentAxis;

      if(dependentAxis < independentAxis) {
        this.paired = dependentAxis.concat(independentAxis) as 'tx' | 'ty' | 'xy';
      } else {
        this.paired = independentAxis.concat(dependentAxis) as 'tx' | 'ty' | 'xy';
      }

      this.pre   = this.host.pre  .stats.fitRegression(dependentAxis, independentAxis);
      this.post  = this.host.post .stats.fitRegression(dependentAxis, independentAxis);
      this.union = this.host.union.fitRegression(dependentAxis, independentAxis);
    }

    /**
     * The total summed squared-distances of the best fitting line from actually-observed values
     * for their corresponding subsegment; in other words, the "sum of the squared errors" when
     * utilizing segmented regression.
     *
     * Statistically, this is the portion of the dependent variable's variance (un-normalized)
     * that is unexplained even after dividing the interval into separate subsegments.
     */
    get remainingSumSquaredError(): number {
      return this.pre.sumOfSquaredError + this.post.sumOfSquaredError;
    }

    /**
     * Provides the coordinate that belongs to BOTH subsegments, as it ends one and begins
     * the other.
     */
    get splitPoint() {
      let splitPoint = this.host.pre.stats.lastSample;

      let indep = splitPoint.t;
      if(this.independent == 'x') {
        indep = splitPoint.targetX;
      } else if(this.independent == 'y') {
        indep = splitPoint.targetY;
      }

      let dep = splitPoint.t;
      if(this.dependent == 'x') {
        dep = splitPoint.targetX;
      } else if(this.dependent == 'y') {
        dep = splitPoint.targetY;
      }

      return {
        dep: dep,
        indep: indep
      };
    }

    /**
     * The total summed squared-distances of the best fitting line from actually-observed values
     * when **not** utilizing segmented regression.  Double-counts the subsegment's common point, as
     * it is counted within both subsegments' sum-of-squared error term.
     */
    get unsegmentedSumSquaredError(): number {
      // What was our remaining error for the unsegmented regression?
      let baseSSE = this.union.sumOfSquaredError;

      // We double-count the split point when segmenting, so we should add an
      // extra copy of its residual.
      const splitPoint = this.splitPoint;
      const splitPointError = this.splitPoint.dep - this.union.predictFromValue(splitPoint.indep);

      // This is the total sum-squared error to be handled by segmenting.
      return baseSSE + splitPointError * splitPointError;
    }

    /**
     * Gets the amount of (unnormalized) variance not explained by a standard regression on
     * the full interval but succesfully explained by splitting the interval in twain via
     * segmented regression.
     */
    get sumSquaredGainFromSegmentation(): number {
      return sigMinus(this.unsegmentedSumSquaredError, this.remainingSumSquaredError);
    }

    /**
     * A statistical term that signals how successful the segmented regression is.  Always
     * has values on the interval [0, 1], with 1 being a perfect fit.
     */
    get coefficientOfDetermination(): number {
      if(this.host.union.squaredSum(this.dependent) == 0 || this.host.union.squaredSum(this.independent) == 0) {
        return 1;
      }

      return 1 - this.remainingSumSquaredError / this.host.union.squaredSum(this.dependent);
    }

    /**
     * Gets the raw statistic value needed to test for validity of segmentation based on the axes
     * under examination.  The higher the proportion of newly-explained variance to still-unexplained
     * variance is, the more confident we can _formally_ be in our segmentation.
     */
    get fStat(): number {
      const val = this.sumSquaredGainFromSegmentation / this.remainingSumSquaredError;

      // We're fine with Infinity.  Just... not so much NaN.
      return isNaN(val) ? 0 : val;
    }

    /**
     * Gets the degrees-of-freedom to be used for the numerator DoF parameter of
     * the F-distribution needed for validity testing.
     */
    get fDoF1(): number {
      let numDoF = 3;
      // Cases where there clearly may as well be 'no slope' at all.
      // This saves us a degree of freedom, which is VERY useful for segmenting
      // the boundary between a 'hold' and a 'move'.
      if(this.host.pre.stats.squaredSum(this.dependent) < 1e-8) {
        numDoF--;
      }
      if(this.host.post.stats.squaredSum(this.dependent) < 1e-8) {
        numDoF--;
      }

      return numDoF;
    }

    /**
     * Gets the degrees-of-freedom to be used for the denominator DoF parameter of
     * the F-distribution needed for validity testing.
     */
    get fDoF2(): number {
      return this.host.union.sampleCount - 2 - this.fDoF1;
    }

    /**
     * States a statistically-founded level of confidence we may place in upholding
     * the represented segmentation, as based on the regressions and axes under examination.
     *
     * If we cannot hold any confidence whatsoever (due to being unable to "reject the
     * null hypothesis" from this specific regression), will return 0.
     */
    get certaintyThreshold() {
      return 1 - FDistribution.thresholdTier(this.fStat, this.fDoF1, this.fDoF2);
    }

    get prettyPrint(): string {
      return `F_(${this.fDoF1}, ${this.fDoF2}) = ${this.fStat} @ ${this.certaintyThreshold}`
    }
  }

  constructor(pre: Subsegmentation,
              post: Subsegmentation) {
    this.pre = pre;
    this.post = post;
    this.union = post.endingAccumulation.deaccumulate(pre.baseAccumulation);
  }

  static fromTrackedStats(steppedStats: CumulativePathStats[],
                          baseAccumulation: CumulativePathStats,
                          splitIndex: number) {
    let intervalEndStats = steppedStats[splitIndex];
    const pre: Subsegmentation = {
      stats:              intervalEndStats.deaccumulate(baseAccumulation),
      endingAccumulation: intervalEndStats,
      baseAccumulation:   baseAccumulation
    };

    // Keep stats value components based on the final point of the 'pre' segment.
    intervalEndStats = steppedStats[steppedStats.length-1];
    const postBaseAccumulation = steppedStats[splitIndex-1];
    const post: Subsegmentation = {
      stats:              intervalEndStats.deaccumulate(postBaseAccumulation),
      endingAccumulation: intervalEndStats,
      baseAccumulation:   postBaseAccumulation
    }

    return new SegmentationSplit(pre, post);
  }

  /**
   * Provides a segmented-regression perspective for the represented interval and proposed
   * split point based upon the two specified axes.
   * @param dependent
   * @param independent
   * @returns
   */
  public segReg(dependentAxis: PathCoordAxis, independentAxis: PathCoordAxis) {
    return new SegmentationSplit.segmentationComparison(this, dependentAxis, independentAxis);
  }

  /**
   * Defines our test for upholding a minimum of sub-segmentation based upon changes in the
   * interval's coordinates over time.  This may occur even with no change in spacial direction
   * if there is significant enough change in _speed_, as that "curves the line" when one axis
   * is time.
   */
  get segmentationMerited(): boolean {
    let totalThreshold = 0;
    const xTest = new SegmentationSplit.segmentationComparison(this, 'x', 't');
    const yTest = new SegmentationSplit.segmentationComparison(this, 'y', 't');

    // Our testing thresholds are for p=0.05 and p=0.10, which correspond to certainties of 95% and
    // 90% that our segmentation did not arrive from random chance based on the axis being tested.
    const p05 = 0.95; // 1 - 0.05
    const p10 = 0.9;  // 1 - 0.10

    totalThreshold += xTest.certaintyThreshold >= p05 ? 2 : (xTest.certaintyThreshold >= p10 ? 1 : 0) ;
    totalThreshold += yTest.certaintyThreshold >= p05 ? 2 : (yTest.certaintyThreshold >= p10 ? 1 : 0) ;

    return totalThreshold >= 2;
  }

  /**
   * Defines our test for considering two (or more) sub-segments as part of the same overall
   * segment.  This seeks to 'link' geometrically-related subsegments - especially those that
   * maintain the same direction but differ only in observed speed.
   */
  get mergeMerited(): boolean {
    // Because of caret-like motions (as in, in the '^' shape), we need to text for
    // regression on both axes.  One may have notably higher variance than the other.
    //
    // These tests ignore time, and therefore speed.  Only the raw geometry of the motion
    // matters for this test.
    const xTest = new SegmentationSplit.segmentationComparison(this, 'x', 'y');
    const yTest = new SegmentationSplit.segmentationComparison(this, 'y', 'x');

    // If we don't get a p-value less than .100, then as far as x & y are concerned - and thus the user
    // is concerned - it's the same segment.  Speed may be different, but not the direction.
    if(xTest.certaintyThreshold > 0) {
      return false;
    }

    return yTest.certaintyThreshold == 0;
  }

  public _debugLogSplitReport(demarcate?: boolean) {
    if(demarcate) {
      console.log("------------------------------------------------------------------");
    }

    console.log("Split object: ");
    console.log(this);

    console.log();

    const xF = this.segReg('x', 't');
    const yF = this.segReg('y', 't');
    console.log(`x F-test: ${xF.prettyPrint}`);
    console.log(`y F-test: ${yF.prettyPrint}`);

    console.log();

    if(demarcate) {
      console.log("------------------------------------------------------------------");
    }
  }

  public _debugLogAlignmentReport() {
    console.log("Desegmentation under consideration: ");
    console.log(this);

    console.log();

    const xF = this.segReg('x', 'y');
    const yF = this.segReg('y', 'x');
    console.log(`merger F-test (xy): ${xF.prettyPrint}`);
    console.log(`merger F-test (yx): ${yF.prettyPrint}`);
    console.log(`will remerge: ${this.mergeMerited}`);
  }
}

export interface SegmentationConfiguration extends SegmentClassifierConfig {
  // See `PathSegmenter.segmentationConfig`'s comment; we may wish to
  // define & provide extra configuration parameters here... or wherever
  // this type's final location ends up.
}

/**
 * The core logic, algorithm, and manager for touchpath segmentation and
 * subsegmentation.
 *
 * This class itself directly handles 'subsegmentation', as the first pass of
 * our algorithm errs on the side of segmenting too much in order to never
 * 'undersegment'.  It then delegates to other classes to recombine the
 * results as appropriate before producing completed `Segment`s.
 */
export class PathSegmenter {
  /**
   * The minimum amount of time (in ms) to wait between sample repetitions
   * once inputs stop arriving, so long as the path is still active.
   */
  private readonly REPEAT_INTERVAL = 33;

  /**
   * The time-interval length (in ms) at the end of the path to consider
   * when determining whether or not to trigger path segmentation.
   */
  private readonly SLIDING_WINDOW_INTERVAL = 50;

  /**
   * Tracks the mathematical values used to provide path segment stats
   * at each point on the path.  Individual steps may be removed (and
   * batched into `choppedStats`) once their respective points on the
   * path have been fully processed.
   */
  private steppedCumulativeStats: CumulativePathStats[];

  /**
   * Tracks the segment currently under construction.
   *
   * May also model an "empty" tail on the touchpath in order to track
   * which part of the path's accumulation is no longer under consideration.
   */
  private constructingSegment: ConstructingSegment;

  /**
   * Used to 'repeat' the most-recently observed incoming sample if no
   * other replaces it before it triggers.
   *
   * A repeating sample indicates lack of motion, which is valuable
   * information for stats-based segmentation.
   */
  private repeatTimer: number | NodeJS.Timeout;

  /**
   * The timestamp of observation of the most recently observed sample's
   * most recent repetition - even if it's only the first evaluation.
   */
  private repeatTimestamp: number;

  /**
   * Represents the cumulative statistics of all points on the path
   * that lie on already-fully-segmented parts of it.
   */
  private choppedStats: CumulativePathStats = null;

<<<<<<< HEAD
    /**
     * Accumulates all segments to be emitted for a subsegmentation step.
     * Note that the very first sample taken will emit two:
     * - the path's 'start' segment (as it needs the initial coordinate)
     * - the first incomplete segment (that may become a hold or a move)
     */
    private segmentsToEmit: Segment[];

    /**
     * Used to 'repeat' the most-recently observed incoming sample if no
     * other replaces it before it triggers.
     *
     * A repeating sample indicates lack of motion, which is valuable
     * information for stats-based segmentation.
     */
    private repeatTimer: number | NodeJS.Timeout;
=======
  /**
   * A closure used to 'forward' generated Segments, generally to their public-facing
   * location on TrackedPath.segments.
   */
  private readonly segmentForwarder: (segment: Segment) => void;
>>>>>>> d6e00172

  /**
   * Denotes whether or not a first touchpath sample has been provided.
   */
  private hasStarted: boolean = false;

  // For consideration:  should REPEAT_INTERVAL, SLIDING_WINDOW_INTERVAL, and other
  // related values be defined here?
  //
  // Note:
  // - hardcoded 2 * SLIDING_WINDOW_INTERVAL:  minimum interval required for a
  //   subsegmentation attempt (to ensure sufficient observations on each side)
  // - hardcoded SLIDING_WINDOW_INTERVAL / 2:  minimum interval that must
  //   remain on each side after the sliding "optimum split point" search.
  //
  // NOTE: this will likely (eventually) be defined elsewhere, at a "higher level"
  // within this module / package.
  private segmentationConfig: SegmentationConfiguration;

<<<<<<< HEAD
    /**
     * A closure used to 'forward' generated Segments, generally to their public-facing
     * location on TrackedPath.segments.
     */
    private readonly segmentForwarder: (segments: Segment[]) => void;
=======
  public static readonly DEFAULT_CONFIG: SegmentationConfiguration = {
    holdMinimumDuration: 100,
    holdMoveTolerance: 5
  }
>>>>>>> d6e00172

  constructor(segmentationConfig: SegmentationConfiguration, segmentForwarder: (segment: Segment) => void) {
    this.steppedCumulativeStats = [];
    this.segmentForwarder = segmentForwarder;

    this.segmentationConfig = segmentationConfig;
  }

  /**
   * Appends a new coordinate to the touch path and also kick-starts a timer for replicating it
   * should neither further inputs be received nor termination of the touchpoint be indicated.
   * @param sample
   */
  public add(sample: InputSample) {
    // If this is the first received input sample, generate & publish a "start" segment.
    // As ConstructingSegment is designed to work with -sequences- of samples, it's less
    // useful here... and unnecessary, as we already have all the info we need.
    if(!this.hasStarted) {
      this.hasStarted = true;

      const startSegment = new SegmentImplementation();
      startSegment.updateStats(new CumulativePathStats(sample));
      startSegment.classifyType(SegmentClass.START);
      startSegment.resolve();

      this.segmentForwarder(startSegment);
    }

<<<<<<< HEAD
    constructor(segmentationConfig: SegmentationConfiguration, segmentForwarder: (segments: Segment[]) => void) {
      this.steppedCumulativeStats = [];
      this.segmentsToEmit = [];
      this.segmentForwarder = segmentForwarder;

      this.segmentationConfig = segmentationConfig;
    }

    /**
     * Appends a new coordinate to the touch path and also kick-starts a timer for replicating it
     * should neither further inputs be received nor termination of the touchpoint be indicated.
     * @param sample
     */
    public add(sample: InputSample) {
      // If this is the first received input sample, generate & publish a "start" segment.
      // As ConstructingSegment is designed to work with -sequences- of samples, it's less
      // useful here... and unnecessary, as we already have all the info we need.
      if(!this.hasStarted) {
        this.hasStarted = true;

        const startSegment = new SegmentImplementation();
        startSegment.updateStats(new CumulativePathStats(sample));
        startSegment.classifyType(SegmentClass.START);
        startSegment.resolve();

        this.segmentsToEmit.push(startSegment);
      }
=======
    // Set up the input-repeater (in case we don't get further feedback but remain active)
    const repeater = (timeDelta: number) => {
      this.observe(sample, timeDelta);
    }

    // If we previously set up an input-repeater, cancel it.  We've got a more up-to-date
    // coordinate on the touchpath now.
    if(this.repeatTimer) {
      // @ts-ignore
      clearInterval(this.repeatTimer);
      this.repeatTimer = null;
    }
>>>>>>> d6e00172

    this.repeatTimer = setInterval(() => {
      const timeDelta = Date.now() - this.repeatTimestamp;
      repeater(timeDelta);
    }, this.REPEAT_INTERVAL);
    this.repeatTimestamp = Date.now();
    repeater(0);
  }

  /**
   * Used to finalize all segmentation for the touchpath whenever termination of the corresponding
   * touchpoint has been terminated (mouse-up, touch-end).
   */
  public close() {
    // The Node clearTimeout & DOM clearTimeout appear to TS as overloads of each other,
    // and their type definitions will conflict.  A simple @ts-ignore will bypass this issue.
    // @ts-ignore
    clearInterval(this.repeatTimer);  // Cancels the input-repeater.
    this.repeatTimer = null;

    if(this.steppedCumulativeStats.length == 0) {
      return;
    }

    // Make sure that the final part of the touchpath is given a subsegment & then handled.
    const finalAccumulation = this.steppedCumulativeStats[this.steppedCumulativeStats.length - 1]
    let finalSubsegment: Subsegmentation = {
      stats:              finalAccumulation.deaccumulate(this.choppedStats),
      endingAccumulation: finalAccumulation,
      baseAccumulation:   this.choppedStats
    }

    // No need to check if this matches any predecessor subsegments; that already happened during
    // the last `performSubsegmentation` call.  There's no new data since then.
    // (Actually... this should already be in place now, after recent changes!)
    this.constructingSegment?.updatePendingSubsegment(finalSubsegment);
    this.finalizeSegment(); // also commits pending subsegment

    // Using the last-received sample, generate & publish an "end" segment.
    // As ConstructingSegment is designed to work with -sequences- of samples, it's less
    // useful here... and unnecessary, as we already have all the info we need.
    const endSegment = new SegmentImplementation();
    endSegment.updateStats(new CumulativePathStats(finalAccumulation.lastSample));
    endSegment.classifyType(SegmentClass.END);
    endSegment.resolve();

    this.segmentForwarder(endSegment);
  }

  /**
   * Adds a statistic 'observation' of the state of the touchpath.
   *
   * This is either to be called directly upon reception of a new input-coordinate or
   * upon replication of a prior input should the touchpath still be active without any
   * indication of motion.
   * @param sample
   * @param timeDelta
   */
  private observe(sample: InputSample, timeDelta: number) {
    let cumulativeStats: CumulativePathStats;
    if(this.steppedCumulativeStats.length) {
      cumulativeStats = this.steppedCumulativeStats[this.steppedCumulativeStats.length-1];
    } else {
      cumulativeStats = new CumulativePathStats();
    }

    sample = {... sample};
    sample.t += timeDelta;
    const extendedStats = cumulativeStats.extend(sample);
    this.steppedCumulativeStats.push(extendedStats);

    this.performSubsegmentation();
  }

  // The "reported via event" aspect mentioned below is necessary because this may be
  // called via setTimeout callback on a held touchpoint.  We need that `setTimeout`
  // (which replicates the most recently-seen input coordinate) in order to have good
  // sample-data for detecting the boundary between motion and lack thereof during
  // segmentation.
  /**
   * This is the "main method" for touchpath segmentation.  Should a new segment result
   * from its analysis, it will be reported via event.
   * @returns
   */
  private performSubsegmentation() {
    const cumulativeStats = this.steppedCumulativeStats[this.steppedCumulativeStats.length - 1];
    const unsegmentedDuration = cumulativeStats.lastTimestamp - this.steppedCumulativeStats[0].lastTimestamp;
    const unsegmentedForm: Subsegmentation = {
      stats: cumulativeStats.deaccumulate(this.choppedStats),
      endingAccumulation: cumulativeStats,
      baseAccumulation: this.choppedStats
    }

    // STEP 1:  Determine the range of the initial sliding time window for the most recent samples.

<<<<<<< HEAD
      this.segmentForwarder([endSegment]);
=======
    if(unsegmentedDuration < this.SLIDING_WINDOW_INTERVAL * 2) {
      // If it returns false, that only makes the interval _even shorter_.
      if(!this.updateSegmentConstruction(unsegmentedForm)) {
        // Updates our internal state tracking; no infinite loop will result.
        this.performSubsegmentation();
        // return will automatically happen via fall-through.
      }
      return;
>>>>>>> d6e00172
    }

    let splitPoint = 0;
    // Do not consider the just-added `extendedStats` entry when building the sliding
    // time window.
    for(let i = this.steppedCumulativeStats.length-2; i >=0; i--) {
      if(this.steppedCumulativeStats[i].lastTimestamp < cumulativeStats.lastTimestamp - this.SLIDING_WINDOW_INTERVAL) {
        splitPoint = i+1;
        break;
      }
    }


<<<<<<< HEAD
      this.performSubsegmentation();

      if(this.segmentsToEmit.length > 0) {
        this.segmentForwarder(this.segmentsToEmit);
        this.segmentsToEmit = [];
      }
    }
=======
    // We split the cumulative stats on a specific point, which then resides on the edge
    // of both of the resulting intervals.  This completes "step 1".
    let candidateSplit = SegmentationSplit.fromTrackedStats(this.steppedCumulativeStats, this.choppedStats, splitPoint);
>>>>>>> d6e00172

    // STEP 2:  given the proposed time window, do we have a basis for segmentation?  And is there a better
    // candidate split point nearby?

    // We either have the conditions to trigger segmentation or just became long enough to consider it.
    // If we're only just long enough to consider it, there may be a better segmentation point to start with.
    // Now... is there a better segmentation point?  But first... how do we facilitate searching for one?

    // Start:  split-point search helper local-class.
    class SplitSearchState {
      readonly xTest: typeof SegmentationSplit.segmentationComparison.prototype;
      readonly yTest: typeof SegmentationSplit.segmentationComparison.prototype;
      readonly candidate: SegmentationSplit;

      constructor(candidate?: SegmentationSplit) {
        this.candidate = candidate;

        if(candidate == null) {
          return;
        }

        this.xTest = candidate.segReg('x', 't');
        this.yTest = candidate.segReg('y', 't');
      }

      // The value for an 'objective function' to optimize in our search for a better candidate.
      // The higher this is, the more we like its potential as the segmentation point.
      get segRating() {
        if(this.candidate) {
          return Math.max(this.xTest.coefficientOfDetermination, this.yTest.coefficientOfDetermination);
        } else {
          return 0;
        }
      }

      // But, if it turns out this potential point wouldn't actually result in segmentation, well...
      // "abandon ship".
      get segmentationMerited() {
        return this.candidate?.segmentationMerited ?? false;
      }
    }

    // Start:  split-point search

    // NOTE:  During initial development, I actually had a hard rule about not even searching if segmentation
    // failed on the initially-constructed sliding window.  Some analysis may be wise here, as it'd be nice
    // to optimize away the 'need to search' if we can find hard & fast rules about when we'll never need
    // to go looking.  But... being too aggressive can cause nasty problems.

    /* We'll use our initial sliding window as a starting point.  It's close to the active location
      * of the touch, so we're unlikely to miss a proper segmentation point if it lies close.
      * We'll find the local maximum (best split point for the local part of the path)
      * via gradient descent.
      *
      * Note:  binary search is a 'bad idea', as the touchpath is likely not following a
      * monotonous path, mathematically speaking.  (It'd be possible to overshoot a "peak" or
      * "valley" quite easily.)
      */
    let currentSplit = new SplitSearchState(candidateSplit);

    let leftSplit = new SplitSearchState(SegmentationSplit.fromTrackedStats(this.steppedCumulativeStats, this.choppedStats, splitPoint-1));
    let rightCandidate: SegmentationSplit = null;
    if(splitPoint+1 < this.steppedCumulativeStats.length) {
      rightCandidate = SegmentationSplit.fromTrackedStats(this.steppedCumulativeStats, this.choppedStats, splitPoint+1);
    }
    let rightSplit = new SplitSearchState(rightCandidate);

    // Step 2a:  detect which direction gives the best improvement in segmentation potential.
    const criteria = [leftSplit.segRating, currentSplit.segRating, rightSplit.segRating];
    let sortedCriteria = [].concat(criteria).sort();

    const delta = criteria.indexOf(sortedCriteria[2])-1;  // -1 if 'left' is best, 1 if 'right' is best.

    // Step 2b: we've found the direction:  go searching!
    if(delta != 0) {
      // We can get better segmentation by shifting.  Proceed in the optimal direction.
      do {
        const nextSplitIndex = splitPoint + delta;
        if(nextSplitIndex >= this.steppedCumulativeStats.length || nextSplitIndex < 0) {
          break;
        }

        let nextCandidate = SegmentationSplit.fromTrackedStats(this.steppedCumulativeStats, this.choppedStats, splitPoint + delta);
        let nextSplit = new SplitSearchState(nextCandidate);

        // Prevent overly-short intervals / over-segmentation.
        if(nextCandidate.pre.stats.duration < this.SLIDING_WINDOW_INTERVAL / 2) {
          break;
        } else if(nextCandidate.post.stats.duration < this.SLIDING_WINDOW_INTERVAL / 2) {
          break;
        }

        // Not an improvement?  Guess we found the best spot.
        if(nextSplit.segRating <= currentSplit.segRating) {
          break;
        } else if(!nextSplit.segmentationMerited && currentSplit.segmentationMerited) {
          // Note:  this can happen if segmentation is triggered due to divergence on both axes
          // if one of them drops a threshold tier and the other fails to improve sufficiently.
          break;
        } else {
          splitPoint += delta;
          currentSplit = nextSplit;
          candidateSplit = nextCandidate;
        }
        // If we found a new best segmentation point, we then ask if we can get even better by shifting further.
      } while(true);
    }
    // Step 2 complete.

    // Step 3:  evaluate validity of the left-hand subsegment reasonably continuing the in-construction segment.
    //          (In sort, subsegment "compatibility" with what came before.)
    //          A classic example case:  same direction, different speeds.
    //

    if(!this.updateSegmentConstruction(candidateSplit.pre)) {
      // It's quite possible that segmentation is possible in the leftover section post-reversion.
      // There is a pretty good chance that it'll instantly abort, but no guarantee.
      this.performSubsegmentation();
      return;
    }

    // First phase of segmentation:  complete!
    // Step 4:  basic bookkeeping.

    /*
      * NOTE:  this marks a very good location to call _debugLogSplitReport() if a deep-dive
      * inspection of the subsegmentation algorithm and its decisions is needed.
      */

    if(!candidateSplit.segmentationMerited) {
      if(!this.updateSegmentConstruction(unsegmentedForm)) {
        this.performSubsegmentation();
        //return will happen via fall-through here.
      }
      return;
    }

    // A successful update will ensure a valid .constructingSegment instance exists.
    this.commitSubsegmentation();

    // Step 5:  now that subsegmentation & its bookkeeping is done... process the implications.
    //          Does the right-hand (still-constructing) subsegment appear reasonable to
    //          'link' with its predecessors?  If not, finalize the predecessors.

    // As this occurs after a `commitPending`, there is currently no pending subsegment.
    // As such, this update will either:
    // - initialize a new pending subsegment for the in-construction Segment if compatible
    // - or finalize the Segment if incompatible, then use this subsegment to start a new Segment.
    // As a result, this update call will always succeed; there's no prior pending state that may be reverted to.
    this.updateSegmentConstruction(candidateSplit.post);
  }

  private finalizeSegment() {
    if(this.constructingSegment) {
      if(this.constructingSegment.subsegmentCount == 0 && !this.constructingSegment.hasPendingSubsegment) {
        throw new Error("Implementation error!");
      }
      this.constructingSegment.finalize();

      /*
        * NOTE:  if a deep-dive investigation is needed, it may prove helpful to emit each finalized
        * `constructingSegment` instance to the console here.  Like, _**precisely**_ here, immediately
        * after this multiline comment.
        *
        * From there, note that in many modern browsers, you can right-click a logged object and say
        * to "Store object as global variable", giving you console access to any such logged instances.
        *
        * `SubsegmentCompatibilityAnalyzer` is designed for ease-of-use with the members of
        * `ConstructingSegment.subsegmentations` via `SegmentationSplit`, facilitating interactive
        * inspection of which subsegments are and are not recombined into `Segment`s and why.
        */

      this.constructingSegment = null;
    }
  }

  /**
   * Updates the in-construction Segment with the specified subsegment's accumulation
   * data.  If no Segment is currently under construction, it also creates a new one.
   *
   * In the case that an update must be blocked due to a "pending commit" (from having
   * recognized the Segment while depending on the currently-constructing subsegment),
   * it will return `false` to signal that it has overriden the subsegmentation with
   * the most recently-valid prior version, committed that, and that the algorithm's
   * current analysis is no longer valid.
   * @param subsegment
   * @returns `false` if the caller should restart due to forced change of segmentation
   * state.
   */
  private updateSegmentConstruction(subsegment: Subsegmentation): boolean {
    let updateFlag: boolean;
    if(this.constructingSegment) {
      if(!this.constructingSegment.isCompatible(subsegment)) {
        // unknown:  is pending locked or not?
        updateFlag = false;
      } else {
        // Note that this call may semi-silently precommit the subsegment if this update is the
        // first to surpass the configured segment recognition timer threshold.
        //
        // Alternatively, if updating the pending subsegment results in incompatibility while
        // a pre-existing precomitted version does not, the update will fail.

        updateFlag = this.constructingSegment.updatePendingSubsegment(subsegment);
        if(updateFlag) {
          return true;
        }
      }
    }

    // If the segment under construction was registered as a 'hold' segment in the
    // middle of the subsegment, we now require the 'pending subsegment' to maintain
    // the same type.  But, reaching here means it's no longer compatible - so we
    // use the previously-registered subsegmentation here instead.
    if(updateFlag === false && this.constructingSegment.hasPrecommittedSubsegment) {
      this.commitSubsegmentation();

      // Signal our caller to refresh itself and restart segmentation for the round.
      // Kinda dirty, but it's 100% internal to this class, at least.
      return false;
    }

    this.constructingSegment?.clearPendingSubsegment();
    this.finalizeSegment();

<<<<<<< HEAD
      this.constructingSegment = new ConstructingSegment(subsegment, new SegmentClassifier(this.segmentationConfig));
      this.segmentsToEmit.push(this.constructingSegment.pathSegment);
=======
    this.constructingSegment = new ConstructingSegment(subsegment, new SegmentClassifier(this.segmentationConfig));
    this.segmentForwarder(this.constructingSegment.pathSegment);
>>>>>>> d6e00172

    return true;
  }

  private commitSubsegmentation() {
    this.constructingSegment.commitPendingSubsegment();

    // Based on what we just committed, we can find the split point that led to the subsegmentation commit:
    const splitPointAccumulation = this.constructingSegment.committedIntervalAsSubsegmentation.endingAccumulation;
    const splitPoint = this.steppedCumulativeStats.indexOf(splitPointAccumulation);

    // And given that split point, we can maintain our internal state accordingly.
    // The exact point of the split is duplicated; we remove accumulation from everything before it.
    this.choppedStats = this.steppedCumulativeStats[splitPoint-1];
    this.steppedCumulativeStats = this.steppedCumulativeStats.slice(splitPoint);
  }
}<|MERGE_RESOLUTION|>--- conflicted
+++ resolved
@@ -552,30 +552,13 @@
    */
   private choppedStats: CumulativePathStats = null;
 
-<<<<<<< HEAD
-    /**
-     * Accumulates all segments to be emitted for a subsegmentation step.
-     * Note that the very first sample taken will emit two:
-     * - the path's 'start' segment (as it needs the initial coordinate)
-     * - the first incomplete segment (that may become a hold or a move)
-     */
-    private segmentsToEmit: Segment[];
-
-    /**
-     * Used to 'repeat' the most-recently observed incoming sample if no
-     * other replaces it before it triggers.
-     *
-     * A repeating sample indicates lack of motion, which is valuable
-     * information for stats-based segmentation.
-     */
-    private repeatTimer: number | NodeJS.Timeout;
-=======
-  /**
-   * A closure used to 'forward' generated Segments, generally to their public-facing
-   * location on TrackedPath.segments.
-   */
-  private readonly segmentForwarder: (segment: Segment) => void;
->>>>>>> d6e00172
+  /**
+   * Accumulates all segments to be emitted for a subsegmentation step.
+   * Note that the very first sample taken will emit two:
+   * - the path's 'start' segment (as it needs the initial coordinate)
+   * - the first incomplete segment (that may become a hold or a move)
+   */
+  private segmentsToEmit: Segment[];
 
   /**
    * Denotes whether or not a first touchpath sample has been provided.
@@ -595,21 +578,20 @@
   // within this module / package.
   private segmentationConfig: SegmentationConfiguration;
 
-<<<<<<< HEAD
-    /**
-     * A closure used to 'forward' generated Segments, generally to their public-facing
-     * location on TrackedPath.segments.
-     */
-    private readonly segmentForwarder: (segments: Segment[]) => void;
-=======
+  /**
+   * A closure used to 'forward' generated Segments, generally to their public-facing
+   * location on TrackedPath.segments.
+   */
+  private readonly segmentForwarder: (segments: Segment[]) => void;
+
   public static readonly DEFAULT_CONFIG: SegmentationConfiguration = {
     holdMinimumDuration: 100,
     holdMoveTolerance: 5
   }
->>>>>>> d6e00172
-
-  constructor(segmentationConfig: SegmentationConfiguration, segmentForwarder: (segment: Segment) => void) {
+
+  constructor(segmentationConfig: SegmentationConfiguration, segmentForwarder: (segments: Segment[]) => void) {
     this.steppedCumulativeStats = [];
+    this.segmentsToEmit = [];
     this.segmentForwarder = segmentForwarder;
 
     this.segmentationConfig = segmentationConfig;
@@ -632,38 +614,9 @@
       startSegment.classifyType(SegmentClass.START);
       startSegment.resolve();
 
-      this.segmentForwarder(startSegment);
-    }
-
-<<<<<<< HEAD
-    constructor(segmentationConfig: SegmentationConfiguration, segmentForwarder: (segments: Segment[]) => void) {
-      this.steppedCumulativeStats = [];
-      this.segmentsToEmit = [];
-      this.segmentForwarder = segmentForwarder;
-
-      this.segmentationConfig = segmentationConfig;
-    }
-
-    /**
-     * Appends a new coordinate to the touch path and also kick-starts a timer for replicating it
-     * should neither further inputs be received nor termination of the touchpoint be indicated.
-     * @param sample
-     */
-    public add(sample: InputSample) {
-      // If this is the first received input sample, generate & publish a "start" segment.
-      // As ConstructingSegment is designed to work with -sequences- of samples, it's less
-      // useful here... and unnecessary, as we already have all the info we need.
-      if(!this.hasStarted) {
-        this.hasStarted = true;
-
-        const startSegment = new SegmentImplementation();
-        startSegment.updateStats(new CumulativePathStats(sample));
-        startSegment.classifyType(SegmentClass.START);
-        startSegment.resolve();
-
-        this.segmentsToEmit.push(startSegment);
-      }
-=======
+      this.segmentsToEmit.push(startSegment);
+    }
+
     // Set up the input-repeater (in case we don't get further feedback but remain active)
     const repeater = (timeDelta: number) => {
       this.observe(sample, timeDelta);
@@ -676,7 +629,6 @@
       clearInterval(this.repeatTimer);
       this.repeatTimer = null;
     }
->>>>>>> d6e00172
 
     this.repeatTimer = setInterval(() => {
       const timeDelta = Date.now() - this.repeatTimestamp;
@@ -694,7 +646,7 @@
     // The Node clearTimeout & DOM clearTimeout appear to TS as overloads of each other,
     // and their type definitions will conflict.  A simple @ts-ignore will bypass this issue.
     // @ts-ignore
-    clearInterval(this.repeatTimer);  // Cancels the input-repeater.
+    clearInterval(this.repeatTimer);
     this.repeatTimer = null;
 
     if(this.steppedCumulativeStats.length == 0) {
@@ -723,7 +675,7 @@
     endSegment.classifyType(SegmentClass.END);
     endSegment.resolve();
 
-    this.segmentForwarder(endSegment);
+    this.segmentForwarder([endSegment]);
   }
 
   /**
@@ -772,9 +724,6 @@
 
     // STEP 1:  Determine the range of the initial sliding time window for the most recent samples.
 
-<<<<<<< HEAD
-      this.segmentForwarder([endSegment]);
-=======
     if(unsegmentedDuration < this.SLIDING_WINDOW_INTERVAL * 2) {
       // If it returns false, that only makes the interval _even shorter_.
       if(!this.updateSegmentConstruction(unsegmentedForm)) {
@@ -783,7 +732,6 @@
         // return will automatically happen via fall-through.
       }
       return;
->>>>>>> d6e00172
     }
 
     let splitPoint = 0;
@@ -797,19 +745,9 @@
     }
 
 
-<<<<<<< HEAD
-      this.performSubsegmentation();
-
-      if(this.segmentsToEmit.length > 0) {
-        this.segmentForwarder(this.segmentsToEmit);
-        this.segmentsToEmit = [];
-      }
-    }
-=======
     // We split the cumulative stats on a specific point, which then resides on the edge
     // of both of the resulting intervals.  This completes "step 1".
     let candidateSplit = SegmentationSplit.fromTrackedStats(this.steppedCumulativeStats, this.choppedStats, splitPoint);
->>>>>>> d6e00172
 
     // STEP 2:  given the proposed time window, do we have a basis for segmentation?  And is there a better
     // candidate split point nearby?
@@ -1034,13 +972,8 @@
     this.constructingSegment?.clearPendingSubsegment();
     this.finalizeSegment();
 
-<<<<<<< HEAD
-      this.constructingSegment = new ConstructingSegment(subsegment, new SegmentClassifier(this.segmentationConfig));
-      this.segmentsToEmit.push(this.constructingSegment.pathSegment);
-=======
     this.constructingSegment = new ConstructingSegment(subsegment, new SegmentClassifier(this.segmentationConfig));
-    this.segmentForwarder(this.constructingSegment.pathSegment);
->>>>>>> d6e00172
+    this.segmentsToEmit.push(this.constructingSegment.pathSegment);
 
     return true;
   }
