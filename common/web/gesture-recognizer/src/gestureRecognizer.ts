/// <reference path="gestureRecognizerConfiguration.ts" />
/// <reference path="mutable.ts" />
/// <reference path="includes/events.ts" />

namespace com.keyman.osk {
  export enum TrackedInputState {
    START = "start",
    END = "end",
    MOVE = "move",
    CANCEL = "cancel"
  };

  export class GestureRecognizer extends EventEmitter {
    public static readonly TRACKED_INPUT_UPDATE_EVENT_NAME = "trackedInputUpdate";

    protected readonly config: FinalizedGestureRecognizerConfiguration;

    private readonly mouseEngine: MouseEventEngine;
    private readonly touchEngine: TouchEventEngine;

    protected static preprocessConfig(config: GestureRecognizerConfiguration): FinalizedGestureRecognizerConfiguration {
      // Allows configuration pre-processing during this method.
<<<<<<< HEAD
      let processingConfig: Mutable<FinalizedGestureRecognizerConfiguration> = Object.assign({}, config) as FinalizedGestureRecognizerConfiguration;
=======
      let processingConfig: Mutable<GestureRecognizerConfiguration> = {...config};
>>>>>>> 53837778
      processingConfig.mouseEventRoot = processingConfig.mouseEventRoot ?? processingConfig.targetRoot;
      processingConfig.touchEventRoot = processingConfig.touchEventRoot ?? processingConfig.targetRoot;

      processingConfig.inputStartBounds = processingConfig.inputStartBounds ?? processingConfig.targetRoot;
      processingConfig.maxRoamingBounds = processingConfig.maxRoamingBounds ?? processingConfig.targetRoot;
      processingConfig.safeBounds       = processingConfig.safeBounds       ?? new ViewportZoneSource(2);
      if(typeof config.safeBoundPadding == 'number') {
        processingConfig.safeBoundPadding = [ config.safeBoundPadding ];
      }
      processingConfig.safeBoundPadding = processingConfig.safeBoundPadding ?? [3];

      processingConfig.paddedSafeBounds = new PaddedZoneSource(processingConfig.safeBounds, ...processingConfig.safeBoundPadding);

      return processingConfig;
    }

    public constructor(config: GestureRecognizerConfiguration) {
      super();
      this.config = GestureRecognizer.preprocessConfig(config);

      this.mouseEngine = new MouseEventEngine(this.config);
      this.touchEngine = new TouchEventEngine(this.config);

      this.mouseEngine.registerEventHandlers();
      this.touchEngine.registerEventHandlers();

      const _this = this;
      const forwardingUpdateHandler = (state, coord) => {
        this.emit(GestureRecognizer.TRACKED_INPUT_UPDATE_EVENT_NAME, state, coord);
        return false;
      }

      this.mouseEngine.on(InputEventEngine.INPUT_UPDATE_EVENT_NAME, forwardingUpdateHandler);
      this.touchEngine.on(InputEventEngine.INPUT_UPDATE_EVENT_NAME, forwardingUpdateHandler);
    }

    public destroy() {
      this.mouseEngine.unregisterEventHandlers();
      this.touchEngine.unregisterEventHandlers();

      // Because these two fields are marked readonly, we can't directly delete them.
      // Because they're private, we can't apply Mutable to make them deletable.
      // So... awkward cast + assignment it is.
      (this.mouseEngine as any) = null;
      (this.touchEngine as any) = null;
    }
  }
}<|MERGE_RESOLUTION|>--- conflicted
+++ resolved
@@ -20,11 +20,7 @@
 
     protected static preprocessConfig(config: GestureRecognizerConfiguration): FinalizedGestureRecognizerConfiguration {
       // Allows configuration pre-processing during this method.
-<<<<<<< HEAD
-      let processingConfig: Mutable<FinalizedGestureRecognizerConfiguration> = Object.assign({}, config) as FinalizedGestureRecognizerConfiguration;
-=======
-      let processingConfig: Mutable<GestureRecognizerConfiguration> = {...config};
->>>>>>> 53837778
+      let processingConfig: Mutable<FinalizedGestureRecognizerConfiguration> = {...config} as FinalizedGestureRecognizerConfiguration;
       processingConfig.mouseEventRoot = processingConfig.mouseEventRoot ?? processingConfig.targetRoot;
       processingConfig.touchEventRoot = processingConfig.touchEventRoot ?? processingConfig.targetRoot;
 
