--- conflicted
+++ resolved
@@ -17,19 +17,11 @@
      * @param zone          An object defining a 'recognition zone' of the gesture engine.
      * @param ignoreBitmask A bitmask indicating select boundaries to ignore for the check.
      */
-<<<<<<< HEAD
-    static getCoordZoneBitmask(coord: InputEventCoordinate, zone: RecognitionZoneSource, ignoreBitmask?: number): number {
-      if(!ignoreBitmask) {
-        ignoreBitmask = 0;
-      }
-
-      // coord uses page-based coords, not client-based!
+    static getCoordZoneBitmask(coord: InputEventCoordinate, zone: RecognitionZoneSource): number {
+      // coord currently uses page-based coords, not client-based!
       let screenX = coord.x + document.documentElement.scrollLeft;
       let screenY = coord.y + document.documentElement.scrollTop;
 
-=======
-    static getCoordZoneBitmask(coord: InputEventCoordinate, zone: RecognitionZoneSource): number {
->>>>>>> 5e60ff24
       const bounds = zone.getBoundingClientRect();
 
       let bitmask = 0;
