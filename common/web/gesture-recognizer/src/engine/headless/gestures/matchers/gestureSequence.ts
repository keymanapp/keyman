--- conflicted
+++ resolved
@@ -317,15 +317,11 @@
 
   public cancel() {
     const sources = this.stageReports[this.stageReports.length - 1].sources;
-<<<<<<< HEAD
-    sources.forEach((src) => !src.isPathComplete && src.terminate(true));
-=======
     sources.forEach((src) => src.baseSource.isPathComplete || src.baseSource.terminate(true));
     if(!this.markedComplete) {
       this.markedComplete = true;
       this.emit('complete');
     }
->>>>>>> 338af8f6
   }
 }
 
