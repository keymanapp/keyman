--- conflicted
+++ resolved
@@ -95,12 +95,8 @@
   // in a 'setchange' action.
   private pushedSelector?: MatcherSelector<Type, StateToken>;
 
-<<<<<<< HEAD
   private gestureConfig: GestureModelDefs<Type, StateToken>;
-=======
-  private gestureConfig: GestureModelDefs<Type>;
   private markedComplete: boolean = false;
->>>>>>> 40c67c19
 
   // Note:  the first stage will be available under `stageReports` after awaiting a simple Promise.resolve().
   constructor(
