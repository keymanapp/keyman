#!/usr/bin/env bash
#
# Compiles development-related KeymanWeb resources for use with developing/running tests.
#   - the Recorder module (for engine tests)
#   - the DOM module (for touch-alias and element-interface tests)

set -eu

## START STANDARD BUILD SCRIPT INCLUDE
# adjust relative paths as necessary
THIS_SCRIPT="$(readlink -f "${BASH_SOURCE[0]}")"
. "${THIS_SCRIPT%/*}/../../../resources/build/build-utils.sh"
## END STANDARD BUILD SCRIPT INCLUDE

. "$KEYMAN_ROOT/resources/shellHelperFunctions.sh"

################################ Main script ################################


builder_describe \
  "Compiles the web-oriented utility function module." \
  "@/common/web/keyman-version" \
  configure \
  clean \
  build

builder_describe_outputs \
<<<<<<< HEAD
  configure   "/node_modules" \
  build       "build/obj/index.js"
=======
  configure          "/node_modules" \
  configure:module   "/node_modules" \
  configure:proctor  "/node_modules" \
  build:module    "/common/web/recorder/build/index.js" \
  build:proctor   "/common/web/recorder/build/nodeProctor/index.js"
>>>>>>> 534bd2a5

builder_parse "$@"

if builder_start_action configure; then
  verify_npm_setup
  builder_finish_action success configure
fi

<<<<<<< HEAD
if builder_start_action clean; then
  npm run tsc -- -b --clean "$THIS_SCRIPT_PATH/tsconfig.json"
  builder_finish_action success clean
fi

if builder_start_action build; then
  npm run tsc -- --build "$THIS_SCRIPT_PATH/tsconfig.json"
  builder_finish_action success build
=======
if builder_start_action clean:module; then
  tsc -b --clean "$THIS_SCRIPT_PATH/src/tsconfig.json"
  builder_finish_action success clean:module
fi

if builder_start_action clean:proctor; then
  tsc -b --clean "$THIS_SCRIPT_PATH/src/nodeProctor.tsconfig.json"
  builder_finish_action success clean:proctor
fi

if builder_start_action build:module; then
  tsc --build "$THIS_SCRIPT_PATH/src/tsconfig.json"
  builder_finish_action success build:module
fi

if builder_start_action build:proctor; then
  tsc --build "$THIS_SCRIPT_PATH/src/nodeProctor.tsconfig.json"
  builder_finish_action success build:proctor
>>>>>>> 534bd2a5
fi<|MERGE_RESOLUTION|>--- conflicted
+++ resolved
@@ -25,16 +25,8 @@
   build
 
 builder_describe_outputs \
-<<<<<<< HEAD
   configure   "/node_modules" \
-  build       "build/obj/index.js"
-=======
-  configure          "/node_modules" \
-  configure:module   "/node_modules" \
-  configure:proctor  "/node_modules" \
-  build:module    "/common/web/recorder/build/index.js" \
-  build:proctor   "/common/web/recorder/build/nodeProctor/index.js"
->>>>>>> 534bd2a5
+  build       "/common/web/recorder/build/obj/index.js"
 
 builder_parse "$@"
 
@@ -43,33 +35,12 @@
   builder_finish_action success configure
 fi
 
-<<<<<<< HEAD
 if builder_start_action clean; then
-  npm run tsc -- -b --clean "$THIS_SCRIPT_PATH/tsconfig.json"
+  tsc --build --clean "$THIS_SCRIPT_PATH/tsconfig.json"
   builder_finish_action success clean
 fi
 
 if builder_start_action build; then
-  npm run tsc -- --build "$THIS_SCRIPT_PATH/tsconfig.json"
+  tsc --build "$THIS_SCRIPT_PATH/tsconfig.json"
   builder_finish_action success build
-=======
-if builder_start_action clean:module; then
-  tsc -b --clean "$THIS_SCRIPT_PATH/src/tsconfig.json"
-  builder_finish_action success clean:module
-fi
-
-if builder_start_action clean:proctor; then
-  tsc -b --clean "$THIS_SCRIPT_PATH/src/nodeProctor.tsconfig.json"
-  builder_finish_action success clean:proctor
-fi
-
-if builder_start_action build:module; then
-  tsc --build "$THIS_SCRIPT_PATH/src/tsconfig.json"
-  builder_finish_action success build:module
-fi
-
-if builder_start_action build:proctor; then
-  tsc --build "$THIS_SCRIPT_PATH/src/nodeProctor.tsconfig.json"
-  builder_finish_action success build:proctor
->>>>>>> 534bd2a5
 fi