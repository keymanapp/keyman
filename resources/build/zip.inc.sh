--- conflicted
+++ resolved
@@ -87,17 +87,11 @@
     esac
   done
 
-<<<<<<< HEAD
-  local COMPRESS_CMD
-  if [[ ! -z "${SEVENZ_HOME:-}" ]] || command -v 7z > /dev/null 2>&1; then
-    # Use 7z if available
-=======
   _verify_input "${INCLUDE[@]}"
 
   local COMPRESS_CMD=zip
-  if ! command -v zip 2>&1 > /dev/null; then
-    # Fallback to 7z
->>>>>>> dc83c013
+  if [[ ! -z "${SEVENZ_HOME:-}" ]] || command -v 7z > /dev/null 2>&1; then
+    # Use 7z if available
     if [[ -z "${SEVENZ+x}" ]]; then
       case "${OSTYPE}" in
         "cygwin"|"msys")
