--- conflicted
+++ resolved
@@ -28,6 +28,7 @@
 function reset_zip_test_env() {
   unset SEVENZ
   unset SEVENZ_HOME
+  unset GO_FAST
   MOCK_ZIP_PRESENT=1
   export OSTYPE="linux"
 }
@@ -64,23 +65,7 @@
   reset_zip_test_env
 }
 
-<<<<<<< HEAD
-setup
-
-# Helper to reset log and env
-function reset_zip_test_env() {
-  ZIP_CMD_LOG=""
-  unset SEVENZ
-  unset SEVENZ_HOME
-  unset GO_FAST
-  MOCK_ZIP_PRESENT=1
-  export OSTYPE="linux"
-}
-
-function test_add_zip_files_with_zip_basic() {
-=======
 function test__add_zip_files__with_zip_basic() {
->>>>>>> fba8797f
   # Setup
   MOCK_ZIP_PRESENT=1
 
@@ -114,24 +99,19 @@
   assert-equal "${ZIP_CMD_LOG}" "zip -x@exclude.lst archive.zip file1.txt" "add_zip_files zip with exclude flag"
 }
 
-<<<<<<< HEAD
-function test_add_zip_files_with_zip_fast() {
-  # Setup
-  reset_zip_test_env
-  MOCK_ZIP_PRESENT=1
-
-  # Execute
+function test__add_zip_files__with_zip_fast() {
+  # Setup
+  MOCK_ZIP_PRESENT=1
   GO_FAST=1
+
+  # Execute
   add_zip_files "archive.zip" file1.txt file2.txt
 
   # Verify
   assert-equal "${ZIP_CMD_LOG}" "zip -1 archive.zip file1.txt file2.txt" "add_zip_files zip GO_FAST"
 }
 
-function test_add_zip_files_with_7z_basic() {
-=======
 function test__add_zip_files__with_7z_basic() {
->>>>>>> fba8797f
   # Setup
   MOCK_ZIP_PRESENT=0
 
@@ -180,11 +160,10 @@
 
 function test_add_zip_files_with_7z_fast() {
   # Setup
-  reset_zip_test_env
-  MOCK_ZIP_PRESENT=0
-
-  # Execute
+  MOCK_ZIP_PRESENT=0
   GO_FAST=0
+
+  # Execute
   add_zip_files "archive.zip" file1.txt file2.txt
 
   # Verify
@@ -360,22 +339,5 @@
   assert-equal "${LOG_MSG}" "DIE: File /file2.txt is not in the current directory" "add_zip_files with absolute path"
 }
 
-<<<<<<< HEAD
-# Run all tests
-test_add_zip_files_with_zip_basic
-test_add_zip_files_with_zip_flags
-test_add_zip_files_with_zip_exclude_flag
-test_add_zip_files_with_zip_fast
-test_add_zip_files_with_zip_real
-test_add_zip_files_with_7z_basic
-test_add_zip_files_with_7z_flags
-test_add_zip_files_with_7z_exclude_flag
-test_add_zip_files_with_7z_on_windows
-test_add_zip_files_with_7z_fast
-test_add_zip_files_with_7z_real
-test_add_zip_files__die_if_relative_path
-test_add_zip_files__die_if_absolute_path
-=======
 # shellcheck disable=SC2119
-run_tests
->>>>>>> fba8797f
+run_tests