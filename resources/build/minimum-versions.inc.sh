# Required minimum versions as of Keyman 18.0
#
# This is a list of minimum, maximum, and specific versions of any external
# components or dependencies found in Keyman.
#
# https://docs.google.com/document/d/1Uy3U2YXeA4rCEbUbT7O6QzUGJDZBeViFecL8fjUOLkE/edit?usp=sharing

# NOTE: After changing any values, you should run publish-minimum-versions.sh.

# shellcheck shell=bash disable=SC2034 # SC2034: X appears unused.

# Target operating system and platform versions
KEYMAN_MIN_TARGET_VERSION_ANDROID=5           # Lollipop
KEYMAN_MIN_TARGET_VERSION_IOS=12.2            # iOS 12.2
KEYMAN_MIN_TARGET_VERSION_WINDOWS=10          # Windows 10
KEYMAN_MIN_TARGET_VERSION_MAC=10.13           # MacOS 10.13 (High Sierra)
KEYMAN_MIN_TARGET_VERSION_UBUNTU=20.04        # Ubuntu 20.04 Focal
KEYMAN_MIN_TARGET_VERSION_CHROME=95.0         # Final version that runs on Android 5.0

# Dependency versions
KEYMAN_MIN_VERSION_NODE_MAJOR=20              # node version source of truth is /package.json:/engines/node
KEYMAN_MIN_VERSION_NPM=10.5.1                 # 10.5.0 has bug, discussed in #10350
<<<<<<< HEAD
KEYMAN_MIN_VERSION_EMSCRIPTEN=3.1.58
KEYMAN_MAX_VERSION_EMSCRIPTEN=3.1.58          # See #9529
=======
KEYMAN_MIN_VERSION_EMSCRIPTEN=3.1.58          # Use KEYMAN_USE_EMSDK to automatically update to this version
>>>>>>> 8a9bec2c
KEYMAN_MIN_VERSION_VISUAL_STUDIO=2019
KEYMAN_MIN_VERSION_MESON=1.0.0

KEYMAN_VERSION_ICU=73.1                   # See /core/subprojects/icu-minimal.wrap

# Language and runtime versions
KEYMAN_VERSION_JAVA=11                        # We're using Java/OpenJDK 11
KEYMAN_MIN_VERSION_CPP=17                     # C++17
KEYMAN_MIN_VERSION_ANDROID_SDK=21

# Default version used in Docker containers
KEYMAN_DEFAULT_VERSION_UBUNTU_CONTAINER=noble # Ubuntu 24.04 Noble

# Data versions -- see resources/standards-data/readme.md
KEYMAN_VERSION_CLDR=45                        # LDML Keyboards version
KEYMAN_VERSION_ISO639_3=2024-05-22            # Date of last import
KEYMAN_VERSION_LANGTAGS=2024-05-22            # Date of last import
KEYMAN_VERSION_LANGTAGS_SUBTAG_REGISTRY=2024-05-16  # Date of last import
KEYMAN_VERSION_UNICODE=15.1.0                 # UCD + related data<|MERGE_RESOLUTION|>--- conflicted
+++ resolved
@@ -20,12 +20,7 @@
 # Dependency versions
 KEYMAN_MIN_VERSION_NODE_MAJOR=20              # node version source of truth is /package.json:/engines/node
 KEYMAN_MIN_VERSION_NPM=10.5.1                 # 10.5.0 has bug, discussed in #10350
-<<<<<<< HEAD
-KEYMAN_MIN_VERSION_EMSCRIPTEN=3.1.58
-KEYMAN_MAX_VERSION_EMSCRIPTEN=3.1.58          # See #9529
-=======
 KEYMAN_MIN_VERSION_EMSCRIPTEN=3.1.58          # Use KEYMAN_USE_EMSDK to automatically update to this version
->>>>>>> 8a9bec2c
 KEYMAN_MIN_VERSION_VISUAL_STUDIO=2019
 KEYMAN_MIN_VERSION_MESON=1.0.0
 
