--- conflicted
+++ resolved
@@ -28,13 +28,8 @@
 # Dependency minimum versions
 KEYMAN_MIN_VERSION_NODE_MAJOR=20              # node version source of truth is /package.json:/engines/node; use KEYMAN_USE_NVM to automatically update
 KEYMAN_MIN_VERSION_NPM=10.5.1                 # 10.5.0 has bug, discussed in #10350
-<<<<<<< HEAD
-KEYMAN_MIN_VERSION_EMSCRIPTEN=3.1.58          # Use KEYMAN_USE_EMSDK to automatically update to this version
+KEYMAN_MIN_VERSION_EMSCRIPTEN=3.1.64          # Use KEYMAN_USE_EMSDK to automatically update to this version
 KEYMAN_MIN_VERSION_VISUAL_STUDIO=2022         # Visual Studio 2022, see /docs/build/windows.md for workloads and components
-=======
-KEYMAN_MIN_VERSION_EMSCRIPTEN=3.1.64          # Use KEYMAN_USE_EMSDK to automatically update to this version
-KEYMAN_MIN_VERSION_VISUAL_STUDIO=2019
->>>>>>> 5b6540a6
 KEYMAN_MIN_VERSION_MESON=1.0.0
 
 KEYMAN_VERSION_GRADLE=8.12                    # See /android/KMEA/gradle/wrapper/gradle-wrapper.properties
