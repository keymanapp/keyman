# shellcheck shell=bash
# Keyman is copyright (C) SIL Global. MIT License.

# set -eu

# . ./trigger-definitions.inc.sh

#
# Check the Test-bot command in the PR body for commands relevant to the build
# bot, and update global build_platforms accordingly
#
# If the Test-bot command is 'skip', or there are no test bot instructions, then we
# will default to a 'build' for all default build platforms, instead of
# 'release'; this can be overridden by any Build-bot commands in commits or in
# the PR body.
#
# Parameters:
#   1: PR number (not currently used)
#   2: PR JSON data from api.github.com/repos/keymanapp/keyman/pulls/#
#
function test_bot_check_pr_body() {
  local PRNUM=$1
  local prinfo="$2"
  local prbody prTestCommand prTestBody

  set -o noglob
  IFS=$'\n'
  prbody="$(echo "${prinfo}" | "${JQ}" -r '.body')"
  prTestCommand="$(echo "${prbody}" | grep 'Test-bot:' | cut -d: -f 2 - | cut -d' ' -f 1 -)"
  prTestBody="$(echo "${prbody}" | grep -i '# User Testing' || true)"
  unset IFS
  set +o noglob

  if { [[ "${prTestCommand}" == skip ]] || [[ -z "${prTestCommand// }" ]]; } && [[ -z "${prTestBody// }" ]]; then
    local platform
    for platform in "${!build_platforms[@]}"; do
      build_platforms["${platform}"]=build
    done
  fi
}

#
# Check PR commit messages for Build-bot commands. Later commands override
# earlier ones. Also checks PR body for any overriding commands. Note, only
# checks the first 250 commits, so later build commands will be ignored; in this
# situation, use the PR body command. Also ignores build commands in PR
# comments, for sake of performance
#
# The bot will also check the Test-bot: trailer in the PR body, if it exists, but
# will not check any other commits. If the Test-bot: command is just 'skip', then
# by default, all builds will be set to 'build' instead of 'release'
#
# Parameters:
#   1: PR number to check
#   2: PR JSON data from api.github.com/repos/keymanapp/keyman/pulls/#
#   3: Commit JSON data from api.github.com/repos/keymanapp/keyman/pulls/#/commits
#
function build_bot_check_messages() {
  local PRNUM=$1
  local prinfo="$2"
  local prcommits="$3"

  # We don't want any globbing happening in our parse

  set -o noglob

  # Extract the Build-bot commands from commit messages and the PR body


  local buildBotShas=($(echo "$prcommits" | "${JQ}" -r '.[].sha'))
  IFS=$'\n'
<<<<<<< HEAD
  local prCommands=($(echo "$prinfo" | "${JQ}" -r '.body' | tr -d '\r' | grep 'Build-bot:' | cut -c 11- -))
=======
  local buildBotCommandArray prCommandArray
  buildBotCommandArray=($(echo "$prcommits" | "${JQ}" -r '.[].commit.message' | grep 'Build-bot:' | cut -c 11- -))
  prCommandArray=($(echo "$prinfo" | "${JQ}" -r '.body' | tr -d '\r' | grep 'Build-bot:' | cut -c 11- -))
>>>>>>> b6e573fd
  unset IFS

  # The PR body Build-bot comment will be read last, which allows it to override
  # all previous commands

<<<<<<< HEAD
  local buildBotCommand
  local sha
  for sha in "${buildBotShas[@]}"; do

    IFS=$'\n'
    local buildBotCommands=($(echo "$prcommits" | "${JQ}" -r '.[] | select(.sha | contains("'$sha'")) | .commit.message' | grep 'Build-bot:' | cut -c 11- -))
    unset IFS

    for buildBotCommand in "${buildBotCommands[@]}"; do
      buildBotCommand=$(builder_trim "${buildBotCommand}")
      builder_echo heading "Build-bot: Found command in commit ${sha}: '${buildBotCommand}'"
=======
  if [[ ${#prCommandArray[@]} -gt 0 ]]; then
    buildBotCommandArray+=("${prCommandArray[@]}")
  fi

  for buildBotCommands in "${buildBotCommandArray[@]}"; do
    # Block illegal Build-bot: commands
    if [[ ! "${buildBotCommands}" =~ ^[a-z_,\ :,]+$ ]]; then
      builder_echo warning "WARNING[Build-bot]: ignoring invalid command [2]: '${buildBotCommands}'"
      continue
    fi

    # builder_echo debug "buildBotCommands:{$buildBotCommands}"
>>>>>>> b6e573fd

      # Block illegal Build-bot: commands
      if [[ ! "$buildBotCommand" =~ ^[a-z_,\ :,]+$ ]]; then
        builder_echo warning "WARNING[Build-bot]: ignoring invalid command: '${buildBotCommand}'"
        continue
      fi

<<<<<<< HEAD
      # We now know that our command has only a-z, comma, colon, and space, so we
      # can parse without risking escaping our bash jail

      if [[ ! -z "${buildBotCommand// }" ]]; then
        _build_bot_update_commands $buildBotCommand
      fi
    done
=======
    if [[ ! -z "${buildBotCommands// }" ]]; then
      build_bot_update_commands ${buildBotCommands}
    fi
>>>>>>> b6e573fd
  done

  if [[ ${#prCommands[@]} -gt 0 ]]; then
    for buildBotCommand in "${prCommands[@]}"; do
      buildBotCommand=$(builder_trim "${buildBotCommand}")
      builder_echo heading "Build-bot: Found command in body of PR #${PRNUM}: '${buildBotCommand}'"

      # Block illegal Build-bot: commands
      if [[ ! "$buildBotCommand" =~ ^[a-z_\ :,]+$ ]]; then
        builder_echo warning "WARNING[Build-bot]: ignoring invalid command: '${buildBotCommand}'"
        continue
      fi

      # We now know that our command has only a-z, comma, colon, underline, and
      # space, so we can parse without risking escaping our bash jail

      if [[ ! -z "${buildBotCommand// }" ]]; then
        _build_bot_update_commands $buildBotCommand
      fi
    done

  fi

  set +o noglob
}

#
# parses a 'Build-bot: <level>[[:| ]platform,...]' command and modifies
# the global build_platforms associative array with new levels.
#
# Note that this function assumes that inputs are sanitized, see
# build_bot_check_messages
#
function _build_bot_update_commands() {
  local level=
  local platforms=
  local command="$*"

  local re='^(build|skip|release)( [a-z,]+)?$'
  if [[ "${command}" =~ ${re} ]]; then
    # legacy (until aug 2025) format is "level [platform]" (comma format never used)
    if [[ $# == 1 ]]; then
      level=$1
      read -r -a platforms <<< "${!build_platforms[@]}"
    else
      level=$1
      shift

      # remaining parameters are comma/space separated platforms
      IFS=','
      read -r -a platforms <<< "$*"
      unset IFS
    fi

    if [[ ! ${level} =~ ^${valid_build_levels}$ ]]; then
      # Just skip this build command
      builder_echo warning "WARNING[Build-bot]: ignoring invalid build level '${level}' in command '${command}'"
      return 0
    fi

<<<<<<< HEAD
    builder_echo grey "Build-bot: Platforms to be updated from command '$command' are: ${platforms[@]}"
=======
    builder_echo blue "Platforms to be updated from command '${command}' are: ${platforms[*]}"
>>>>>>> b6e573fd

    _build_bot_verify_platforms platforms

    local platform
    for platform in "${platforms[@]}"; do
      builder_echo "Build-bot: Updating build level for ${platform} to ${level}"
      build_platforms["${platform}"]=${level}
    done
  else
    # modern format is "level[:platform[,platform...]][ level[:platform[,platform...]]...]"
    declare -a commands
    IFS=' '
    read -r -a commands <<< "${command}"
    unset IFS

    for command in "${commands[@]}"; do
      declare -a params
      IFS=:
<<<<<<< HEAD
      read -r -a params <<< "$command"
      unset IFS
=======
      read -r -a params <<< "${command}"
>>>>>>> b6e573fd
      level=${params[0]}
      if [[ ! ${level} =~ ^${valid_build_levels}$ ]]; then
        # Just skip this build command
        builder_echo warning "WARNING[Build-bot]: ignoring invalid build level '${level}' in command '${command}'"
        continue
      fi

      if [[ ${#params[@]} == 1 ]]; then
<<<<<<< HEAD
        read -r -a platforms <<< "${!build_platforms[@]}"
=======
        platforms=("${!build_platforms[@]}")
>>>>>>> b6e573fd
      else
        # remaining parameters are comma separated platforms
        IFS=','
        read -r -a platforms <<< "${params[1]}"
        unset IFS
      fi

      _build_bot_verify_platforms platforms

      local platform
      for platform in "${platforms[@]}"; do
        if [[ "${build_platforms[${platform}]+x}" != "${level}" ]]; then
          builder_echo "Build-bot: Updating build level for ${platform} to ${level}"
          build_platforms["${platform}"]=${level}
        fi
      done
    done
  fi
}

#
# Strip any unrecognized platforms and expand 'all' to actual platforms
#
# Parameters:
#   1: name of platforms array parameter (byref)
#
function _build_bot_verify_platforms() {
  local -n input_platforms=$1
  local output_platforms=()
  local platform
  for platform in "${input_platforms[@]}"; do
    # We'll emit a warning with invalid platforms, then remove them from the array
    if [[ ! ${platform} =~ ^(all|${available_platforms_regex})$ ]]; then
      builder_echo warning "WARNING[Build-bot]: ignoring invalid platform '${platform}'"
    elif [[ ${platform} == all ]]; then
      input_platforms=("${available_platforms[@]}")
      return
    else
      if [[ ! "${output_platforms[@]}" =~ [[:\<:]]${platform}[[:\>:]] ]]; then
        output_platforms+=("${platform}")
      fi
    fi
  done
  input_platforms=("${output_platforms[@]}")
}<|MERGE_RESOLUTION|>--- conflicted
+++ resolved
@@ -69,19 +69,12 @@
 
   local buildBotShas=($(echo "$prcommits" | "${JQ}" -r '.[].sha'))
   IFS=$'\n'
-<<<<<<< HEAD
   local prCommands=($(echo "$prinfo" | "${JQ}" -r '.body' | tr -d '\r' | grep 'Build-bot:' | cut -c 11- -))
-=======
-  local buildBotCommandArray prCommandArray
-  buildBotCommandArray=($(echo "$prcommits" | "${JQ}" -r '.[].commit.message' | grep 'Build-bot:' | cut -c 11- -))
-  prCommandArray=($(echo "$prinfo" | "${JQ}" -r '.body' | tr -d '\r' | grep 'Build-bot:' | cut -c 11- -))
->>>>>>> b6e573fd
   unset IFS
 
   # The PR body Build-bot comment will be read last, which allows it to override
   # all previous commands
 
-<<<<<<< HEAD
   local buildBotCommand
   local sha
   for sha in "${buildBotShas[@]}"; do
@@ -93,20 +86,6 @@
     for buildBotCommand in "${buildBotCommands[@]}"; do
       buildBotCommand=$(builder_trim "${buildBotCommand}")
       builder_echo heading "Build-bot: Found command in commit ${sha}: '${buildBotCommand}'"
-=======
-  if [[ ${#prCommandArray[@]} -gt 0 ]]; then
-    buildBotCommandArray+=("${prCommandArray[@]}")
-  fi
-
-  for buildBotCommands in "${buildBotCommandArray[@]}"; do
-    # Block illegal Build-bot: commands
-    if [[ ! "${buildBotCommands}" =~ ^[a-z_,\ :,]+$ ]]; then
-      builder_echo warning "WARNING[Build-bot]: ignoring invalid command [2]: '${buildBotCommands}'"
-      continue
-    fi
-
-    # builder_echo debug "buildBotCommands:{$buildBotCommands}"
->>>>>>> b6e573fd
 
       # Block illegal Build-bot: commands
       if [[ ! "$buildBotCommand" =~ ^[a-z_,\ :,]+$ ]]; then
@@ -114,7 +93,6 @@
         continue
       fi
 
-<<<<<<< HEAD
       # We now know that our command has only a-z, comma, colon, and space, so we
       # can parse without risking escaping our bash jail
 
@@ -122,11 +100,6 @@
         _build_bot_update_commands $buildBotCommand
       fi
     done
-=======
-    if [[ ! -z "${buildBotCommands// }" ]]; then
-      build_bot_update_commands ${buildBotCommands}
-    fi
->>>>>>> b6e573fd
   done
 
   if [[ ${#prCommands[@]} -gt 0 ]]; then
@@ -187,11 +160,7 @@
       return 0
     fi
 
-<<<<<<< HEAD
-    builder_echo grey "Build-bot: Platforms to be updated from command '$command' are: ${platforms[@]}"
-=======
-    builder_echo blue "Platforms to be updated from command '${command}' are: ${platforms[*]}"
->>>>>>> b6e573fd
+    builder_echo grey "Build-bot: Platforms to be updated from command '${command}' are: ${platforms[*]}"
 
     _build_bot_verify_platforms platforms
 
@@ -210,12 +179,8 @@
     for command in "${commands[@]}"; do
       declare -a params
       IFS=:
-<<<<<<< HEAD
-      read -r -a params <<< "$command"
+      read -r -a params <<< "${command}"
       unset IFS
-=======
-      read -r -a params <<< "${command}"
->>>>>>> b6e573fd
       level=${params[0]}
       if [[ ! ${level} =~ ^${valid_build_levels}$ ]]; then
         # Just skip this build command
@@ -224,11 +189,7 @@
       fi
 
       if [[ ${#params[@]} == 1 ]]; then
-<<<<<<< HEAD
         read -r -a platforms <<< "${!build_platforms[@]}"
-=======
-        platforms=("${!build_platforms[@]}")
->>>>>>> b6e573fd
       else
         # remaining parameters are comma separated platforms
         IFS=','
