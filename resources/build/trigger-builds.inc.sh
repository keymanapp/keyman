--- conflicted
+++ resolved
@@ -56,12 +56,8 @@
 
   # adjust indentation for output of curl
   echo -n "     "
-<<<<<<< HEAD
   call_curl "$TEAMCITY_SERVER/app/rest/buildQueue" \
     --header "Authorization: Bearer $TEAMCITY_TOKEN" \
-=======
-  curl --no-progress-meter --write-out '\n' --header "Authorization: Bearer $TEAMCITY_TOKEN" \
->>>>>>> a7c7eccc
     -X POST \
     -H "Content-Type: application/xml" \
     -H "Accept: application/json" \
@@ -86,15 +82,7 @@
     GIT_BASE_REF="$(git rev-parse "${GIT_BUILD_SHA}^")"
     GIT_EVENT_TYPE="${GITHUB_ACTION}: release@${VERSION_WITH_TAG}"
   elif [[ $GIT_BRANCH != stable-* ]] && [[ $GIT_BRANCH =~ [0-9]+ ]]; then
-<<<<<<< HEAD
     local JSON=$(call_curl "${GITHUB_SERVER}/pulls/${GIT_BRANCH}" --header "Authorization: token $GITHUB_TOKEN")
-
-=======
-    # set -E: fail on errors in subshell
-    set -E
-    JSON=$(curl --no-progress-meter "${GITHUB_SERVER}/pulls/${GIT_BRANCH}")
-    set +E
->>>>>>> a7c7eccc
     GIT_BUILD_SHA="$(echo "$JSON" | $JQ -r '.head.sha')"
     GIT_EVENT_TYPE="${GITHUB_ACTION}: PR #${GIT_BRANCH}"
     GIT_USER="$(echo "$JSON" | $JQ -r '.user.login')"
@@ -127,11 +115,7 @@
 
   # adjust indentation for output of curl
   echo -n "     "
-<<<<<<< HEAD
   call_curl "${GITHUB_SERVER}/dispatches" \
-=======
-  curl --no-progress-meter --write-out '\n' \
->>>>>>> a7c7eccc
     --request POST \
     --header "Accept: application/vnd.github+json" \
     --header "Authorization: token $GITHUB_TOKEN" \
