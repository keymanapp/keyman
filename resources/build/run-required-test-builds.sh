--- conflicted
+++ resolved
@@ -190,7 +190,6 @@
 # Find the platforms that have changes based on the watch_ variables in trigger-definitions.inc.sh
 #
 
-<<<<<<< HEAD
 function find_platform_changes() {
   builder_echo grey "# Find platforms that have changes"
   declare -gA build_platforms
@@ -205,28 +204,12 @@
         eval watch='$'watch_$platform
         # Add common patterns to the watch list
         # TODO: remove 'resources' from this watch?
-        watch="^($platform|(oem/[^/]+/$platform)|resources|$watch)"
-        if [[ "$line" =~ $watch ]]; then
+        watch="^(${platform}|(oem/[^/]+/${platform})|resources/((?!teamcity)|teamcity/(${platform}|includes))|$watch)"
+        # Since bash doesn't support negative look-aheads we use grep to test
+        if echo "${line}" | grep --quiet --perl-regexp "${watch}"; then
           # By default, we'll build a 'release' test build for touched platforms
           build_platforms[$platform]=$build_level_release
         fi
-=======
-echo ". Find platforms that have changes"
-build_platforms=()
-
-# Scan the files found
-while IFS= read -r line; do
-  # for each platform
-  for platform in "${available_platforms[@]}"; do
-    if [[ ! " ${build_platforms[@]} " =~ " $platform " ]]; then
-      # Which platform are we watching?
-      eval watch='$'watch_$platform
-      # Add common patterns to the watch list
-      watch="^(${platform}|(oem/[^/]+/${platform})|resources/((?!teamcity)|teamcity/(${platform}|includes))|$watch)"
-      # Since bash doesn't support negative look-aheads we use grep to test
-      if echo "${line}" | grep --quiet --perl-regexp "${watch}"; then
-        build_platforms+=($platform)
->>>>>>> 1e4ed4a2
       fi
     done
   done <<< "$prfiles"
