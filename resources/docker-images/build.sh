--- conflicted
+++ resolved
@@ -19,12 +19,8 @@
   ":core" \
   ":linux" \
   ":web" \
-<<<<<<< HEAD
   "--distro=DISTRO                  The distribution to use for the base image "\
   "                                 (debian or ubuntu, default: ubuntu)" \
-=======
-  "--distro=DISTRO                  The distribution to use for the base image (debian or ubuntu, default: ubuntu)" \
->>>>>>> b77fcfc3
   "--distro-version=DISTRO_VERSION  The Ubuntu/Debian version (default: ${KEYMAN_DEFAULT_VERSION_UBUNTU_CONTAINER})" \
   "--no-cache                       Force rebuild of docker images" \
   "build                            Build docker images" \
@@ -32,8 +28,6 @@
 
 builder_parse "$@"
 
-<<<<<<< HEAD
-=======
 _add_build_args() {
   local var=$1
   local default_var=$2
@@ -83,20 +77,14 @@
   ${is_default_values}
 }
 
->>>>>>> b77fcfc3
 build_action() {
   local platform=$1
 
   builder_echo debug "Building image for ${platform}"
 
   if [[ "${platform}" == "base" ]]; then
-<<<<<<< HEAD
-    # shellcheck disable=SC2154 # set by convert_parameters_to_args
-    docker pull --platform "amd64" "${DISTRO}:${DISTRO_VERSION}"
-=======
     # shellcheck disable=SC2154 # set by _convert_parameters_to_build_args
     docker pull "${DISTRO}:${DISTRO_VERSION}"
->>>>>>> b77fcfc3
   elif [[ "${platform}" == "linux" ]]; then
     cp "${KEYMAN_ROOT}/linux/debian/control" "${platform}"
   fi
@@ -128,13 +116,8 @@
     "${platform}" -- ./build.sh configure,build,test:"${platform}"
 }
 
-<<<<<<< HEAD
-check_for_default_values
-convert_parameters_to_args
-=======
 _check_for_default_values
 _convert_parameters_to_build_args
->>>>>>> b77fcfc3
 
 if builder_has_action build; then
   build_action base
