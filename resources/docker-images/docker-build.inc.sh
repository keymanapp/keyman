--- conflicted
+++ resolved
@@ -87,13 +87,7 @@
   if [[ "${MSYSTEM:-}" == "MINGW64" ]]; then
     DOCKER_RUN_ARGS+=(--env DOCKER_RUN_AS_ROOT=1)
   fi
-<<<<<<< HEAD
-
-  if [[ -z ${DOCKER_RUNNING:-} ]] ; then
-    # Not running in docker
-=======
   if ! builder_is_running_on_gha ; then
->>>>>>> 98f59039
     DOCKER_RUN_ARGS+=(-t)
   fi
 
