--- conflicted
+++ resolved
@@ -918,13 +918,8 @@
 #
 # ```bash
 #   builder_describe_outputs \
-<<<<<<< HEAD
 #     configure   /node_modules \
-#     build     build/index.js
-=======
-#     "configure" "/node_modules" \
-#     "build"     "build/index.js"
->>>>>>> c8ea8a6c
+#     build       build/index.js
 # ```
 #
 function builder_describe_outputs() {
@@ -1615,16 +1610,6 @@
       $builder_debug \
       $_builder_build_deps \
       --builder-deps-built "$_builder_deps_built" \
-<<<<<<< HEAD
-      --builder-dep-parent "$THIS_SCRIPT_IDENTIFIER"
-
-    # Interestingly, any errors from the command above don't get trapped or cause an instant exit.
-    # We need to propagate any errors a bit more... manually here.
-    local dep_exit_code=$?
-    if [ $dep_exit_code != 0 ]; then
-      exit $dep_exit_code
-    fi
-=======
       --builder-dep-parent "$THIS_SCRIPT_IDENTIFIER" && (
       if $_builder_debug_internal; then
         builder_echo success "## Dependency $dep for $_builder_matched_action_name successfully"
@@ -1634,7 +1619,6 @@
       builder_echo error "## Dependency failed with exit code $result"
       exit $result
     ) || exit $? # Required due to above subshell masking exit
->>>>>>> c8ea8a6c
   done
 }
 
