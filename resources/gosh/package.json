{
  "name": "@keymanapp/resources-gosh",
<<<<<<< HEAD
  "version": "14.0.242",
=======
  "version": "15.0.12",
>>>>>>> 4543496e
  "description": "Good Ol' Shell",
  "author": "Marc Durdin <marc@keyman.com> (https://github.com/mcdurdin)",
  "contributors": [
    "Eddie Antonio Santos <Eddie.Santos@nrc-cnrc.gc.ca>"
  ],
  "homepage": "https://github.com/keymanapp/keyman",
  "license": "MIT",
  "bin": {
    "gosh": "./gosh.js"
  },
  "private": true,
  "files": [
    "bin"
  ],
  "repository": {
    "type": "git",
    "url": "git+https://github.com/keymanapp/keyman.git"
  },
  "bugs": {
    "url": "https://github.com/keymanapp/keyman/issues"
  }
}<|MERGE_RESOLUTION|>--- conflicted
+++ resolved
@@ -1,10 +1,6 @@
 {
   "name": "@keymanapp/resources-gosh",
-<<<<<<< HEAD
-  "version": "14.0.242",
-=======
   "version": "15.0.12",
->>>>>>> 4543496e
   "description": "Good Ol' Shell",
   "author": "Marc Durdin <marc@keyman.com> (https://github.com/mcdurdin)",
   "contributors": [
