--- conflicted
+++ resolved
@@ -1,10 +1,6 @@
 {
   "name": "@keymanapp/resources-gosh",
-<<<<<<< HEAD
-  "version": "14.0.254",
-=======
   "version": "15.0.19",
->>>>>>> 81d7722b
   "description": "Good Ol' Shell",
   "author": "Marc Durdin <marc@keyman.com> (https://github.com/mcdurdin)",
   "contributors": [
