# Teamcity Build Configuration Scripts

This directory contains TeamCity (TC) build scripts. Each script corresponds
to a build configuration on TC.

## Running scripts locally

It's possible to run some of the build locally in a Docker container.
Of course this won't work for the parts, like uploading files, that
require keys or other secrets.

To run locally start a Docker container:

```bash
docker run -v $(pwd):/Develop -it ubuntu:24.04 /bin/bash
```

(for the Linux integration tests, you'll have to pass `--privileged` as well.)

Inside of the container, run

```bash
apt update && apt install -y sudo
export DOCKER_RUNNING=1
echo "ubuntu ALL=(ALL) NOPASSWD: ALL" >> /etc/sudoers
su ubuntu
```

and then run the build, e.g.

```bash
cd /Develop
<<<<<<< HEAD
resources/teamcity/keyman-linux-test.sh configure,build,test
```
=======
resources/teamcity/linux/keyman-linux-test.sh configure,build,test
```

NOTE: by default this will run the build as `root` in the container,
so you will end up with files owned by `root` in your tree.
Either create a user with the same user id as your local user in the
container, or use one of the images created by `resources/docker-images`
(though you won't be able to test if all the dependencies get installed
if using the docker-images containers).
>>>>>>> 19044708
<|MERGE_RESOLUTION|>--- conflicted
+++ resolved
@@ -30,17 +30,5 @@
 
 ```bash
 cd /Develop
-<<<<<<< HEAD
-resources/teamcity/keyman-linux-test.sh configure,build,test
-```
-=======
 resources/teamcity/linux/keyman-linux-test.sh configure,build,test
-```
-
-NOTE: by default this will run the build as `root` in the container,
-so you will end up with files owned by `root` in your tree.
-Either create a user with the same user id as your local user in the
-container, or use one of the images created by `resources/docker-images`
-(though you won't be able to test if all the dependencies get installed
-if using the docker-images containers).
->>>>>>> 19044708
+```