# Teamcity Build Configuration Scripts

This directory contains TeamCity (TC) build scripts. Each script corresponds
to a build configuration on TC.

## Running scripts locally

It's possible to run some of the build locally in a Docker container.
Of course this won't work for the parts, like uploading files, that
require keys or other secrets.

To run locally start a Docker container:

```bash
docker run -v $(pwd):/Develop -it ubuntu:24.04 /bin/bash
```

(for the Linux integration tests, you'll have to pass `--privileged` as well.)

Inside of the container, run

```bash
apt update && apt install sudo
export DOCKER_RUNNING=1
echo "ubuntu ALL=(ALL) NOPASSWD: ALL" >> /etc/sudoers
su ubuntu
```

and then run the build, e.g.

```bash
<<<<<<< HEAD
cd /Develop
resources/teamcity/keyman-linux-test.sh configure,build,test
=======
resources/teamcity/linux/keyman-linux-test.sh configure,build,test
>>>>>>> 35c92f98
```

NOTE: by default this will run the build as `root` in the container,
so you will end up with files owned by `root` in your tree.
Either create a user with the same user id as your local user in the
container, or use one of the images created by `resources/docker-images`
(though you won't be able to test if all the dependencies get installed
if using the docker-images containers).<|MERGE_RESOLUTION|>--- conflicted
+++ resolved
@@ -29,12 +29,8 @@
 and then run the build, e.g.
 
 ```bash
-<<<<<<< HEAD
 cd /Develop
-resources/teamcity/keyman-linux-test.sh configure,build,test
-=======
 resources/teamcity/linux/keyman-linux-test.sh configure,build,test
->>>>>>> 35c92f98
 ```
 
 NOTE: by default this will run the build as `root` in the container,
