--- conflicted
+++ resolved
@@ -41,48 +41,17 @@
 
 cd "${KEYMAN_ROOT}/android"
 
-<<<<<<< HEAD
 function _create_zip_archive() {
   builder_echo start "archive" "Copying release artifacts to upload/ and creating zip"
 
   "${KEYMAN_ROOT}/android/build.sh" archive
-=======
-function _publish_to_downloads_keyman_com() {
-  # Publish to downloads.keyman.com
-  builder_echo start "publish to downloads.keyman.com" "Publishing release to downloads.keyman.com"
-
-  local UPLOAD_PATH KEYMAN_ENGINE_ANDROID_ZIP KEYMAN_APK FIRSTVOICES_APK
-
-  # shellcheck disable=SC2154
-  UPLOAD_PATH="${KEYMAN_ROOT}/android/upload/${KEYMAN_VERSION}"
-  KEYMAN_ENGINE_ANDROID_ZIP="keyman-engine-android-${KEYMAN_VERSION}.zip"
-  KEYMAN_APK="keyman-${KEYMAN_VERSION}.apk"
-  FIRSTVOICES_APK="firstvoices-${KEYMAN_VERSION}.apk"
-
-  rm -rf "${UPLOAD_PATH}"
-  mkdir -p "${UPLOAD_PATH}"
-
-  (
-    cd "${KEYMAN_ROOT}/android/KMAPro/kMAPro/libs"
-    add_zip_files -q -xr!build.sh "${UPLOAD_PATH}/${KEYMAN_ENGINE_ANDROID_ZIP}" keyman-engine.aar "${KEYMAN_ROOT}/android/Samples"
-  )
-
-  cp "${KEYMAN_ROOT}/android/KMAPro/kMAPro/build/outputs/apk/release/${KEYMAN_APK}" "${UPLOAD_PATH}"
->>>>>>> 0b172cc7
 
   builder_echo end "archive" success "Finished copying release artifacts to upload/ and creating zip"
 }
 
-<<<<<<< HEAD
 function _publish_to_downloads_keyman_com() {
   # Publish to downloads.keyman.com
   builder_echo start "publish to downloads.keyman.com" "Publishing release to downloads.keyman.com"
-=======
-  if [[ -d "${KEYMAN_ROOT}/oem/firstvoices/android/app/build/outputs/apk/release" ]]; then
-    cp "${KEYMAN_ROOT}/oem/firstvoices/android/app/build/outputs/apk/release/${FIRSTVOICES_APK}" "${UPLOAD_PATH}"
-    write_download_info "${UPLOAD_PATH}" "${FIRSTVOICES_APK}" "FirstVoices Keyboards" apk android
-  fi
->>>>>>> 0b172cc7
 
   (
     cd "${KEYMAN_ROOT}/android/upload"
@@ -103,12 +72,8 @@
 }
 
 function do_publish() {
-<<<<<<< HEAD
   local PUBTARGETS
-  if ! is_windows; then
-=======
   if ! builder_is_windows; then
->>>>>>> 0b172cc7
     # currently only tested on Windows, TODO: test cross-platform
     builder_echo error "This script is intended to be run on Windows only."
     return 1
