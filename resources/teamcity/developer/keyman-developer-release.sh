--- conflicted
+++ resolved
@@ -64,8 +64,6 @@
   builder_echo end "publish sentry" success "Finished publishing debug information files to Sentry"
 }
 
-<<<<<<< HEAD
-=======
 function _download_symbol_server_index() {
   # Download symbol server index from symbol server
   builder_echo start "download symbol server index" "Downloading symbol server index"
@@ -90,17 +88,10 @@
   builder_echo end "publish new symbols" success "Finished publishing new symbols to symbol server"
 }
 
->>>>>>> 684672f9
 function _publish_to_downloads_keyman_com() {
   # Publish to downloads.keyman.com
   builder_echo start "publish to downloads.keyman.com" "Publishing release to downloads.keyman.com"
 
-<<<<<<< HEAD
-  cd "${KEYMAN_ROOT}/developer"
-  # shellcheck disable=SC2154
-  powershell -NonInteractive -ExecutionPolicy Bypass -File "${THIS_SCRIPT_PATH}/publish-developer-to-downloads-keyman-com.ps1"
-  cd "${KEYMAN_ROOT}/developer/src"
-=======
   (
     cd "${KEYMAN_ROOT}/developer"
 
@@ -142,7 +133,6 @@
     # shellcheck disable=SC2154
     tc_rsync_upload "${KEYMAN_VERSION}" "developer/${KEYMAN_TIER}"
   )
->>>>>>> 684672f9
 
   builder_echo end "publish to downloads.keyman.com" success "Finished publishing release to downloads.keyman.com"
 }
