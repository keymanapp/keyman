--- conflicted
+++ resolved
@@ -18,11 +18,7 @@
 }
 
 _install_playwright_dependencies() {
-<<<<<<< HEAD
-  if ! is_ubuntu || ! ba_linux_is_os_version_or_higher 24.04; then
-=======
-  if ! builder_is_linux || ! is_os_version_or_higher 24.04; then
->>>>>>> 689f7e58
+  if ! builder_is_linux || ! ba_linux_is_os_version_or_higher 24.04; then
     return 0
   fi
 
