#!/usr/bin/env bash
<<<<<<< HEAD
# Copyright (C) 2025 SIL International. All rights reserved.
# Distributed under the MIT License. See LICENSE.md file in the project
# root for full license information.
=======
# Keyman is copyright (C) SIL Global. MIT License.
>>>>>>> 35c92f98
#
# TC build script to build release of KeymanWeb.

# shellcheck disable=SC2164
# shellcheck disable=SC1091

## START STANDARD BUILD SCRIPT INCLUDE
# adjust relative paths as necessary
THIS_SCRIPT="$(readlink -f "${BASH_SOURCE[0]}")"
. "${THIS_SCRIPT%/*}/../../../resources/build/builder.inc.sh"
## END STANDARD BUILD SCRIPT INCLUDE

# shellcheck disable=SC2154
. "${KEYMAN_ROOT}/resources/shellHelperFunctions.sh"
. "${KEYMAN_ROOT}/resources/teamcity/web/web-actions.inc.sh"
. "${KEYMAN_ROOT}/resources/teamcity/includes/tc-helpers.inc.sh"
. "${KEYMAN_ROOT}/resources/teamcity/includes/tc-linux.inc.sh"

################################ Main script ################################

builder_describe \
  "Run tests for native KeymanWeb" \
  "all            run all actions" \
  "configure      install dependencies" \
  "build          build Web + embedded" \
  "publish        publish release" \
  "--s.keyman.com=S_KEYMAN_COM        path to s.keyman.com repository" \
  "--help.keyman.com=HELP_KEYMAN_COM  path to help.keyman.com repository"

builder_parse "$@"

cd "${KEYMAN_ROOT}/web"

function _push_release_to_skeymancom() {
  # Push release to s.keyman.com/kmw/engine (do this before updating
  # downloads.keyman.com so we can ensure files are available)
  builder_echo start publish "Publishing release to s.keyman.com"

  cd "${S_KEYMAN_COM:=${KEYMAN_ROOT}/../s.keyman.com}"
  git pull https://github.com/keymanapp/s.keyman.com.git master
<<<<<<< HEAD
  cd "${KEYMAN_ROOT}/web"
  "${KEYMAN_ROOT}/web/ci.sh" prepare:s.keyman.com --s.keyman.com "${S_KEYMAN_COM_PATH}"
=======
  cd ../keyman/web
  "${KEYMAN_ROOT}/web/ci.sh" prepare:s.keyman.com --s.keyman.com "${S_KEYMAN_COM}"
>>>>>>> 35c92f98

  builder_echo end publish success "Finished publishing release to s.keyman.com"
}

function _zip_and_upload_artifacts() {
  if ! is_windows; then
    # requires Powershell
    return 0
  fi

  builder_echo start "zip and upload artifacts" "Zipping and uploading artifacts"

  cd "${KEYMAN_ROOT}/resources/teamcity/web"
  powershell -NonInteractive -ExecutionPolicy Bypass -File zip-and-upload-artifacts.ps1
  cd "${KEYMAN_ROOT}/web"

  builder_echo end "zip and upload artifacts" success "Finished zipping and uploading artifacts"
}

function _upload_help() {
  builder_echo start "upload help" "Uploading new Keyman for Web help to help.keyman.com"

  export HELP_KEYMAN_COM="${HELP_KEYMAN_COM:-${KEYMAN_ROOT}/../help.keyman.com}"
  cd "${KEYMAN_ROOT}/resources/build"
  "${KEYMAN_ROOT}/resources/build/help-keyman-com.sh" web
  cd "${KEYMAN_ROOT}/web"

  builder_echo end "upload help" success "Finished uploading new Keyman for Web help to help.keyman.com"
}

function publish_web_action() {
  builder_echo start publish "Publishing KeymanWeb release"

  # TODO: refactor to allow to run on Linux/macOS as well
  if ! is_windows; then
    builder_echo end publish error "Publishing KeymanWeb is only supported on Windows"
    return 1
  fi

  # Push release to s.keyman.com/kmw/engine (do this before updating
  # downloads.keyman.com so we can ensure files are available)
  _push_release_to_skeymancom

  _zip_and_upload_artifacts
  _upload_help

  builder_echo end publish success "Finished publishing KeymanWeb release"
}

if builder_has_action all; then
  web_install_dependencies_on_linux_action

  set_variables_for_nvm

  web_build_action
  publish_web_action
else
  builder_run_action  configure   web_install_dependencies_on_linux_action

  set_variables_for_nvm

  builder_run_action  build       web_build_action
  builder_run_action  publish     publish_web_action
fi<|MERGE_RESOLUTION|>--- conflicted
+++ resolved
@@ -1,11 +1,5 @@
 #!/usr/bin/env bash
-<<<<<<< HEAD
-# Copyright (C) 2025 SIL International. All rights reserved.
-# Distributed under the MIT License. See LICENSE.md file in the project
-# root for full license information.
-=======
 # Keyman is copyright (C) SIL Global. MIT License.
->>>>>>> 35c92f98
 #
 # TC build script to build release of KeymanWeb.
 
@@ -46,13 +40,8 @@
 
   cd "${S_KEYMAN_COM:=${KEYMAN_ROOT}/../s.keyman.com}"
   git pull https://github.com/keymanapp/s.keyman.com.git master
-<<<<<<< HEAD
   cd "${KEYMAN_ROOT}/web"
-  "${KEYMAN_ROOT}/web/ci.sh" prepare:s.keyman.com --s.keyman.com "${S_KEYMAN_COM_PATH}"
-=======
-  cd ../keyman/web
   "${KEYMAN_ROOT}/web/ci.sh" prepare:s.keyman.com --s.keyman.com "${S_KEYMAN_COM}"
->>>>>>> 35c92f98
 
   builder_echo end publish success "Finished publishing release to s.keyman.com"
 }
