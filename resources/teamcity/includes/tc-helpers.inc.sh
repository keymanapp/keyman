--- conflicted
+++ resolved
@@ -1,55 +1,5 @@
 # shellcheck shell=bash
 # Keyman is copyright (C) SIL Global. MIT License.
-
-<<<<<<< HEAD
-# Returns 0 if we're running on Ubuntu.
-is_ubuntu() {
-  if [[ "${OSTYPE:-}" == "linux-gnu" ]]; then
-    return 0
-  else
-    return 1
-  fi
-}
-
-# Returns 0 if we're running on Windows, i.e. if the environment variable
-# `OSTYPE` is set to "msys" or "cygwin".
-is_windows() {
-  if [[ "${OSTYPE:-}" == "msys" ]] || [[ "${OSTYPE:-}" == "cygwin" ]]; then
-    return 0
-  else
-    return 1
-  fi
-}
-
-# Returns 0 if we're running on macOS.
-is_macos() {
-  if [[ "${OSTYPE:-}" == darwin* ]]; then
-    return 0
-  else
-    return 1
-  fi
-}
-
-# Returns 0 if the OS version is greater than or equal to the specified version.
-# Parameter:
-#   $1 - OS version to compare against (e.g., "20.04")
-ba_linux_is_os_version_or_higher() {
-  if ! is_ubuntu; then
-     builder_die "ba_linux_is_os_version_or_higher() is only implemented for Ubuntu"
-=======
-install_nvm() {
-  if ! builder_is_linux; then
-    # on Windows and macOS build agents are configured manually
-    return 0
->>>>>>> 689f7e58
-  fi
-
-  local OS_VERSION=$1
-
-  # we use `dpkg --compare-versions` to compare the current Ubuntu version
-  # shellcheck disable=SC2312
-  dpkg --compare-versions "$(lsb_release -r -s)" ge "${OS_VERSION}"
-}
 
 # Set the environment variables required to use node/nvm and set the
 # `KEYMAN_USE_NVM` variable so that the build can automatically install
@@ -68,19 +18,7 @@
   fi
 }
 
-<<<<<<< HEAD
 tc_set_variables_for_emscripten() {
-=======
-install_emscripten() {
-  if ! builder_is_linux; then
-    # on Windows and macOS build agents are configured manually
-    return 0
-  fi
-  ba_linux_install_emscripten
-}
-
-set_variables_for_emscripten() {
->>>>>>> 689f7e58
   export EMSCRIPTEN_BASE="${EMSCRIPTEN_BASE:-${HOME}/emsdk/upstream/emscripten}"
   export KEYMAN_USE_EMSDK=1
 }
