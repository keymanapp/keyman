--- conflicted
+++ resolved
@@ -40,13 +40,10 @@
 		C040E5141F86108900901EE4 /* MainViewController.swift in Sources */ = {isa = PBXBuildFile; fileRef = C040E5131F86108900901EE4 /* MainViewController.swift */; };
 		C04514881F85D7F500D88416 /* KeyboardViewController.swift in Sources */ = {isa = PBXBuildFile; fileRef = C04514871F85D7F500D88416 /* KeyboardViewController.swift */; };
 		C045148A1F85DF9100D88416 /* InputViewController.swift in Sources */ = {isa = PBXBuildFile; fileRef = C04514891F85DF9000D88416 /* InputViewController.swift */; };
-<<<<<<< HEAD
 		C0452BAB1F9F1FE10064431A /* Language.swift in Sources */ = {isa = PBXBuildFile; fileRef = C0452BAA1F9F1FE10064431A /* Language.swift */; };
 		C0452BAD1F9F21270064431A /* Keyboard.swift in Sources */ = {isa = PBXBuildFile; fileRef = C0452BAC1F9F21270064431A /* Keyboard.swift */; };
 		C0452BAF1F9F22A80064431A /* Font.swift in Sources */ = {isa = PBXBuildFile; fileRef = C0452BAE1F9F22A80064431A /* Font.swift */; };
-=======
-		C055E6EB1F99ED090035C2DD /* Font.swift in Sources */ = {isa = PBXBuildFile; fileRef = C055E6EA1F99ED090035C2DD /* Font.swift */; };
->>>>>>> 32e1f79b
+		C055E6EB1F99ED090035C2DD /* RegisteredFont.swift in Sources */ = {isa = PBXBuildFile; fileRef = C055E6EA1F99ED090035C2DD /* RegisteredFont.swift */; };
 		C06085B41F9485E40057E5B9 /* UIButton+Helpers.swift in Sources */ = {isa = PBXBuildFile; fileRef = C06085B31F9485E40057E5B9 /* UIButton+Helpers.swift */; };
 		C06D372F1F81F4E100F61AE0 /* KeymanEngine.h in Headers */ = {isa = PBXBuildFile; fileRef = C06D372D1F81F4E100F61AE0 /* KeymanEngine.h */; settings = {ATTRIBUTES = (Public, ); }; };
 		C06D37331F81F5C300F61AE0 /* Reachability.m in Sources */ = {isa = PBXBuildFile; fileRef = CECB38941F2199BC0098882F /* Reachability.m */; };
@@ -173,7 +170,8 @@
 		C0452BAC1F9F21270064431A /* Keyboard.swift */ = {isa = PBXFileReference; lastKnownFileType = sourcecode.swift; path = Keyboard.swift; sourceTree = "<group>"; };
 		C0452BAE1F9F22A80064431A /* Font.swift */ = {isa = PBXFileReference; lastKnownFileType = sourcecode.swift; path = Font.swift; sourceTree = "<group>"; };
 		C04C2A6C1F6B7D9A00BA42B6 /* LanguageViewController.swift */ = {isa = PBXFileReference; fileEncoding = 4; lastKnownFileType = sourcecode.swift; path = LanguageViewController.swift; sourceTree = "<group>"; };
-		C055E6EA1F99ED090035C2DD /* Font.swift */ = {isa = PBXFileReference; lastKnownFileType = sourcecode.swift; path = Font.swift; sourceTree = "<group>"; };
+		C055E6EA1F99ED090035C2DD /* RegisteredFont.swift */ = {isa = PBXFileReference; lastKnownFileType = sourcecode.swift;
+path = RegisteredFont.swift; sourceTree = "<group>"; };
 		C06085B31F9485E40057E5B9 /* UIButton+Helpers.swift */ = {isa = PBXFileReference; lastKnownFileType = sourcecode.swift; path = "UIButton+Helpers.swift"; sourceTree = "<group>"; };
 		C06D372B1F81F4E100F61AE0 /* KeymanEngine.framework */ = {isa = PBXFileReference; explicitFileType = wrapper.framework; includeInIndex = 0; path = KeymanEngine.framework; sourceTree = BUILT_PRODUCTS_DIR; };
 		C06D372D1F81F4E100F61AE0 /* KeymanEngine.h */ = {isa = PBXFileReference; lastKnownFileType = sourcecode.c.h; path = KeymanEngine.h; sourceTree = "<group>"; };
@@ -381,6 +379,7 @@
 				C0D3F35D1F9F33490055C7CF /* Options.swift */,
 				C0D3F35F1F9F3AD80055C7CF /* InstallableKeyboard.swift */,
 				C007C4641F9F52D8006461B9 /* LanguagesAPICall.swift */,
+				C055E6EA1F99ED090035C2DD /* RegisteredFont.swift */,
 			);
 			path = Model;
 			sourceTree = "<group>";
@@ -395,14 +394,6 @@
 				C0B901A91FA1AFC200764EB8 /* UserDefaults+Types.swift */,
 			);
 			path = Extension;
-			sourceTree = "<group>";
-		};
-		C055E6E91F99EA740035C2DD /* Model */ = {
-			isa = PBXGroup;
-			children = (
-				C055E6EA1F99ED090035C2DD /* Font.swift */,
-			);
-			path = Model;
 			sourceTree = "<group>";
 		};
 		C06D372C1F81F4E100F61AE0 /* KeymanEngine */ = {
@@ -502,11 +493,7 @@
 			isa = PBXGroup;
 			children = (
 				C055E6E81F99EA320035C2DD /* Extension */,
-<<<<<<< HEAD
 				C0452BA91F9F1CAF0064431A /* Model */,
-=======
-				C055E6E91F99EA740035C2DD /* Model */,
->>>>>>> 32e1f79b
 				C0A93A531F8B21240079948B /* Manager.swift */,
 				CE25CCBB1F1DA72A005AA2BC /* HTTPRequest */,
 				987F00041AB8FCB700998116 /* KeyboardMenuView */,
@@ -780,7 +767,7 @@
 				C0EF3E7B1F95B65300CE9BD4 /* KeymanWebViewDelegate.swift in Sources */,
 				C06D37411F81F5C400F61AE0 /* LanguageViewController.swift in Sources */,
 				C06D37421F81F5C400F61AE0 /* KeyboardPickerButton.swift in Sources */,
-				C055E6EB1F99ED090035C2DD /* Font.swift in Sources */,
+				C055E6EB1F99ED090035C2DD /* RegisteredFont.swift in Sources */,
 				C0324B931F87689B00AF3785 /* KeymanURLProtocol.swift in Sources */,
 				C0452BAB1F9F1FE10064431A /* Language.swift in Sources */,
 				C06D37431F81F5C400F61AE0 /* KeyboardPickerBarButtonItem.swift in Sources */,
