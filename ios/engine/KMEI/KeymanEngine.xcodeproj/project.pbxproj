--- conflicted
+++ resolved
@@ -345,10 +345,7 @@
 		9A082558227589360051EBB0 /* Formatter+ISODateExtension.swift */ = {isa = PBXFileReference; fileEncoding = 4; lastKnownFileType = sourcecode.swift; path = "Formatter+ISODateExtension.swift"; sourceTree = "<group>"; };
 		9A0FC9FC22D66D9E00D33F86 /* Reachability.framework */ = {isa = PBXFileReference; lastKnownFileType = wrapper.framework; name = Reachability.framework; path = ../../Carthage/Build/iOS/Reachability.framework; sourceTree = "<group>"; };
 		9A3B14D1229370B20052A11F /* InstalledLanguagesViewController.swift */ = {isa = PBXFileReference; fileEncoding = 4; lastKnownFileType = sourcecode.swift; name = InstalledLanguagesViewController.swift; path = Settings/InstalledLanguagesViewController.swift; sourceTree = "<group>"; };
-<<<<<<< HEAD
 		9A3E832422EAC14A00D22D2A /* KeyboardSwitcherViewController.swift */ = {isa = PBXFileReference; lastKnownFileType = sourcecode.swift; path = KeyboardSwitcherViewController.swift; sourceTree = "<group>"; };
-=======
->>>>>>> 01dda405
 		9A4609962241B39B00B0BFD1 /* LexicalModelInfoViewController.swift */ = {isa = PBXFileReference; lastKnownFileType = sourcecode.swift; path = LexicalModelInfoViewController.swift; sourceTree = "<group>"; };
 		9A4609982242047400B0BFD1 /* LexicalModelAPICall.swift */ = {isa = PBXFileReference; lastKnownFileType = sourcecode.swift; path = LexicalModelAPICall.swift; sourceTree = "<group>"; };
 		9A60763C22892485003BCFBA /* Settings.storyboard */ = {isa = PBXFileReference; lastKnownFileType = file.storyboard; name = Settings.storyboard; path = Settings/Settings.storyboard; sourceTree = "<group>"; };
@@ -1190,11 +1187,7 @@
 				9A5091B222B418A90094B99C /* KeyboardPickerViewController.swift in Sources */,
 				9A31E2C2224AAD9A00D9A491 /* Notifications.swift in Sources */,
 				9A079DDD2231A11C00581263 /* InstallableKeyboard.swift in Sources */,
-<<<<<<< HEAD
 				9A3E832322EABBFE00D22D2A /* LanguageSpecificViewController.swift in Sources */,
-=======
-				9ADC459A22E186F5004C78C6 /* LanguageSpecificViewController.swift in Sources */,
->>>>>>> 01dda405
 				9A079DD2223194B100581263 /* KeymanEngineTests.swift in Sources */,
 				9A079E41223B602B00581263 /* LexicalModel.swift in Sources */,
 				9A3E832622EAC14A00D22D2A /* KeyboardSwitcherViewController.swift in Sources */,
