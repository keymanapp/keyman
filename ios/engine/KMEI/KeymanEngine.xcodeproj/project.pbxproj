// !$*UTF8*$!
{
	archiveVersion = 1;
	classes = {
	};
	objectVersion = 52;
	objects = {

/* Begin PBXAggregateTarget section */
		C06D37C51F82364E00F61AE0 /* KME-universal */ = {
			isa = PBXAggregateTarget;
			buildConfigurationList = C06D37C71F82364E00F61AE0 /* Build configuration list for PBXAggregateTarget "KME-universal" */;
			buildPhases = (
				C06D37C61F82364E00F61AE0 /* Run Script */,
			);
			dependencies = (
				C06D37CB1F83204200F61AE0 /* PBXTargetDependency */,
			);
			name = "KME-universal";
			productName = "Keyman-lib";
		};
/* End PBXAggregateTarget section */

/* Begin PBXBuildFile section */
		1645D5952036C6FF0076C51B /* KeymanPackage.swift in Sources */ = {isa = PBXBuildFile; fileRef = 1645D5942036C6FF0076C51B /* KeymanPackage.swift */; };
		1645D5972036C9F80076C51B /* KMPKeyboard.swift in Sources */ = {isa = PBXBuildFile; fileRef = 1645D5962036C9F80076C51B /* KMPKeyboard.swift */; };
		165EB3A12098993900040A69 /* KeyboardError.swift in Sources */ = {isa = PBXBuildFile; fileRef = 165EB3A02098993900040A69 /* KeyboardError.swift */; };
		377D10DE26846B8900467431 /* SpacebarTextViewController.swift in Sources */ = {isa = PBXBuildFile; fileRef = 377D10DD26846B8900467431 /* SpacebarTextViewController.swift */; };
		6CD5DFAA150F6DC8007A5DDE /* icon.png in Resources */ = {isa = PBXBuildFile; fileRef = 6CD5DFA8150F6DC8007A5DDE /* icon.png */; };
		6CD5DFAB150F6DC8007A5DDE /* icon@2x.png in Resources */ = {isa = PBXBuildFile; fileRef = 6CD5DFA9150F6DC8007A5DDE /* icon@2x.png */; };
		988B36B61ADF67290008752C /* inuktitut_pirurvik-1.0.js in Resources */ = {isa = PBXBuildFile; fileRef = 988B36B51ADF67290008752C /* inuktitut_pirurvik-1.0.js */; };
		988B36B91ADF728A0008752C /* inuktitut_latin-1.0.js in Resources */ = {isa = PBXBuildFile; fileRef = 988B36B71ADF728A0008752C /* inuktitut_latin-1.0.js */; };
		988B36BA1ADF728A0008752C /* inuktitut_naqittaut-1.0.js in Resources */ = {isa = PBXBuildFile; fileRef = 988B36B81ADF728A0008752C /* inuktitut_naqittaut-1.0.js */; };
		98D4190C17695E58008D2FF3 /* Default-568h@2x.png in Resources */ = {isa = PBXBuildFile; fileRef = 98D4190B17695E58008D2FF3 /* Default-568h@2x.png */; };
		98F9D6A01954112F0087AA43 /* Tavultesoft.KMEI.SystemKeyboard.appex in Embed App Extensions */ = {isa = PBXBuildFile; fileRef = 98F9D6971954112F0087AA43 /* Tavultesoft.KMEI.SystemKeyboard.appex */; };
		9A079DCA222E050E00581263 /* LexicalModelKeymanPackage.swift in Sources */ = {isa = PBXBuildFile; fileRef = 9A079DC9222E050E00581263 /* LexicalModelKeymanPackage.swift */; };
		9A079DD4223194B100581263 /* KeymanEngine.framework in Frameworks */ = {isa = PBXBuildFile; fileRef = C06D372B1F81F4E100F61AE0 /* KeymanEngine.framework */; };
		9A079DE62231A69D00581263 /* Foundation.framework in Frameworks */ = {isa = PBXBuildFile; fileRef = 9A079DE52231A69D00581263 /* Foundation.framework */; };
		9A079E372238680700581263 /* KMPLexicalModel.swift in Sources */ = {isa = PBXBuildFile; fileRef = 9A079E362238680700581263 /* KMPLexicalModel.swift */; };
		9A079E3A223AFF3C00581263 /* KeyboardKeymanPackage.swift in Sources */ = {isa = PBXBuildFile; fileRef = 9A079E39223AFF3C00581263 /* KeyboardKeymanPackage.swift */; };
		9A079E3D223B5FAF00581263 /* InstallableLexicalModel.swift in Sources */ = {isa = PBXBuildFile; fileRef = 9A079E3C223B5FAF00581263 /* InstallableLexicalModel.swift */; };
		9A079E40223B602B00581263 /* LexicalModel.swift in Sources */ = {isa = PBXBuildFile; fileRef = 9A079E3F223B602B00581263 /* LexicalModel.swift */; };
		9A079E43223B61AE00581263 /* FullLexicalModelID.swift in Sources */ = {isa = PBXBuildFile; fileRef = 9A079E42223B61AE00581263 /* FullLexicalModelID.swift */; };
		9A082559227589360051EBB0 /* Formatter+ISODateExtension.swift in Sources */ = {isa = PBXBuildFile; fileRef = 9A082558227589360051EBB0 /* Formatter+ISODateExtension.swift */; };
		9A0FCA0922D7C58B00D33F86 /* Keyman.bundle in Resources */ = {isa = PBXBuildFile; fileRef = F27FCB51157FE3CE00FBBA20 /* Keyman.bundle */; };
		9A3B14D2229370B20052A11F /* InstalledLanguagesViewController.swift in Sources */ = {isa = PBXBuildFile; fileRef = 9A3B14D1229370B20052A11F /* InstalledLanguagesViewController.swift */; };
		9A3E832522EAC14A00D22D2A /* KeyboardSwitcherViewController.swift in Sources */ = {isa = PBXBuildFile; fileRef = 9A3E832422EAC14A00D22D2A /* KeyboardSwitcherViewController.swift */; };
		9A60764422893A4E003BCFBA /* SettingsViewController.swift in Sources */ = {isa = PBXBuildFile; fileRef = 9A60764322893A4E003BCFBA /* SettingsViewController.swift */; };
		9A9CB08022416E5400231FB9 /* LexicalModelPickerViewController.swift in Sources */ = {isa = PBXBuildFile; fileRef = 9A9CB07F22416E5400231FB9 /* LexicalModelPickerViewController.swift */; };
		9AD4F53C229F85AC007992D3 /* LanguageSettingsViewController.swift in Sources */ = {isa = PBXBuildFile; fileRef = 9AD4F53A229F85AC007992D3 /* LanguageSettingsViewController.swift */; };
		9AD4F53D229F85AC007992D3 /* LanguageSettingsViewController.xib in Resources */ = {isa = PBXBuildFile; fileRef = 9AD4F53B229F85AC007992D3 /* LanguageSettingsViewController.xib */; };
		9ADC459D22E1895D004C78C6 /* LanguageLMDetailViewController.swift in Sources */ = {isa = PBXBuildFile; fileRef = 9ADC459B22E1895D004C78C6 /* LanguageLMDetailViewController.swift */; };
		9ADC459F22E1895D004C78C6 /* LanguageLMDetailViewController.xib in Resources */ = {isa = PBXBuildFile; fileRef = 9ADC459C22E1895D004C78C6 /* LanguageLMDetailViewController.xib */; };
		C024C9941FA6EB470060583B /* NotificationName.swift in Sources */ = {isa = PBXBuildFile; fileRef = C024C9931FA6EB470060583B /* NotificationName.swift */; };
		C024C9961FA6EC650060583B /* NotificationCenter+Typed.swift in Sources */ = {isa = PBXBuildFile; fileRef = C024C9951FA6EC650060583B /* NotificationCenter+Typed.swift */; };
		C024C9981FA6F2340060583B /* NotificationObserver.swift in Sources */ = {isa = PBXBuildFile; fileRef = C024C9971FA6F2330060583B /* NotificationObserver.swift */; };
		C0324B8D1F87480700AF3785 /* TextFieldDelegateProxy.swift in Sources */ = {isa = PBXBuildFile; fileRef = C0324B8C1F87480700AF3785 /* TextFieldDelegateProxy.swift */; };
		C0324B8F1F8750B700AF3785 /* TextView.swift in Sources */ = {isa = PBXBuildFile; fileRef = C0324B8E1F8750B700AF3785 /* TextView.swift */; };
		C0324B911F8763E100AF3785 /* TextViewDelegateProxy.swift in Sources */ = {isa = PBXBuildFile; fileRef = C0324B901F8763E100AF3785 /* TextViewDelegateProxy.swift */; };
		C0324B931F87689B00AF3785 /* KeymanURLProtocol.swift in Sources */ = {isa = PBXBuildFile; fileRef = C0324B921F87689B00AF3785 /* KeymanURLProtocol.swift */; };
		C040E50E1F85FF8A00901EE4 /* KeyPreviewView.swift in Sources */ = {isa = PBXBuildFile; fileRef = C040E50D1F85FF8A00901EE4 /* KeyPreviewView.swift */; };
		C040E5101F8606E300901EE4 /* TextField.swift in Sources */ = {isa = PBXBuildFile; fileRef = C040E50F1F8606E300901EE4 /* TextField.swift */; };
		C040E5121F86107E00901EE4 /* AppDelegate.swift in Sources */ = {isa = PBXBuildFile; fileRef = C040E5111F86107E00901EE4 /* AppDelegate.swift */; };
		C040E5141F86108900901EE4 /* MainViewController.swift in Sources */ = {isa = PBXBuildFile; fileRef = C040E5131F86108900901EE4 /* MainViewController.swift */; };
		C042ED5D1FC6A65A001D82F4 /* Version.swift in Sources */ = {isa = PBXBuildFile; fileRef = C042ED5C1FC6A65A001D82F4 /* Version.swift */; };
		C04514881F85D7F500D88416 /* KeyboardViewController.swift in Sources */ = {isa = PBXBuildFile; fileRef = C04514871F85D7F500D88416 /* KeyboardViewController.swift */; };
		C045148A1F85DF9100D88416 /* InputViewController.swift in Sources */ = {isa = PBXBuildFile; fileRef = C04514891F85DF9000D88416 /* InputViewController.swift */; };
		C0452BAB1F9F1FE10064431A /* Language.swift in Sources */ = {isa = PBXBuildFile; fileRef = C0452BAA1F9F1FE10064431A /* Language.swift */; };
		C0452BAD1F9F21270064431A /* Keyboard.swift in Sources */ = {isa = PBXBuildFile; fileRef = C0452BAC1F9F21270064431A /* Keyboard.swift */; };
		C0452BAF1F9F22A80064431A /* Font.swift in Sources */ = {isa = PBXBuildFile; fileRef = C0452BAE1F9F22A80064431A /* Font.swift */; };
		C055E6EB1F99ED090035C2DD /* RegisteredFont.swift in Sources */ = {isa = PBXBuildFile; fileRef = C055E6EA1F99ED090035C2DD /* RegisteredFont.swift */; };
		C05B14331FD914870082A316 /* Log.swift in Sources */ = {isa = PBXBuildFile; fileRef = C05B14321FD914870082A316 /* Log.swift */; };
		C05F43311FBD62550058CBD4 /* JSONDecoder.DateDecodingStrategy+ISO8601Fallback.swift in Sources */ = {isa = PBXBuildFile; fileRef = C05F43301FBD62550058CBD4 /* JSONDecoder.DateDecodingStrategy+ISO8601Fallback.swift */; };
		C06085B41F9485E40057E5B9 /* UIButton+Helpers.swift in Sources */ = {isa = PBXBuildFile; fileRef = C06085B31F9485E40057E5B9 /* UIButton+Helpers.swift */; };
		C06D37341F81F5C300F61AE0 /* HTTPDownloader.swift in Sources */ = {isa = PBXBuildFile; fileRef = C0ED71B41F6BBFAF002A2FD6 /* HTTPDownloader.swift */; };
		C06D37351F81F5C300F61AE0 /* HTTPDownloadRequest.swift in Sources */ = {isa = PBXBuildFile; fileRef = C0ED71B21F6BB0B1002A2FD6 /* HTTPDownloadRequest.swift */; };
		C06D37361F81F5C300F61AE0 /* KeyboardMenuView.swift in Sources */ = {isa = PBXBuildFile; fileRef = C034BBBD1F7CCE7D00021FF5 /* KeyboardMenuView.swift */; };
		C06D37381F81F5C400F61AE0 /* SubKeysView.swift in Sources */ = {isa = PBXBuildFile; fileRef = C07B42AE1F7CEE2700ECA97F /* SubKeysView.swift */; };
		C06D37421F81F5C400F61AE0 /* KeyboardPickerButton.swift in Sources */ = {isa = PBXBuildFile; fileRef = C08C620F1F67BD4500268D03 /* KeyboardPickerButton.swift */; };
		C06D37431F81F5C400F61AE0 /* KeyboardPickerBarButtonItem.swift in Sources */ = {isa = PBXBuildFile; fileRef = C08C620B1F6792A200268D03 /* KeyboardPickerBarButtonItem.swift */; };
		C06D37441F81F5C400F61AE0 /* KeyboardNameTableViewCell.swift in Sources */ = {isa = PBXBuildFile; fileRef = C08C62121F67C31100268D03 /* KeyboardNameTableViewCell.swift */; };
		C06D37461F81F5C400F61AE0 /* PopoverView.swift in Sources */ = {isa = PBXBuildFile; fileRef = C0A5FF361F6682EB00BE740C /* PopoverView.swift */; };
		C06D37571F82060900F61AE0 /* KeymanEngine.framework in Frameworks */ = {isa = PBXBuildFile; fileRef = C06D372B1F81F4E100F61AE0 /* KeymanEngine.framework */; };
		C06D375A1F82075A00F61AE0 /* KeymanEngine.framework in Frameworks */ = {isa = PBXBuildFile; fileRef = C06D372B1F81F4E100F61AE0 /* KeymanEngine.framework */; };
		C06D375E1F82089200F61AE0 /* KeymanEngine.framework in Embed Frameworks */ = {isa = PBXBuildFile; fileRef = C06D372B1F81F4E100F61AE0 /* KeymanEngine.framework */; settings = {ATTRIBUTES = (CodeSignOnCopy, RemoveHeadersOnCopy, ); }; };
		C06D37601F82095200F61AE0 /* Keyman.bundle in Resources */ = {isa = PBXBuildFile; fileRef = F27FCB51157FE3CE00FBBA20 /* Keyman.bundle */; };
		C075EB061F8EFF870041F4BD /* String+Helpers.swift in Sources */ = {isa = PBXBuildFile; fileRef = C075EB051F8EFF870041F4BD /* String+Helpers.swift */; };
		C082CE151F90AFD400860F02 /* Collection+SafeAccess.swift in Sources */ = {isa = PBXBuildFile; fileRef = C082CE141F90AFD400860F02 /* Collection+SafeAccess.swift */; };
		C08E698D1FDA392D0026056B /* Migrations.swift in Sources */ = {isa = PBXBuildFile; fileRef = C08E698C1FDA392D0026056B /* Migrations.swift */; };
		C08E69911FDA6F6F0026056B /* FullKeyboardID.swift in Sources */ = {isa = PBXBuildFile; fileRef = C08E69901FDA6F6F0026056B /* FullKeyboardID.swift */; };
		C0959CD41F99C44E00B616BC /* Constants.swift in Sources */ = {isa = PBXBuildFile; fileRef = C0959CD31F99C44E00B616BC /* Constants.swift */; };
		C0A93A541F8B21240079948B /* Manager.swift in Sources */ = {isa = PBXBuildFile; fileRef = C0A93A531F8B21240079948B /* Manager.swift */; };
		C0B09EAE1FCFD10F002F39AF /* FontManager.swift in Sources */ = {isa = PBXBuildFile; fileRef = C0B09EAD1FCFD10F002F39AF /* FontManager.swift */; };
		C0B901AA1FA1AFC200764EB8 /* UserDefaults+Types.swift in Sources */ = {isa = PBXBuildFile; fileRef = C0B901A91FA1AFC200764EB8 /* UserDefaults+Types.swift */; };
		C0C16A891FA8146300F090BA /* KeymanWebViewController.swift in Sources */ = {isa = PBXBuildFile; fileRef = C0C16A881FA8146300F090BA /* KeymanWebViewController.swift */; };
		C0CB633C1FA6F61500617CDB /* Notifications.swift in Sources */ = {isa = PBXBuildFile; fileRef = C0CB633B1FA6F61500617CDB /* Notifications.swift */; };
		C0D3F3601F9F3AD80055C7CF /* InstallableKeyboard.swift in Sources */ = {isa = PBXBuildFile; fileRef = C0D3F35F1F9F3AD80055C7CF /* InstallableKeyboard.swift */; };
		C0E30C8C1FC40D0400C80416 /* Storage.swift in Sources */ = {isa = PBXBuildFile; fileRef = C0E30C8B1FC40D0400C80416 /* Storage.swift */; };
		C0EF3E7B1F95B65300CE9BD4 /* KeymanWebDelegate.swift in Sources */ = {isa = PBXBuildFile; fileRef = C0EF3E7A1F95B65300CE9BD4 /* KeymanWebDelegate.swift */; };
		CE02EE0C24A5863100D58F92 /* Queries.bundle in Resources */ = {isa = PBXBuildFile; fileRef = CE02EE0B24A5863100D58F92 /* Queries.bundle */; };
		CE02EE0E24A5869500D58F92 /* Queries.swift in Sources */ = {isa = PBXBuildFile; fileRef = CE02EE0D24A5869500D58F92 /* Queries.swift */; };
		CE02EE1024A5892200D58F92 /* URLSessionDataTaskMock.swift in Sources */ = {isa = PBXBuildFile; fileRef = CE02EE0F24A5892200D58F92 /* URLSessionDataTaskMock.swift */; };
		CE07E3D2247E3FB100DFA9D2 /* HTTPDownloaderTests.swift in Sources */ = {isa = PBXBuildFile; fileRef = CE07E3D1247E3FB100DFA9D2 /* HTTPDownloaderTests.swift */; };
		CE07E3D6247E41DB00DFA9D2 /* URLSessionMock.swift in Sources */ = {isa = PBXBuildFile; fileRef = CE07E3D5247E41DB00DFA9D2 /* URLSessionMock.swift */; };
		CE07E3D8247E43CB00DFA9D2 /* URLSessionDownloadTaskMock.swift in Sources */ = {isa = PBXBuildFile; fileRef = CE07E3D7247E43CB00DFA9D2 /* URLSessionDownloadTaskMock.swift */; };
		CE17ABDE23069E76005FBB14 /* LanguageResource.swift in Sources */ = {isa = PBXBuildFile; fileRef = CE17ABDD23069E76005FBB14 /* LanguageResource.swift */; };
		CE1E1EC12303C8CC001C7BE0 /* ResourceDownloadStatusToolbar.swift in Sources */ = {isa = PBXBuildFile; fileRef = CE1E1EC02303C8CC001C7BE0 /* ResourceDownloadStatusToolbar.swift */; };
		CE1F67A32304EB3800FF6972 /* ResourceDownloadManager.swift in Sources */ = {isa = PBXBuildFile; fileRef = CE1F67A22304EB3800FF6972 /* ResourceDownloadManager.swift */; };
		CE22DFBA230B94DB00A4551C /* ResourceDownloadQueue.swift in Sources */ = {isa = PBXBuildFile; fileRef = CE22DFB9230B94DB00A4551C /* ResourceDownloadQueue.swift */; };
		CE24ECF021B763740052D291 /* KeymanResponder+Types.swift in Sources */ = {isa = PBXBuildFile; fileRef = CE24ECEF21B763740052D291 /* KeymanResponder+Types.swift */; };
		CE24ECF121B763740052D291 /* KeymanResponder+Types.swift in Sources */ = {isa = PBXBuildFile; fileRef = CE24ECEF21B763740052D291 /* KeymanResponder+Types.swift */; };
		CE24ECF221B763740052D291 /* KeymanResponder+Types.swift in Sources */ = {isa = PBXBuildFile; fileRef = CE24ECEF21B763740052D291 /* KeymanResponder+Types.swift */; };
		CE37C38B23FCC9EE007031C6 /* Keyboards.bundle in Resources */ = {isa = PBXBuildFile; fileRef = CE37C38A23FCC9EE007031C6 /* Keyboards.bundle */; };
		CE37C38D23FCD41E007031C6 /* Keyboards.swift in Sources */ = {isa = PBXBuildFile; fileRef = CE37C38C23FCD41E007031C6 /* Keyboards.swift */; };
		CE37C38F23FCD52F007031C6 /* Lexical Models.bundle in Resources */ = {isa = PBXBuildFile; fileRef = CE37C38E23FCD52F007031C6 /* Lexical Models.bundle */; };
		CE37C39123FCD617007031C6 /* LexicalModels.swift in Sources */ = {isa = PBXBuildFile; fileRef = CE37C39023FCD617007031C6 /* LexicalModels.swift */; };
		CE4459E723FBBB4A003151FD /* AppDelegate.swift in Sources */ = {isa = PBXBuildFile; fileRef = CE4459CD23FBBA8D003151FD /* AppDelegate.swift */; };
		CE4459E823FBBB79003151FD /* KeymanEngine.framework in Frameworks */ = {isa = PBXBuildFile; fileRef = C06D372B1F81F4E100F61AE0 /* KeymanEngine.framework */; };
		CE4459E923FBBB79003151FD /* KeymanEngine.framework in Embed Frameworks */ = {isa = PBXBuildFile; fileRef = C06D372B1F81F4E100F61AE0 /* KeymanEngine.framework */; settings = {ATTRIBUTES = (CodeSignOnCopy, RemoveHeadersOnCopy, ); }; };
		CE46D65D247B93C9005FD506 /* (null) in Resources */ = {isa = PBXBuildFile; };
		CE5C8BE324B5B3BA00FAFB7F /* Queries+LexicalModel.swift in Sources */ = {isa = PBXBuildFile; fileRef = CE5C8BE224B5B3BA00FAFB7F /* Queries+LexicalModel.swift */; };
		CE5C8BE524B5BD1C00FAFB7F /* QueryModelTests.swift in Sources */ = {isa = PBXBuildFile; fileRef = CE5C8BE424B5BD1C00FAFB7F /* QueryModelTests.swift */; };
		CE5EDDC526522EAA001733AC /* XCGLogger.xcframework in Frameworks */ = {isa = PBXBuildFile; fileRef = CE5EDDC026522EA9001733AC /* XCGLogger.xcframework */; };
		CE5EDDC626522EAA001733AC /* Zip.xcframework in Frameworks */ = {isa = PBXBuildFile; fileRef = CE5EDDC126522EA9001733AC /* Zip.xcframework */; };
		CE5EDDC726522EAA001733AC /* Sentry.xcframework in Frameworks */ = {isa = PBXBuildFile; fileRef = CE5EDDC226522EAA001733AC /* Sentry.xcframework */; };
		CE5EDDC826522EAA001733AC /* Reachability.xcframework in Frameworks */ = {isa = PBXBuildFile; fileRef = CE5EDDC326522EAA001733AC /* Reachability.xcframework */; };
		CE5EDDC926522EAA001733AC /* ObjcExceptionBridging.xcframework in Frameworks */ = {isa = PBXBuildFile; fileRef = CE5EDDC426522EAA001733AC /* ObjcExceptionBridging.xcframework */; };
		CE5EDDD52652372A001733AC /* DeviceKit.xcframework in Frameworks */ = {isa = PBXBuildFile; fileRef = CE5EDDBB26522EA3001733AC /* DeviceKit.xcframework */; };
		CE67D961228A6F190029F2B5 /* KeyboardCommandStructs.swift in Sources */ = {isa = PBXBuildFile; fileRef = CE67D960228A6F190029F2B5 /* KeyboardCommandStructs.swift */; };
		CE71705823A9C14D00A924A1 /* ResourceFileManager.swift in Sources */ = {isa = PBXBuildFile; fileRef = CE71705723A9C14D00A924A1 /* ResourceFileManager.swift */; };
		CE71705F23A9C97F00A924A1 /* PackageInstallViewController.swift in Sources */ = {isa = PBXBuildFile; fileRef = CE71705E23A9C97F00A924A1 /* PackageInstallViewController.swift */; };
		CE754A0423D162E90030CB79 /* ResourceInfoViewController.swift in Sources */ = {isa = PBXBuildFile; fileRef = CE754A0323D162E90030CB79 /* ResourceInfoViewController.swift */; };
		CE79B24923C711FF007E72AE /* KeyboardScaleMap.swift in Sources */ = {isa = PBXBuildFile; fileRef = CE79B24823C711FF007E72AE /* KeyboardScaleMap.swift */; };
		CE7A26D123CEE5790005955C /* Keyboard Colors.xcassets in Resources */ = {isa = PBXBuildFile; fileRef = CE7A26D023CEE5790005955C /* Keyboard Colors.xcassets */; };
		CE7A26D423CEE71B0005955C /* Keyboard Colors.xcassets in Resources */ = {isa = PBXBuildFile; fileRef = CE7A26D023CEE5790005955C /* Keyboard Colors.xcassets */; };
		CE7A26D923CEEC640005955C /* Colors+Extension.swift in Sources */ = {isa = PBXBuildFile; fileRef = CE7A26D723CEEC630005955C /* Colors+Extension.swift */; };
		CE7A26DB23CEEF640005955C /* Colors.swift in Sources */ = {isa = PBXBuildFile; fileRef = CE7A26DA23CEEF640005955C /* Colors.swift */; };
		CE7ADD6623DE89FC00BC9A00 /* Alerts.swift in Sources */ = {isa = PBXBuildFile; fileRef = CE7ADD6523DE89FC00BC9A00 /* Alerts.swift */; };
		CE867FEF2485E97A00B2EAED /* KMPMetadata.swift in Sources */ = {isa = PBXBuildFile; fileRef = CE867FEE2485E97A00B2EAED /* KMPMetadata.swift */; };
		CE867FF12485EE1500B2EAED /* KMPInfo.swift in Sources */ = {isa = PBXBuildFile; fileRef = CE867FF02485EE1500B2EAED /* KMPInfo.swift */; };
		CE87751E24C68DA500B1475A /* KeyboardSearchViewController.swift in Sources */ = {isa = PBXBuildFile; fileRef = CE87751D24C68DA500B1475A /* KeyboardSearchViewController.swift */; };
		CE88042F247F4B97009BCA1A /* ExpectationDownloaderDelegate.swift in Sources */ = {isa = PBXBuildFile; fileRef = CE88042E247F4B97009BCA1A /* ExpectationDownloaderDelegate.swift */; };
		CE88143A24A9B7F4002809C3 /* ResourceDownloadQueueTests.swift in Sources */ = {isa = PBXBuildFile; fileRef = CE88143924A9B7F4002809C3 /* ResourceDownloadQueueTests.swift */; };
		CE89641F24A4686000D5EB8E /* Queries.swift in Sources */ = {isa = PBXBuildFile; fileRef = CE89641E24A4686000D5EB8E /* Queries.swift */; };
		CE89642124A468B200D5EB8E /* Queries+PackageVersion.swift in Sources */ = {isa = PBXBuildFile; fileRef = CE89642024A468B200D5EB8E /* Queries+PackageVersion.swift */; };
		CE89642524A46D0000D5EB8E /* QueryPackageVersionTests.swift in Sources */ = {isa = PBXBuildFile; fileRef = CE89642424A46D0000D5EB8E /* QueryPackageVersionTests.swift */; };
		CE8B0BBD248734240045EB2E /* KeymanPackageTests.swift in Sources */ = {isa = PBXBuildFile; fileRef = CE8B0BBC248734240045EB2E /* KeymanPackageTests.swift */; };
		CE8B0BBF248764ED0045EB2E /* KMPResource.swift in Sources */ = {isa = PBXBuildFile; fileRef = CE8B0BBE248764ED0045EB2E /* KMPResource.swift */; };
		CE8B5BB22491DA540075CCB0 /* 13.0 Cloud to Package Migration.bundle in Resources */ = {isa = PBXBuildFile; fileRef = CE8B5BB12491DA530075CCB0 /* 13.0 Cloud to Package Migration.bundle */; };
		CE8EDEB123F53D1A009E1FF6 /* FileManagementTests.swift in Sources */ = {isa = PBXBuildFile; fileRef = 9A079DD1223194B100581263 /* FileManagementTests.swift */; };
		CE8EDEB323F53F96009E1FF6 /* VersionTests.swift in Sources */ = {isa = PBXBuildFile; fileRef = CE8EDEB223F53F96009E1FF6 /* VersionTests.swift */; };
		CE969BE8251AD8B500376D6A /* PackageWebViewController.swift in Sources */ = {isa = PBXBuildFile; fileRef = CE969BE7251AD8B500376D6A /* PackageWebViewController.swift */; };
		CE96E42B24D1229A005B8E5A /* Localizable.stringsdict in Resources */ = {isa = PBXBuildFile; fileRef = CE96E42D24D1229A005B8E5A /* Localizable.stringsdict */; };
		CE973D812484A56500F66045 /* PackageJSON.swift in Sources */ = {isa = PBXBuildFile; fileRef = CE973D802484A56500F66045 /* PackageJSON.swift */; };
		CE973D832484A5DC00F66045 /* PackageJSON.bundle in Resources */ = {isa = PBXBuildFile; fileRef = CE973D822484A5DB00F66045 /* PackageJSON.bundle */; };
		CE973D852484A71700F66045 /* KMPJSONTests.swift in Sources */ = {isa = PBXBuildFile; fileRef = CE973D842484A71700F66045 /* KMPJSONTests.swift */; };
		CE973D872484BBC200F66045 /* KMPLanguage.swift in Sources */ = {isa = PBXBuildFile; fileRef = CE973D862484BBC200F66045 /* KMPLanguage.swift */; };
		CE973D892484DBA600F66045 /* KMPSystem.swift in Sources */ = {isa = PBXBuildFile; fileRef = CE973D882484DBA600F66045 /* KMPSystem.swift */; };
		CE973D8B2484DCA300F66045 /* KMPOptions.swift in Sources */ = {isa = PBXBuildFile; fileRef = CE973D8A2484DCA300F66045 /* KMPOptions.swift */; };
		CE973D8D2484DD1900F66045 /* KMPFile.swift in Sources */ = {isa = PBXBuildFile; fileRef = CE973D8C2484DD1900F66045 /* KMPFile.swift */; };
		CE97866224C7DD1A00C5DCBC /* KeyboardSearchTests.swift in Sources */ = {isa = PBXBuildFile; fileRef = CE97866124C7DD1A00C5DCBC /* KeyboardSearchTests.swift */; };
		CE99350E24D7CCFC00202DA3 /* LanguagePickAssociator.swift in Sources */ = {isa = PBXBuildFile; fileRef = CE99350D24D7CCFC00202DA3 /* LanguagePickAssociator.swift */; };
		CE99351024D8018B00202DA3 /* LanguagePickAssociatorTests.swift in Sources */ = {isa = PBXBuildFile; fileRef = CE99350F24D8018B00202DA3 /* LanguagePickAssociatorTests.swift */; };
		CE9A749A24DBA576003C3B65 /* AssociatingPackageInstallerTests.swift in Sources */ = {isa = PBXBuildFile; fileRef = CE9A749924DBA576003C3B65 /* AssociatingPackageInstallerTests.swift */; };
		CE9A7A7924DA55D5007CCB5F /* AssociatingPackageInstaller.swift in Sources */ = {isa = PBXBuildFile; fileRef = CE9A7A7824DA55D5007CCB5F /* AssociatingPackageInstaller.swift */; };
		CE9B440C23FE49F000499CAB /* Migrations.swift in Sources */ = {isa = PBXBuildFile; fileRef = CE9B440B23FE49F000499CAB /* Migrations.swift */; };
		CE9B440F23FE4E7500499CAB /* 12.0 Ad-hoc Migration.bundle in Resources */ = {isa = PBXBuildFile; fileRef = CE9B440D23FE4E7400499CAB /* 12.0 Ad-hoc Migration.bundle */; };
		CE9B441023FE4E7500499CAB /* Simple 12.0 Migration.bundle in Resources */ = {isa = PBXBuildFile; fileRef = CE9B440E23FE4E7500499CAB /* Simple 12.0 Migration.bundle */; };
		CE9CD88023FCC1CA002BF2F8 /* TestUtils.swift in Sources */ = {isa = PBXBuildFile; fileRef = CE9CD87F23FCC1CA002BF2F8 /* TestUtils.swift */; };
		CE9CD88323FCC4E3002BF2F8 /* UserDefaults.swift in Sources */ = {isa = PBXBuildFile; fileRef = CE9CD88223FCC4E3002BF2F8 /* UserDefaults.swift */; };
		CE9E95CD24CE786900F6DD78 /* UniversalLinks.swift in Sources */ = {isa = PBXBuildFile; fileRef = CE9E95CC24CE786900F6DD78 /* UniversalLinks.swift */; };
		CE9E95CF24CE7A2C00F6DD78 /* UniversalLinkTests.swift in Sources */ = {isa = PBXBuildFile; fileRef = CE9E95CE24CE7A2C00F6DD78 /* UniversalLinkTests.swift */; };
		CE9ECB1E24D3A8CC007C5718 /* PackageInstallView_iPad.xib in Resources */ = {isa = PBXBuildFile; fileRef = CE9ECB1D24D3A8CC007C5718 /* PackageInstallView_iPad.xib */; };
		CEA1486C2407808F00C6ECD2 /* Localizable.strings in Resources */ = {isa = PBXBuildFile; fileRef = CEA1486F2407808F00C6ECD2 /* Localizable.strings */; };
		CEA1486D2407808F00C6ECD2 /* Localizable.strings in Resources */ = {isa = PBXBuildFile; fileRef = CEA1486F2407808F00C6ECD2 /* Localizable.strings */; };
		CEA14870240780E100C6ECD2 /* ResourceInfoView.xib in Resources */ = {isa = PBXBuildFile; fileRef = CEA14872240780E100C6ECD2 /* ResourceInfoView.xib */; };
		CEA31E5825FB51D500534484 /* No-defaults early 14.0.bundle in Resources */ = {isa = PBXBuildFile; fileRef = CEA31E5725FB51D400534484 /* No-defaults early 14.0.bundle */; };
		CEA31E6025FB5BC200534484 /* Early 14.0 with defaults.bundle in Resources */ = {isa = PBXBuildFile; fileRef = CEA31E5F25FB5BC200534484 /* Early 14.0 with defaults.bundle */; };
		CEA6BA9D249872E8002D44CE /* Simple 13.0 Migration.bundle in Resources */ = {isa = PBXBuildFile; fileRef = CEA6BA9C249872E7002D44CE /* Simple 13.0 Migration.bundle */; };
		CEA70CCF24CAC3AE001C12E6 /* Obsoletions.swift in Sources */ = {isa = PBXBuildFile; fileRef = CEA70CCE24CAC3AE001C12E6 /* Obsoletions.swift */; };
		CEA9670924BEC4030035AACF /* ResourceUpdateTests.swift in Sources */ = {isa = PBXBuildFile; fileRef = CEA9670824BEC4030035AACF /* ResourceUpdateTests.swift */; };
		CEA9670B24BEC8030035AACF /* EngineStateBundler.swift in Sources */ = {isa = PBXBuildFile; fileRef = CEA9670A24BEC8030035AACF /* EngineStateBundler.swift */; };
		CEA9670D24BEEFF80035AACF /* khmer_angkor update-base.bundle in Resources */ = {isa = PBXBuildFile; fileRef = CEA9670C24BEEFF80035AACF /* khmer_angkor update-base.bundle */; };
		CEA9670F24BEF05A0035AACF /* Updates.swift in Sources */ = {isa = PBXBuildFile; fileRef = CEA9670E24BEF05A0035AACF /* Updates.swift */; };
		CEB8276724C6811800F3D39C /* KeymanHostTests.swift in Sources */ = {isa = PBXBuildFile; fileRef = CEB8276624C6811800F3D39C /* KeymanHostTests.swift */; };
		CEC0C6772410E049003E1BCD /* SentryManager.swift in Sources */ = {isa = PBXBuildFile; fileRef = CEC0C6762410E049003E1BCD /* SentryManager.swift */; };
		CED8B63224A9C2400054E300 /* ResourceDownloadManagerTests.swift in Sources */ = {isa = PBXBuildFile; fileRef = CED8B63124A9C2400054E300 /* ResourceDownloadManagerTests.swift */; };
		CEDFEF8F23FE43B700BECF39 /* MigrationTests.swift in Sources */ = {isa = PBXBuildFile; fileRef = CEDFEF8E23FE43B700BECF39 /* MigrationTests.swift */; };
		CEE0321124C56735005BFC73 /* Packages.swift in Sources */ = {isa = PBXBuildFile; fileRef = CEE0321024C56735005BFC73 /* Packages.swift */; };
		CEE0321324C58C90005BFC73 /* KeymanHosts.swift in Sources */ = {isa = PBXBuildFile; fileRef = CEE0321224C58C90005BFC73 /* KeymanHosts.swift */; };
		CEF888D223FE6ADF00667693 /* No-defaults 10.0 Migration.bundle in Resources */ = {isa = PBXBuildFile; fileRef = CEF888D023FE6ADE00667693 /* No-defaults 10.0 Migration.bundle */; };
		CEF888D323FE6ADF00667693 /* Simple 10.0 Migration.bundle in Resources */ = {isa = PBXBuildFile; fileRef = CEF888D123FE6ADF00667693 /* Simple 10.0 Migration.bundle */; };
		CEF888D523FE786C00667693 /* KeyboardScaleTests.swift in Sources */ = {isa = PBXBuildFile; fileRef = CEF888D423FE786C00667693 /* KeyboardScaleTests.swift */; };
		CEF9367824D3B0B20031C70D /* PackageInstallView_iPhone.xib in Resources */ = {isa = PBXBuildFile; fileRef = CEF9367724D3B0B20031C70D /* PackageInstallView_iPhone.xib */; };
/* End PBXBuildFile section */

/* Begin PBXContainerItemProxy section */
		98F9D69E1954112F0087AA43 /* PBXContainerItemProxy */ = {
			isa = PBXContainerItemProxy;
			containerPortal = F243887514BBD43000A3E055 /* Project object */;
			proxyType = 1;
			remoteGlobalIDString = 98F9D6961954112F0087AA43;
			remoteInfo = SystemKeyboard;
		};
		98F9D6A11954112F0087AA43 /* PBXContainerItemProxy */ = {
			isa = PBXContainerItemProxy;
			containerPortal = F243887514BBD43000A3E055 /* Project object */;
			proxyType = 1;
			remoteGlobalIDString = 98F9D6961954112F0087AA43;
			remoteInfo = SystemKeyboard;
		};
		9A079DD5223194B100581263 /* PBXContainerItemProxy */ = {
			isa = PBXContainerItemProxy;
			containerPortal = F243887514BBD43000A3E055 /* Project object */;
			proxyType = 1;
			remoteGlobalIDString = C06D372A1F81F4E100F61AE0;
			remoteInfo = KeymanEngine;
		};
		C06D37581F8206E400F61AE0 /* PBXContainerItemProxy */ = {
			isa = PBXContainerItemProxy;
			containerPortal = F243887514BBD43000A3E055 /* Project object */;
			proxyType = 1;
			remoteGlobalIDString = C06D372A1F81F4E100F61AE0;
			remoteInfo = KeymanEngine;
		};
		C06D375B1F82075D00F61AE0 /* PBXContainerItemProxy */ = {
			isa = PBXContainerItemProxy;
			containerPortal = F243887514BBD43000A3E055 /* Project object */;
			proxyType = 1;
			remoteGlobalIDString = C06D372A1F81F4E100F61AE0;
			remoteInfo = KeymanEngine;
		};
		C06D37CA1F83204200F61AE0 /* PBXContainerItemProxy */ = {
			isa = PBXContainerItemProxy;
			containerPortal = F243887514BBD43000A3E055 /* Project object */;
			proxyType = 1;
			remoteGlobalIDString = C06D372A1F81F4E100F61AE0;
			remoteInfo = KeymanEngine;
		};
		CE4459EA23FBBB79003151FD /* PBXContainerItemProxy */ = {
			isa = PBXContainerItemProxy;
			containerPortal = F243887514BBD43000A3E055 /* Project object */;
			proxyType = 1;
			remoteGlobalIDString = C06D372A1F81F4E100F61AE0;
			remoteInfo = KeymanEngine;
		};
		CE4459F823FBBCB3003151FD /* PBXContainerItemProxy */ = {
			isa = PBXContainerItemProxy;
			containerPortal = F243887514BBD43000A3E055 /* Project object */;
			proxyType = 1;
			remoteGlobalIDString = CE4459D223FBBB34003151FD;
			remoteInfo = KeymanEngineTestHost;
		};
/* End PBXContainerItemProxy section */

/* Begin PBXCopyFilesBuildPhase section */
		98F9D6A61954112F0087AA43 /* Embed App Extensions */ = {
			isa = PBXCopyFilesBuildPhase;
			buildActionMask = 2147483647;
			dstPath = "";
			dstSubfolderSpec = 13;
			files = (
				98F9D6A01954112F0087AA43 /* Tavultesoft.KMEI.SystemKeyboard.appex in Embed App Extensions */,
			);
			name = "Embed App Extensions";
			runOnlyForDeploymentPostprocessing = 0;
		};
		9A0FCA0322D7C48500D33F86 /* CopyFiles */ = {
			isa = PBXCopyFilesBuildPhase;
			buildActionMask = 2147483647;
			dstPath = "";
			dstSubfolderSpec = 10;
			files = (
			);
			runOnlyForDeploymentPostprocessing = 0;
		};
		C06D375F1F82089300F61AE0 /* Embed Frameworks */ = {
			isa = PBXCopyFilesBuildPhase;
			buildActionMask = 2147483647;
			dstPath = "";
			dstSubfolderSpec = 10;
			files = (
				C06D375E1F82089200F61AE0 /* KeymanEngine.framework in Embed Frameworks */,
			);
			name = "Embed Frameworks";
			runOnlyForDeploymentPostprocessing = 0;
		};
		CE4459EC23FBBB79003151FD /* Embed Frameworks */ = {
			isa = PBXCopyFilesBuildPhase;
			buildActionMask = 2147483647;
			dstPath = "";
			dstSubfolderSpec = 10;
			files = (
				CE4459E923FBBB79003151FD /* KeymanEngine.framework in Embed Frameworks */,
			);
			name = "Embed Frameworks";
			runOnlyForDeploymentPostprocessing = 0;
		};
/* End PBXCopyFilesBuildPhase section */

/* Begin PBXFileReference section */
		1645D5942036C6FF0076C51B /* KeymanPackage.swift */ = {isa = PBXFileReference; lastKnownFileType = sourcecode.swift; path = KeymanPackage.swift; sourceTree = "<group>"; };
		1645D5962036C9F80076C51B /* KMPKeyboard.swift */ = {isa = PBXFileReference; lastKnownFileType = sourcecode.swift; path = KMPKeyboard.swift; sourceTree = "<group>"; };
		165EB3A02098993900040A69 /* KeyboardError.swift */ = {isa = PBXFileReference; lastKnownFileType = sourcecode.swift; path = KeyboardError.swift; sourceTree = "<group>"; };
<<<<<<< HEAD
		29E94B4D26FC47B20061DD09 /* ar */ = {isa = PBXFileReference; lastKnownFileType = text.plist.strings; name = ar; path = ar.lproj/ResourceInfoView.strings; sourceTree = "<group>"; };
		29E94B4E26FC48E70061DD09 /* ar */ = {isa = PBXFileReference; lastKnownFileType = text.plist.strings; name = ar; path = ar.lproj/Localizable.strings; sourceTree = "<group>"; };
		29E94B4F26FC48F10061DD09 /* ar */ = {isa = PBXFileReference; lastKnownFileType = text.plist.stringsdict; name = ar; path = ar.lproj/Localizable.stringsdict; sourceTree = "<group>"; };
=======
		293EA3DB2705955300545EED /* ha */ = {isa = PBXFileReference; lastKnownFileType = text.plist.strings; name = ha; path = ha.lproj/ResourceInfoView.strings; sourceTree = "<group>"; };
		293EA3DC2705964200545EED /* ha */ = {isa = PBXFileReference; lastKnownFileType = text.plist.strings; name = ha; path = ha.lproj/Localizable.strings; sourceTree = "<group>"; };
		293EA3DD270596B700545EED /* ha */ = {isa = PBXFileReference; lastKnownFileType = text.plist.stringsdict; name = ha; path = ha.lproj/Localizable.stringsdict; sourceTree = "<group>"; };
>>>>>>> 2dd6f3e2
		377D10DD26846B8900467431 /* SpacebarTextViewController.swift */ = {isa = PBXFileReference; lastKnownFileType = sourcecode.swift; path = SpacebarTextViewController.swift; sourceTree = "<group>"; };
		6C0A140E151EA930007FA4AD /* Debug.xcconfig */ = {isa = PBXFileReference; fileEncoding = 4; lastKnownFileType = text.xcconfig; path = Debug.xcconfig; sourceTree = "<group>"; };
		6C0A140F151EA930007FA4AD /* Keyman.xcconfig */ = {isa = PBXFileReference; fileEncoding = 4; lastKnownFileType = text.xcconfig; lineEnding = 0; path = Keyman.xcconfig; sourceTree = "<group>"; xcLanguageSpecificationIdentifier = xcode.lang.xcconfig; };
		6C0A1410151EA930007FA4AD /* Project.xcconfig */ = {isa = PBXFileReference; fileEncoding = 4; lastKnownFileType = text.xcconfig; lineEnding = 0; path = Project.xcconfig; sourceTree = "<group>"; xcLanguageSpecificationIdentifier = xcode.lang.xcconfig; };
		6C0A1411151EA930007FA4AD /* Release.xcconfig */ = {isa = PBXFileReference; fileEncoding = 4; lastKnownFileType = text.xcconfig; lineEnding = 0; path = Release.xcconfig; sourceTree = "<group>"; xcLanguageSpecificationIdentifier = xcode.lang.xcconfig; };
		6CD5DFA8150F6DC8007A5DDE /* icon.png */ = {isa = PBXFileReference; lastKnownFileType = image.png; path = icon.png; sourceTree = "<group>"; };
		6CD5DFA9150F6DC8007A5DDE /* icon@2x.png */ = {isa = PBXFileReference; lastKnownFileType = image.png; path = "icon@2x.png"; sourceTree = "<group>"; };
		984FA1F51974C0B30037EE5D /* Tavultesoft.KMEI.SystemKeyboard.entitlements */ = {isa = PBXFileReference; lastKnownFileType = text.xml; path = Tavultesoft.KMEI.SystemKeyboard.entitlements; sourceTree = "<group>"; };
		984FA1F61974C0EF0037EE5D /* KMEI.entitlements */ = {isa = PBXFileReference; lastKnownFileType = text.plist.entitlements; path = KMEI.entitlements; sourceTree = "<group>"; };
		988B36B51ADF67290008752C /* inuktitut_pirurvik-1.0.js */ = {isa = PBXFileReference; fileEncoding = 4; lastKnownFileType = sourcecode.javascript; name = "inuktitut_pirurvik-1.0.js"; path = "KeymanEngineDemo/Keyboards/inuktitut_pirurvik-1.0.js"; sourceTree = SOURCE_ROOT; };
		988B36B71ADF728A0008752C /* inuktitut_latin-1.0.js */ = {isa = PBXFileReference; fileEncoding = 4; lastKnownFileType = sourcecode.javascript; name = "inuktitut_latin-1.0.js"; path = "KeymanEngineDemo/Keyboards/inuktitut_latin-1.0.js"; sourceTree = SOURCE_ROOT; };
		988B36B81ADF728A0008752C /* inuktitut_naqittaut-1.0.js */ = {isa = PBXFileReference; fileEncoding = 4; lastKnownFileType = sourcecode.javascript; name = "inuktitut_naqittaut-1.0.js"; path = "KeymanEngineDemo/Keyboards/inuktitut_naqittaut-1.0.js"; sourceTree = SOURCE_ROOT; };
		98D4190B17695E58008D2FF3 /* Default-568h@2x.png */ = {isa = PBXFileReference; lastKnownFileType = image.png; path = "Default-568h@2x.png"; sourceTree = "<group>"; };
		98F9D6971954112F0087AA43 /* Tavultesoft.KMEI.SystemKeyboard.appex */ = {isa = PBXFileReference; explicitFileType = "wrapper.app-extension"; includeInIndex = 0; path = Tavultesoft.KMEI.SystemKeyboard.appex; sourceTree = BUILT_PRODUCTS_DIR; };
		98F9D69A1954112F0087AA43 /* Info.plist */ = {isa = PBXFileReference; lastKnownFileType = text.plist.xml; path = Info.plist; sourceTree = "<group>"; };
		9A079DC9222E050E00581263 /* LexicalModelKeymanPackage.swift */ = {isa = PBXFileReference; lastKnownFileType = sourcecode.swift; path = LexicalModelKeymanPackage.swift; sourceTree = "<group>"; };
		9A079DCF223194B100581263 /* KeymanEngineTests.xctest */ = {isa = PBXFileReference; explicitFileType = wrapper.cfbundle; includeInIndex = 0; path = KeymanEngineTests.xctest; sourceTree = BUILT_PRODUCTS_DIR; };
		9A079DD1223194B100581263 /* FileManagementTests.swift */ = {isa = PBXFileReference; lastKnownFileType = sourcecode.swift; path = FileManagementTests.swift; sourceTree = "<group>"; };
		9A079DD3223194B100581263 /* Info.plist */ = {isa = PBXFileReference; lastKnownFileType = text.plist.xml; path = Info.plist; sourceTree = "<group>"; };
		9A079DE52231A69D00581263 /* Foundation.framework */ = {isa = PBXFileReference; lastKnownFileType = wrapper.framework; name = Foundation.framework; path = System/Library/Frameworks/Foundation.framework; sourceTree = SDKROOT; };
		9A079E362238680700581263 /* KMPLexicalModel.swift */ = {isa = PBXFileReference; lastKnownFileType = sourcecode.swift; path = KMPLexicalModel.swift; sourceTree = "<group>"; };
		9A079E39223AFF3C00581263 /* KeyboardKeymanPackage.swift */ = {isa = PBXFileReference; lastKnownFileType = sourcecode.swift; path = KeyboardKeymanPackage.swift; sourceTree = "<group>"; };
		9A079E3C223B5FAF00581263 /* InstallableLexicalModel.swift */ = {isa = PBXFileReference; lastKnownFileType = sourcecode.swift; path = InstallableLexicalModel.swift; sourceTree = "<group>"; };
		9A079E3F223B602B00581263 /* LexicalModel.swift */ = {isa = PBXFileReference; lastKnownFileType = sourcecode.swift; path = LexicalModel.swift; sourceTree = "<group>"; };
		9A079E42223B61AE00581263 /* FullLexicalModelID.swift */ = {isa = PBXFileReference; lastKnownFileType = sourcecode.swift; path = FullLexicalModelID.swift; sourceTree = "<group>"; };
		9A082558227589360051EBB0 /* Formatter+ISODateExtension.swift */ = {isa = PBXFileReference; fileEncoding = 4; lastKnownFileType = sourcecode.swift; path = "Formatter+ISODateExtension.swift"; sourceTree = "<group>"; };
		9A3B14D1229370B20052A11F /* InstalledLanguagesViewController.swift */ = {isa = PBXFileReference; fileEncoding = 4; lastKnownFileType = sourcecode.swift; name = InstalledLanguagesViewController.swift; path = Settings/InstalledLanguagesViewController.swift; sourceTree = "<group>"; };
		9A3E832422EAC14A00D22D2A /* KeyboardSwitcherViewController.swift */ = {isa = PBXFileReference; lastKnownFileType = sourcecode.swift; path = KeyboardSwitcherViewController.swift; sourceTree = "<group>"; };
		9A60763C22892485003BCFBA /* Settings.storyboard */ = {isa = PBXFileReference; lastKnownFileType = file.storyboard; path = Settings.storyboard; sourceTree = "<group>"; };
		9A60764322893A4E003BCFBA /* SettingsViewController.swift */ = {isa = PBXFileReference; lastKnownFileType = sourcecode.swift; path = SettingsViewController.swift; sourceTree = "<group>"; };
		9A9CB07F22416E5400231FB9 /* LexicalModelPickerViewController.swift */ = {isa = PBXFileReference; lastKnownFileType = sourcecode.swift; path = LexicalModelPickerViewController.swift; sourceTree = "<group>"; };
		9AD4F53A229F85AC007992D3 /* LanguageSettingsViewController.swift */ = {isa = PBXFileReference; lastKnownFileType = sourcecode.swift; name = LanguageSettingsViewController.swift; path = Settings/LanguageSettingsViewController.swift; sourceTree = "<group>"; };
		9AD4F53B229F85AC007992D3 /* LanguageSettingsViewController.xib */ = {isa = PBXFileReference; lastKnownFileType = file.xib; name = LanguageSettingsViewController.xib; path = Settings/LanguageSettingsViewController.xib; sourceTree = "<group>"; };
		9ADC459B22E1895D004C78C6 /* LanguageLMDetailViewController.swift */ = {isa = PBXFileReference; lastKnownFileType = sourcecode.swift; path = LanguageLMDetailViewController.swift; sourceTree = "<group>"; };
		9ADC459C22E1895D004C78C6 /* LanguageLMDetailViewController.xib */ = {isa = PBXFileReference; lastKnownFileType = file.xib; path = LanguageLMDetailViewController.xib; sourceTree = "<group>"; };
		C024C9931FA6EB470060583B /* NotificationName.swift */ = {isa = PBXFileReference; lastKnownFileType = sourcecode.swift; path = NotificationName.swift; sourceTree = "<group>"; };
		C024C9951FA6EC650060583B /* NotificationCenter+Typed.swift */ = {isa = PBXFileReference; lastKnownFileType = sourcecode.swift; path = "NotificationCenter+Typed.swift"; sourceTree = "<group>"; };
		C024C9971FA6F2330060583B /* NotificationObserver.swift */ = {isa = PBXFileReference; lastKnownFileType = sourcecode.swift; path = NotificationObserver.swift; sourceTree = "<group>"; };
		C0324B8C1F87480700AF3785 /* TextFieldDelegateProxy.swift */ = {isa = PBXFileReference; lastKnownFileType = sourcecode.swift; path = TextFieldDelegateProxy.swift; sourceTree = "<group>"; };
		C0324B8E1F8750B700AF3785 /* TextView.swift */ = {isa = PBXFileReference; lastKnownFileType = sourcecode.swift; path = TextView.swift; sourceTree = "<group>"; };
		C0324B901F8763E100AF3785 /* TextViewDelegateProxy.swift */ = {isa = PBXFileReference; lastKnownFileType = sourcecode.swift; path = TextViewDelegateProxy.swift; sourceTree = "<group>"; };
		C0324B921F87689B00AF3785 /* KeymanURLProtocol.swift */ = {isa = PBXFileReference; lastKnownFileType = sourcecode.swift; path = KeymanURLProtocol.swift; sourceTree = "<group>"; };
		C034BBBD1F7CCE7D00021FF5 /* KeyboardMenuView.swift */ = {isa = PBXFileReference; lastKnownFileType = sourcecode.swift; path = KeyboardMenuView.swift; sourceTree = "<group>"; };
		C040E50D1F85FF8A00901EE4 /* KeyPreviewView.swift */ = {isa = PBXFileReference; lastKnownFileType = sourcecode.swift; path = KeyPreviewView.swift; sourceTree = "<group>"; };
		C040E50F1F8606E300901EE4 /* TextField.swift */ = {isa = PBXFileReference; lastKnownFileType = sourcecode.swift; path = TextField.swift; sourceTree = "<group>"; };
		C040E5111F86107E00901EE4 /* AppDelegate.swift */ = {isa = PBXFileReference; lastKnownFileType = sourcecode.swift; path = AppDelegate.swift; sourceTree = "<group>"; };
		C040E5131F86108900901EE4 /* MainViewController.swift */ = {isa = PBXFileReference; lastKnownFileType = sourcecode.swift; path = MainViewController.swift; sourceTree = "<group>"; };
		C042ED5C1FC6A65A001D82F4 /* Version.swift */ = {isa = PBXFileReference; lastKnownFileType = sourcecode.swift; path = Version.swift; sourceTree = "<group>"; };
		C04514861F85D7F500D88416 /* SystemKeyboard-Bridging-Header.h */ = {isa = PBXFileReference; lastKnownFileType = sourcecode.c.h; path = "SystemKeyboard-Bridging-Header.h"; sourceTree = "<group>"; };
		C04514871F85D7F500D88416 /* KeyboardViewController.swift */ = {isa = PBXFileReference; lastKnownFileType = sourcecode.swift; path = KeyboardViewController.swift; sourceTree = "<group>"; };
		C04514891F85DF9000D88416 /* InputViewController.swift */ = {isa = PBXFileReference; fileEncoding = 4; lastKnownFileType = sourcecode.swift; path = InputViewController.swift; sourceTree = "<group>"; };
		C0452BAA1F9F1FE10064431A /* Language.swift */ = {isa = PBXFileReference; lastKnownFileType = sourcecode.swift; path = Language.swift; sourceTree = "<group>"; };
		C0452BAC1F9F21270064431A /* Keyboard.swift */ = {isa = PBXFileReference; lastKnownFileType = sourcecode.swift; path = Keyboard.swift; sourceTree = "<group>"; };
		C0452BAE1F9F22A80064431A /* Font.swift */ = {isa = PBXFileReference; lastKnownFileType = sourcecode.swift; path = Font.swift; sourceTree = "<group>"; };
		C055E6EA1F99ED090035C2DD /* RegisteredFont.swift */ = {isa = PBXFileReference; lastKnownFileType = sourcecode.swift; path = RegisteredFont.swift; sourceTree = "<group>"; };
		C05B14321FD914870082A316 /* Log.swift */ = {isa = PBXFileReference; lastKnownFileType = sourcecode.swift; path = Log.swift; sourceTree = "<group>"; };
		C05F43301FBD62550058CBD4 /* JSONDecoder.DateDecodingStrategy+ISO8601Fallback.swift */ = {isa = PBXFileReference; lastKnownFileType = sourcecode.swift; path = "JSONDecoder.DateDecodingStrategy+ISO8601Fallback.swift"; sourceTree = "<group>"; };
		C06085B31F9485E40057E5B9 /* UIButton+Helpers.swift */ = {isa = PBXFileReference; lastKnownFileType = sourcecode.swift; path = "UIButton+Helpers.swift"; sourceTree = "<group>"; };
		C06D372B1F81F4E100F61AE0 /* KeymanEngine.framework */ = {isa = PBXFileReference; explicitFileType = wrapper.framework; includeInIndex = 0; path = KeymanEngine.framework; sourceTree = BUILT_PRODUCTS_DIR; };
		C06D372E1F81F4E100F61AE0 /* Info.plist */ = {isa = PBXFileReference; lastKnownFileType = text.plist.xml; path = Info.plist; sourceTree = "<group>"; };
		C075EB051F8EFF870041F4BD /* String+Helpers.swift */ = {isa = PBXFileReference; lastKnownFileType = sourcecode.swift; path = "String+Helpers.swift"; sourceTree = "<group>"; };
		C07B42AE1F7CEE2700ECA97F /* SubKeysView.swift */ = {isa = PBXFileReference; lastKnownFileType = sourcecode.swift; path = SubKeysView.swift; sourceTree = "<group>"; };
		C082CE141F90AFD400860F02 /* Collection+SafeAccess.swift */ = {isa = PBXFileReference; lastKnownFileType = sourcecode.swift; path = "Collection+SafeAccess.swift"; sourceTree = "<group>"; };
		C08C620B1F6792A200268D03 /* KeyboardPickerBarButtonItem.swift */ = {isa = PBXFileReference; fileEncoding = 4; lastKnownFileType = sourcecode.swift; path = KeyboardPickerBarButtonItem.swift; sourceTree = "<group>"; };
		C08C620F1F67BD4500268D03 /* KeyboardPickerButton.swift */ = {isa = PBXFileReference; fileEncoding = 4; lastKnownFileType = sourcecode.swift; path = KeyboardPickerButton.swift; sourceTree = "<group>"; };
		C08C62121F67C31100268D03 /* KeyboardNameTableViewCell.swift */ = {isa = PBXFileReference; fileEncoding = 4; lastKnownFileType = sourcecode.swift; path = KeyboardNameTableViewCell.swift; sourceTree = "<group>"; };
		C08E698C1FDA392D0026056B /* Migrations.swift */ = {isa = PBXFileReference; lastKnownFileType = sourcecode.swift; path = Migrations.swift; sourceTree = "<group>"; };
		C08E69901FDA6F6F0026056B /* FullKeyboardID.swift */ = {isa = PBXFileReference; lastKnownFileType = sourcecode.swift; path = FullKeyboardID.swift; sourceTree = "<group>"; };
		C0959CD31F99C44E00B616BC /* Constants.swift */ = {isa = PBXFileReference; lastKnownFileType = sourcecode.swift; path = Constants.swift; sourceTree = "<group>"; };
		C0A5FF361F6682EB00BE740C /* PopoverView.swift */ = {isa = PBXFileReference; fileEncoding = 4; lastKnownFileType = sourcecode.swift; path = PopoverView.swift; sourceTree = "<group>"; };
		C0A93A531F8B21240079948B /* Manager.swift */ = {isa = PBXFileReference; fileEncoding = 4; lastKnownFileType = sourcecode.swift; path = Manager.swift; sourceTree = "<group>"; };
		C0B09EAD1FCFD10F002F39AF /* FontManager.swift */ = {isa = PBXFileReference; lastKnownFileType = sourcecode.swift; path = FontManager.swift; sourceTree = "<group>"; };
		C0B901A91FA1AFC200764EB8 /* UserDefaults+Types.swift */ = {isa = PBXFileReference; lastKnownFileType = sourcecode.swift; path = "UserDefaults+Types.swift"; sourceTree = "<group>"; };
		C0C16A881FA8146300F090BA /* KeymanWebViewController.swift */ = {isa = PBXFileReference; lastKnownFileType = sourcecode.swift; path = KeymanWebViewController.swift; sourceTree = "<group>"; };
		C0CB633B1FA6F61500617CDB /* Notifications.swift */ = {isa = PBXFileReference; lastKnownFileType = sourcecode.swift; path = Notifications.swift; sourceTree = "<group>"; };
		C0D3F35F1F9F3AD80055C7CF /* InstallableKeyboard.swift */ = {isa = PBXFileReference; lastKnownFileType = sourcecode.swift; path = InstallableKeyboard.swift; sourceTree = "<group>"; };
		C0E30C8B1FC40D0400C80416 /* Storage.swift */ = {isa = PBXFileReference; lastKnownFileType = sourcecode.swift; path = Storage.swift; sourceTree = "<group>"; };
		C0ED71B21F6BB0B1002A2FD6 /* HTTPDownloadRequest.swift */ = {isa = PBXFileReference; fileEncoding = 4; lastKnownFileType = sourcecode.swift; path = HTTPDownloadRequest.swift; sourceTree = "<group>"; };
		C0ED71B41F6BBFAF002A2FD6 /* HTTPDownloader.swift */ = {isa = PBXFileReference; fileEncoding = 4; lastKnownFileType = sourcecode.swift; path = HTTPDownloader.swift; sourceTree = "<group>"; };
		C0EF3E7A1F95B65300CE9BD4 /* KeymanWebDelegate.swift */ = {isa = PBXFileReference; lastKnownFileType = sourcecode.swift; path = KeymanWebDelegate.swift; sourceTree = "<group>"; };
		CE02EE0B24A5863100D58F92 /* Queries.bundle */ = {isa = PBXFileReference; lastKnownFileType = "wrapper.plug-in"; path = Queries.bundle; sourceTree = "<group>"; };
		CE02EE0D24A5869500D58F92 /* Queries.swift */ = {isa = PBXFileReference; lastKnownFileType = sourcecode.swift; path = Queries.swift; sourceTree = "<group>"; };
		CE02EE0F24A5892200D58F92 /* URLSessionDataTaskMock.swift */ = {isa = PBXFileReference; lastKnownFileType = sourcecode.swift; path = URLSessionDataTaskMock.swift; sourceTree = "<group>"; };
		CE07E3D1247E3FB100DFA9D2 /* HTTPDownloaderTests.swift */ = {isa = PBXFileReference; lastKnownFileType = sourcecode.swift; path = HTTPDownloaderTests.swift; sourceTree = "<group>"; };
		CE07E3D5247E41DB00DFA9D2 /* URLSessionMock.swift */ = {isa = PBXFileReference; lastKnownFileType = sourcecode.swift; path = URLSessionMock.swift; sourceTree = "<group>"; };
		CE07E3D7247E43CB00DFA9D2 /* URLSessionDownloadTaskMock.swift */ = {isa = PBXFileReference; lastKnownFileType = sourcecode.swift; path = URLSessionDownloadTaskMock.swift; sourceTree = "<group>"; };
		CE17ABDD23069E76005FBB14 /* LanguageResource.swift */ = {isa = PBXFileReference; lastKnownFileType = sourcecode.swift; path = LanguageResource.swift; sourceTree = "<group>"; };
		CE1E1EC02303C8CC001C7BE0 /* ResourceDownloadStatusToolbar.swift */ = {isa = PBXFileReference; lastKnownFileType = sourcecode.swift; path = ResourceDownloadStatusToolbar.swift; sourceTree = "<group>"; };
		CE1F67A22304EB3800FF6972 /* ResourceDownloadManager.swift */ = {isa = PBXFileReference; lastKnownFileType = sourcecode.swift; path = ResourceDownloadManager.swift; sourceTree = "<group>"; };
		CE22DFB9230B94DB00A4551C /* ResourceDownloadQueue.swift */ = {isa = PBXFileReference; lastKnownFileType = sourcecode.swift; path = ResourceDownloadQueue.swift; sourceTree = "<group>"; };
		CE24ECEF21B763740052D291 /* KeymanResponder+Types.swift */ = {isa = PBXFileReference; lastKnownFileType = sourcecode.swift; path = "KeymanResponder+Types.swift"; sourceTree = "<group>"; };
		CE37C38A23FCC9EE007031C6 /* Keyboards.bundle */ = {isa = PBXFileReference; lastKnownFileType = "wrapper.plug-in"; path = Keyboards.bundle; sourceTree = "<group>"; };
		CE37C38C23FCD41E007031C6 /* Keyboards.swift */ = {isa = PBXFileReference; lastKnownFileType = sourcecode.swift; path = Keyboards.swift; sourceTree = "<group>"; };
		CE37C38E23FCD52F007031C6 /* Lexical Models.bundle */ = {isa = PBXFileReference; lastKnownFileType = "wrapper.plug-in"; path = "Lexical Models.bundle"; sourceTree = "<group>"; };
		CE37C39023FCD617007031C6 /* LexicalModels.swift */ = {isa = PBXFileReference; lastKnownFileType = sourcecode.swift; path = LexicalModels.swift; sourceTree = "<group>"; };
		CE4459CD23FBBA8D003151FD /* AppDelegate.swift */ = {isa = PBXFileReference; lastKnownFileType = sourcecode.swift; path = AppDelegate.swift; sourceTree = "<group>"; };
		CE4459D323FBBB34003151FD /* KeymanEngineTestHost.app */ = {isa = PBXFileReference; explicitFileType = wrapper.application; includeInIndex = 0; path = KeymanEngineTestHost.app; sourceTree = BUILT_PRODUCTS_DIR; };
		CE5C8BE224B5B3BA00FAFB7F /* Queries+LexicalModel.swift */ = {isa = PBXFileReference; lastKnownFileType = sourcecode.swift; path = "Queries+LexicalModel.swift"; sourceTree = "<group>"; };
		CE5C8BE424B5BD1C00FAFB7F /* QueryModelTests.swift */ = {isa = PBXFileReference; lastKnownFileType = sourcecode.swift; path = QueryModelTests.swift; sourceTree = "<group>"; };
		CE5EDDBB26522EA3001733AC /* DeviceKit.xcframework */ = {isa = PBXFileReference; lastKnownFileType = wrapper.xcframework; name = DeviceKit.xcframework; path = ../../Carthage/Build/DeviceKit.xcframework; sourceTree = "<group>"; };
		CE5EDDC026522EA9001733AC /* XCGLogger.xcframework */ = {isa = PBXFileReference; lastKnownFileType = wrapper.xcframework; name = XCGLogger.xcframework; path = ../../Carthage/Build/XCGLogger.xcframework; sourceTree = "<group>"; };
		CE5EDDC126522EA9001733AC /* Zip.xcframework */ = {isa = PBXFileReference; lastKnownFileType = wrapper.xcframework; name = Zip.xcframework; path = ../../Carthage/Build/Zip.xcframework; sourceTree = "<group>"; };
		CE5EDDC226522EAA001733AC /* Sentry.xcframework */ = {isa = PBXFileReference; lastKnownFileType = wrapper.xcframework; name = Sentry.xcframework; path = ../../Carthage/Build/Sentry.xcframework; sourceTree = "<group>"; };
		CE5EDDC326522EAA001733AC /* Reachability.xcframework */ = {isa = PBXFileReference; lastKnownFileType = wrapper.xcframework; name = Reachability.xcframework; path = ../../Carthage/Build/Reachability.xcframework; sourceTree = "<group>"; };
		CE5EDDC426522EAA001733AC /* ObjcExceptionBridging.xcframework */ = {isa = PBXFileReference; lastKnownFileType = wrapper.xcframework; name = ObjcExceptionBridging.xcframework; path = ../../Carthage/Build/ObjcExceptionBridging.xcframework; sourceTree = "<group>"; };
		CE67D960228A6F190029F2B5 /* KeyboardCommandStructs.swift */ = {isa = PBXFileReference; lastKnownFileType = sourcecode.swift; path = KeyboardCommandStructs.swift; sourceTree = "<group>"; };
		CE71705723A9C14D00A924A1 /* ResourceFileManager.swift */ = {isa = PBXFileReference; lastKnownFileType = sourcecode.swift; path = ResourceFileManager.swift; sourceTree = "<group>"; };
		CE71705E23A9C97F00A924A1 /* PackageInstallViewController.swift */ = {isa = PBXFileReference; lastKnownFileType = sourcecode.swift; path = PackageInstallViewController.swift; sourceTree = "<group>"; };
		CE72B3D12643AA9D006821CE /* az */ = {isa = PBXFileReference; lastKnownFileType = text.plist.strings; name = az; path = az.lproj/ResourceInfoView.strings; sourceTree = "<group>"; };
		CE72B3D22643AB60006821CE /* az */ = {isa = PBXFileReference; lastKnownFileType = text.plist.stringsdict; name = az; path = az.lproj/Localizable.stringsdict; sourceTree = "<group>"; };
		CE72B3D32643AB65006821CE /* az */ = {isa = PBXFileReference; lastKnownFileType = text.plist.strings; name = az; path = az.lproj/Localizable.strings; sourceTree = "<group>"; };
		CE754A0323D162E90030CB79 /* ResourceInfoViewController.swift */ = {isa = PBXFileReference; lastKnownFileType = sourcecode.swift; path = ResourceInfoViewController.swift; sourceTree = "<group>"; };
		CE79B24823C711FF007E72AE /* KeyboardScaleMap.swift */ = {isa = PBXFileReference; lastKnownFileType = sourcecode.swift; path = KeyboardScaleMap.swift; sourceTree = "<group>"; };
		CE7A26D023CEE5790005955C /* Keyboard Colors.xcassets */ = {isa = PBXFileReference; lastKnownFileType = folder.assetcatalog; path = "Keyboard Colors.xcassets"; sourceTree = "<group>"; };
		CE7A26D723CEEC630005955C /* Colors+Extension.swift */ = {isa = PBXFileReference; lastKnownFileType = sourcecode.swift; path = "Colors+Extension.swift"; sourceTree = "<group>"; };
		CE7A26DA23CEEF640005955C /* Colors.swift */ = {isa = PBXFileReference; lastKnownFileType = sourcecode.swift; path = Colors.swift; sourceTree = "<group>"; };
		CE7ADD6523DE89FC00BC9A00 /* Alerts.swift */ = {isa = PBXFileReference; lastKnownFileType = sourcecode.swift; path = Alerts.swift; sourceTree = "<group>"; };
		CE867FEE2485E97A00B2EAED /* KMPMetadata.swift */ = {isa = PBXFileReference; lastKnownFileType = sourcecode.swift; path = KMPMetadata.swift; sourceTree = "<group>"; };
		CE867FF02485EE1500B2EAED /* KMPInfo.swift */ = {isa = PBXFileReference; lastKnownFileType = sourcecode.swift; path = KMPInfo.swift; sourceTree = "<group>"; };
		CE87751D24C68DA500B1475A /* KeyboardSearchViewController.swift */ = {isa = PBXFileReference; lastKnownFileType = sourcecode.swift; path = KeyboardSearchViewController.swift; sourceTree = "<group>"; };
		CE88042E247F4B97009BCA1A /* ExpectationDownloaderDelegate.swift */ = {isa = PBXFileReference; lastKnownFileType = sourcecode.swift; path = ExpectationDownloaderDelegate.swift; sourceTree = "<group>"; };
		CE88143924A9B7F4002809C3 /* ResourceDownloadQueueTests.swift */ = {isa = PBXFileReference; lastKnownFileType = sourcecode.swift; path = ResourceDownloadQueueTests.swift; sourceTree = "<group>"; };
		CE89641E24A4686000D5EB8E /* Queries.swift */ = {isa = PBXFileReference; lastKnownFileType = sourcecode.swift; path = Queries.swift; sourceTree = "<group>"; };
		CE89642024A468B200D5EB8E /* Queries+PackageVersion.swift */ = {isa = PBXFileReference; lastKnownFileType = sourcecode.swift; path = "Queries+PackageVersion.swift"; sourceTree = "<group>"; };
		CE89642424A46D0000D5EB8E /* QueryPackageVersionTests.swift */ = {isa = PBXFileReference; lastKnownFileType = sourcecode.swift; path = QueryPackageVersionTests.swift; sourceTree = "<group>"; };
		CE8B0BBC248734240045EB2E /* KeymanPackageTests.swift */ = {isa = PBXFileReference; lastKnownFileType = sourcecode.swift; path = KeymanPackageTests.swift; sourceTree = "<group>"; };
		CE8B0BBE248764ED0045EB2E /* KMPResource.swift */ = {isa = PBXFileReference; lastKnownFileType = sourcecode.swift; path = KMPResource.swift; sourceTree = "<group>"; };
		CE8B5BB12491DA530075CCB0 /* 13.0 Cloud to Package Migration.bundle */ = {isa = PBXFileReference; lastKnownFileType = "wrapper.plug-in"; path = "13.0 Cloud to Package Migration.bundle"; sourceTree = "<group>"; };
		CE8EDEB223F53F96009E1FF6 /* VersionTests.swift */ = {isa = PBXFileReference; lastKnownFileType = sourcecode.swift; path = VersionTests.swift; sourceTree = "<group>"; };
		CE969BE7251AD8B500376D6A /* PackageWebViewController.swift */ = {isa = PBXFileReference; lastKnownFileType = sourcecode.swift; path = PackageWebViewController.swift; sourceTree = "<group>"; };
		CE96E42C24D1229A005B8E5A /* en */ = {isa = PBXFileReference; lastKnownFileType = text.plist.stringsdict; name = en; path = en.lproj/Localizable.stringsdict; sourceTree = "<group>"; };
		CE973D802484A56500F66045 /* PackageJSON.swift */ = {isa = PBXFileReference; lastKnownFileType = sourcecode.swift; path = PackageJSON.swift; sourceTree = "<group>"; };
		CE973D822484A5DB00F66045 /* PackageJSON.bundle */ = {isa = PBXFileReference; lastKnownFileType = "wrapper.plug-in"; path = PackageJSON.bundle; sourceTree = "<group>"; };
		CE973D842484A71700F66045 /* KMPJSONTests.swift */ = {isa = PBXFileReference; lastKnownFileType = sourcecode.swift; path = KMPJSONTests.swift; sourceTree = "<group>"; };
		CE973D862484BBC200F66045 /* KMPLanguage.swift */ = {isa = PBXFileReference; lastKnownFileType = sourcecode.swift; path = KMPLanguage.swift; sourceTree = "<group>"; };
		CE973D882484DBA600F66045 /* KMPSystem.swift */ = {isa = PBXFileReference; lastKnownFileType = sourcecode.swift; path = KMPSystem.swift; sourceTree = "<group>"; };
		CE973D8A2484DCA300F66045 /* KMPOptions.swift */ = {isa = PBXFileReference; lastKnownFileType = sourcecode.swift; path = KMPOptions.swift; sourceTree = "<group>"; };
		CE973D8C2484DD1900F66045 /* KMPFile.swift */ = {isa = PBXFileReference; lastKnownFileType = sourcecode.swift; path = KMPFile.swift; sourceTree = "<group>"; };
		CE97866124C7DD1A00C5DCBC /* KeyboardSearchTests.swift */ = {isa = PBXFileReference; lastKnownFileType = sourcecode.swift; path = KeyboardSearchTests.swift; sourceTree = "<group>"; };
		CE98E6BA2615588600F3F2C0 /* ff */ = {isa = PBXFileReference; lastKnownFileType = text.plist.strings; name = ff; path = ff.lproj/ResourceInfoView.strings; sourceTree = "<group>"; };
		CE98E6BB2615589300F3F2C0 /* ff */ = {isa = PBXFileReference; lastKnownFileType = text.plist.stringsdict; name = ff; path = ff.lproj/Localizable.stringsdict; sourceTree = "<group>"; };
		CE98E6BC2615589800F3F2C0 /* ff */ = {isa = PBXFileReference; lastKnownFileType = text.plist.strings; name = ff; path = ff.lproj/Localizable.strings; sourceTree = "<group>"; };
		CE99350D24D7CCFC00202DA3 /* LanguagePickAssociator.swift */ = {isa = PBXFileReference; lastKnownFileType = sourcecode.swift; path = LanguagePickAssociator.swift; sourceTree = "<group>"; };
		CE99350F24D8018B00202DA3 /* LanguagePickAssociatorTests.swift */ = {isa = PBXFileReference; lastKnownFileType = sourcecode.swift; path = LanguagePickAssociatorTests.swift; sourceTree = "<group>"; };
		CE9A749924DBA576003C3B65 /* AssociatingPackageInstallerTests.swift */ = {isa = PBXFileReference; lastKnownFileType = sourcecode.swift; path = AssociatingPackageInstallerTests.swift; sourceTree = "<group>"; };
		CE9A7A7824DA55D5007CCB5F /* AssociatingPackageInstaller.swift */ = {isa = PBXFileReference; lastKnownFileType = sourcecode.swift; path = AssociatingPackageInstaller.swift; sourceTree = "<group>"; };
		CE9B440B23FE49F000499CAB /* Migrations.swift */ = {isa = PBXFileReference; lastKnownFileType = sourcecode.swift; path = Migrations.swift; sourceTree = "<group>"; };
		CE9B440D23FE4E7400499CAB /* 12.0 Ad-hoc Migration.bundle */ = {isa = PBXFileReference; lastKnownFileType = "wrapper.plug-in"; path = "12.0 Ad-hoc Migration.bundle"; sourceTree = "<group>"; };
		CE9B440E23FE4E7500499CAB /* Simple 12.0 Migration.bundle */ = {isa = PBXFileReference; lastKnownFileType = "wrapper.plug-in"; path = "Simple 12.0 Migration.bundle"; sourceTree = "<group>"; };
		CE9CD87F23FCC1CA002BF2F8 /* TestUtils.swift */ = {isa = PBXFileReference; lastKnownFileType = sourcecode.swift; path = TestUtils.swift; sourceTree = "<group>"; };
		CE9CD88223FCC4E3002BF2F8 /* UserDefaults.swift */ = {isa = PBXFileReference; lastKnownFileType = sourcecode.swift; path = UserDefaults.swift; sourceTree = "<group>"; };
		CE9E95CC24CE786900F6DD78 /* UniversalLinks.swift */ = {isa = PBXFileReference; lastKnownFileType = sourcecode.swift; path = UniversalLinks.swift; sourceTree = "<group>"; };
		CE9E95CE24CE7A2C00F6DD78 /* UniversalLinkTests.swift */ = {isa = PBXFileReference; lastKnownFileType = sourcecode.swift; path = UniversalLinkTests.swift; sourceTree = "<group>"; };
		CE9ECB1D24D3A8CC007C5718 /* PackageInstallView_iPad.xib */ = {isa = PBXFileReference; fileEncoding = 4; lastKnownFileType = file.xib; path = PackageInstallView_iPad.xib; sourceTree = "<group>"; };
		CEA1486E2407808F00C6ECD2 /* en */ = {isa = PBXFileReference; fileEncoding = 4; lastKnownFileType = text.plist.strings; name = en; path = en.lproj/Localizable.strings; sourceTree = "<group>"; };
		CEA14871240780E100C6ECD2 /* Base */ = {isa = PBXFileReference; lastKnownFileType = file.xib; name = Base; path = Base.lproj/ResourceInfoView.xib; sourceTree = "<group>"; };
		CEA14874240780EF00C6ECD2 /* en */ = {isa = PBXFileReference; lastKnownFileType = text.plist.strings; name = en; path = en.lproj/ResourceInfoView.strings; sourceTree = "<group>"; };
		CEA148772407869200C6ECD2 /* km */ = {isa = PBXFileReference; lastKnownFileType = text.plist.strings; name = km; path = km.lproj/ResourceInfoView.strings; sourceTree = "<group>"; };
		CEA31E5725FB51D400534484 /* No-defaults early 14.0.bundle */ = {isa = PBXFileReference; lastKnownFileType = "wrapper.plug-in"; path = "No-defaults early 14.0.bundle"; sourceTree = "<group>"; };
		CEA31E5F25FB5BC200534484 /* Early 14.0 with defaults.bundle */ = {isa = PBXFileReference; lastKnownFileType = "wrapper.plug-in"; path = "Early 14.0 with defaults.bundle"; sourceTree = "<group>"; };
		CEA6BA9C249872E7002D44CE /* Simple 13.0 Migration.bundle */ = {isa = PBXFileReference; lastKnownFileType = "wrapper.plug-in"; path = "Simple 13.0 Migration.bundle"; sourceTree = "<group>"; };
		CEA70CCE24CAC3AE001C12E6 /* Obsoletions.swift */ = {isa = PBXFileReference; lastKnownFileType = sourcecode.swift; path = Obsoletions.swift; sourceTree = "<group>"; };
		CEA9670824BEC4030035AACF /* ResourceUpdateTests.swift */ = {isa = PBXFileReference; lastKnownFileType = sourcecode.swift; path = ResourceUpdateTests.swift; sourceTree = "<group>"; };
		CEA9670A24BEC8030035AACF /* EngineStateBundler.swift */ = {isa = PBXFileReference; lastKnownFileType = sourcecode.swift; path = EngineStateBundler.swift; sourceTree = "<group>"; };
		CEA9670C24BEEFF80035AACF /* khmer_angkor update-base.bundle */ = {isa = PBXFileReference; lastKnownFileType = "wrapper.plug-in"; path = "khmer_angkor update-base.bundle"; sourceTree = "<group>"; };
		CEA9670E24BEF05A0035AACF /* Updates.swift */ = {isa = PBXFileReference; lastKnownFileType = sourcecode.swift; path = Updates.swift; sourceTree = "<group>"; };
		CEACC90125F07C81006EAB45 /* de */ = {isa = PBXFileReference; lastKnownFileType = text.plist.strings; name = de; path = de.lproj/ResourceInfoView.strings; sourceTree = "<group>"; };
		CEACC90325F07CAF006EAB45 /* de */ = {isa = PBXFileReference; lastKnownFileType = text.plist.strings; name = de; path = de.lproj/Localizable.strings; sourceTree = "<group>"; };
		CEACC90425F07CB6006EAB45 /* km */ = {isa = PBXFileReference; lastKnownFileType = text.plist.strings; name = km; path = km.lproj/Localizable.strings; sourceTree = "<group>"; };
		CEACC90525F07CBA006EAB45 /* de */ = {isa = PBXFileReference; lastKnownFileType = text.plist.stringsdict; name = de; path = de.lproj/Localizable.stringsdict; sourceTree = "<group>"; };
		CEACC90625F07CBC006EAB45 /* km */ = {isa = PBXFileReference; lastKnownFileType = text.plist.stringsdict; name = km; path = km.lproj/Localizable.stringsdict; sourceTree = "<group>"; };
		CEACC90725F07CDA006EAB45 /* fr */ = {isa = PBXFileReference; lastKnownFileType = text.plist.strings; name = fr; path = fr.lproj/ResourceInfoView.strings; sourceTree = "<group>"; };
		CEACC90825F07CE9006EAB45 /* fr */ = {isa = PBXFileReference; lastKnownFileType = text.plist.strings; name = fr; path = fr.lproj/Localizable.strings; sourceTree = "<group>"; };
		CEACC90925F07CED006EAB45 /* fr */ = {isa = PBXFileReference; lastKnownFileType = text.plist.stringsdict; name = fr; path = fr.lproj/Localizable.stringsdict; sourceTree = "<group>"; };
		CEB8276624C6811800F3D39C /* KeymanHostTests.swift */ = {isa = PBXFileReference; lastKnownFileType = sourcecode.swift; path = KeymanHostTests.swift; sourceTree = "<group>"; };
		CEBD34532655115800EB2EA8 /* am */ = {isa = PBXFileReference; lastKnownFileType = text.plist.strings; name = am; path = am.lproj/ResourceInfoView.strings; sourceTree = "<group>"; };
		CEBD34542655117400EB2EA8 /* am */ = {isa = PBXFileReference; lastKnownFileType = text.plist.strings; name = am; path = am.lproj/Localizable.strings; sourceTree = "<group>"; };
		CEBD34552655117800EB2EA8 /* am */ = {isa = PBXFileReference; lastKnownFileType = text.plist.stringsdict; name = am; path = am.lproj/Localizable.stringsdict; sourceTree = "<group>"; };
		CEC0C6762410E049003E1BCD /* SentryManager.swift */ = {isa = PBXFileReference; lastKnownFileType = sourcecode.swift; path = SentryManager.swift; sourceTree = "<group>"; };
		CED8B63124A9C2400054E300 /* ResourceDownloadManagerTests.swift */ = {isa = PBXFileReference; lastKnownFileType = sourcecode.swift; path = ResourceDownloadManagerTests.swift; sourceTree = "<group>"; };
		CEDFEF8E23FE43B700BECF39 /* MigrationTests.swift */ = {isa = PBXFileReference; lastKnownFileType = sourcecode.swift; path = MigrationTests.swift; sourceTree = "<group>"; };
		CEE0321024C56735005BFC73 /* Packages.swift */ = {isa = PBXFileReference; lastKnownFileType = sourcecode.swift; path = Packages.swift; sourceTree = "<group>"; };
		CEE0321224C58C90005BFC73 /* KeymanHosts.swift */ = {isa = PBXFileReference; lastKnownFileType = sourcecode.swift; path = KeymanHosts.swift; sourceTree = "<group>"; };
		CEEC467526F2F5EE009A5B7D /* zh-Hans */ = {isa = PBXFileReference; lastKnownFileType = text.plist.strings; name = "zh-Hans"; path = "zh-Hans.lproj/ResourceInfoView.strings"; sourceTree = "<group>"; };
		CEEC467D26F2F76E009A5B7D /* zh-Hans */ = {isa = PBXFileReference; lastKnownFileType = text.plist.strings; name = "zh-Hans"; path = "zh-Hans.lproj/Localizable.strings"; sourceTree = "<group>"; };
		CEEC467E26F2F777009A5B7D /* zh-Hans */ = {isa = PBXFileReference; lastKnownFileType = text.plist.stringsdict; name = "zh-Hans"; path = "zh-Hans.lproj/Localizable.stringsdict"; sourceTree = "<group>"; };
		CEEF81AD2672FBE900EE6A07 /* es-419 */ = {isa = PBXFileReference; lastKnownFileType = text.plist.strings; name = "es-419"; path = "es-419.lproj/ResourceInfoView.strings"; sourceTree = "<group>"; };
		CEEF81B72673016900EE6A07 /* es-419 */ = {isa = PBXFileReference; lastKnownFileType = text.plist.strings; name = "es-419"; path = "es-419.lproj/Localizable.strings"; sourceTree = "<group>"; };
		CEEF81B82673016E00EE6A07 /* es-419 */ = {isa = PBXFileReference; lastKnownFileType = text.plist.stringsdict; name = "es-419"; path = "es-419.lproj/Localizable.stringsdict"; sourceTree = "<group>"; };
		CEF888D023FE6ADE00667693 /* No-defaults 10.0 Migration.bundle */ = {isa = PBXFileReference; lastKnownFileType = "wrapper.plug-in"; path = "No-defaults 10.0 Migration.bundle"; sourceTree = "<group>"; };
		CEF888D123FE6ADF00667693 /* Simple 10.0 Migration.bundle */ = {isa = PBXFileReference; lastKnownFileType = "wrapper.plug-in"; path = "Simple 10.0 Migration.bundle"; sourceTree = "<group>"; };
		CEF888D423FE786C00667693 /* KeyboardScaleTests.swift */ = {isa = PBXFileReference; lastKnownFileType = sourcecode.swift; path = KeyboardScaleTests.swift; sourceTree = "<group>"; };
		CEF9367724D3B0B20031C70D /* PackageInstallView_iPhone.xib */ = {isa = PBXFileReference; fileEncoding = 4; lastKnownFileType = file.xib; path = PackageInstallView_iPhone.xib; sourceTree = "<group>"; };
		F243887E14BBD43000A3E055 /* KeymanEngineDemo.app */ = {isa = PBXFileReference; explicitFileType = wrapper.application; includeInIndex = 0; path = KeymanEngineDemo.app; sourceTree = BUILT_PRODUCTS_DIR; };
		F27FCAEE157FD59100FBBA20 /* Keyman-iphoneos.xcconfig */ = {isa = PBXFileReference; lastKnownFileType = text.xcconfig; path = "Keyman-iphoneos.xcconfig"; sourceTree = "<group>"; };
		F27FCAEF157FD59100FBBA20 /* Keyman-iphonesimulator.xcconfig */ = {isa = PBXFileReference; lastKnownFileType = text.xcconfig; path = "Keyman-iphonesimulator.xcconfig"; sourceTree = "<group>"; };
		F27FCAF6157FD95E00FBBA20 /* Keyman-lib.xcconfig */ = {isa = PBXFileReference; lastKnownFileType = text.xcconfig; lineEnding = 0; path = "Keyman-lib.xcconfig"; sourceTree = "<group>"; xcLanguageSpecificationIdentifier = xcode.lang.xcconfig; };
		F27FCB51157FE3CE00FBBA20 /* Keyman.bundle */ = {isa = PBXFileReference; lastKnownFileType = "wrapper.plug-in"; path = Keyman.bundle; sourceTree = "<group>"; };
/* End PBXFileReference section */

/* Begin PBXFrameworksBuildPhase section */
		98F9D6941954112F0087AA43 /* Frameworks */ = {
			isa = PBXFrameworksBuildPhase;
			buildActionMask = 2147483647;
			files = (
				C06D375A1F82075A00F61AE0 /* KeymanEngine.framework in Frameworks */,
			);
			runOnlyForDeploymentPostprocessing = 0;
		};
		9A079DCC223194B100581263 /* Frameworks */ = {
			isa = PBXFrameworksBuildPhase;
			buildActionMask = 2147483647;
			files = (
				9A079DE62231A69D00581263 /* Foundation.framework in Frameworks */,
				9A079DD4223194B100581263 /* KeymanEngine.framework in Frameworks */,
			);
			runOnlyForDeploymentPostprocessing = 0;
		};
		C06D37271F81F4E100F61AE0 /* Frameworks */ = {
			isa = PBXFrameworksBuildPhase;
			buildActionMask = 2147483647;
			files = (
				CE5EDDC526522EAA001733AC /* XCGLogger.xcframework in Frameworks */,
				CE5EDDC626522EAA001733AC /* Zip.xcframework in Frameworks */,
				CE5EDDD52652372A001733AC /* DeviceKit.xcframework in Frameworks */,
				CE5EDDC726522EAA001733AC /* Sentry.xcframework in Frameworks */,
				CE5EDDC826522EAA001733AC /* Reachability.xcframework in Frameworks */,
				CE5EDDC926522EAA001733AC /* ObjcExceptionBridging.xcframework in Frameworks */,
			);
			runOnlyForDeploymentPostprocessing = 0;
		};
		CE4459D023FBBB34003151FD /* Frameworks */ = {
			isa = PBXFrameworksBuildPhase;
			buildActionMask = 2147483647;
			files = (
				CE4459E823FBBB79003151FD /* KeymanEngine.framework in Frameworks */,
			);
			runOnlyForDeploymentPostprocessing = 0;
		};
		F243887B14BBD43000A3E055 /* Frameworks */ = {
			isa = PBXFrameworksBuildPhase;
			buildActionMask = 2147483647;
			files = (
				C06D37571F82060900F61AE0 /* KeymanEngine.framework in Frameworks */,
			);
			runOnlyForDeploymentPostprocessing = 0;
		};
/* End PBXFrameworksBuildPhase section */

/* Begin PBXGroup section */
		165EB39F2098992D00040A69 /* Errors */ = {
			isa = PBXGroup;
			children = (
				165EB3A02098993900040A69 /* KeyboardError.swift */,
				CEC0C6762410E049003E1BCD /* SentryManager.swift */,
			);
			path = Errors;
			sourceTree = "<group>";
		};
		6C0A13F9151EA151007FA4AD /* Resources */ = {
			isa = PBXGroup;
			children = (
				98D4190B17695E58008D2FF3 /* Default-568h@2x.png */,
				6CD5DFA8150F6DC8007A5DDE /* icon.png */,
				6CD5DFA9150F6DC8007A5DDE /* icon@2x.png */,
			);
			path = Resources;
			sourceTree = "<group>";
		};
		6C0A13FA151EA16F007FA4AD /* resources */ = {
			isa = PBXGroup;
			children = (
				F27FCB51157FE3CE00FBBA20 /* Keyman.bundle */,
			);
			path = resources;
			sourceTree = "<group>";
		};
		6C0A13FE151EA3CF007FA4AD /* Config */ = {
			isa = PBXGroup;
			children = (
				6C0A1410151EA930007FA4AD /* Project.xcconfig */,
				6C0A140E151EA930007FA4AD /* Debug.xcconfig */,
				6C0A1411151EA930007FA4AD /* Release.xcconfig */,
				6C0A140F151EA930007FA4AD /* Keyman.xcconfig */,
				F27FCAEE157FD59100FBBA20 /* Keyman-iphoneos.xcconfig */,
				F27FCAEF157FD59100FBBA20 /* Keyman-iphonesimulator.xcconfig */,
				F27FCAF6157FD95E00FBBA20 /* Keyman-lib.xcconfig */,
			);
			path = Config;
			sourceTree = "<group>";
		};
		98196DE4187BB0D200F001C3 /* KeymanEngineDemo */ = {
			isa = PBXGroup;
			children = (
				984FA1F61974C0EF0037EE5D /* KMEI.entitlements */,
				C040E5111F86107E00901EE4 /* AppDelegate.swift */,
				C040E5131F86108900901EE4 /* MainViewController.swift */,
				6C0A13F9151EA151007FA4AD /* Resources */,
				988B36B41ADF67180008752C /* Keyboards */,
			);
			path = KeymanEngineDemo;
			sourceTree = "<group>";
		};
		988B36B41ADF67180008752C /* Keyboards */ = {
			isa = PBXGroup;
			children = (
				988B36B71ADF728A0008752C /* inuktitut_latin-1.0.js */,
				988B36B81ADF728A0008752C /* inuktitut_naqittaut-1.0.js */,
				988B36B51ADF67290008752C /* inuktitut_pirurvik-1.0.js */,
			);
			path = Keyboards;
			sourceTree = "<group>";
		};
		98F9D6981954112F0087AA43 /* SystemKeyboard */ = {
			isa = PBXGroup;
			children = (
				984FA1F51974C0B30037EE5D /* Tavultesoft.KMEI.SystemKeyboard.entitlements */,
				C04514871F85D7F500D88416 /* KeyboardViewController.swift */,
				C04514861F85D7F500D88416 /* SystemKeyboard-Bridging-Header.h */,
				98F9D6991954112F0087AA43 /* Supporting Files */,
			);
			path = SystemKeyboard;
			sourceTree = "<group>";
		};
		98F9D6991954112F0087AA43 /* Supporting Files */ = {
			isa = PBXGroup;
			children = (
				98F9D69A1954112F0087AA43 /* Info.plist */,
			);
			name = "Supporting Files";
			sourceTree = "<group>";
		};
		9A079DD0223194B100581263 /* KeymanEngineTests */ = {
			isa = PBXGroup;
			children = (
				CE9CD88123FCC4C7002BF2F8 /* TestUtils */,
				CE37C38923FCC9AF007031C6 /* resources */,
				9A079DD1223194B100581263 /* FileManagementTests.swift */,
				CE8B0BBC248734240045EB2E /* KeymanPackageTests.swift */,
				CE07E3D1247E3FB100DFA9D2 /* HTTPDownloaderTests.swift */,
				9A079DD3223194B100581263 /* Info.plist */,
				CE8EDEB223F53F96009E1FF6 /* VersionTests.swift */,
				CEB8276624C6811800F3D39C /* KeymanHostTests.swift */,
				CE4459CD23FBBA8D003151FD /* AppDelegate.swift */,
				CEF888D423FE786C00667693 /* KeyboardScaleTests.swift */,
				CE97866124C7DD1A00C5DCBC /* KeyboardSearchTests.swift */,
				CE9A749924DBA576003C3B65 /* AssociatingPackageInstallerTests.swift */,
				CE99350F24D8018B00202DA3 /* LanguagePickAssociatorTests.swift */,
				CEDFEF8E23FE43B700BECF39 /* MigrationTests.swift */,
				CE973D842484A71700F66045 /* KMPJSONTests.swift */,
				CE89642424A46D0000D5EB8E /* QueryPackageVersionTests.swift */,
				CE5C8BE424B5BD1C00FAFB7F /* QueryModelTests.swift */,
				CED8B63124A9C2400054E300 /* ResourceDownloadManagerTests.swift */,
				CEA9670824BEC4030035AACF /* ResourceUpdateTests.swift */,
				CE88143924A9B7F4002809C3 /* ResourceDownloadQueueTests.swift */,
				CE9E95CE24CE7A2C00F6DD78 /* UniversalLinkTests.swift */,
			);
			path = KeymanEngineTests;
			sourceTree = "<group>";
		};
		9A60763E22892495003BCFBA /* Settings */ = {
			isa = PBXGroup;
			children = (
				9A3B14D1229370B20052A11F /* InstalledLanguagesViewController.swift */,
				C08C62121F67C31100268D03 /* KeyboardNameTableViewCell.swift */,
				9ADC459B22E1895D004C78C6 /* LanguageLMDetailViewController.swift */,
				9ADC459C22E1895D004C78C6 /* LanguageLMDetailViewController.xib */,
				9AD4F53A229F85AC007992D3 /* LanguageSettingsViewController.swift */,
				9AD4F53B229F85AC007992D3 /* LanguageSettingsViewController.xib */,
				9A9CB07F22416E5400231FB9 /* LexicalModelPickerViewController.swift */,
				CE1E1EC02303C8CC001C7BE0 /* ResourceDownloadStatusToolbar.swift */,
				9A60763C22892485003BCFBA /* Settings.storyboard */,
				9A60764322893A4E003BCFBA /* SettingsViewController.swift */,
				377D10DD26846B8900467431 /* SpacebarTextViewController.swift */,
			);
			name = Settings;
			sourceTree = "<group>";
		};
		C024C9921FA6EB340060583B /* Notification */ = {
			isa = PBXGroup;
			children = (
				C024C9951FA6EC650060583B /* NotificationCenter+Typed.swift */,
				C024C9931FA6EB470060583B /* NotificationName.swift */,
				C024C9971FA6F2330060583B /* NotificationObserver.swift */,
				C0CB633B1FA6F61500617CDB /* Notifications.swift */,
			);
			path = Notification;
			sourceTree = "<group>";
		};
		C0452BA91F9F1CAF0064431A /* Resource Data */ = {
			isa = PBXGroup;
			children = (
				C0452BAE1F9F22A80064431A /* Font.swift */,
				C0B09EAD1FCFD10F002F39AF /* FontManager.swift */,
				C08E69901FDA6F6F0026056B /* FullKeyboardID.swift */,
				9A079E42223B61AE00581263 /* FullLexicalModelID.swift */,
				C0D3F35F1F9F3AD80055C7CF /* InstallableKeyboard.swift */,
				9A079E3C223B5FAF00581263 /* InstallableLexicalModel.swift */,
				C0452BAC1F9F21270064431A /* Keyboard.swift */,
				C0452BAA1F9F1FE10064431A /* Language.swift */,
				CE17ABDD23069E76005FBB14 /* LanguageResource.swift */,
				9A079E3F223B602B00581263 /* LexicalModel.swift */,
				C055E6EA1F99ED090035C2DD /* RegisteredFont.swift */,
				C042ED5C1FC6A65A001D82F4 /* Version.swift */,
			);
			path = "Resource Data";
			sourceTree = "<group>";
		};
		C055E6E81F99EA320035C2DD /* Extension */ = {
			isa = PBXGroup;
			children = (
				C082CE141F90AFD400860F02 /* Collection+SafeAccess.swift */,
				9A082558227589360051EBB0 /* Formatter+ISODateExtension.swift */,
				C05F43301FBD62550058CBD4 /* JSONDecoder.DateDecodingStrategy+ISO8601Fallback.swift */,
				CE24ECEF21B763740052D291 /* KeymanResponder+Types.swift */,
				C075EB051F8EFF870041F4BD /* String+Helpers.swift */,
				C06085B31F9485E40057E5B9 /* UIButton+Helpers.swift */,
				C0B901A91FA1AFC200764EB8 /* UserDefaults+Types.swift */,
			);
			path = Extension;
			sourceTree = "<group>";
		};
		C06D372C1F81F4E100F61AE0 /* KeymanEngine */ = {
			isa = PBXGroup;
			children = (
				6C0A13FA151EA16F007FA4AD /* resources */,
				CEA1486F2407808F00C6ECD2 /* Localizable.strings */,
				CE96E42D24D1229A005B8E5A /* Localizable.stringsdict */,
				CE7A26D023CEE5790005955C /* Keyboard Colors.xcassets */,
				C06D372E1F81F4E100F61AE0 /* Info.plist */,
				F273AB9615641D9300A47CEE /* Classes */,
			);
			path = KeymanEngine;
			sourceTree = "<group>";
		};
		CE07E3D3247E418800DFA9D2 /* Downloading */ = {
			isa = PBXGroup;
			children = (
				CE07E3D5247E41DB00DFA9D2 /* URLSessionMock.swift */,
				CE02EE0F24A5892200D58F92 /* URLSessionDataTaskMock.swift */,
				CE07E3D7247E43CB00DFA9D2 /* URLSessionDownloadTaskMock.swift */,
				CE88042E247F4B97009BCA1A /* ExpectationDownloaderDelegate.swift */,
			);
			path = Downloading;
			sourceTree = "<group>";
		};
		CE1679B8265F315C008D6FCE /* Demos */ = {
			isa = PBXGroup;
			children = (
				98196DE4187BB0D200F001C3 /* KeymanEngineDemo */,
				98F9D6981954112F0087AA43 /* SystemKeyboard */,
			);
			path = Demos;
			sourceTree = "<group>";
		};
		CE1679D7265F5FE8008D6FCE /* Keyboard */ = {
			isa = PBXGroup;
			children = (
				C04514891F85DF9000D88416 /* InputViewController.swift */,
				CE67D960228A6F190029F2B5 /* KeyboardCommandStructs.swift */,
				C034BBBD1F7CCE7D00021FF5 /* KeyboardMenuView.swift */,
				CE79B24823C711FF007E72AE /* KeyboardScaleMap.swift */,
				C0EF3E7A1F95B65300CE9BD4 /* KeymanWebDelegate.swift */,
				C0C16A881FA8146300F090BA /* KeymanWebViewController.swift */,
				C040E50D1F85FF8A00901EE4 /* KeyPreviewView.swift */,
				C0A5FF361F6682EB00BE740C /* PopoverView.swift */,
				C07B42AE1F7CEE2700ECA97F /* SubKeysView.swift */,
			);
			path = Keyboard;
			sourceTree = "<group>";
		};
		CE1679DF265F690A008D6FCE /* Installation */ = {
			isa = PBXGroup;
			children = (
				CE9A7A7824DA55D5007CCB5F /* AssociatingPackageInstaller.swift */,
				CE99350D24D7CCFC00202DA3 /* LanguagePickAssociator.swift */,
				CEF9367724D3B0B20031C70D /* PackageInstallView_iPhone.xib */,
				CE9ECB1D24D3A8CC007C5718 /* PackageInstallView_iPad.xib */,
				CE71705E23A9C97F00A924A1 /* PackageInstallViewController.swift */,
			);
			path = Installation;
			sourceTree = "<group>";
		};
		CE25CCBB1F1DA72A005AA2BC /* Downloads */ = {
			isa = PBXGroup;
			children = (
				C0ED71B41F6BBFAF002A2FD6 /* HTTPDownloader.swift */,
				C0ED71B21F6BB0B1002A2FD6 /* HTTPDownloadRequest.swift */,
			);
			name = Downloads;
			sourceTree = "<group>";
		};
		CE37C38923FCC9AF007031C6 /* resources */ = {
			isa = PBXGroup;
			children = (
				CEA31E5F25FB5BC200534484 /* Early 14.0 with defaults.bundle */,
				CEA31E5725FB51D400534484 /* No-defaults early 14.0.bundle */,
				CEA9670C24BEEFF80035AACF /* khmer_angkor update-base.bundle */,
				CE02EE0B24A5863100D58F92 /* Queries.bundle */,
				CEA6BA9C249872E7002D44CE /* Simple 13.0 Migration.bundle */,
				CE8B5BB12491DA530075CCB0 /* 13.0 Cloud to Package Migration.bundle */,
				CE973D822484A5DB00F66045 /* PackageJSON.bundle */,
				CEF888D023FE6ADE00667693 /* No-defaults 10.0 Migration.bundle */,
				CEF888D123FE6ADF00667693 /* Simple 10.0 Migration.bundle */,
				CE9B440D23FE4E7400499CAB /* 12.0 Ad-hoc Migration.bundle */,
				CE9B440E23FE4E7500499CAB /* Simple 12.0 Migration.bundle */,
				CE37C38A23FCC9EE007031C6 /* Keyboards.bundle */,
				CE37C38E23FCD52F007031C6 /* Lexical Models.bundle */,
			);
			path = resources;
			sourceTree = "<group>";
		};
		CE71705923A9C7D300A924A1 /* Resource Management */ = {
			isa = PBXGroup;
			children = (
				CE87751D24C68DA500B1475A /* KeyboardSearchViewController.swift */,
				C08E698C1FDA392D0026056B /* Migrations.swift */,
				CE1F67A22304EB3800FF6972 /* ResourceDownloadManager.swift */,
				CE22DFB9230B94DB00A4551C /* ResourceDownloadQueue.swift */,
				CE71705723A9C14D00A924A1 /* ResourceFileManager.swift */,
				C0E30C8B1FC40D0400C80416 /* Storage.swift */,
			);
			path = "Resource Management";
			sourceTree = "<group>";
		};
		CE867FF22485F38300B2EAED /* kmp.json */ = {
			isa = PBXGroup;
			children = (
				1645D5962036C9F80076C51B /* KMPKeyboard.swift */,
				CE867FF02485EE1500B2EAED /* KMPInfo.swift */,
				CE867FEE2485E97A00B2EAED /* KMPMetadata.swift */,
				CE973D862484BBC200F66045 /* KMPLanguage.swift */,
				9A079E362238680700581263 /* KMPLexicalModel.swift */,
				CE973D882484DBA600F66045 /* KMPSystem.swift */,
				CE973D8A2484DCA300F66045 /* KMPOptions.swift */,
				CE973D8C2484DD1900F66045 /* KMPFile.swift */,
				CE8B0BBE248764ED0045EB2E /* KMPResource.swift */,
			);
			path = kmp.json;
			sourceTree = "<group>";
		};
		CE89641B24A4665700D5EB8E /* Queries */ = {
			isa = PBXGroup;
			children = (
				CE89641E24A4686000D5EB8E /* Queries.swift */,
				CE5C8BE224B5B3BA00FAFB7F /* Queries+LexicalModel.swift */,
				CE89642024A468B200D5EB8E /* Queries+PackageVersion.swift */,
			);
			path = Queries;
			sourceTree = "<group>";
		};
		CE973D7F2484A07300F66045 /* KMP Packaging */ = {
			isa = PBXGroup;
			children = (
				CE1679DF265F690A008D6FCE /* Installation */,
				CE867FF22485F38300B2EAED /* kmp.json */,
				9A079E39223AFF3C00581263 /* KeyboardKeymanPackage.swift */,
				1645D5942036C6FF0076C51B /* KeymanPackage.swift */,
				9A079DC9222E050E00581263 /* LexicalModelKeymanPackage.swift */,
				CE969BE7251AD8B500376D6A /* PackageWebViewController.swift */,
				CEA14872240780E100C6ECD2 /* ResourceInfoView.xib */,
				CE754A0323D162E90030CB79 /* ResourceInfoViewController.swift */,
			);
			name = "KMP Packaging";
			sourceTree = "<group>";
		};
		CE9CD88123FCC4C7002BF2F8 /* TestUtils */ = {
			isa = PBXGroup;
			children = (
				CE07E3D3247E418800DFA9D2 /* Downloading */,
				CE9CD87F23FCC1CA002BF2F8 /* TestUtils.swift */,
				CEA9670A24BEC8030035AACF /* EngineStateBundler.swift */,
				CE9CD88223FCC4E3002BF2F8 /* UserDefaults.swift */,
				CE973D802484A56500F66045 /* PackageJSON.swift */,
				CE37C38C23FCD41E007031C6 /* Keyboards.swift */,
				CEE0321024C56735005BFC73 /* Packages.swift */,
				CE02EE0D24A5869500D58F92 /* Queries.swift */,
				CEA9670E24BEF05A0035AACF /* Updates.swift */,
				CE37C39023FCD617007031C6 /* LexicalModels.swift */,
				CE9B440B23FE49F000499CAB /* Migrations.swift */,
			);
			path = TestUtils;
			sourceTree = "<group>";
		};
		F243887314BBD43000A3E055 = {
			isa = PBXGroup;
			children = (
				C06D372C1F81F4E100F61AE0 /* KeymanEngine */,
				9A079DD0223194B100581263 /* KeymanEngineTests */,
				CE1679B8265F315C008D6FCE /* Demos */,
				F243888114BBD43000A3E055 /* Frameworks */,
				F243887F14BBD43000A3E055 /* Products */,
				F243888914BBD43100A3E055 /* Supporting Files */,
			);
			sourceTree = "<group>";
		};
		F243887F14BBD43000A3E055 /* Products */ = {
			isa = PBXGroup;
			children = (
				F243887E14BBD43000A3E055 /* KeymanEngineDemo.app */,
				98F9D6971954112F0087AA43 /* Tavultesoft.KMEI.SystemKeyboard.appex */,
				C06D372B1F81F4E100F61AE0 /* KeymanEngine.framework */,
				9A079DCF223194B100581263 /* KeymanEngineTests.xctest */,
				CE4459D323FBBB34003151FD /* KeymanEngineTestHost.app */,
			);
			name = Products;
			sourceTree = "<group>";
		};
		F243888114BBD43000A3E055 /* Frameworks */ = {
			isa = PBXGroup;
			children = (
				CE5EDDC426522EAA001733AC /* ObjcExceptionBridging.xcframework */,
				CE5EDDC326522EAA001733AC /* Reachability.xcframework */,
				CE5EDDC226522EAA001733AC /* Sentry.xcframework */,
				CE5EDDC026522EA9001733AC /* XCGLogger.xcframework */,
				CE5EDDC126522EA9001733AC /* Zip.xcframework */,
				CE5EDDBB26522EA3001733AC /* DeviceKit.xcframework */,
				9A079DE52231A69D00581263 /* Foundation.framework */,
			);
			name = Frameworks;
			sourceTree = "<group>";
		};
		F243888914BBD43100A3E055 /* Supporting Files */ = {
			isa = PBXGroup;
			children = (
				6C0A13FE151EA3CF007FA4AD /* Config */,
			);
			name = "Supporting Files";
			path = KeymanEngine;
			sourceTree = "<group>";
		};
		F2607212158FBCB500F37184 /* In-App Picker UI */ = {
			isa = PBXGroup;
			children = (
				C08C620F1F67BD4500268D03 /* KeyboardPickerButton.swift */,
				C08C620B1F6792A200268D03 /* KeyboardPickerBarButtonItem.swift */,
				9A3E832422EAC14A00D22D2A /* KeyboardSwitcherViewController.swift */,
			);
			name = "In-App Picker UI";
			path = LanguagePicker;
			sourceTree = "<group>";
		};
		F273AB9615641D9300A47CEE /* Classes */ = {
			isa = PBXGroup;
			children = (
				165EB39F2098992D00040A69 /* Errors */,
				C055E6E81F99EA320035C2DD /* Extension */,
				CE25CCBB1F1DA72A005AA2BC /* Downloads */,
				F2607212158FBCB500F37184 /* In-App Picker UI */,
				CE1679D7265F5FE8008D6FCE /* Keyboard */,
				CE973D7F2484A07300F66045 /* KMP Packaging */,
				C024C9921FA6EB340060583B /* Notification */,
				CE89641B24A4665700D5EB8E /* Queries */,
				C0452BA91F9F1CAF0064431A /* Resource Data */,
				CE71705923A9C7D300A924A1 /* Resource Management */,
				9A60763E22892495003BCFBA /* Settings */,
				F273AB9E156440CD00A47CEE /* UITextField */,
				F273AB9D156440BA00A47CEE /* UITextView */,
				CE7ADD6523DE89FC00BC9A00 /* Alerts.swift */,
				CE7A26DA23CEEF640005955C /* Colors.swift */,
				CE7A26D723CEEC630005955C /* Colors+Extension.swift */,
				C0959CD31F99C44E00B616BC /* Constants.swift */,
				CEE0321224C58C90005BFC73 /* KeymanHosts.swift */,
				C0324B921F87689B00AF3785 /* KeymanURLProtocol.swift */,
				C0A93A531F8B21240079948B /* Manager.swift */,
				C05B14321FD914870082A316 /* Log.swift */,
				CEA70CCE24CAC3AE001C12E6 /* Obsoletions.swift */,
				CE9E95CC24CE786900F6DD78 /* UniversalLinks.swift */,
			);
			path = Classes;
			sourceTree = "<group>";
		};
		F273AB9D156440BA00A47CEE /* UITextView */ = {
			isa = PBXGroup;
			children = (
				C0324B8E1F8750B700AF3785 /* TextView.swift */,
				C0324B901F8763E100AF3785 /* TextViewDelegateProxy.swift */,
			);
			name = UITextView;
			sourceTree = "<group>";
		};
		F273AB9E156440CD00A47CEE /* UITextField */ = {
			isa = PBXGroup;
			children = (
				C040E50F1F8606E300901EE4 /* TextField.swift */,
				C0324B8C1F87480700AF3785 /* TextFieldDelegateProxy.swift */,
			);
			name = UITextField;
			sourceTree = "<group>";
		};
/* End PBXGroup section */

/* Begin PBXHeadersBuildPhase section */
		C06D37281F81F4E100F61AE0 /* Headers */ = {
			isa = PBXHeadersBuildPhase;
			buildActionMask = 2147483647;
			files = (
			);
			runOnlyForDeploymentPostprocessing = 0;
		};
/* End PBXHeadersBuildPhase section */

/* Begin PBXNativeTarget section */
		98F9D6961954112F0087AA43 /* SystemKeyboard */ = {
			isa = PBXNativeTarget;
			buildConfigurationList = 98F9D6A31954112F0087AA43 /* Build configuration list for PBXNativeTarget "SystemKeyboard" */;
			buildPhases = (
				98F9D6931954112F0087AA43 /* Sources */,
				98F9D6941954112F0087AA43 /* Frameworks */,
				98F9D6951954112F0087AA43 /* Resources */,
				C0A5FF391F6684DE00BE740C /* ShellScript */,
			);
			buildRules = (
			);
			dependencies = (
				C06D375C1F82075D00F61AE0 /* PBXTargetDependency */,
			);
			name = SystemKeyboard;
			productName = SystemKeyboard;
			productReference = 98F9D6971954112F0087AA43 /* Tavultesoft.KMEI.SystemKeyboard.appex */;
			productType = "com.apple.product-type.app-extension";
		};
		9A079DCE223194B100581263 /* KeymanEngineTests */ = {
			isa = PBXNativeTarget;
			buildConfigurationList = 9A079DD9223194B100581263 /* Build configuration list for PBXNativeTarget "KeymanEngineTests" */;
			buildPhases = (
				9A079DCB223194B100581263 /* Sources */,
				9A079DCC223194B100581263 /* Frameworks */,
				9A079DCD223194B100581263 /* Resources */,
				9A0FCA0322D7C48500D33F86 /* CopyFiles */,
			);
			buildRules = (
			);
			dependencies = (
				9A079DD6223194B100581263 /* PBXTargetDependency */,
				CE4459F923FBBCB3003151FD /* PBXTargetDependency */,
			);
			name = KeymanEngineTests;
			productName = KeymanEngineTests;
			productReference = 9A079DCF223194B100581263 /* KeymanEngineTests.xctest */;
			productType = "com.apple.product-type.bundle.unit-test";
		};
		C06D372A1F81F4E100F61AE0 /* KeymanEngine */ = {
			isa = PBXNativeTarget;
			buildConfigurationList = C06D37301F81F4E100F61AE0 /* Build configuration list for PBXNativeTarget "KeymanEngine" */;
			buildPhases = (
				C06D37261F81F4E100F61AE0 /* Sources */,
				C06D37271F81F4E100F61AE0 /* Frameworks */,
				C06D37281F81F4E100F61AE0 /* Headers */,
				C06D37291F81F4E100F61AE0 /* Resources */,
				CEC0C66F2410B005003E1BCD /* ShellScript */,
				CE880430247F6EB6009BCA1A /* ShellScript */,
			);
			buildRules = (
			);
			dependencies = (
			);
			name = KeymanEngine;
			productName = KeymanEngine;
			productReference = C06D372B1F81F4E100F61AE0 /* KeymanEngine.framework */;
			productType = "com.apple.product-type.framework";
		};
		CE4459D223FBBB34003151FD /* KeymanEngineTestHost */ = {
			isa = PBXNativeTarget;
			buildConfigurationList = CE4459E423FBBB36003151FD /* Build configuration list for PBXNativeTarget "KeymanEngineTestHost" */;
			buildPhases = (
				CE4459CF23FBBB34003151FD /* Sources */,
				CE4459D023FBBB34003151FD /* Frameworks */,
				CE4459D123FBBB34003151FD /* Resources */,
				CE4459EC23FBBB79003151FD /* Embed Frameworks */,
			);
			buildRules = (
			);
			dependencies = (
				CE4459EB23FBBB79003151FD /* PBXTargetDependency */,
			);
			name = KeymanEngineTestHost;
			productName = KeymanEngineTestHost;
			productReference = CE4459D323FBBB34003151FD /* KeymanEngineTestHost.app */;
			productType = "com.apple.product-type.application";
		};
		F243887D14BBD43000A3E055 /* KeymanEngineDemo */ = {
			isa = PBXNativeTarget;
			buildConfigurationList = F24388A514BBD43100A3E055 /* Build configuration list for PBXNativeTarget "KeymanEngineDemo" */;
			buildPhases = (
				F243887A14BBD43000A3E055 /* Sources */,
				F243887B14BBD43000A3E055 /* Frameworks */,
				F243887C14BBD43000A3E055 /* Resources */,
				98F9D6A61954112F0087AA43 /* Embed App Extensions */,
				C0A5FF381F6684A300BE740C /* ShellScript */,
				C06D375F1F82089300F61AE0 /* Embed Frameworks */,
			);
			buildRules = (
			);
			dependencies = (
				C06D37591F8206E400F61AE0 /* PBXTargetDependency */,
				98F9D69F1954112F0087AA43 /* PBXTargetDependency */,
				98F9D6A21954112F0087AA43 /* PBXTargetDependency */,
			);
			name = KeymanEngineDemo;
			productName = Keyman;
			productReference = F243887E14BBD43000A3E055 /* KeymanEngineDemo.app */;
			productType = "com.apple.product-type.application";
		};
/* End PBXNativeTarget section */

/* Begin PBXProject section */
		F243887514BBD43000A3E055 /* Project object */ = {
			isa = PBXProject;
			attributes = {
				DefaultBuildSystemTypeForWorkspace = Latest;
				LastSwiftUpdateCheck = 1120;
				LastUpgradeCheck = 1110;
				ORGANIZATIONNAME = "SIL International";
				TargetAttributes = {
					98F9D6961954112F0087AA43 = {
						CreatedOnToolsVersion = 6.0;
						DevelopmentTeam = 3YE4W86L3G;
						LastSwiftMigration = 0900;
						ProvisioningStyle = Automatic;
						SystemCapabilities = {
							com.apple.ApplicationGroups.iOS = {
								enabled = 1;
							};
						};
					};
					9A079DCE223194B100581263 = {
						CreatedOnToolsVersion = 10.1;
						DevelopmentTeam = 3YE4W86L3G;
						ProvisioningStyle = Automatic;
						TestTargetID = CE4459D223FBBB34003151FD;
					};
					C06D372A1F81F4E100F61AE0 = {
						CreatedOnToolsVersion = 9.0;
						DevelopmentTeam = 3YE4W86L3G;
						ProvisioningStyle = Manual;
					};
					CE4459D223FBBB34003151FD = {
						CreatedOnToolsVersion = 11.2.1;
						DevelopmentTeam = WHE552KZN5;
						ProvisioningStyle = Automatic;
					};
					F243887D14BBD43000A3E055 = {
						DevelopmentTeam = 3YE4W86L3G;
						LastSwiftMigration = 0900;
						ProvisioningStyle = Automatic;
						SystemCapabilities = {
							com.apple.ApplicationGroups.iOS = {
								enabled = 1;
							};
						};
					};
				};
			};
			buildConfigurationList = F243887814BBD43000A3E055 /* Build configuration list for PBXProject "KeymanEngine" */;
			compatibilityVersion = "Xcode 3.2";
			developmentRegion = en;
			hasScannedForEncodings = 0;
			knownRegions = (
				en,
				Base,
				km,
				de,
				fr,
				ff,
				az,
				am,
				"es-419",
				"zh-Hans",
<<<<<<< HEAD
				ar
=======
				ha,
>>>>>>> 2dd6f3e2
			);
			mainGroup = F243887314BBD43000A3E055;
			productRefGroup = F243887F14BBD43000A3E055 /* Products */;
			projectDirPath = "";
			projectRoot = "";
			targets = (
				C06D372A1F81F4E100F61AE0 /* KeymanEngine */,
				C06D37C51F82364E00F61AE0 /* KME-universal */,
				F243887D14BBD43000A3E055 /* KeymanEngineDemo */,
				98F9D6961954112F0087AA43 /* SystemKeyboard */,
				9A079DCE223194B100581263 /* KeymanEngineTests */,
				CE4459D223FBBB34003151FD /* KeymanEngineTestHost */,
			);
		};
/* End PBXProject section */

/* Begin PBXResourcesBuildPhase section */
		98F9D6951954112F0087AA43 /* Resources */ = {
			isa = PBXResourcesBuildPhase;
			buildActionMask = 2147483647;
			files = (
			);
			runOnlyForDeploymentPostprocessing = 0;
		};
		9A079DCD223194B100581263 /* Resources */ = {
			isa = PBXResourcesBuildPhase;
			buildActionMask = 2147483647;
			files = (
				CE46D65D247B93C9005FD506 /* (null) in Resources */,
				CE37C38B23FCC9EE007031C6 /* Keyboards.bundle in Resources */,
				CE9B441023FE4E7500499CAB /* Simple 12.0 Migration.bundle in Resources */,
				CE973D832484A5DC00F66045 /* PackageJSON.bundle in Resources */,
				CEF888D223FE6ADF00667693 /* No-defaults 10.0 Migration.bundle in Resources */,
				CEA31E5825FB51D500534484 /* No-defaults early 14.0.bundle in Resources */,
				CE9B440F23FE4E7500499CAB /* 12.0 Ad-hoc Migration.bundle in Resources */,
				CE8B5BB22491DA540075CCB0 /* 13.0 Cloud to Package Migration.bundle in Resources */,
				9A0FCA0922D7C58B00D33F86 /* Keyman.bundle in Resources */,
				CEA9670D24BEEFF80035AACF /* khmer_angkor update-base.bundle in Resources */,
				CE02EE0C24A5863100D58F92 /* Queries.bundle in Resources */,
				CEA6BA9D249872E8002D44CE /* Simple 13.0 Migration.bundle in Resources */,
				CEF888D323FE6ADF00667693 /* Simple 10.0 Migration.bundle in Resources */,
				CEA31E6025FB5BC200534484 /* Early 14.0 with defaults.bundle in Resources */,
				CE37C38F23FCD52F007031C6 /* Lexical Models.bundle in Resources */,
			);
			runOnlyForDeploymentPostprocessing = 0;
		};
		C06D37291F81F4E100F61AE0 /* Resources */ = {
			isa = PBXResourcesBuildPhase;
			buildActionMask = 2147483647;
			files = (
				C06D37601F82095200F61AE0 /* Keyman.bundle in Resources */,
				CEA1486C2407808F00C6ECD2 /* Localizable.strings in Resources */,
				9ADC459F22E1895D004C78C6 /* LanguageLMDetailViewController.xib in Resources */,
				CEA14870240780E100C6ECD2 /* ResourceInfoView.xib in Resources */,
				CEF9367824D3B0B20031C70D /* PackageInstallView_iPhone.xib in Resources */,
				9AD4F53D229F85AC007992D3 /* LanguageSettingsViewController.xib in Resources */,
				CE7A26D123CEE5790005955C /* Keyboard Colors.xcassets in Resources */,
				CE9ECB1E24D3A8CC007C5718 /* PackageInstallView_iPad.xib in Resources */,
				CE96E42B24D1229A005B8E5A /* Localizable.stringsdict in Resources */,
			);
			runOnlyForDeploymentPostprocessing = 0;
		};
		CE4459D123FBBB34003151FD /* Resources */ = {
			isa = PBXResourcesBuildPhase;
			buildActionMask = 2147483647;
			files = (
			);
			runOnlyForDeploymentPostprocessing = 0;
		};
		F243887C14BBD43000A3E055 /* Resources */ = {
			isa = PBXResourcesBuildPhase;
			buildActionMask = 2147483647;
			files = (
				988B36BA1ADF728A0008752C /* inuktitut_naqittaut-1.0.js in Resources */,
				6CD5DFAA150F6DC8007A5DDE /* icon.png in Resources */,
				6CD5DFAB150F6DC8007A5DDE /* icon@2x.png in Resources */,
				988B36B61ADF67290008752C /* inuktitut_pirurvik-1.0.js in Resources */,
				98D4190C17695E58008D2FF3 /* Default-568h@2x.png in Resources */,
				CEA1486D2407808F00C6ECD2 /* Localizable.strings in Resources */,
				CE7A26D423CEE71B0005955C /* Keyboard Colors.xcassets in Resources */,
				988B36B91ADF728A0008752C /* inuktitut_latin-1.0.js in Resources */,
			);
			runOnlyForDeploymentPostprocessing = 0;
		};
/* End PBXResourcesBuildPhase section */

/* Begin PBXShellScriptBuildPhase section */
		C06D37C61F82364E00F61AE0 /* Run Script */ = {
			isa = PBXShellScriptBuildPhase;
			buildActionMask = 2147483647;
			files = (
			);
			inputPaths = (
			);
			name = "Run Script";
			outputPaths = (
			);
			runOnlyForDeploymentPostprocessing = 0;
			shellPath = /bin/sh;
			shellScript = "# Execute the target script.\n\"$KEYMAN_ROOT/ios/scripts/kme-universal.sh\"\n";
		};
		C0A5FF381F6684A300BE740C /* ShellScript */ = {
			isa = PBXShellScriptBuildPhase;
			buildActionMask = 2147483647;
			files = (
			);
			inputPaths = (
			);
			outputPaths = (
			);
			runOnlyForDeploymentPostprocessing = 0;
			shellPath = /bin/sh;
			shellScript = "#if which swiftlint >/dev/null; then\n#    swiftlint --config ../../.swiftlint.yml\n#else\n#    echo \"warning: SwiftLint not installed, download from https://github.com/realm/SwiftLint\"\n#fi\n";
		};
		C0A5FF391F6684DE00BE740C /* ShellScript */ = {
			isa = PBXShellScriptBuildPhase;
			buildActionMask = 2147483647;
			files = (
			);
			inputPaths = (
			);
			outputPaths = (
			);
			runOnlyForDeploymentPostprocessing = 0;
			shellPath = /bin/sh;
			shellScript = "#if which swiftlint >/dev/null; then\n#    swiftlint --config ../../.swiftlint.yml\n#else\n#    echo \"warning: SwiftLint not installed, download from https://github.com/realm/SwiftLint\"\n#fi\n";
		};
		CE880430247F6EB6009BCA1A /* ShellScript */ = {
			isa = PBXShellScriptBuildPhase;
			buildActionMask = 2147483647;
			files = (
			);
			inputFileListPaths = (
			);
			inputPaths = (
			);
			outputFileListPaths = (
			);
			outputPaths = (
			);
			runOnlyForDeploymentPostprocessing = 0;
			shellPath = /bin/sh;
			shellScript = "# Type a script or drag a script file from your workspace to insert its path.\n. \"$KEYMAN_ROOT/resources/build/xcode-utils.sh\"\n\nphaseSetBundleVersions true\n";
			showEnvVarsInLog = 0;
		};
		CEC0C66F2410B005003E1BCD /* ShellScript */ = {
			isa = PBXShellScriptBuildPhase;
			buildActionMask = 2147483647;
			files = (
			);
			inputFileListPaths = (
			);
			inputPaths = (
				"${DWARF_DSYM_FOLDER_PATH}/${DWARF_DSYM_FILE_NAME}/Contents/Resources/DWARF/${TARGET_NAME}",
			);
			outputFileListPaths = (
			);
			outputPaths = (
			);
			runOnlyForDeploymentPostprocessing = 0;
			shellPath = /bin/sh;
			shellScript = "# Type a script or drag a script file from your workspace to insert its path.\n. \"$KEYMAN_ROOT/resources/build/xcode-utils.sh\"\n\nif [ ${UPLOAD_SENTRY:-false} = true ]; then\n  # Calls resource script to perform the dSYM upload\n  phaseSentryDsymUpload \"keyman-ios\"\nfi\n";
			showEnvVarsInLog = 0;
		};
/* End PBXShellScriptBuildPhase section */

/* Begin PBXSourcesBuildPhase section */
		98F9D6931954112F0087AA43 /* Sources */ = {
			isa = PBXSourcesBuildPhase;
			buildActionMask = 2147483647;
			files = (
				CE24ECF221B763740052D291 /* KeymanResponder+Types.swift in Sources */,
				C04514881F85D7F500D88416 /* KeyboardViewController.swift in Sources */,
			);
			runOnlyForDeploymentPostprocessing = 0;
		};
		9A079DCB223194B100581263 /* Sources */ = {
			isa = PBXSourcesBuildPhase;
			buildActionMask = 2147483647;
			files = (
				CE07E3D2247E3FB100DFA9D2 /* HTTPDownloaderTests.swift in Sources */,
				CE9B440C23FE49F000499CAB /* Migrations.swift in Sources */,
				CEE0321124C56735005BFC73 /* Packages.swift in Sources */,
				CE88042F247F4B97009BCA1A /* ExpectationDownloaderDelegate.swift in Sources */,
				CE07E3D8247E43CB00DFA9D2 /* URLSessionDownloadTaskMock.swift in Sources */,
				CE37C39123FCD617007031C6 /* LexicalModels.swift in Sources */,
				CE37C38D23FCD41E007031C6 /* Keyboards.swift in Sources */,
				CEA9670B24BEC8030035AACF /* EngineStateBundler.swift in Sources */,
				CE9CD88323FCC4E3002BF2F8 /* UserDefaults.swift in Sources */,
				CE8B0BBD248734240045EB2E /* KeymanPackageTests.swift in Sources */,
				CE02EE0E24A5869500D58F92 /* Queries.swift in Sources */,
				CE973D852484A71700F66045 /* KMPJSONTests.swift in Sources */,
				CE02EE1024A5892200D58F92 /* URLSessionDataTaskMock.swift in Sources */,
				CE89642524A46D0000D5EB8E /* QueryPackageVersionTests.swift in Sources */,
				CE5C8BE524B5BD1C00FAFB7F /* QueryModelTests.swift in Sources */,
				CEA9670F24BEF05A0035AACF /* Updates.swift in Sources */,
				CE97866224C7DD1A00C5DCBC /* KeyboardSearchTests.swift in Sources */,
				CE9A749A24DBA576003C3B65 /* AssociatingPackageInstallerTests.swift in Sources */,
				CEF888D523FE786C00667693 /* KeyboardScaleTests.swift in Sources */,
				CEA9670924BEC4030035AACF /* ResourceUpdateTests.swift in Sources */,
				CE07E3D6247E41DB00DFA9D2 /* URLSessionMock.swift in Sources */,
				CE99351024D8018B00202DA3 /* LanguagePickAssociatorTests.swift in Sources */,
				CE8EDEB323F53F96009E1FF6 /* VersionTests.swift in Sources */,
				CEB8276724C6811800F3D39C /* KeymanHostTests.swift in Sources */,
				CEDFEF8F23FE43B700BECF39 /* MigrationTests.swift in Sources */,
				CED8B63224A9C2400054E300 /* ResourceDownloadManagerTests.swift in Sources */,
				CE9CD88023FCC1CA002BF2F8 /* TestUtils.swift in Sources */,
				CE9E95CF24CE7A2C00F6DD78 /* UniversalLinkTests.swift in Sources */,
				CE973D812484A56500F66045 /* PackageJSON.swift in Sources */,
				CE88143A24A9B7F4002809C3 /* ResourceDownloadQueueTests.swift in Sources */,
				CE8EDEB123F53D1A009E1FF6 /* FileManagementTests.swift in Sources */,
			);
			runOnlyForDeploymentPostprocessing = 0;
		};
		C06D37261F81F4E100F61AE0 /* Sources */ = {
			isa = PBXSourcesBuildPhase;
			buildActionMask = 2147483647;
			files = (
				C05B14331FD914870082A316 /* Log.swift in Sources */,
				9A079E43223B61AE00581263 /* FullLexicalModelID.swift in Sources */,
				C06D37341F81F5C300F61AE0 /* HTTPDownloader.swift in Sources */,
				C0452BAF1F9F22A80064431A /* Font.swift in Sources */,
				CE973D892484DBA600F66045 /* KMPSystem.swift in Sources */,
				C0D3F3601F9F3AD80055C7CF /* InstallableKeyboard.swift in Sources */,
				CE7A26D923CEEC640005955C /* Colors+Extension.swift in Sources */,
				CE1E1EC12303C8CC001C7BE0 /* ResourceDownloadStatusToolbar.swift in Sources */,
				C042ED5D1FC6A65A001D82F4 /* Version.swift in Sources */,
				C06D37351F81F5C300F61AE0 /* HTTPDownloadRequest.swift in Sources */,
				CE24ECF021B763740052D291 /* KeymanResponder+Types.swift in Sources */,
				C0324B8F1F8750B700AF3785 /* TextView.swift in Sources */,
				C08E698D1FDA392D0026056B /* Migrations.swift in Sources */,
				CE17ABDE23069E76005FBB14 /* LanguageResource.swift in Sources */,
				C024C9961FA6EC650060583B /* NotificationCenter+Typed.swift in Sources */,
				C06D37361F81F5C300F61AE0 /* KeyboardMenuView.swift in Sources */,
				CE67D961228A6F190029F2B5 /* KeyboardCommandStructs.swift in Sources */,
				CE87751E24C68DA500B1475A /* KeyboardSearchViewController.swift in Sources */,
				CE8B0BBF248764ED0045EB2E /* KMPResource.swift in Sources */,
				9AD4F53C229F85AC007992D3 /* LanguageSettingsViewController.swift in Sources */,
				CE969BE8251AD8B500376D6A /* PackageWebViewController.swift in Sources */,
				CE7A26DB23CEEF640005955C /* Colors.swift in Sources */,
				9A9CB08022416E5400231FB9 /* LexicalModelPickerViewController.swift in Sources */,
				9A079E3D223B5FAF00581263 /* InstallableLexicalModel.swift in Sources */,
				C06D37381F81F5C400F61AE0 /* SubKeysView.swift in Sources */,
				C0A93A541F8B21240079948B /* Manager.swift in Sources */,
				CE99350E24D7CCFC00202DA3 /* LanguagePickAssociator.swift in Sources */,
				C024C9981FA6F2340060583B /* NotificationObserver.swift in Sources */,
				9ADC459D22E1895D004C78C6 /* LanguageLMDetailViewController.swift in Sources */,
				C0B901AA1FA1AFC200764EB8 /* UserDefaults+Types.swift in Sources */,
				CE1F67A32304EB3800FF6972 /* ResourceDownloadManager.swift in Sources */,
				9A079E372238680700581263 /* KMPLexicalModel.swift in Sources */,
				CE9E95CD24CE786900F6DD78 /* UniversalLinks.swift in Sources */,
				CE89641F24A4686000D5EB8E /* Queries.swift in Sources */,
				CE5C8BE324B5B3BA00FAFB7F /* Queries+LexicalModel.swift in Sources */,
				9A3E832522EAC14A00D22D2A /* KeyboardSwitcherViewController.swift in Sources */,
				C0324B911F8763E100AF3785 /* TextViewDelegateProxy.swift in Sources */,
				C0B09EAE1FCFD10F002F39AF /* FontManager.swift in Sources */,
				C040E50E1F85FF8A00901EE4 /* KeyPreviewView.swift in Sources */,
				CEC0C6772410E049003E1BCD /* SentryManager.swift in Sources */,
				9A079E3A223AFF3C00581263 /* KeyboardKeymanPackage.swift in Sources */,
				C0CB633C1FA6F61500617CDB /* Notifications.swift in Sources */,
				CE867FF12485EE1500B2EAED /* KMPInfo.swift in Sources */,
				C0EF3E7B1F95B65300CE9BD4 /* KeymanWebDelegate.swift in Sources */,
				C06D37421F81F5C400F61AE0 /* KeyboardPickerButton.swift in Sources */,
				165EB3A12098993900040A69 /* KeyboardError.swift in Sources */,
				CE7ADD6623DE89FC00BC9A00 /* Alerts.swift in Sources */,
				CE754A0423D162E90030CB79 /* ResourceInfoViewController.swift in Sources */,
				C055E6EB1F99ED090035C2DD /* RegisteredFont.swift in Sources */,
				1645D5972036C9F80076C51B /* KMPKeyboard.swift in Sources */,
				C0324B931F87689B00AF3785 /* KeymanURLProtocol.swift in Sources */,
				C05F43311FBD62550058CBD4 /* JSONDecoder.DateDecodingStrategy+ISO8601Fallback.swift in Sources */,
				C0452BAB1F9F1FE10064431A /* Language.swift in Sources */,
				CE71705F23A9C97F00A924A1 /* PackageInstallViewController.swift in Sources */,
				C06D37431F81F5C400F61AE0 /* KeyboardPickerBarButtonItem.swift in Sources */,
				377D10DE26846B8900467431 /* SpacebarTextViewController.swift in Sources */,
				C082CE151F90AFD400860F02 /* Collection+SafeAccess.swift in Sources */,
				C06D37441F81F5C400F61AE0 /* KeyboardNameTableViewCell.swift in Sources */,
				9A3B14D2229370B20052A11F /* InstalledLanguagesViewController.swift in Sources */,
				CEE0321324C58C90005BFC73 /* KeymanHosts.swift in Sources */,
				C08E69911FDA6F6F0026056B /* FullKeyboardID.swift in Sources */,
				CEA70CCF24CAC3AE001C12E6 /* Obsoletions.swift in Sources */,
				C040E5101F8606E300901EE4 /* TextField.swift in Sources */,
				CE71705823A9C14D00A924A1 /* ResourceFileManager.swift in Sources */,
				9A082559227589360051EBB0 /* Formatter+ISODateExtension.swift in Sources */,
				CE867FEF2485E97A00B2EAED /* KMPMetadata.swift in Sources */,
				C0324B8D1F87480700AF3785 /* TextFieldDelegateProxy.swift in Sources */,
				CE973D8B2484DCA300F66045 /* KMPOptions.swift in Sources */,
				C075EB061F8EFF870041F4BD /* String+Helpers.swift in Sources */,
				1645D5952036C6FF0076C51B /* KeymanPackage.swift in Sources */,
				9A079E40223B602B00581263 /* LexicalModel.swift in Sources */,
				CE9A7A7924DA55D5007CCB5F /* AssociatingPackageInstaller.swift in Sources */,
				C0E30C8C1FC40D0400C80416 /* Storage.swift in Sources */,
				C045148A1F85DF9100D88416 /* InputViewController.swift in Sources */,
				CE22DFBA230B94DB00A4551C /* ResourceDownloadQueue.swift in Sources */,
				CE973D872484BBC200F66045 /* KMPLanguage.swift in Sources */,
				CE89642124A468B200D5EB8E /* Queries+PackageVersion.swift in Sources */,
				C06D37461F81F5C400F61AE0 /* PopoverView.swift in Sources */,
				C024C9941FA6EB470060583B /* NotificationName.swift in Sources */,
				C0C16A891FA8146300F090BA /* KeymanWebViewController.swift in Sources */,
				CE973D8D2484DD1900F66045 /* KMPFile.swift in Sources */,
				9A079DCA222E050E00581263 /* LexicalModelKeymanPackage.swift in Sources */,
				9A60764422893A4E003BCFBA /* SettingsViewController.swift in Sources */,
				C06085B41F9485E40057E5B9 /* UIButton+Helpers.swift in Sources */,
				C0959CD41F99C44E00B616BC /* Constants.swift in Sources */,
				C0452BAD1F9F21270064431A /* Keyboard.swift in Sources */,
				CE79B24923C711FF007E72AE /* KeyboardScaleMap.swift in Sources */,
			);
			runOnlyForDeploymentPostprocessing = 0;
		};
		CE4459CF23FBBB34003151FD /* Sources */ = {
			isa = PBXSourcesBuildPhase;
			buildActionMask = 2147483647;
			files = (
				CE4459E723FBBB4A003151FD /* AppDelegate.swift in Sources */,
			);
			runOnlyForDeploymentPostprocessing = 0;
		};
		F243887A14BBD43000A3E055 /* Sources */ = {
			isa = PBXSourcesBuildPhase;
			buildActionMask = 2147483647;
			files = (
				C040E5121F86107E00901EE4 /* AppDelegate.swift in Sources */,
				C040E5141F86108900901EE4 /* MainViewController.swift in Sources */,
				CE24ECF121B763740052D291 /* KeymanResponder+Types.swift in Sources */,
			);
			runOnlyForDeploymentPostprocessing = 0;
		};
/* End PBXSourcesBuildPhase section */

/* Begin PBXTargetDependency section */
		98F9D69F1954112F0087AA43 /* PBXTargetDependency */ = {
			isa = PBXTargetDependency;
			target = 98F9D6961954112F0087AA43 /* SystemKeyboard */;
			targetProxy = 98F9D69E1954112F0087AA43 /* PBXContainerItemProxy */;
		};
		98F9D6A21954112F0087AA43 /* PBXTargetDependency */ = {
			isa = PBXTargetDependency;
			target = 98F9D6961954112F0087AA43 /* SystemKeyboard */;
			targetProxy = 98F9D6A11954112F0087AA43 /* PBXContainerItemProxy */;
		};
		9A079DD6223194B100581263 /* PBXTargetDependency */ = {
			isa = PBXTargetDependency;
			target = C06D372A1F81F4E100F61AE0 /* KeymanEngine */;
			targetProxy = 9A079DD5223194B100581263 /* PBXContainerItemProxy */;
		};
		C06D37591F8206E400F61AE0 /* PBXTargetDependency */ = {
			isa = PBXTargetDependency;
			target = C06D372A1F81F4E100F61AE0 /* KeymanEngine */;
			targetProxy = C06D37581F8206E400F61AE0 /* PBXContainerItemProxy */;
		};
		C06D375C1F82075D00F61AE0 /* PBXTargetDependency */ = {
			isa = PBXTargetDependency;
			target = C06D372A1F81F4E100F61AE0 /* KeymanEngine */;
			targetProxy = C06D375B1F82075D00F61AE0 /* PBXContainerItemProxy */;
		};
		C06D37CB1F83204200F61AE0 /* PBXTargetDependency */ = {
			isa = PBXTargetDependency;
			platformFilter = ios;
			target = C06D372A1F81F4E100F61AE0 /* KeymanEngine */;
			targetProxy = C06D37CA1F83204200F61AE0 /* PBXContainerItemProxy */;
		};
		CE4459EB23FBBB79003151FD /* PBXTargetDependency */ = {
			isa = PBXTargetDependency;
			target = C06D372A1F81F4E100F61AE0 /* KeymanEngine */;
			targetProxy = CE4459EA23FBBB79003151FD /* PBXContainerItemProxy */;
		};
		CE4459F923FBBCB3003151FD /* PBXTargetDependency */ = {
			isa = PBXTargetDependency;
			target = CE4459D223FBBB34003151FD /* KeymanEngineTestHost */;
			targetProxy = CE4459F823FBBCB3003151FD /* PBXContainerItemProxy */;
		};
/* End PBXTargetDependency section */

/* Begin PBXVariantGroup section */
		CE96E42D24D1229A005B8E5A /* Localizable.stringsdict */ = {
			isa = PBXVariantGroup;
			children = (
				CE96E42C24D1229A005B8E5A /* en */,
				CEACC90525F07CBA006EAB45 /* de */,
				CEACC90625F07CBC006EAB45 /* km */,
				CEACC90925F07CED006EAB45 /* fr */,
				CE98E6BB2615589300F3F2C0 /* ff */,
				CE72B3D22643AB60006821CE /* az */,
				CEBD34552655117800EB2EA8 /* am */,
				CEEF81B82673016E00EE6A07 /* es-419 */,
				CEEC467E26F2F777009A5B7D /* zh-Hans */,
<<<<<<< HEAD
				29E94B4F26FC48F10061DD09 /* ar */				
=======
				293EA3DD270596B700545EED /* ha */,
>>>>>>> 2dd6f3e2
			);
			name = Localizable.stringsdict;
			sourceTree = "<group>";
		};
		CEA1486F2407808F00C6ECD2 /* Localizable.strings */ = {
			isa = PBXVariantGroup;
			children = (
				CEA1486E2407808F00C6ECD2 /* en */,
				CEACC90325F07CAF006EAB45 /* de */,
				CEACC90425F07CB6006EAB45 /* km */,
				CEACC90825F07CE9006EAB45 /* fr */,
				CE98E6BC2615589800F3F2C0 /* ff */,
				CE72B3D32643AB65006821CE /* az */,
				CEBD34542655117400EB2EA8 /* am */,
				CEEF81B72673016900EE6A07 /* es-419 */,
				CEEC467D26F2F76E009A5B7D /* zh-Hans */,
<<<<<<< HEAD
				29E94B4E26FC48E70061DD09 /* ar */				
=======
				293EA3DC2705964200545EED /* ha */,
>>>>>>> 2dd6f3e2
			);
			name = Localizable.strings;
			sourceTree = "<group>";
		};
		CEA14872240780E100C6ECD2 /* ResourceInfoView.xib */ = {
			isa = PBXVariantGroup;
			children = (
				CEA14871240780E100C6ECD2 /* Base */,
				CEA14874240780EF00C6ECD2 /* en */,
				CEA148772407869200C6ECD2 /* km */,
				CEACC90125F07C81006EAB45 /* de */,
				CEACC90725F07CDA006EAB45 /* fr */,
				CE98E6BA2615588600F3F2C0 /* ff */,
				CE72B3D12643AA9D006821CE /* az */,
				CEBD34532655115800EB2EA8 /* am */,
				CEEF81AD2672FBE900EE6A07 /* es-419 */,
				CEEC467526F2F5EE009A5B7D /* zh-Hans */,
<<<<<<< HEAD
				29E94B4D26FC47B20061DD09 /* ar */				
=======
				293EA3DB2705955300545EED /* ha */,
>>>>>>> 2dd6f3e2
			);
			name = ResourceInfoView.xib;
			sourceTree = "<group>";
		};
/* End PBXVariantGroup section */

/* Begin XCBuildConfiguration section */
		98F9D6A41954112F0087AA43 /* Debug */ = {
			isa = XCBuildConfiguration;
			buildSettings = {
				ALWAYS_SEARCH_USER_PATHS = NO;
				CLANG_CXX_LANGUAGE_STANDARD = "gnu++0x";
				CLANG_CXX_LIBRARY = "libc++";
				CLANG_ENABLE_MODULES = YES;
				CLANG_WARN_DIRECT_OBJC_ISA_USAGE = YES_ERROR;
				CLANG_WARN_OBJC_ROOT_CLASS = YES_ERROR;
				CLANG_WARN_UNREACHABLE_CODE = YES;
				CODE_SIGN_ENTITLEMENTS = Demos/SystemKeyboard/Tavultesoft.KMEI.SystemKeyboard.entitlements;
				CODE_SIGN_IDENTITY = "Apple Development";
				"CODE_SIGN_IDENTITY[sdk=iphoneos*]" = "iPhone Developer";
				CODE_SIGN_STYLE = Automatic;
				COPY_PHASE_STRIP = NO;
				DEFINES_MODULE = YES;
				DEVELOPMENT_TEAM = 3YE4W86L3G;
				ENABLE_BITCODE = NO;
				ENABLE_STRICT_OBJC_MSGSEND = YES;
				GCC_C_LANGUAGE_STANDARD = gnu99;
				GCC_DYNAMIC_NO_PIC = NO;
				GCC_OPTIMIZATION_LEVEL = 0;
				GCC_PREPROCESSOR_DEFINITIONS = (
					"DEBUG=1",
					"$(inherited)",
				);
				GCC_SYMBOLS_PRIVATE_EXTERN = NO;
				GCC_WARN_ABOUT_RETURN_TYPE = YES_ERROR;
				GCC_WARN_UNINITIALIZED_AUTOS = YES_AGGRESSIVE;
				INFOPLIST_FILE = SystemKeyboard/Info.plist;
				IPHONEOS_DEPLOYMENT_TARGET = 12.1;
				LD_RUNPATH_SEARCH_PATHS = (
					"$(inherited)",
					"@executable_path/Frameworks",
					"@executable_path/../../Frameworks",
				);
				LIBRARY_SEARCH_PATHS = "$(inherited)";
				METAL_ENABLE_DEBUG_INFO = YES;
				ONLY_ACTIVE_ARCH = YES;
				OTHER_LDFLAGS = "";
				PRODUCT_BUNDLE_IDENTIFIER = org.sil.Keyman.ios.EngineDemo.SystemKeyboard;
				PRODUCT_NAME = "Tavultesoft.KMEI.$(TARGET_NAME:rfc1034identifier)";
				PROVISIONING_PROFILE = "";
				PROVISIONING_PROFILE_SPECIFIER = "";
				SKIP_INSTALL = YES;
				SWIFT_OBJC_BRIDGING_HEADER = "SystemKeyboard/SystemKeyboard-Bridging-Header.h";
				SWIFT_OPTIMIZATION_LEVEL = "-Onone";
				SWIFT_VERSION = 4.0;
			};
			name = Debug;
		};
		98F9D6A51954112F0087AA43 /* Release */ = {
			isa = XCBuildConfiguration;
			buildSettings = {
				ALWAYS_SEARCH_USER_PATHS = NO;
				CLANG_CXX_LANGUAGE_STANDARD = "gnu++0x";
				CLANG_CXX_LIBRARY = "libc++";
				CLANG_ENABLE_MODULES = YES;
				CLANG_WARN_DIRECT_OBJC_ISA_USAGE = YES_ERROR;
				CLANG_WARN_OBJC_ROOT_CLASS = YES_ERROR;
				CLANG_WARN_UNREACHABLE_CODE = YES;
				CODE_SIGN_ENTITLEMENTS = Demos/SystemKeyboard/Tavultesoft.KMEI.SystemKeyboard.entitlements;
				CODE_SIGN_IDENTITY = "Apple Development";
				"CODE_SIGN_IDENTITY[sdk=iphoneos*]" = "iPhone Developer";
				CODE_SIGN_STYLE = Automatic;
				COPY_PHASE_STRIP = YES;
				DEFINES_MODULE = YES;
				DEVELOPMENT_TEAM = 3YE4W86L3G;
				ENABLE_BITCODE = NO;
				ENABLE_NS_ASSERTIONS = NO;
				ENABLE_STRICT_OBJC_MSGSEND = YES;
				GCC_C_LANGUAGE_STANDARD = gnu99;
				GCC_PREPROCESSOR_DEFINITIONS = "";
				GCC_WARN_ABOUT_RETURN_TYPE = YES_ERROR;
				GCC_WARN_UNINITIALIZED_AUTOS = YES_AGGRESSIVE;
				INFOPLIST_FILE = SystemKeyboard/Info.plist;
				IPHONEOS_DEPLOYMENT_TARGET = 12.1;
				LD_RUNPATH_SEARCH_PATHS = (
					"$(inherited)",
					"@executable_path/Frameworks",
					"@executable_path/../../Frameworks",
				);
				LIBRARY_SEARCH_PATHS = "$(inherited)";
				METAL_ENABLE_DEBUG_INFO = NO;
				ONLY_ACTIVE_ARCH = NO;
				OTHER_LDFLAGS = "";
				PRODUCT_BUNDLE_IDENTIFIER = org.sil.Keyman.ios.EngineDemo.SystemKeyboard;
				PRODUCT_NAME = "Tavultesoft.KMEI.$(TARGET_NAME:rfc1034identifier)";
				PROVISIONING_PROFILE = "";
				PROVISIONING_PROFILE_SPECIFIER = "";
				SKIP_INSTALL = YES;
				SWIFT_OBJC_BRIDGING_HEADER = "SystemKeyboard/SystemKeyboard-Bridging-Header.h";
				SWIFT_VERSION = 4.0;
				VALIDATE_PRODUCT = YES;
			};
			name = Release;
		};
		9A079DD7223194B100581263 /* Debug */ = {
			isa = XCBuildConfiguration;
			buildSettings = {
				CLANG_ANALYZER_NONNULL = YES;
				CLANG_ANALYZER_NUMBER_OBJECT_CONVERSION = YES_AGGRESSIVE;
				CLANG_CXX_LANGUAGE_STANDARD = "gnu++14";
				CLANG_CXX_LIBRARY = "libc++";
				CLANG_ENABLE_MODULES = YES;
				CLANG_ENABLE_OBJC_WEAK = YES;
				CLANG_WARN_DEPRECATED_OBJC_IMPLEMENTATIONS = YES;
				CLANG_WARN_DIRECT_OBJC_ISA_USAGE = YES_ERROR;
				CLANG_WARN_DOCUMENTATION_COMMENTS = YES;
				CLANG_WARN_OBJC_IMPLICIT_RETAIN_SELF = YES;
				CLANG_WARN_OBJC_ROOT_CLASS = YES_ERROR;
				CLANG_WARN_UNGUARDED_AVAILABILITY = YES_AGGRESSIVE;
				CODE_SIGN_IDENTITY = "iPhone Developer";
				"CODE_SIGN_IDENTITY[sdk=macosx*]" = "Apple Development";
				CODE_SIGN_STYLE = Automatic;
				COPY_PHASE_STRIP = NO;
				DEBUG_INFORMATION_FORMAT = dwarf;
				DEVELOPMENT_TEAM = 3YE4W86L3G;
				GCC_C_LANGUAGE_STANDARD = gnu11;
				GCC_DYNAMIC_NO_PIC = NO;
				GCC_OPTIMIZATION_LEVEL = 0;
				GCC_WARN_ABOUT_RETURN_TYPE = YES_ERROR;
				GCC_WARN_UNINITIALIZED_AUTOS = YES_AGGRESSIVE;
				INFOPLIST_FILE = KeymanEngineTests/Info.plist;
				IPHONEOS_DEPLOYMENT_TARGET = 13.2;
				LD_RUNPATH_SEARCH_PATHS = (
					"$(inherited)",
					"@executable_path/Frameworks",
					"@loader_path/Frameworks",
				);
				MTL_ENABLE_DEBUG_INFO = INCLUDE_SOURCE;
				MTL_FAST_MATH = YES;
				ONLY_ACTIVE_ARCH = YES;
				PRODUCT_BUNDLE_IDENTIFIER = com.keyman.testing.KeymanEngineTests;
				PRODUCT_NAME = "$(TARGET_NAME)";
				SWIFT_OPTIMIZATION_LEVEL = "-Onone";
				SWIFT_VERSION = 4.0;
				TARGETED_DEVICE_FAMILY = "1,2";
				TEST_HOST = "$(BUILT_PRODUCTS_DIR)/KeymanEngineTestHost.app/KeymanEngineTestHost";
			};
			name = Debug;
		};
		9A079DD8223194B100581263 /* Release */ = {
			isa = XCBuildConfiguration;
			buildSettings = {
				CLANG_ANALYZER_NONNULL = YES;
				CLANG_ANALYZER_NUMBER_OBJECT_CONVERSION = YES_AGGRESSIVE;
				CLANG_CXX_LANGUAGE_STANDARD = "gnu++14";
				CLANG_CXX_LIBRARY = "libc++";
				CLANG_ENABLE_MODULES = YES;
				CLANG_ENABLE_OBJC_WEAK = YES;
				CLANG_WARN_DEPRECATED_OBJC_IMPLEMENTATIONS = YES;
				CLANG_WARN_DIRECT_OBJC_ISA_USAGE = YES_ERROR;
				CLANG_WARN_DOCUMENTATION_COMMENTS = YES;
				CLANG_WARN_OBJC_IMPLICIT_RETAIN_SELF = YES;
				CLANG_WARN_OBJC_ROOT_CLASS = YES_ERROR;
				CLANG_WARN_UNGUARDED_AVAILABILITY = YES_AGGRESSIVE;
				CODE_SIGN_IDENTITY = "iPhone Developer";
				"CODE_SIGN_IDENTITY[sdk=macosx*]" = "Apple Development";
				CODE_SIGN_STYLE = Automatic;
				COPY_PHASE_STRIP = NO;
				DEBUG_INFORMATION_FORMAT = "dwarf-with-dsym";
				DEVELOPMENT_TEAM = 3YE4W86L3G;
				ENABLE_NS_ASSERTIONS = NO;
				GCC_C_LANGUAGE_STANDARD = gnu11;
				GCC_WARN_ABOUT_RETURN_TYPE = YES_ERROR;
				GCC_WARN_UNINITIALIZED_AUTOS = YES_AGGRESSIVE;
				INFOPLIST_FILE = KeymanEngineTests/Info.plist;
				IPHONEOS_DEPLOYMENT_TARGET = 13.2;
				LD_RUNPATH_SEARCH_PATHS = (
					"$(inherited)",
					"@executable_path/Frameworks",
					"@loader_path/Frameworks",
				);
				MTL_ENABLE_DEBUG_INFO = NO;
				MTL_FAST_MATH = YES;
				PRODUCT_BUNDLE_IDENTIFIER = com.keyman.testing.KeymanEngineTests;
				PRODUCT_NAME = "$(TARGET_NAME)";
				SWIFT_VERSION = 4.0;
				TARGETED_DEVICE_FAMILY = "1,2";
				TEST_HOST = "$(BUILT_PRODUCTS_DIR)/KeymanEngineTestHost.app/KeymanEngineTestHost";
				VALIDATE_PRODUCT = YES;
			};
			name = Release;
		};
		C06D37311F81F4E100F61AE0 /* Debug */ = {
			isa = XCBuildConfiguration;
			buildSettings = {
				APPLICATION_EXTENSION_API_ONLY = YES;
				BUILD_LIBRARY_FOR_DISTRIBUTION = YES;
				CLANG_ALLOW_NON_MODULAR_INCLUDES_IN_FRAMEWORK_MODULES = NO;
				CLANG_ANALYZER_NONNULL = YES;
				CLANG_ANALYZER_NUMBER_OBJECT_CONVERSION = YES_AGGRESSIVE;
				CLANG_CXX_LANGUAGE_STANDARD = "gnu++14";
				CLANG_CXX_LIBRARY = "libc++";
				CLANG_ENABLE_MODULES = YES;
				CLANG_WARN_DIRECT_OBJC_ISA_USAGE = YES_ERROR;
				CLANG_WARN_DOCUMENTATION_COMMENTS = YES;
				CLANG_WARN_OBJC_ROOT_CLASS = YES_ERROR;
				CLANG_WARN_UNGUARDED_AVAILABILITY = YES_AGGRESSIVE;
				CODE_SIGN_IDENTITY = "Apple Distribution";
				"CODE_SIGN_IDENTITY[sdk=iphoneos*]" = "";
				CODE_SIGN_STYLE = Manual;
				COPY_PHASE_STRIP = NO;
				CURRENT_PROJECT_VERSION = 1;
				DEBUG_INFORMATION_FORMAT = "dwarf-with-dsym";
				DEFINES_MODULE = YES;
				DEVELOPMENT_TEAM = 3YE4W86L3G;
				DYLIB_COMPATIBILITY_VERSION = 1;
				DYLIB_CURRENT_VERSION = 1;
				DYLIB_INSTALL_NAME_BASE = "@rpath";
				ENABLE_BITCODE = YES;
				GCC_C_LANGUAGE_STANDARD = gnu11;
				GCC_DYNAMIC_NO_PIC = NO;
				GCC_OPTIMIZATION_LEVEL = 0;
				GCC_WARN_ABOUT_RETURN_TYPE = YES_ERROR;
				GCC_WARN_UNINITIALIZED_AUTOS = YES_AGGRESSIVE;
				INFOPLIST_FILE = KeymanEngine/Info.plist;
				INSTALL_PATH = "$(LOCAL_LIBRARY_DIR)/Frameworks";
				IPHONEOS_DEPLOYMENT_TARGET = 12.1;
				LD_RUNPATH_SEARCH_PATHS = (
					"$(inherited)",
					"@executable_path/Frameworks",
					"@loader_path/Frameworks",
					"@executable_path/../../Frameworks",
				);
				MTL_ENABLE_DEBUG_INFO = YES;
				PRODUCT_BUNDLE_IDENTIFIER = org.sil.Keyman.ios.Engine;
				PRODUCT_NAME = "$(TARGET_NAME:c99extidentifier)";
				PROVISIONING_PROFILE_SPECIFIER = "";
				STRIP_INSTALLED_PRODUCT = NO;
				STRIP_SWIFT_SYMBOLS = NO;
				SUPPORTS_MACCATALYST = NO;
				SWIFT_OPTIMIZATION_LEVEL = "-Onone";
				SWIFT_VERSION = 5.0;
				TARGETED_DEVICE_FAMILY = "1,2";
				VERSIONING_SYSTEM = "apple-generic";
				VERSION_INFO_PREFIX = "";
			};
			name = Debug;
		};
		C06D37321F81F4E100F61AE0 /* Release */ = {
			isa = XCBuildConfiguration;
			buildSettings = {
				APPLICATION_EXTENSION_API_ONLY = YES;
				BUILD_LIBRARY_FOR_DISTRIBUTION = YES;
				CLANG_ALLOW_NON_MODULAR_INCLUDES_IN_FRAMEWORK_MODULES = NO;
				CLANG_ANALYZER_NONNULL = YES;
				CLANG_ANALYZER_NUMBER_OBJECT_CONVERSION = YES_AGGRESSIVE;
				CLANG_CXX_LANGUAGE_STANDARD = "gnu++14";
				CLANG_CXX_LIBRARY = "libc++";
				CLANG_ENABLE_MODULES = YES;
				CLANG_WARN_DIRECT_OBJC_ISA_USAGE = YES_ERROR;
				CLANG_WARN_DOCUMENTATION_COMMENTS = YES;
				CLANG_WARN_OBJC_ROOT_CLASS = YES_ERROR;
				CLANG_WARN_UNGUARDED_AVAILABILITY = YES_AGGRESSIVE;
				CODE_SIGN_IDENTITY = "Apple Distribution";
				"CODE_SIGN_IDENTITY[sdk=iphoneos*]" = "";
				CODE_SIGN_STYLE = Manual;
				COPY_PHASE_STRIP = NO;
				CURRENT_PROJECT_VERSION = 1;
				DEBUG_INFORMATION_FORMAT = "dwarf-with-dsym";
				DEFINES_MODULE = YES;
				DEVELOPMENT_TEAM = 3YE4W86L3G;
				DYLIB_COMPATIBILITY_VERSION = 1;
				DYLIB_CURRENT_VERSION = 1;
				DYLIB_INSTALL_NAME_BASE = "@rpath";
				ENABLE_BITCODE = YES;
				ENABLE_NS_ASSERTIONS = NO;
				GCC_C_LANGUAGE_STANDARD = gnu11;
				GCC_WARN_ABOUT_RETURN_TYPE = YES_ERROR;
				GCC_WARN_UNINITIALIZED_AUTOS = YES_AGGRESSIVE;
				INFOPLIST_FILE = KeymanEngine/Info.plist;
				INSTALL_PATH = "$(LOCAL_LIBRARY_DIR)/Frameworks";
				IPHONEOS_DEPLOYMENT_TARGET = 12.1;
				LD_RUNPATH_SEARCH_PATHS = (
					"$(inherited)",
					"@executable_path/Frameworks",
					"@loader_path/Frameworks",
					"@executable_path/../../Frameworks",
				);
				MTL_ENABLE_DEBUG_INFO = NO;
				PRODUCT_BUNDLE_IDENTIFIER = org.sil.Keyman.ios.Engine;
				PRODUCT_NAME = "$(TARGET_NAME:c99extidentifier)";
				PROVISIONING_PROFILE_SPECIFIER = "";
				SUPPORTS_MACCATALYST = NO;
				SWIFT_VERSION = 5.0;
				TARGETED_DEVICE_FAMILY = "1,2";
				VALIDATE_PRODUCT = YES;
				VERSIONING_SYSTEM = "apple-generic";
				VERSION_INFO_PREFIX = "";
			};
			name = Release;
		};
		C06D37C81F82364E00F61AE0 /* Debug */ = {
			isa = XCBuildConfiguration;
			baseConfigurationReference = F27FCAF6157FD95E00FBBA20 /* Keyman-lib.xcconfig */;
			buildSettings = {
				IPHONEOS_DEPLOYMENT_TARGET = 9.0;
				PRODUCT_NAME = "$(TARGET_NAME)";
				STRIP_INSTALLED_PRODUCT = NO;
				STRIP_STYLE = all;
				STRIP_SWIFT_SYMBOLS = NO;
				SUPPORTS_MACCATALYST = NO;
			};
			name = Debug;
		};
		C06D37C91F82364E00F61AE0 /* Release */ = {
			isa = XCBuildConfiguration;
			baseConfigurationReference = F27FCAF6157FD95E00FBBA20 /* Keyman-lib.xcconfig */;
			buildSettings = {
				IPHONEOS_DEPLOYMENT_TARGET = 9.0;
				PRODUCT_NAME = "$(TARGET_NAME)";
				SUPPORTS_MACCATALYST = NO;
			};
			name = Release;
		};
		CE4459E523FBBB36003151FD /* Debug */ = {
			isa = XCBuildConfiguration;
			buildSettings = {
				CLANG_ANALYZER_NONNULL = YES;
				CLANG_ANALYZER_NUMBER_OBJECT_CONVERSION = YES_AGGRESSIVE;
				CLANG_CXX_LANGUAGE_STANDARD = "gnu++14";
				CLANG_CXX_LIBRARY = "libc++";
				CLANG_ENABLE_MODULES = YES;
				CLANG_ENABLE_OBJC_WEAK = YES;
				CLANG_WARN_DIRECT_OBJC_ISA_USAGE = YES_ERROR;
				CLANG_WARN_DOCUMENTATION_COMMENTS = YES;
				CLANG_WARN_OBJC_ROOT_CLASS = YES_ERROR;
				CLANG_WARN_UNGUARDED_AVAILABILITY = YES_AGGRESSIVE;
				CODE_SIGN_STYLE = Automatic;
				COPY_PHASE_STRIP = NO;
				DEBUG_INFORMATION_FORMAT = dwarf;
				DEVELOPMENT_TEAM = WHE552KZN5;
				GCC_C_LANGUAGE_STANDARD = gnu11;
				GCC_DYNAMIC_NO_PIC = NO;
				GCC_OPTIMIZATION_LEVEL = 0;
				GCC_WARN_ABOUT_RETURN_TYPE = YES_ERROR;
				GCC_WARN_UNINITIALIZED_AUTOS = YES_AGGRESSIVE;
				INFOPLIST_FILE = "KeymanEngine/resources/Keyman.bundle/Contents/Resources/KeymanEngine-Info.plist";
				IPHONEOS_DEPLOYMENT_TARGET = 12.1;
				LD_RUNPATH_SEARCH_PATHS = (
					"$(inherited)",
					"@executable_path/Frameworks",
				);
				MTL_ENABLE_DEBUG_INFO = INCLUDE_SOURCE;
				MTL_FAST_MATH = YES;
				PRODUCT_BUNDLE_IDENTIFIER = com.keyman.testing.KeymanEngineTestHost;
				PRODUCT_NAME = "$(TARGET_NAME)";
				SWIFT_OPTIMIZATION_LEVEL = "-Onone";
				SWIFT_VERSION = 5.0;
				TARGETED_DEVICE_FAMILY = "1,2";
			};
			name = Debug;
		};
		CE4459E623FBBB36003151FD /* Release */ = {
			isa = XCBuildConfiguration;
			buildSettings = {
				CLANG_ANALYZER_NONNULL = YES;
				CLANG_ANALYZER_NUMBER_OBJECT_CONVERSION = YES_AGGRESSIVE;
				CLANG_CXX_LANGUAGE_STANDARD = "gnu++14";
				CLANG_CXX_LIBRARY = "libc++";
				CLANG_ENABLE_MODULES = YES;
				CLANG_ENABLE_OBJC_WEAK = YES;
				CLANG_WARN_DIRECT_OBJC_ISA_USAGE = YES_ERROR;
				CLANG_WARN_DOCUMENTATION_COMMENTS = YES;
				CLANG_WARN_OBJC_ROOT_CLASS = YES_ERROR;
				CLANG_WARN_UNGUARDED_AVAILABILITY = YES_AGGRESSIVE;
				CODE_SIGN_STYLE = Automatic;
				COPY_PHASE_STRIP = NO;
				DEBUG_INFORMATION_FORMAT = "dwarf-with-dsym";
				DEVELOPMENT_TEAM = WHE552KZN5;
				ENABLE_NS_ASSERTIONS = NO;
				GCC_C_LANGUAGE_STANDARD = gnu11;
				GCC_WARN_ABOUT_RETURN_TYPE = YES_ERROR;
				GCC_WARN_UNINITIALIZED_AUTOS = YES_AGGRESSIVE;
				INFOPLIST_FILE = "KeymanEngine/resources/Keyman.bundle/Contents/Resources/KeymanEngine-Info.plist";
				IPHONEOS_DEPLOYMENT_TARGET = 12.1;
				LD_RUNPATH_SEARCH_PATHS = (
					"$(inherited)",
					"@executable_path/Frameworks",
				);
				MTL_ENABLE_DEBUG_INFO = NO;
				MTL_FAST_MATH = YES;
				PRODUCT_BUNDLE_IDENTIFIER = com.keyman.testing.KeymanEngineTestHost;
				PRODUCT_NAME = "$(TARGET_NAME)";
				SWIFT_VERSION = 5.0;
				TARGETED_DEVICE_FAMILY = "1,2";
				VALIDATE_PRODUCT = YES;
			};
			name = Release;
		};
		CE7E13D1240E00DF00252C00 /* Debug + Sentry */ = {
			isa = XCBuildConfiguration;
			baseConfigurationReference = 6C0A140E151EA930007FA4AD /* Debug.xcconfig */;
			buildSettings = {
				ALWAYS_SEARCH_USER_PATHS = NO;
				CLANG_ANALYZER_LOCALIZABILITY_NONLOCALIZED = YES;
				CLANG_ENABLE_OBJC_ARC = YES;
				CLANG_WARN_BLOCK_CAPTURE_AUTORELEASING = YES;
				CLANG_WARN_BOOL_CONVERSION = YES;
				CLANG_WARN_COMMA = YES;
				CLANG_WARN_CONSTANT_CONVERSION = YES;
				CLANG_WARN_DEPRECATED_OBJC_IMPLEMENTATIONS = YES;
				CLANG_WARN_EMPTY_BODY = YES;
				CLANG_WARN_ENUM_CONVERSION = YES;
				CLANG_WARN_INFINITE_RECURSION = YES;
				CLANG_WARN_INT_CONVERSION = YES;
				CLANG_WARN_NON_LITERAL_NULL_CONVERSION = YES;
				CLANG_WARN_OBJC_IMPLICIT_RETAIN_SELF = YES;
				CLANG_WARN_OBJC_LITERAL_CONVERSION = YES;
				CLANG_WARN_RANGE_LOOP_ANALYSIS = YES;
				CLANG_WARN_STRICT_PROTOTYPES = YES;
				CLANG_WARN_SUSPICIOUS_MOVE = YES;
				CLANG_WARN_UNREACHABLE_CODE = YES;
				CLANG_WARN__DUPLICATE_METHOD_MATCH = YES;
				DEFINES_MODULE = YES;
				ENABLE_BITCODE = NO;
				ENABLE_STRICT_OBJC_MSGSEND = YES;
				ENABLE_TESTABILITY = YES;
				FRAMEWORK_SEARCH_PATHS = "$(SRCROOT)/../../Carthage/Build/";
				GCC_NO_COMMON_BLOCKS = YES;
				GCC_WARN_64_TO_32_BIT_CONVERSION = YES;
				GCC_WARN_ABOUT_MISSING_PROTOTYPES = YES;
				GCC_WARN_ABOUT_RETURN_TYPE = YES;
				GCC_WARN_UNDECLARED_SELECTOR = YES;
				GCC_WARN_UNINITIALIZED_AUTOS = YES;
				GCC_WARN_UNUSED_FUNCTION = YES;
				GCC_WARN_UNUSED_VARIABLE = YES;
				IPHONEOS_DEPLOYMENT_TARGET = 9.0;
				KEYMAN_ROOT = "$(SRCROOT)/../../..";
				SKIP_INSTALL = YES;
				SWIFT_ACTIVE_COMPILATION_CONDITIONS = DEBUG;
			};
			name = "Debug + Sentry";
		};
		CE7E13D2240E00DF00252C00 /* Debug + Sentry */ = {
			isa = XCBuildConfiguration;
			buildSettings = {
				APPLICATION_EXTENSION_API_ONLY = YES;
				BUILD_LIBRARY_FOR_DISTRIBUTION = YES;
				CLANG_ALLOW_NON_MODULAR_INCLUDES_IN_FRAMEWORK_MODULES = NO;
				CLANG_ANALYZER_NONNULL = YES;
				CLANG_ANALYZER_NUMBER_OBJECT_CONVERSION = YES_AGGRESSIVE;
				CLANG_CXX_LANGUAGE_STANDARD = "gnu++14";
				CLANG_CXX_LIBRARY = "libc++";
				CLANG_ENABLE_MODULES = YES;
				CLANG_WARN_DIRECT_OBJC_ISA_USAGE = YES_ERROR;
				CLANG_WARN_DOCUMENTATION_COMMENTS = YES;
				CLANG_WARN_OBJC_ROOT_CLASS = YES_ERROR;
				CLANG_WARN_UNGUARDED_AVAILABILITY = YES_AGGRESSIVE;
				CODE_SIGN_IDENTITY = "Apple Distribution";
				"CODE_SIGN_IDENTITY[sdk=iphoneos*]" = "";
				CODE_SIGN_STYLE = Manual;
				COPY_PHASE_STRIP = NO;
				CURRENT_PROJECT_VERSION = 1;
				DEBUG_INFORMATION_FORMAT = "dwarf-with-dsym";
				DEFINES_MODULE = YES;
				DEVELOPMENT_TEAM = 3YE4W86L3G;
				DYLIB_COMPATIBILITY_VERSION = 1;
				DYLIB_CURRENT_VERSION = 1;
				DYLIB_INSTALL_NAME_BASE = "@rpath";
				ENABLE_BITCODE = YES;
				GCC_C_LANGUAGE_STANDARD = gnu11;
				GCC_DYNAMIC_NO_PIC = NO;
				GCC_OPTIMIZATION_LEVEL = 0;
				GCC_WARN_ABOUT_RETURN_TYPE = YES_ERROR;
				GCC_WARN_UNINITIALIZED_AUTOS = YES_AGGRESSIVE;
				INFOPLIST_FILE = KeymanEngine/Info.plist;
				INSTALL_PATH = "$(LOCAL_LIBRARY_DIR)/Frameworks";
				IPHONEOS_DEPLOYMENT_TARGET = 12.1;
				LD_RUNPATH_SEARCH_PATHS = (
					"$(inherited)",
					"@executable_path/Frameworks",
					"@loader_path/Frameworks",
					"@executable_path/../../Frameworks",
				);
				MTL_ENABLE_DEBUG_INFO = YES;
				PRODUCT_BUNDLE_IDENTIFIER = org.sil.Keyman.ios.Engine;
				PRODUCT_NAME = "$(TARGET_NAME:c99extidentifier)";
				PROVISIONING_PROFILE_SPECIFIER = "";
				SUPPORTS_MACCATALYST = NO;
				SWIFT_OPTIMIZATION_LEVEL = "-Onone";
				SWIFT_VERSION = 5.0;
				TARGETED_DEVICE_FAMILY = "1,2";
				VERSIONING_SYSTEM = "apple-generic";
				VERSION_INFO_PREFIX = "";
			};
			name = "Debug + Sentry";
		};
		CE7E13D3240E00DF00252C00 /* Debug + Sentry */ = {
			isa = XCBuildConfiguration;
			baseConfigurationReference = F27FCAF6157FD95E00FBBA20 /* Keyman-lib.xcconfig */;
			buildSettings = {
				IPHONEOS_DEPLOYMENT_TARGET = 9.0;
				PRODUCT_NAME = "$(TARGET_NAME)";
				SUPPORTS_MACCATALYST = NO;
			};
			name = "Debug + Sentry";
		};
		CE7E13D4240E00DF00252C00 /* Debug + Sentry */ = {
			isa = XCBuildConfiguration;
			baseConfigurationReference = 6C0A140F151EA930007FA4AD /* Keyman.xcconfig */;
			buildSettings = {
				ALWAYS_EMBED_SWIFT_STANDARD_LIBRARIES = YES;
				CLANG_ENABLE_MODULES = YES;
				CLANG_ENABLE_OBJC_ARC = YES;
				CODE_SIGN_ENTITLEMENTS = Demos/KeymanEngineDemo/KMEI.entitlements;
				CODE_SIGN_IDENTITY = "iPhone Developer";
				"CODE_SIGN_IDENTITY[sdk=iphoneos*]" = "iPhone Developer";
				DEFINES_MODULE = YES;
				DEVELOPMENT_TEAM = 3YE4W86L3G;
				ENABLE_BITCODE = NO;
				IPHONEOS_DEPLOYMENT_TARGET = 12.1;
				LD_RUNPATH_SEARCH_PATHS = (
					"$(inherited)",
					"@executable_path/Frameworks",
				);
				LIBRARY_SEARCH_PATHS = "$(inherited)";
				ONLY_ACTIVE_ARCH = YES;
				PRODUCT_BUNDLE_IDENTIFIER = org.sil.Keyman.ios.EngineDemo;
				PRODUCT_NAME = KeymanEngineDemo;
				PROVISIONING_PROFILE = "";
				"PROVISIONING_PROFILE[sdk=iphoneos*]" = "";
				SDKROOT = iphoneos;
				SWIFT_OBJC_BRIDGING_HEADER = "";
				SWIFT_OPTIMIZATION_LEVEL = "-Onone";
				SWIFT_SWIFT3_OBJC_INFERENCE = Default;
				SWIFT_VERSION = 4.0;
				VALID_ARCHS = "arm64 armv7 armv7s";
			};
			name = "Debug + Sentry";
		};
		CE7E13D5240E00DF00252C00 /* Debug + Sentry */ = {
			isa = XCBuildConfiguration;
			buildSettings = {
				ALWAYS_SEARCH_USER_PATHS = NO;
				CLANG_CXX_LANGUAGE_STANDARD = "gnu++0x";
				CLANG_CXX_LIBRARY = "libc++";
				CLANG_ENABLE_MODULES = YES;
				CLANG_WARN_DIRECT_OBJC_ISA_USAGE = YES_ERROR;
				CLANG_WARN_OBJC_ROOT_CLASS = YES_ERROR;
				CLANG_WARN_UNREACHABLE_CODE = YES;
				CODE_SIGN_ENTITLEMENTS = Demos/SystemKeyboard/Tavultesoft.KMEI.SystemKeyboard.entitlements;
				CODE_SIGN_IDENTITY = "Apple Development";
				"CODE_SIGN_IDENTITY[sdk=iphoneos*]" = "iPhone Developer";
				CODE_SIGN_STYLE = Automatic;
				COPY_PHASE_STRIP = NO;
				DEFINES_MODULE = YES;
				DEVELOPMENT_TEAM = 3YE4W86L3G;
				ENABLE_BITCODE = NO;
				ENABLE_STRICT_OBJC_MSGSEND = YES;
				GCC_C_LANGUAGE_STANDARD = gnu99;
				GCC_DYNAMIC_NO_PIC = NO;
				GCC_OPTIMIZATION_LEVEL = 0;
				GCC_PREPROCESSOR_DEFINITIONS = (
					"DEBUG=1",
					"$(inherited)",
				);
				GCC_SYMBOLS_PRIVATE_EXTERN = NO;
				GCC_WARN_ABOUT_RETURN_TYPE = YES_ERROR;
				GCC_WARN_UNINITIALIZED_AUTOS = YES_AGGRESSIVE;
				INFOPLIST_FILE = SystemKeyboard/Info.plist;
				IPHONEOS_DEPLOYMENT_TARGET = 12.1;
				LD_RUNPATH_SEARCH_PATHS = (
					"$(inherited)",
					"@executable_path/Frameworks",
					"@executable_path/../../Frameworks",
				);
				LIBRARY_SEARCH_PATHS = "$(inherited)";
				METAL_ENABLE_DEBUG_INFO = YES;
				ONLY_ACTIVE_ARCH = YES;
				OTHER_LDFLAGS = "";
				PRODUCT_BUNDLE_IDENTIFIER = org.sil.Keyman.ios.EngineDemo.SystemKeyboard;
				PRODUCT_NAME = "Tavultesoft.KMEI.$(TARGET_NAME:rfc1034identifier)";
				PROVISIONING_PROFILE = "";
				PROVISIONING_PROFILE_SPECIFIER = "";
				SKIP_INSTALL = YES;
				SWIFT_OBJC_BRIDGING_HEADER = "SystemKeyboard/SystemKeyboard-Bridging-Header.h";
				SWIFT_OPTIMIZATION_LEVEL = "-Onone";
				SWIFT_VERSION = 4.0;
			};
			name = "Debug + Sentry";
		};
		CE7E13D6240E00DF00252C00 /* Debug + Sentry */ = {
			isa = XCBuildConfiguration;
			buildSettings = {
				CLANG_ANALYZER_NONNULL = YES;
				CLANG_ANALYZER_NUMBER_OBJECT_CONVERSION = YES_AGGRESSIVE;
				CLANG_CXX_LANGUAGE_STANDARD = "gnu++14";
				CLANG_CXX_LIBRARY = "libc++";
				CLANG_ENABLE_MODULES = YES;
				CLANG_ENABLE_OBJC_WEAK = YES;
				CLANG_WARN_DEPRECATED_OBJC_IMPLEMENTATIONS = YES;
				CLANG_WARN_DIRECT_OBJC_ISA_USAGE = YES_ERROR;
				CLANG_WARN_DOCUMENTATION_COMMENTS = YES;
				CLANG_WARN_OBJC_IMPLICIT_RETAIN_SELF = YES;
				CLANG_WARN_OBJC_ROOT_CLASS = YES_ERROR;
				CLANG_WARN_UNGUARDED_AVAILABILITY = YES_AGGRESSIVE;
				CODE_SIGN_IDENTITY = "iPhone Developer";
				"CODE_SIGN_IDENTITY[sdk=macosx*]" = "Apple Development";
				CODE_SIGN_STYLE = Automatic;
				COPY_PHASE_STRIP = NO;
				DEBUG_INFORMATION_FORMAT = dwarf;
				DEVELOPMENT_TEAM = 3YE4W86L3G;
				GCC_C_LANGUAGE_STANDARD = gnu11;
				GCC_DYNAMIC_NO_PIC = NO;
				GCC_OPTIMIZATION_LEVEL = 0;
				GCC_WARN_ABOUT_RETURN_TYPE = YES_ERROR;
				GCC_WARN_UNINITIALIZED_AUTOS = YES_AGGRESSIVE;
				INFOPLIST_FILE = KeymanEngineTests/Info.plist;
				IPHONEOS_DEPLOYMENT_TARGET = 13.2;
				LD_RUNPATH_SEARCH_PATHS = (
					"$(inherited)",
					"@executable_path/Frameworks",
					"@loader_path/Frameworks",
				);
				MTL_ENABLE_DEBUG_INFO = INCLUDE_SOURCE;
				MTL_FAST_MATH = YES;
				ONLY_ACTIVE_ARCH = YES;
				PRODUCT_BUNDLE_IDENTIFIER = com.keyman.testing.KeymanEngineTests;
				PRODUCT_NAME = "$(TARGET_NAME)";
				SWIFT_OPTIMIZATION_LEVEL = "-Onone";
				SWIFT_VERSION = 4.0;
				TARGETED_DEVICE_FAMILY = "1,2";
				TEST_HOST = "$(BUILT_PRODUCTS_DIR)/KeymanEngineTestHost.app/KeymanEngineTestHost";
			};
			name = "Debug + Sentry";
		};
		CE7E13D7240E00DF00252C00 /* Debug + Sentry */ = {
			isa = XCBuildConfiguration;
			buildSettings = {
				CLANG_ANALYZER_NONNULL = YES;
				CLANG_ANALYZER_NUMBER_OBJECT_CONVERSION = YES_AGGRESSIVE;
				CLANG_CXX_LANGUAGE_STANDARD = "gnu++14";
				CLANG_CXX_LIBRARY = "libc++";
				CLANG_ENABLE_MODULES = YES;
				CLANG_ENABLE_OBJC_WEAK = YES;
				CLANG_WARN_DIRECT_OBJC_ISA_USAGE = YES_ERROR;
				CLANG_WARN_DOCUMENTATION_COMMENTS = YES;
				CLANG_WARN_OBJC_ROOT_CLASS = YES_ERROR;
				CLANG_WARN_UNGUARDED_AVAILABILITY = YES_AGGRESSIVE;
				CODE_SIGN_STYLE = Automatic;
				COPY_PHASE_STRIP = NO;
				DEBUG_INFORMATION_FORMAT = dwarf;
				DEVELOPMENT_TEAM = WHE552KZN5;
				GCC_C_LANGUAGE_STANDARD = gnu11;
				GCC_DYNAMIC_NO_PIC = NO;
				GCC_OPTIMIZATION_LEVEL = 0;
				GCC_WARN_ABOUT_RETURN_TYPE = YES_ERROR;
				GCC_WARN_UNINITIALIZED_AUTOS = YES_AGGRESSIVE;
				INFOPLIST_FILE = "KeymanEngine/resources/Keyman.bundle/Contents/Resources/KeymanEngine-Info.plist";
				IPHONEOS_DEPLOYMENT_TARGET = 12.1;
				LD_RUNPATH_SEARCH_PATHS = (
					"$(inherited)",
					"@executable_path/Frameworks",
				);
				MTL_ENABLE_DEBUG_INFO = INCLUDE_SOURCE;
				MTL_FAST_MATH = YES;
				PRODUCT_BUNDLE_IDENTIFIER = com.keyman.testing.KeymanEngineTestHost;
				PRODUCT_NAME = "$(TARGET_NAME)";
				SWIFT_OPTIMIZATION_LEVEL = "-Onone";
				SWIFT_VERSION = 5.0;
				TARGETED_DEVICE_FAMILY = "1,2";
			};
			name = "Debug + Sentry";
		};
		F24388A314BBD43100A3E055 /* Debug */ = {
			isa = XCBuildConfiguration;
			baseConfigurationReference = 6C0A140E151EA930007FA4AD /* Debug.xcconfig */;
			buildSettings = {
				ALWAYS_SEARCH_USER_PATHS = NO;
				CLANG_ANALYZER_LOCALIZABILITY_NONLOCALIZED = YES;
				CLANG_ENABLE_OBJC_ARC = YES;
				CLANG_WARN_BLOCK_CAPTURE_AUTORELEASING = YES;
				CLANG_WARN_BOOL_CONVERSION = YES;
				CLANG_WARN_COMMA = YES;
				CLANG_WARN_CONSTANT_CONVERSION = YES;
				CLANG_WARN_DEPRECATED_OBJC_IMPLEMENTATIONS = YES;
				CLANG_WARN_EMPTY_BODY = YES;
				CLANG_WARN_ENUM_CONVERSION = YES;
				CLANG_WARN_INFINITE_RECURSION = YES;
				CLANG_WARN_INT_CONVERSION = YES;
				CLANG_WARN_NON_LITERAL_NULL_CONVERSION = YES;
				CLANG_WARN_OBJC_IMPLICIT_RETAIN_SELF = YES;
				CLANG_WARN_OBJC_LITERAL_CONVERSION = YES;
				CLANG_WARN_RANGE_LOOP_ANALYSIS = YES;
				CLANG_WARN_STRICT_PROTOTYPES = YES;
				CLANG_WARN_SUSPICIOUS_MOVE = YES;
				CLANG_WARN_UNREACHABLE_CODE = YES;
				CLANG_WARN__DUPLICATE_METHOD_MATCH = YES;
				DEFINES_MODULE = YES;
				ENABLE_BITCODE = NO;
				ENABLE_STRICT_OBJC_MSGSEND = YES;
				ENABLE_TESTABILITY = YES;
				FRAMEWORK_SEARCH_PATHS = "$(SRCROOT)/../../Carthage/Build/";
				GCC_NO_COMMON_BLOCKS = YES;
				GCC_WARN_64_TO_32_BIT_CONVERSION = YES;
				GCC_WARN_ABOUT_MISSING_PROTOTYPES = YES;
				GCC_WARN_ABOUT_RETURN_TYPE = YES;
				GCC_WARN_UNDECLARED_SELECTOR = YES;
				GCC_WARN_UNINITIALIZED_AUTOS = YES;
				GCC_WARN_UNUSED_FUNCTION = YES;
				GCC_WARN_UNUSED_VARIABLE = YES;
				IPHONEOS_DEPLOYMENT_TARGET = 9.0;
				KEYMAN_ROOT = "$(SRCROOT)/../../..";
				SKIP_INSTALL = YES;
				SWIFT_ACTIVE_COMPILATION_CONDITIONS = "DEBUG NO_SENTRY";
			};
			name = Debug;
		};
		F24388A414BBD43100A3E055 /* Release */ = {
			isa = XCBuildConfiguration;
			baseConfigurationReference = 6C0A1411151EA930007FA4AD /* Release.xcconfig */;
			buildSettings = {
				ALWAYS_SEARCH_USER_PATHS = NO;
				CLANG_ANALYZER_LOCALIZABILITY_NONLOCALIZED = YES;
				CLANG_ENABLE_OBJC_ARC = YES;
				CLANG_WARN_BLOCK_CAPTURE_AUTORELEASING = YES;
				CLANG_WARN_BOOL_CONVERSION = YES;
				CLANG_WARN_COMMA = YES;
				CLANG_WARN_CONSTANT_CONVERSION = YES;
				CLANG_WARN_DEPRECATED_OBJC_IMPLEMENTATIONS = YES;
				CLANG_WARN_EMPTY_BODY = YES;
				CLANG_WARN_ENUM_CONVERSION = YES;
				CLANG_WARN_INFINITE_RECURSION = YES;
				CLANG_WARN_INT_CONVERSION = YES;
				CLANG_WARN_NON_LITERAL_NULL_CONVERSION = YES;
				CLANG_WARN_OBJC_IMPLICIT_RETAIN_SELF = YES;
				CLANG_WARN_OBJC_LITERAL_CONVERSION = YES;
				CLANG_WARN_RANGE_LOOP_ANALYSIS = YES;
				CLANG_WARN_STRICT_PROTOTYPES = YES;
				CLANG_WARN_SUSPICIOUS_MOVE = YES;
				CLANG_WARN_UNREACHABLE_CODE = YES;
				CLANG_WARN__DUPLICATE_METHOD_MATCH = YES;
				DEFINES_MODULE = YES;
				ENABLE_BITCODE = NO;
				ENABLE_STRICT_OBJC_MSGSEND = YES;
				FRAMEWORK_SEARCH_PATHS = "$(SRCROOT)/../../Carthage/Build/";
				GCC_NO_COMMON_BLOCKS = YES;
				GCC_WARN_64_TO_32_BIT_CONVERSION = YES;
				GCC_WARN_ABOUT_MISSING_PROTOTYPES = YES;
				GCC_WARN_ABOUT_RETURN_TYPE = YES;
				GCC_WARN_UNDECLARED_SELECTOR = YES;
				GCC_WARN_UNINITIALIZED_AUTOS = YES;
				GCC_WARN_UNUSED_FUNCTION = YES;
				GCC_WARN_UNUSED_VARIABLE = YES;
				IPHONEOS_DEPLOYMENT_TARGET = 9.0;
				KEYMAN_ROOT = "$(SRCROOT)/../../..";
				SKIP_INSTALL = YES;
				SWIFT_COMPILATION_MODE = wholemodule;
				SWIFT_OPTIMIZATION_LEVEL = "-O";
			};
			name = Release;
		};
		F24388A614BBD43100A3E055 /* Debug */ = {
			isa = XCBuildConfiguration;
			baseConfigurationReference = 6C0A140F151EA930007FA4AD /* Keyman.xcconfig */;
			buildSettings = {
				ALWAYS_EMBED_SWIFT_STANDARD_LIBRARIES = YES;
				CLANG_ENABLE_MODULES = YES;
				CLANG_ENABLE_OBJC_ARC = YES;
				CODE_SIGN_ENTITLEMENTS = Demos/KeymanEngineDemo/KMEI.entitlements;
				CODE_SIGN_IDENTITY = "iPhone Developer";
				"CODE_SIGN_IDENTITY[sdk=iphoneos*]" = "iPhone Developer";
				DEFINES_MODULE = YES;
				DEVELOPMENT_TEAM = 3YE4W86L3G;
				ENABLE_BITCODE = NO;
				IPHONEOS_DEPLOYMENT_TARGET = 12.1;
				LD_RUNPATH_SEARCH_PATHS = (
					"$(inherited)",
					"@executable_path/Frameworks",
				);
				LIBRARY_SEARCH_PATHS = "$(inherited)";
				ONLY_ACTIVE_ARCH = YES;
				PRODUCT_BUNDLE_IDENTIFIER = org.sil.Keyman.ios.EngineDemo;
				PRODUCT_NAME = KeymanEngineDemo;
				PROVISIONING_PROFILE = "";
				"PROVISIONING_PROFILE[sdk=iphoneos*]" = "";
				SDKROOT = iphoneos;
				SWIFT_OBJC_BRIDGING_HEADER = "";
				SWIFT_OPTIMIZATION_LEVEL = "-Onone";
				SWIFT_SWIFT3_OBJC_INFERENCE = Default;
				SWIFT_VERSION = 4.0;
				VALID_ARCHS = "arm64 armv7 armv7s";
			};
			name = Debug;
		};
		F24388A714BBD43100A3E055 /* Release */ = {
			isa = XCBuildConfiguration;
			baseConfigurationReference = 6C0A140F151EA930007FA4AD /* Keyman.xcconfig */;
			buildSettings = {
				ALWAYS_EMBED_SWIFT_STANDARD_LIBRARIES = YES;
				CLANG_ENABLE_MODULES = YES;
				CLANG_ENABLE_OBJC_ARC = YES;
				CODE_SIGN_ENTITLEMENTS = Demos/KeymanEngineDemo/KMEI.entitlements;
				CODE_SIGN_IDENTITY = "iPhone Distribution: Summer Institute of Linguistics, Inc (SIL) (3YE4W86L3G)";
				"CODE_SIGN_IDENTITY[sdk=iphoneos*]" = "iPhone Developer";
				DEFINES_MODULE = YES;
				DEVELOPMENT_TEAM = 3YE4W86L3G;
				ENABLE_BITCODE = NO;
				IPHONEOS_DEPLOYMENT_TARGET = 12.1;
				LD_RUNPATH_SEARCH_PATHS = (
					"$(inherited)",
					"@executable_path/Frameworks",
				);
				LIBRARY_SEARCH_PATHS = "$(inherited)";
				PRODUCT_BUNDLE_IDENTIFIER = org.sil.Keyman.ios.EngineDemo;
				PRODUCT_NAME = KeymanEngineDemo;
				PROVISIONING_PROFILE = "";
				"PROVISIONING_PROFILE[sdk=iphoneos*]" = "";
				SDKROOT = iphoneos;
				SWIFT_OBJC_BRIDGING_HEADER = "";
				SWIFT_SWIFT3_OBJC_INFERENCE = Default;
				SWIFT_VERSION = 4.0;
				VALID_ARCHS = "arm64 armv7 armv7s";
			};
			name = Release;
		};
/* End XCBuildConfiguration section */

/* Begin XCConfigurationList section */
		98F9D6A31954112F0087AA43 /* Build configuration list for PBXNativeTarget "SystemKeyboard" */ = {
			isa = XCConfigurationList;
			buildConfigurations = (
				98F9D6A41954112F0087AA43 /* Debug */,
				CE7E13D5240E00DF00252C00 /* Debug + Sentry */,
				98F9D6A51954112F0087AA43 /* Release */,
			);
			defaultConfigurationIsVisible = 0;
			defaultConfigurationName = Release;
		};
		9A079DD9223194B100581263 /* Build configuration list for PBXNativeTarget "KeymanEngineTests" */ = {
			isa = XCConfigurationList;
			buildConfigurations = (
				9A079DD7223194B100581263 /* Debug */,
				CE7E13D6240E00DF00252C00 /* Debug + Sentry */,
				9A079DD8223194B100581263 /* Release */,
			);
			defaultConfigurationIsVisible = 0;
			defaultConfigurationName = Release;
		};
		C06D37301F81F4E100F61AE0 /* Build configuration list for PBXNativeTarget "KeymanEngine" */ = {
			isa = XCConfigurationList;
			buildConfigurations = (
				C06D37311F81F4E100F61AE0 /* Debug */,
				CE7E13D2240E00DF00252C00 /* Debug + Sentry */,
				C06D37321F81F4E100F61AE0 /* Release */,
			);
			defaultConfigurationIsVisible = 0;
			defaultConfigurationName = Release;
		};
		C06D37C71F82364E00F61AE0 /* Build configuration list for PBXAggregateTarget "KME-universal" */ = {
			isa = XCConfigurationList;
			buildConfigurations = (
				C06D37C81F82364E00F61AE0 /* Debug */,
				CE7E13D3240E00DF00252C00 /* Debug + Sentry */,
				C06D37C91F82364E00F61AE0 /* Release */,
			);
			defaultConfigurationIsVisible = 0;
			defaultConfigurationName = Release;
		};
		CE4459E423FBBB36003151FD /* Build configuration list for PBXNativeTarget "KeymanEngineTestHost" */ = {
			isa = XCConfigurationList;
			buildConfigurations = (
				CE4459E523FBBB36003151FD /* Debug */,
				CE7E13D7240E00DF00252C00 /* Debug + Sentry */,
				CE4459E623FBBB36003151FD /* Release */,
			);
			defaultConfigurationIsVisible = 0;
			defaultConfigurationName = Release;
		};
		F243887814BBD43000A3E055 /* Build configuration list for PBXProject "KeymanEngine" */ = {
			isa = XCConfigurationList;
			buildConfigurations = (
				F24388A314BBD43100A3E055 /* Debug */,
				CE7E13D1240E00DF00252C00 /* Debug + Sentry */,
				F24388A414BBD43100A3E055 /* Release */,
			);
			defaultConfigurationIsVisible = 0;
			defaultConfigurationName = Release;
		};
		F24388A514BBD43100A3E055 /* Build configuration list for PBXNativeTarget "KeymanEngineDemo" */ = {
			isa = XCConfigurationList;
			buildConfigurations = (
				F24388A614BBD43100A3E055 /* Debug */,
				CE7E13D4240E00DF00252C00 /* Debug + Sentry */,
				F24388A714BBD43100A3E055 /* Release */,
			);
			defaultConfigurationIsVisible = 0;
			defaultConfigurationName = Release;
		};
/* End XCConfigurationList section */
	};
	rootObject = F243887514BBD43000A3E055 /* Project object */;
}<|MERGE_RESOLUTION|>--- conflicted
+++ resolved
@@ -302,15 +302,12 @@
 		1645D5942036C6FF0076C51B /* KeymanPackage.swift */ = {isa = PBXFileReference; lastKnownFileType = sourcecode.swift; path = KeymanPackage.swift; sourceTree = "<group>"; };
 		1645D5962036C9F80076C51B /* KMPKeyboard.swift */ = {isa = PBXFileReference; lastKnownFileType = sourcecode.swift; path = KMPKeyboard.swift; sourceTree = "<group>"; };
 		165EB3A02098993900040A69 /* KeyboardError.swift */ = {isa = PBXFileReference; lastKnownFileType = sourcecode.swift; path = KeyboardError.swift; sourceTree = "<group>"; };
-<<<<<<< HEAD
 		29E94B4D26FC47B20061DD09 /* ar */ = {isa = PBXFileReference; lastKnownFileType = text.plist.strings; name = ar; path = ar.lproj/ResourceInfoView.strings; sourceTree = "<group>"; };
 		29E94B4E26FC48E70061DD09 /* ar */ = {isa = PBXFileReference; lastKnownFileType = text.plist.strings; name = ar; path = ar.lproj/Localizable.strings; sourceTree = "<group>"; };
 		29E94B4F26FC48F10061DD09 /* ar */ = {isa = PBXFileReference; lastKnownFileType = text.plist.stringsdict; name = ar; path = ar.lproj/Localizable.stringsdict; sourceTree = "<group>"; };
-=======
 		293EA3DB2705955300545EED /* ha */ = {isa = PBXFileReference; lastKnownFileType = text.plist.strings; name = ha; path = ha.lproj/ResourceInfoView.strings; sourceTree = "<group>"; };
 		293EA3DC2705964200545EED /* ha */ = {isa = PBXFileReference; lastKnownFileType = text.plist.strings; name = ha; path = ha.lproj/Localizable.strings; sourceTree = "<group>"; };
 		293EA3DD270596B700545EED /* ha */ = {isa = PBXFileReference; lastKnownFileType = text.plist.stringsdict; name = ha; path = ha.lproj/Localizable.stringsdict; sourceTree = "<group>"; };
->>>>>>> 2dd6f3e2
 		377D10DD26846B8900467431 /* SpacebarTextViewController.swift */ = {isa = PBXFileReference; lastKnownFileType = sourcecode.swift; path = SpacebarTextViewController.swift; sourceTree = "<group>"; };
 		6C0A140E151EA930007FA4AD /* Debug.xcconfig */ = {isa = PBXFileReference; fileEncoding = 4; lastKnownFileType = text.xcconfig; path = Debug.xcconfig; sourceTree = "<group>"; };
 		6C0A140F151EA930007FA4AD /* Keyman.xcconfig */ = {isa = PBXFileReference; fileEncoding = 4; lastKnownFileType = text.xcconfig; lineEnding = 0; path = Keyman.xcconfig; sourceTree = "<group>"; xcLanguageSpecificationIdentifier = xcode.lang.xcconfig; };
@@ -1180,11 +1177,8 @@
 				am,
 				"es-419",
 				"zh-Hans",
-<<<<<<< HEAD
-				ar
-=======
+                                ar,
 				ha,
->>>>>>> 2dd6f3e2
 			);
 			mainGroup = F243887314BBD43000A3E055;
 			productRefGroup = F243887F14BBD43000A3E055 /* Products */;
@@ -1570,11 +1564,8 @@
 				CEBD34552655117800EB2EA8 /* am */,
 				CEEF81B82673016E00EE6A07 /* es-419 */,
 				CEEC467E26F2F777009A5B7D /* zh-Hans */,
-<<<<<<< HEAD
-				29E94B4F26FC48F10061DD09 /* ar */				
-=======
-				293EA3DD270596B700545EED /* ha */,
->>>>>>> 2dd6f3e2
+				29E94B4F26FC48F10061DD09 /* ar */
+				293EA3DD270596B700545EED /* ha */,				
 			);
 			name = Localizable.stringsdict;
 			sourceTree = "<group>";
@@ -1591,11 +1582,8 @@
 				CEBD34542655117400EB2EA8 /* am */,
 				CEEF81B72673016900EE6A07 /* es-419 */,
 				CEEC467D26F2F76E009A5B7D /* zh-Hans */,
-<<<<<<< HEAD
-				29E94B4E26FC48E70061DD09 /* ar */				
-=======
+				29E94B4E26FC48E70061DD09 /* ar */,
 				293EA3DC2705964200545EED /* ha */,
->>>>>>> 2dd6f3e2
 			);
 			name = Localizable.strings;
 			sourceTree = "<group>";
@@ -1613,11 +1601,6 @@
 				CEBD34532655115800EB2EA8 /* am */,
 				CEEF81AD2672FBE900EE6A07 /* es-419 */,
 				CEEC467526F2F5EE009A5B7D /* zh-Hans */,
-<<<<<<< HEAD
-				29E94B4D26FC47B20061DD09 /* ar */				
-=======
-				293EA3DB2705955300545EED /* ha */,
->>>>>>> 2dd6f3e2
 			);
 			name = ResourceInfoView.xib;
 			sourceTree = "<group>";
