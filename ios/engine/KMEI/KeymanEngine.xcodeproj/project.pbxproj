// !$*UTF8*$!
{
	archiveVersion = 1;
	classes = {
	};
	objectVersion = 46;
	objects = {

/* Begin PBXAggregateTarget section */
		C06D37C51F82364E00F61AE0 /* KME-universal */ = {
			isa = PBXAggregateTarget;
			buildConfigurationList = C06D37C71F82364E00F61AE0 /* Build configuration list for PBXAggregateTarget "KME-universal" */;
			buildPhases = (
				C06D37C61F82364E00F61AE0 /* ShellScript */,
			);
			dependencies = (
				C06D37CB1F83204200F61AE0 /* PBXTargetDependency */,
			);
			name = "KME-universal";
			productName = "Keyman-lib";
		};
/* End PBXAggregateTarget section */

/* Begin PBXBuildFile section */
		6CD5DFAA150F6DC8007A5DDE /* icon.png in Resources */ = {isa = PBXBuildFile; fileRef = 6CD5DFA8150F6DC8007A5DDE /* icon.png */; };
		6CD5DFAB150F6DC8007A5DDE /* icon@2x.png in Resources */ = {isa = PBXBuildFile; fileRef = 6CD5DFA9150F6DC8007A5DDE /* icon@2x.png */; };
		988B36B61ADF67290008752C /* inuktitut_pirurvik-1.0.js in Resources */ = {isa = PBXBuildFile; fileRef = 988B36B51ADF67290008752C /* inuktitut_pirurvik-1.0.js */; };
		988B36B91ADF728A0008752C /* inuktitut_latin-1.0.js in Resources */ = {isa = PBXBuildFile; fileRef = 988B36B71ADF728A0008752C /* inuktitut_latin-1.0.js */; };
		988B36BA1ADF728A0008752C /* inuktitut_naqittaut-1.0.js in Resources */ = {isa = PBXBuildFile; fileRef = 988B36B81ADF728A0008752C /* inuktitut_naqittaut-1.0.js */; };
		98D4190C17695E58008D2FF3 /* Default-568h@2x.png in Resources */ = {isa = PBXBuildFile; fileRef = 98D4190B17695E58008D2FF3 /* Default-568h@2x.png */; };
		98F9D6A01954112F0087AA43 /* Tavultesoft.KMEI.SystemKeyboard.appex in Embed App Extensions */ = {isa = PBXBuildFile; fileRef = 98F9D6971954112F0087AA43 /* Tavultesoft.KMEI.SystemKeyboard.appex */; };
		C007C4651F9F52D8006461B9 /* LanguagesAPICall.swift in Sources */ = {isa = PBXBuildFile; fileRef = C007C4641F9F52D8006461B9 /* LanguagesAPICall.swift */; };
		C024C9941FA6EB470060583B /* NotificationName.swift in Sources */ = {isa = PBXBuildFile; fileRef = C024C9931FA6EB470060583B /* NotificationName.swift */; };
		C024C9961FA6EC650060583B /* NotificationCenter+Typed.swift in Sources */ = {isa = PBXBuildFile; fileRef = C024C9951FA6EC650060583B /* NotificationCenter+Typed.swift */; };
		C024C9981FA6F2340060583B /* NotificationObserver.swift in Sources */ = {isa = PBXBuildFile; fileRef = C024C9971FA6F2330060583B /* NotificationObserver.swift */; };
		C0324B8D1F87480700AF3785 /* TextFieldDelegateProxy.swift in Sources */ = {isa = PBXBuildFile; fileRef = C0324B8C1F87480700AF3785 /* TextFieldDelegateProxy.swift */; };
		C0324B8F1F8750B700AF3785 /* TextView.swift in Sources */ = {isa = PBXBuildFile; fileRef = C0324B8E1F8750B700AF3785 /* TextView.swift */; };
		C0324B911F8763E100AF3785 /* TextViewDelegateProxy.swift in Sources */ = {isa = PBXBuildFile; fileRef = C0324B901F8763E100AF3785 /* TextViewDelegateProxy.swift */; };
		C0324B931F87689B00AF3785 /* KeymanURLProtocol.swift in Sources */ = {isa = PBXBuildFile; fileRef = C0324B921F87689B00AF3785 /* KeymanURLProtocol.swift */; };
		C040E50E1F85FF8A00901EE4 /* KeyPreviewView.swift in Sources */ = {isa = PBXBuildFile; fileRef = C040E50D1F85FF8A00901EE4 /* KeyPreviewView.swift */; };
		C040E5101F8606E300901EE4 /* TextField.swift in Sources */ = {isa = PBXBuildFile; fileRef = C040E50F1F8606E300901EE4 /* TextField.swift */; };
		C040E5121F86107E00901EE4 /* AppDelegate.swift in Sources */ = {isa = PBXBuildFile; fileRef = C040E5111F86107E00901EE4 /* AppDelegate.swift */; };
		C040E5141F86108900901EE4 /* MainViewController.swift in Sources */ = {isa = PBXBuildFile; fileRef = C040E5131F86108900901EE4 /* MainViewController.swift */; };
		C04514881F85D7F500D88416 /* KeyboardViewController.swift in Sources */ = {isa = PBXBuildFile; fileRef = C04514871F85D7F500D88416 /* KeyboardViewController.swift */; };
		C045148A1F85DF9100D88416 /* InputViewController.swift in Sources */ = {isa = PBXBuildFile; fileRef = C04514891F85DF9000D88416 /* InputViewController.swift */; };
		C0452BAB1F9F1FE10064431A /* Language.swift in Sources */ = {isa = PBXBuildFile; fileRef = C0452BAA1F9F1FE10064431A /* Language.swift */; };
		C0452BAD1F9F21270064431A /* Keyboard.swift in Sources */ = {isa = PBXBuildFile; fileRef = C0452BAC1F9F21270064431A /* Keyboard.swift */; };
		C0452BAF1F9F22A80064431A /* Font.swift in Sources */ = {isa = PBXBuildFile; fileRef = C0452BAE1F9F22A80064431A /* Font.swift */; };
		C055E6EB1F99ED090035C2DD /* RegisteredFont.swift in Sources */ = {isa = PBXBuildFile; fileRef = C055E6EA1F99ED090035C2DD /* RegisteredFont.swift */; };
		C05F432D1FBD5A4C0058CBD4 /* KeyboardAPICall.swift in Sources */ = {isa = PBXBuildFile; fileRef = C05F432C1FBD5A4C0058CBD4 /* KeyboardAPICall.swift */; };
		C05F43311FBD62550058CBD4 /* JSONDecoder.DateDecodingStrategy+ISO8601Fallback.swift in Sources */ = {isa = PBXBuildFile; fileRef = C05F43301FBD62550058CBD4 /* JSONDecoder.DateDecodingStrategy+ISO8601Fallback.swift */; };
		C06085B41F9485E40057E5B9 /* UIButton+Helpers.swift in Sources */ = {isa = PBXBuildFile; fileRef = C06085B31F9485E40057E5B9 /* UIButton+Helpers.swift */; };
		C06D372F1F81F4E100F61AE0 /* KeymanEngine.h in Headers */ = {isa = PBXBuildFile; fileRef = C06D372D1F81F4E100F61AE0 /* KeymanEngine.h */; settings = {ATTRIBUTES = (Public, ); }; };
		C06D37331F81F5C300F61AE0 /* Reachability.m in Sources */ = {isa = PBXBuildFile; fileRef = CECB38941F2199BC0098882F /* Reachability.m */; };
		C06D37341F81F5C300F61AE0 /* HTTPDownloader.swift in Sources */ = {isa = PBXBuildFile; fileRef = C0ED71B41F6BBFAF002A2FD6 /* HTTPDownloader.swift */; };
		C06D37351F81F5C300F61AE0 /* HTTPDownloadRequest.swift in Sources */ = {isa = PBXBuildFile; fileRef = C0ED71B21F6BB0B1002A2FD6 /* HTTPDownloadRequest.swift */; };
		C06D37361F81F5C300F61AE0 /* KeyboardMenuView.swift in Sources */ = {isa = PBXBuildFile; fileRef = C034BBBD1F7CCE7D00021FF5 /* KeyboardMenuView.swift */; };
		C06D37381F81F5C400F61AE0 /* SubKeysView.swift in Sources */ = {isa = PBXBuildFile; fileRef = C07B42AE1F7CEE2700ECA97F /* SubKeysView.swift */; };
		C06D373E1F81F5C400F61AE0 /* KeyboardInfoViewController.swift in Sources */ = {isa = PBXBuildFile; fileRef = C08C62141F67C8D500268D03 /* KeyboardInfoViewController.swift */; };
		C06D373F1F81F5C400F61AE0 /* KeyboardPickerViewController.swift in Sources */ = {isa = PBXBuildFile; fileRef = C08C62161F67CFB800268D03 /* KeyboardPickerViewController.swift */; };
		C06D37401F81F5C400F61AE0 /* LanguageDetailViewController.swift in Sources */ = {isa = PBXBuildFile; fileRef = C092D8381F6A70C8005C5485 /* LanguageDetailViewController.swift */; };
		C06D37411F81F5C400F61AE0 /* LanguageViewController.swift in Sources */ = {isa = PBXBuildFile; fileRef = C04C2A6C1F6B7D9A00BA42B6 /* LanguageViewController.swift */; };
		C06D37421F81F5C400F61AE0 /* KeyboardPickerButton.swift in Sources */ = {isa = PBXBuildFile; fileRef = C08C620F1F67BD4500268D03 /* KeyboardPickerButton.swift */; };
		C06D37431F81F5C400F61AE0 /* KeyboardPickerBarButtonItem.swift in Sources */ = {isa = PBXBuildFile; fileRef = C08C620B1F6792A200268D03 /* KeyboardPickerBarButtonItem.swift */; };
		C06D37441F81F5C400F61AE0 /* KeyboardNameTableViewCell.swift in Sources */ = {isa = PBXBuildFile; fileRef = C08C62121F67C31100268D03 /* KeyboardNameTableViewCell.swift */; };
		C06D37461F81F5C400F61AE0 /* PopoverView.swift in Sources */ = {isa = PBXBuildFile; fileRef = C0A5FF361F6682EB00BE740C /* PopoverView.swift */; };
		C06D37561F8200F000F61AE0 /* Reachability.h in Headers */ = {isa = PBXBuildFile; fileRef = CECB38931F2199BC0098882F /* Reachability.h */; settings = {ATTRIBUTES = (Public, ); }; };
		C06D37571F82060900F61AE0 /* KeymanEngine.framework in Frameworks */ = {isa = PBXBuildFile; fileRef = C06D372B1F81F4E100F61AE0 /* KeymanEngine.framework */; };
		C06D375A1F82075A00F61AE0 /* KeymanEngine.framework in Frameworks */ = {isa = PBXBuildFile; fileRef = C06D372B1F81F4E100F61AE0 /* KeymanEngine.framework */; };
		C06D375E1F82089200F61AE0 /* KeymanEngine.framework in Embed Frameworks */ = {isa = PBXBuildFile; fileRef = C06D372B1F81F4E100F61AE0 /* KeymanEngine.framework */; settings = {ATTRIBUTES = (CodeSignOnCopy, RemoveHeadersOnCopy, ); }; };
		C06D37601F82095200F61AE0 /* Keyman.bundle in Resources */ = {isa = PBXBuildFile; fileRef = F27FCB51157FE3CE00FBBA20 /* Keyman.bundle */; };
		C075EB061F8EFF870041F4BD /* String+Helpers.swift in Sources */ = {isa = PBXBuildFile; fileRef = C075EB051F8EFF870041F4BD /* String+Helpers.swift */; };
		C082CE151F90AFD400860F02 /* Collection+SafeAccess.swift in Sources */ = {isa = PBXBuildFile; fileRef = C082CE141F90AFD400860F02 /* Collection+SafeAccess.swift */; };
		C0959CD41F99C44E00B616BC /* Constants.swift in Sources */ = {isa = PBXBuildFile; fileRef = C0959CD31F99C44E00B616BC /* Constants.swift */; };
		C0A93A541F8B21240079948B /* Manager.swift in Sources */ = {isa = PBXBuildFile; fileRef = C0A93A531F8B21240079948B /* Manager.swift */; };
		C0B09EAE1FCFD10F002F39AF /* FontManager.swift in Sources */ = {isa = PBXBuildFile; fileRef = C0B09EAD1FCFD10F002F39AF /* FontManager.swift */; };
		C0B901AA1FA1AFC200764EB8 /* UserDefaults+Types.swift in Sources */ = {isa = PBXBuildFile; fileRef = C0B901A91FA1AFC200764EB8 /* UserDefaults+Types.swift */; };
		C0C16A891FA8146300F090BA /* KeymanWebViewController.swift in Sources */ = {isa = PBXBuildFile; fileRef = C0C16A881FA8146300F090BA /* KeymanWebViewController.swift */; };
		C0CB633C1FA6F61500617CDB /* Notifications.swift in Sources */ = {isa = PBXBuildFile; fileRef = C0CB633B1FA6F61500617CDB /* Notifications.swift */; };
		C0D3F35E1F9F33490055C7CF /* Options.swift in Sources */ = {isa = PBXBuildFile; fileRef = C0D3F35D1F9F33490055C7CF /* Options.swift */; };
		C0D3F3601F9F3AD80055C7CF /* InstallableKeyboard.swift in Sources */ = {isa = PBXBuildFile; fileRef = C0D3F35F1F9F3AD80055C7CF /* InstallableKeyboard.swift */; };
		C0E30C8C1FC40D0400C80416 /* Storage.swift in Sources */ = {isa = PBXBuildFile; fileRef = C0E30C8B1FC40D0400C80416 /* Storage.swift */; };
		C0EF3E7B1F95B65300CE9BD4 /* KeymanWebDelegate.swift in Sources */ = {isa = PBXBuildFile; fileRef = C0EF3E7A1F95B65300CE9BD4 /* KeymanWebDelegate.swift */; };
/* End PBXBuildFile section */

/* Begin PBXContainerItemProxy section */
		98F9D69E1954112F0087AA43 /* PBXContainerItemProxy */ = {
			isa = PBXContainerItemProxy;
			containerPortal = F243887514BBD43000A3E055 /* Project object */;
			proxyType = 1;
			remoteGlobalIDString = 98F9D6961954112F0087AA43;
			remoteInfo = SystemKeyboard;
		};
		98F9D6A11954112F0087AA43 /* PBXContainerItemProxy */ = {
			isa = PBXContainerItemProxy;
			containerPortal = F243887514BBD43000A3E055 /* Project object */;
			proxyType = 1;
			remoteGlobalIDString = 98F9D6961954112F0087AA43;
			remoteInfo = SystemKeyboard;
		};
		C06D37581F8206E400F61AE0 /* PBXContainerItemProxy */ = {
			isa = PBXContainerItemProxy;
			containerPortal = F243887514BBD43000A3E055 /* Project object */;
			proxyType = 1;
			remoteGlobalIDString = C06D372A1F81F4E100F61AE0;
			remoteInfo = KeymanEngine;
		};
		C06D375B1F82075D00F61AE0 /* PBXContainerItemProxy */ = {
			isa = PBXContainerItemProxy;
			containerPortal = F243887514BBD43000A3E055 /* Project object */;
			proxyType = 1;
			remoteGlobalIDString = C06D372A1F81F4E100F61AE0;
			remoteInfo = KeymanEngine;
		};
		C06D37CA1F83204200F61AE0 /* PBXContainerItemProxy */ = {
			isa = PBXContainerItemProxy;
			containerPortal = F243887514BBD43000A3E055 /* Project object */;
			proxyType = 1;
			remoteGlobalIDString = C06D372A1F81F4E100F61AE0;
			remoteInfo = KeymanEngine;
		};
/* End PBXContainerItemProxy section */

/* Begin PBXCopyFilesBuildPhase section */
		98F9D6A61954112F0087AA43 /* Embed App Extensions */ = {
			isa = PBXCopyFilesBuildPhase;
			buildActionMask = 2147483647;
			dstPath = "";
			dstSubfolderSpec = 13;
			files = (
				98F9D6A01954112F0087AA43 /* Tavultesoft.KMEI.SystemKeyboard.appex in Embed App Extensions */,
			);
			name = "Embed App Extensions";
			runOnlyForDeploymentPostprocessing = 0;
		};
		C06D375F1F82089300F61AE0 /* Embed Frameworks */ = {
			isa = PBXCopyFilesBuildPhase;
			buildActionMask = 2147483647;
			dstPath = "";
			dstSubfolderSpec = 10;
			files = (
				C06D375E1F82089200F61AE0 /* KeymanEngine.framework in Embed Frameworks */,
			);
			name = "Embed Frameworks";
			runOnlyForDeploymentPostprocessing = 0;
		};
/* End PBXCopyFilesBuildPhase section */

/* Begin PBXFileReference section */
		6C0A140E151EA930007FA4AD /* Debug.xcconfig */ = {isa = PBXFileReference; fileEncoding = 4; lastKnownFileType = text.xcconfig; path = Debug.xcconfig; sourceTree = "<group>"; };
		6C0A140F151EA930007FA4AD /* Keyman.xcconfig */ = {isa = PBXFileReference; fileEncoding = 4; lastKnownFileType = text.xcconfig; lineEnding = 0; path = Keyman.xcconfig; sourceTree = "<group>"; xcLanguageSpecificationIdentifier = xcode.lang.xcconfig; };
		6C0A1410151EA930007FA4AD /* Project.xcconfig */ = {isa = PBXFileReference; fileEncoding = 4; lastKnownFileType = text.xcconfig; lineEnding = 0; path = Project.xcconfig; sourceTree = "<group>"; xcLanguageSpecificationIdentifier = xcode.lang.xcconfig; };
		6C0A1411151EA930007FA4AD /* Release.xcconfig */ = {isa = PBXFileReference; fileEncoding = 4; lastKnownFileType = text.xcconfig; lineEnding = 0; path = Release.xcconfig; sourceTree = "<group>"; xcLanguageSpecificationIdentifier = xcode.lang.xcconfig; };
		6CD5DFA8150F6DC8007A5DDE /* icon.png */ = {isa = PBXFileReference; lastKnownFileType = image.png; path = icon.png; sourceTree = "<group>"; };
		6CD5DFA9150F6DC8007A5DDE /* icon@2x.png */ = {isa = PBXFileReference; lastKnownFileType = image.png; path = "icon@2x.png"; sourceTree = "<group>"; };
		984FA1F51974C0B30037EE5D /* Tavultesoft.KMEI.SystemKeyboard.entitlements */ = {isa = PBXFileReference; lastKnownFileType = text.xml; path = Tavultesoft.KMEI.SystemKeyboard.entitlements; sourceTree = "<group>"; };
		984FA1F61974C0EF0037EE5D /* KMEI.entitlements */ = {isa = PBXFileReference; lastKnownFileType = text.xml; path = KMEI.entitlements; sourceTree = "<group>"; };
		988B36B51ADF67290008752C /* inuktitut_pirurvik-1.0.js */ = {isa = PBXFileReference; fileEncoding = 4; lastKnownFileType = sourcecode.javascript; name = "inuktitut_pirurvik-1.0.js"; path = "KeymanEngineDemo/Keyboards/inuktitut_pirurvik-1.0.js"; sourceTree = SOURCE_ROOT; };
		988B36B71ADF728A0008752C /* inuktitut_latin-1.0.js */ = {isa = PBXFileReference; fileEncoding = 4; lastKnownFileType = sourcecode.javascript; name = "inuktitut_latin-1.0.js"; path = "KeymanEngineDemo/Keyboards/inuktitut_latin-1.0.js"; sourceTree = SOURCE_ROOT; };
		988B36B81ADF728A0008752C /* inuktitut_naqittaut-1.0.js */ = {isa = PBXFileReference; fileEncoding = 4; lastKnownFileType = sourcecode.javascript; name = "inuktitut_naqittaut-1.0.js"; path = "KeymanEngineDemo/Keyboards/inuktitut_naqittaut-1.0.js"; sourceTree = SOURCE_ROOT; };
		98D4190B17695E58008D2FF3 /* Default-568h@2x.png */ = {isa = PBXFileReference; lastKnownFileType = image.png; path = "Default-568h@2x.png"; sourceTree = "<group>"; };
		98F9D6971954112F0087AA43 /* Tavultesoft.KMEI.SystemKeyboard.appex */ = {isa = PBXFileReference; explicitFileType = "wrapper.app-extension"; includeInIndex = 0; path = Tavultesoft.KMEI.SystemKeyboard.appex; sourceTree = BUILT_PRODUCTS_DIR; };
		98F9D69A1954112F0087AA43 /* Info.plist */ = {isa = PBXFileReference; lastKnownFileType = text.plist.xml; path = Info.plist; sourceTree = "<group>"; };
		C007C4641F9F52D8006461B9 /* LanguagesAPICall.swift */ = {isa = PBXFileReference; lastKnownFileType = sourcecode.swift; path = LanguagesAPICall.swift; sourceTree = "<group>"; };
		C024C9931FA6EB470060583B /* NotificationName.swift */ = {isa = PBXFileReference; lastKnownFileType = sourcecode.swift; path = NotificationName.swift; sourceTree = "<group>"; };
		C024C9951FA6EC650060583B /* NotificationCenter+Typed.swift */ = {isa = PBXFileReference; lastKnownFileType = sourcecode.swift; path = "NotificationCenter+Typed.swift"; sourceTree = "<group>"; };
		C024C9971FA6F2330060583B /* NotificationObserver.swift */ = {isa = PBXFileReference; lastKnownFileType = sourcecode.swift; path = NotificationObserver.swift; sourceTree = "<group>"; };
		C0324B8C1F87480700AF3785 /* TextFieldDelegateProxy.swift */ = {isa = PBXFileReference; lastKnownFileType = sourcecode.swift; path = TextFieldDelegateProxy.swift; sourceTree = "<group>"; };
		C0324B8E1F8750B700AF3785 /* TextView.swift */ = {isa = PBXFileReference; lastKnownFileType = sourcecode.swift; path = TextView.swift; sourceTree = "<group>"; };
		C0324B901F8763E100AF3785 /* TextViewDelegateProxy.swift */ = {isa = PBXFileReference; lastKnownFileType = sourcecode.swift; path = TextViewDelegateProxy.swift; sourceTree = "<group>"; };
		C0324B921F87689B00AF3785 /* KeymanURLProtocol.swift */ = {isa = PBXFileReference; lastKnownFileType = sourcecode.swift; path = KeymanURLProtocol.swift; sourceTree = "<group>"; };
		C034BBBD1F7CCE7D00021FF5 /* KeyboardMenuView.swift */ = {isa = PBXFileReference; lastKnownFileType = sourcecode.swift; path = KeyboardMenuView.swift; sourceTree = "<group>"; };
		C040E50D1F85FF8A00901EE4 /* KeyPreviewView.swift */ = {isa = PBXFileReference; lastKnownFileType = sourcecode.swift; path = KeyPreviewView.swift; sourceTree = "<group>"; };
		C040E50F1F8606E300901EE4 /* TextField.swift */ = {isa = PBXFileReference; lastKnownFileType = sourcecode.swift; path = TextField.swift; sourceTree = "<group>"; };
		C040E5111F86107E00901EE4 /* AppDelegate.swift */ = {isa = PBXFileReference; lastKnownFileType = sourcecode.swift; path = AppDelegate.swift; sourceTree = "<group>"; };
		C040E5131F86108900901EE4 /* MainViewController.swift */ = {isa = PBXFileReference; lastKnownFileType = sourcecode.swift; path = MainViewController.swift; sourceTree = "<group>"; };
		C04514861F85D7F500D88416 /* SystemKeyboard-Bridging-Header.h */ = {isa = PBXFileReference; lastKnownFileType = sourcecode.c.h; path = "SystemKeyboard-Bridging-Header.h"; sourceTree = "<group>"; };
		C04514871F85D7F500D88416 /* KeyboardViewController.swift */ = {isa = PBXFileReference; lastKnownFileType = sourcecode.swift; path = KeyboardViewController.swift; sourceTree = "<group>"; };
		C04514891F85DF9000D88416 /* InputViewController.swift */ = {isa = PBXFileReference; fileEncoding = 4; lastKnownFileType = sourcecode.swift; path = InputViewController.swift; sourceTree = "<group>"; };
		C0452BAA1F9F1FE10064431A /* Language.swift */ = {isa = PBXFileReference; lastKnownFileType = sourcecode.swift; path = Language.swift; sourceTree = "<group>"; };
		C0452BAC1F9F21270064431A /* Keyboard.swift */ = {isa = PBXFileReference; lastKnownFileType = sourcecode.swift; path = Keyboard.swift; sourceTree = "<group>"; };
		C0452BAE1F9F22A80064431A /* Font.swift */ = {isa = PBXFileReference; lastKnownFileType = sourcecode.swift; path = Font.swift; sourceTree = "<group>"; };
		C04C2A6C1F6B7D9A00BA42B6 /* LanguageViewController.swift */ = {isa = PBXFileReference; fileEncoding = 4; lastKnownFileType = sourcecode.swift; path = LanguageViewController.swift; sourceTree = "<group>"; };
		C055E6EA1F99ED090035C2DD /* RegisteredFont.swift */ = {isa = PBXFileReference; lastKnownFileType = sourcecode.swift; path = RegisteredFont.swift; sourceTree = "<group>"; };
		C05F432C1FBD5A4C0058CBD4 /* KeyboardAPICall.swift */ = {isa = PBXFileReference; lastKnownFileType = sourcecode.swift; path = KeyboardAPICall.swift; sourceTree = "<group>"; };
		C05F43301FBD62550058CBD4 /* JSONDecoder.DateDecodingStrategy+ISO8601Fallback.swift */ = {isa = PBXFileReference; lastKnownFileType = sourcecode.swift; path = "JSONDecoder.DateDecodingStrategy+ISO8601Fallback.swift"; sourceTree = "<group>"; };
		C06085B31F9485E40057E5B9 /* UIButton+Helpers.swift */ = {isa = PBXFileReference; lastKnownFileType = sourcecode.swift; path = "UIButton+Helpers.swift"; sourceTree = "<group>"; };
		C06D372B1F81F4E100F61AE0 /* KeymanEngine.framework */ = {isa = PBXFileReference; explicitFileType = wrapper.framework; includeInIndex = 0; path = KeymanEngine.framework; sourceTree = BUILT_PRODUCTS_DIR; };
		C06D372D1F81F4E100F61AE0 /* KeymanEngine.h */ = {isa = PBXFileReference; lastKnownFileType = sourcecode.c.h; path = KeymanEngine.h; sourceTree = "<group>"; };
		C06D372E1F81F4E100F61AE0 /* Info.plist */ = {isa = PBXFileReference; lastKnownFileType = text.plist.xml; path = Info.plist; sourceTree = "<group>"; };
		C075EB051F8EFF870041F4BD /* String+Helpers.swift */ = {isa = PBXFileReference; lastKnownFileType = sourcecode.swift; path = "String+Helpers.swift"; sourceTree = "<group>"; };
		C07B42AE1F7CEE2700ECA97F /* SubKeysView.swift */ = {isa = PBXFileReference; lastKnownFileType = sourcecode.swift; path = SubKeysView.swift; sourceTree = "<group>"; };
		C082CE141F90AFD400860F02 /* Collection+SafeAccess.swift */ = {isa = PBXFileReference; lastKnownFileType = sourcecode.swift; path = "Collection+SafeAccess.swift"; sourceTree = "<group>"; };
		C08C620B1F6792A200268D03 /* KeyboardPickerBarButtonItem.swift */ = {isa = PBXFileReference; fileEncoding = 4; lastKnownFileType = sourcecode.swift; path = KeyboardPickerBarButtonItem.swift; sourceTree = "<group>"; };
		C08C620F1F67BD4500268D03 /* KeyboardPickerButton.swift */ = {isa = PBXFileReference; fileEncoding = 4; lastKnownFileType = sourcecode.swift; path = KeyboardPickerButton.swift; sourceTree = "<group>"; };
		C08C62121F67C31100268D03 /* KeyboardNameTableViewCell.swift */ = {isa = PBXFileReference; fileEncoding = 4; lastKnownFileType = sourcecode.swift; path = KeyboardNameTableViewCell.swift; sourceTree = "<group>"; };
		C08C62141F67C8D500268D03 /* KeyboardInfoViewController.swift */ = {isa = PBXFileReference; fileEncoding = 4; lastKnownFileType = sourcecode.swift; path = KeyboardInfoViewController.swift; sourceTree = "<group>"; };
		C08C62161F67CFB800268D03 /* KeyboardPickerViewController.swift */ = {isa = PBXFileReference; fileEncoding = 4; lastKnownFileType = sourcecode.swift; path = KeyboardPickerViewController.swift; sourceTree = "<group>"; };
		C092D8381F6A70C8005C5485 /* LanguageDetailViewController.swift */ = {isa = PBXFileReference; fileEncoding = 4; lastKnownFileType = sourcecode.swift; path = LanguageDetailViewController.swift; sourceTree = "<group>"; };
		C0959CD31F99C44E00B616BC /* Constants.swift */ = {isa = PBXFileReference; lastKnownFileType = sourcecode.swift; path = Constants.swift; sourceTree = "<group>"; };
		C0A5FF361F6682EB00BE740C /* PopoverView.swift */ = {isa = PBXFileReference; fileEncoding = 4; lastKnownFileType = sourcecode.swift; path = PopoverView.swift; sourceTree = "<group>"; };
		C0A93A531F8B21240079948B /* Manager.swift */ = {isa = PBXFileReference; fileEncoding = 4; lastKnownFileType = sourcecode.swift; path = Manager.swift; sourceTree = "<group>"; };
		C0B09EAD1FCFD10F002F39AF /* FontManager.swift */ = {isa = PBXFileReference; lastKnownFileType = sourcecode.swift; path = FontManager.swift; sourceTree = "<group>"; };
		C0B901A91FA1AFC200764EB8 /* UserDefaults+Types.swift */ = {isa = PBXFileReference; lastKnownFileType = sourcecode.swift; path = "UserDefaults+Types.swift"; sourceTree = "<group>"; };
		C0CB633B1FA6F61500617CDB /* Notifications.swift */ = {isa = PBXFileReference; lastKnownFileType = sourcecode.swift; path = Notifications.swift; sourceTree = "<group>"; };
		C0C16A881FA8146300F090BA /* KeymanWebViewController.swift */ = {isa = PBXFileReference; lastKnownFileType = sourcecode.swift; path = KeymanWebViewController.swift; sourceTree = "<group>"; };
		C0D3F35D1F9F33490055C7CF /* Options.swift */ = {isa = PBXFileReference; lastKnownFileType = sourcecode.swift; path = Options.swift; sourceTree = "<group>"; };
		C0D3F35F1F9F3AD80055C7CF /* InstallableKeyboard.swift */ = {isa = PBXFileReference; lastKnownFileType = sourcecode.swift; path = InstallableKeyboard.swift; sourceTree = "<group>"; };
		C0E30C8B1FC40D0400C80416 /* Storage.swift */ = {isa = PBXFileReference; lastKnownFileType = sourcecode.swift; path = Storage.swift; sourceTree = "<group>"; };
		C0ED71B21F6BB0B1002A2FD6 /* HTTPDownloadRequest.swift */ = {isa = PBXFileReference; fileEncoding = 4; lastKnownFileType = sourcecode.swift; path = HTTPDownloadRequest.swift; sourceTree = "<group>"; };
		C0ED71B41F6BBFAF002A2FD6 /* HTTPDownloader.swift */ = {isa = PBXFileReference; fileEncoding = 4; lastKnownFileType = sourcecode.swift; path = HTTPDownloader.swift; sourceTree = "<group>"; };
		C0EF3E7A1F95B65300CE9BD4 /* KeymanWebDelegate.swift */ = {isa = PBXFileReference; lastKnownFileType = sourcecode.swift; path = KeymanWebDelegate.swift; sourceTree = "<group>"; };
		CECB38931F2199BC0098882F /* Reachability.h */ = {isa = PBXFileReference; fileEncoding = 4; lastKnownFileType = sourcecode.c.h; name = Reachability.h; path = KeymanEngine/lib/Reachability/Reachability.h; sourceTree = SOURCE_ROOT; };
		CECB38941F2199BC0098882F /* Reachability.m */ = {isa = PBXFileReference; fileEncoding = 4; lastKnownFileType = sourcecode.c.objc; name = Reachability.m; path = KeymanEngine/lib/Reachability/Reachability.m; sourceTree = SOURCE_ROOT; };
		F243887E14BBD43000A3E055 /* KeymanEngineDemo.app */ = {isa = PBXFileReference; explicitFileType = wrapper.application; includeInIndex = 0; path = KeymanEngineDemo.app; sourceTree = BUILT_PRODUCTS_DIR; };
		F243889014BBD43100A3E055 /* KeymanEngine-Prefix.pch */ = {isa = PBXFileReference; lastKnownFileType = sourcecode.c.h; path = "KeymanEngine-Prefix.pch"; sourceTree = "<group>"; };
		F27FCAEE157FD59100FBBA20 /* Keyman-iphoneos.xcconfig */ = {isa = PBXFileReference; lastKnownFileType = text.xcconfig; path = "Keyman-iphoneos.xcconfig"; sourceTree = "<group>"; };
		F27FCAEF157FD59100FBBA20 /* Keyman-iphonesimulator.xcconfig */ = {isa = PBXFileReference; lastKnownFileType = text.xcconfig; path = "Keyman-iphonesimulator.xcconfig"; sourceTree = "<group>"; };
		F27FCAF6157FD95E00FBBA20 /* Keyman-lib.xcconfig */ = {isa = PBXFileReference; lastKnownFileType = text.xcconfig; lineEnding = 0; path = "Keyman-lib.xcconfig"; sourceTree = "<group>"; xcLanguageSpecificationIdentifier = xcode.lang.xcconfig; };
		F27FCB51157FE3CE00FBBA20 /* Keyman.bundle */ = {isa = PBXFileReference; lastKnownFileType = "wrapper.plug-in"; path = Keyman.bundle; sourceTree = "<group>"; };
		F27FCB65157FF34800FBBA20 /* INSTRUCTIONS */ = {isa = PBXFileReference; lastKnownFileType = text; path = INSTRUCTIONS; sourceTree = "<group>"; };
/* End PBXFileReference section */

/* Begin PBXFrameworksBuildPhase section */
		98F9D6941954112F0087AA43 /* Frameworks */ = {
			isa = PBXFrameworksBuildPhase;
			buildActionMask = 2147483647;
			files = (
				C06D375A1F82075A00F61AE0 /* KeymanEngine.framework in Frameworks */,
			);
			runOnlyForDeploymentPostprocessing = 0;
		};
		C06D37271F81F4E100F61AE0 /* Frameworks */ = {
			isa = PBXFrameworksBuildPhase;
			buildActionMask = 2147483647;
			files = (
			);
			runOnlyForDeploymentPostprocessing = 0;
		};
		F243887B14BBD43000A3E055 /* Frameworks */ = {
			isa = PBXFrameworksBuildPhase;
			buildActionMask = 2147483647;
			files = (
				C06D37571F82060900F61AE0 /* KeymanEngine.framework in Frameworks */,
			);
			runOnlyForDeploymentPostprocessing = 0;
		};
/* End PBXFrameworksBuildPhase section */

/* Begin PBXGroup section */
		6C0A13F9151EA151007FA4AD /* Resources */ = {
			isa = PBXGroup;
			children = (
				98D4190B17695E58008D2FF3 /* Default-568h@2x.png */,
				6CD5DFA8150F6DC8007A5DDE /* icon.png */,
				6CD5DFA9150F6DC8007A5DDE /* icon@2x.png */,
			);
			path = Resources;
			sourceTree = "<group>";
		};
		6C0A13FA151EA16F007FA4AD /* resources */ = {
			isa = PBXGroup;
			children = (
				F27FCB51157FE3CE00FBBA20 /* Keyman.bundle */,
			);
			path = resources;
			sourceTree = "<group>";
		};
		6C0A13FE151EA3CF007FA4AD /* Config */ = {
			isa = PBXGroup;
			children = (
				6C0A1410151EA930007FA4AD /* Project.xcconfig */,
				6C0A140E151EA930007FA4AD /* Debug.xcconfig */,
				6C0A1411151EA930007FA4AD /* Release.xcconfig */,
				6C0A140F151EA930007FA4AD /* Keyman.xcconfig */,
				F27FCAEE157FD59100FBBA20 /* Keyman-iphoneos.xcconfig */,
				F27FCAEF157FD59100FBBA20 /* Keyman-iphonesimulator.xcconfig */,
				F27FCAF6157FD95E00FBBA20 /* Keyman-lib.xcconfig */,
			);
			path = Config;
			sourceTree = "<group>";
		};
		980CC8E119D51EF00089BB57 /* URLProtocol */ = {
			isa = PBXGroup;
			children = (
				C0324B921F87689B00AF3785 /* KeymanURLProtocol.swift */,
			);
			name = URLProtocol;
			sourceTree = "<group>";
		};
		98196DE4187BB0D200F001C3 /* KeymanEngineDemo */ = {
			isa = PBXGroup;
			children = (
				C040E5111F86107E00901EE4 /* AppDelegate.swift */,
				C040E5131F86108900901EE4 /* MainViewController.swift */,
				6C0A13F9151EA151007FA4AD /* Resources */,
				988B36B41ADF67180008752C /* Keyboards */,
			);
			path = KeymanEngineDemo;
			sourceTree = "<group>";
		};
		98411308199D9ACD005BD609 /* SubKeysView */ = {
			isa = PBXGroup;
			children = (
				C07B42AE1F7CEE2700ECA97F /* SubKeysView.swift */,
			);
			name = SubKeysView;
			sourceTree = "<group>";
		};
		987F00041AB8FCB700998116 /* KeyboardMenuView */ = {
			isa = PBXGroup;
			children = (
				C034BBBD1F7CCE7D00021FF5 /* KeyboardMenuView.swift */,
			);
			name = KeyboardMenuView;
			sourceTree = "<group>";
		};
		988B36B41ADF67180008752C /* Keyboards */ = {
			isa = PBXGroup;
			children = (
				988B36B71ADF728A0008752C /* inuktitut_latin-1.0.js */,
				988B36B81ADF728A0008752C /* inuktitut_naqittaut-1.0.js */,
				988B36B51ADF67290008752C /* inuktitut_pirurvik-1.0.js */,
			);
			path = Keyboards;
			sourceTree = "<group>";
		};
		989FDF8C193C1B0C00EECAF9 /* KeyPreviewView */ = {
			isa = PBXGroup;
			children = (
				C040E50D1F85FF8A00901EE4 /* KeyPreviewView.swift */,
			);
			name = KeyPreviewView;
			sourceTree = "<group>";
		};
		98A880EF177BF82600601A9E /* PopoverView */ = {
			isa = PBXGroup;
			children = (
				C0A5FF361F6682EB00BE740C /* PopoverView.swift */,
			);
			name = PopoverView;
			sourceTree = "<group>";
		};
		98C0B11817A22DB5007ECAFC /* PickerButtons */ = {
			isa = PBXGroup;
			children = (
				C08C620F1F67BD4500268D03 /* KeyboardPickerButton.swift */,
				C08C620B1F6792A200268D03 /* KeyboardPickerBarButtonItem.swift */,
			);
			name = PickerButtons;
			sourceTree = "<group>";
		};
		98C0B11C17A2302E007ECAFC /* TableViewCells */ = {
			isa = PBXGroup;
			children = (
				C08C62121F67C31100268D03 /* KeyboardNameTableViewCell.swift */,
			);
			name = TableViewCells;
			sourceTree = "<group>";
		};
		98F9D6981954112F0087AA43 /* SystemKeyboard */ = {
			isa = PBXGroup;
			children = (
				984FA1F51974C0B30037EE5D /* Tavultesoft.KMEI.SystemKeyboard.entitlements */,
				C04514871F85D7F500D88416 /* KeyboardViewController.swift */,
				C04514861F85D7F500D88416 /* SystemKeyboard-Bridging-Header.h */,
				98F9D6991954112F0087AA43 /* Supporting Files */,
			);
			path = SystemKeyboard;
			sourceTree = "<group>";
		};
		98F9D6991954112F0087AA43 /* Supporting Files */ = {
			isa = PBXGroup;
			children = (
				98F9D69A1954112F0087AA43 /* Info.plist */,
			);
			name = "Supporting Files";
			sourceTree = "<group>";
		};
		98F9D6ED19545A620087AA43 /* InputViewController */ = {
			isa = PBXGroup;
			children = (
				C04514891F85DF9000D88416 /* InputViewController.swift */,
			);
			name = InputViewController;
			sourceTree = "<group>";
		};
		C024C9921FA6EB340060583B /* Notification */ = {
			isa = PBXGroup;
			children = (
				C024C9951FA6EC650060583B /* NotificationCenter+Typed.swift */,
				C024C9931FA6EB470060583B /* NotificationName.swift */,
				C024C9971FA6F2330060583B /* NotificationObserver.swift */,
				C0CB633B1FA6F61500617CDB /* Notifications.swift */,
			);
			path = Notification;
			sourceTree = "<group>";
		};
		C0452BA91F9F1CAF0064431A /* Model */ = {
			isa = PBXGroup;
			children = (
				C0452BAA1F9F1FE10064431A /* Language.swift */,
				C0452BAC1F9F21270064431A /* Keyboard.swift */,
				C0452BAE1F9F22A80064431A /* Font.swift */,
				C0D3F35D1F9F33490055C7CF /* Options.swift */,
				C0D3F35F1F9F3AD80055C7CF /* InstallableKeyboard.swift */,
				C055E6EA1F99ED090035C2DD /* RegisteredFont.swift */,
				C007C4641F9F52D8006461B9 /* LanguagesAPICall.swift */,
				C05F432C1FBD5A4C0058CBD4 /* KeyboardAPICall.swift */,
			);
			path = Model;
			sourceTree = "<group>";
		};
		C055E6E81F99EA320035C2DD /* Extension */ = {
			isa = PBXGroup;
			children = (
				C075EB051F8EFF870041F4BD /* String+Helpers.swift */,
				C082CE141F90AFD400860F02 /* Collection+SafeAccess.swift */,
				C06085B31F9485E40057E5B9 /* UIButton+Helpers.swift */,
				C0B901A91FA1AFC200764EB8 /* UserDefaults+Types.swift */,
				C05F43301FBD62550058CBD4 /* JSONDecoder.DateDecodingStrategy+ISO8601Fallback.swift */,
			);
			path = Extension;
			sourceTree = "<group>";
		};
		C06D372C1F81F4E100F61AE0 /* KeymanEngine */ = {
			isa = PBXGroup;
			children = (
				C06D372D1F81F4E100F61AE0 /* KeymanEngine.h */,
				C06D372E1F81F4E100F61AE0 /* Info.plist */,
				F2606FC4158F8B8600F37184 /* lib */,
				6C0A13FA151EA16F007FA4AD /* resources */,
				F273AB9615641D9300A47CEE /* Classes */,
			);
			path = KeymanEngine;
			sourceTree = "<group>";
		};
		CE25CCBB1F1DA72A005AA2BC /* HTTPRequest */ = {
			isa = PBXGroup;
			children = (
				C0ED71B41F6BBFAF002A2FD6 /* HTTPDownloader.swift */,
				C0ED71B21F6BB0B1002A2FD6 /* HTTPDownloadRequest.swift */,
			);
			name = HTTPRequest;
			sourceTree = "<group>";
		};
		F243887314BBD43000A3E055 = {
			isa = PBXGroup;
			children = (
				C06D372C1F81F4E100F61AE0 /* KeymanEngine */,
				F243888114BBD43000A3E055 /* Frameworks */,
				984FA1F61974C0EF0037EE5D /* KMEI.entitlements */,
				F243887F14BBD43000A3E055 /* Products */,
				F243888914BBD43100A3E055 /* Supporting Files */,
				98F9D6981954112F0087AA43 /* SystemKeyboard */,
				98196DE4187BB0D200F001C3 /* KeymanEngineDemo */,
			);
			sourceTree = "<group>";
		};
		F243887F14BBD43000A3E055 /* Products */ = {
			isa = PBXGroup;
			children = (
				F243887E14BBD43000A3E055 /* KeymanEngineDemo.app */,
				98F9D6971954112F0087AA43 /* Tavultesoft.KMEI.SystemKeyboard.appex */,
				C06D372B1F81F4E100F61AE0 /* KeymanEngine.framework */,
			);
			name = Products;
			sourceTree = "<group>";
		};
		F243888114BBD43000A3E055 /* Frameworks */ = {
			isa = PBXGroup;
			children = (
			);
			name = Frameworks;
			sourceTree = "<group>";
		};
		F243888914BBD43100A3E055 /* Supporting Files */ = {
			isa = PBXGroup;
			children = (
				6C0A13FE151EA3CF007FA4AD /* Config */,
				F243889014BBD43100A3E055 /* KeymanEngine-Prefix.pch */,
				F27FCB65157FF34800FBBA20 /* INSTRUCTIONS */,
			);
			name = "Supporting Files";
			path = KeymanEngine;
			sourceTree = "<group>";
		};
		F2606FC4158F8B8600F37184 /* lib */ = {
			isa = PBXGroup;
			children = (
				F26071F5158F8BE600F37184 /* Reachability */,
			);
			path = lib;
			sourceTree = "<group>";
		};
		F26071F5158F8BE600F37184 /* Reachability */ = {
			isa = PBXGroup;
			children = (
				CECB38931F2199BC0098882F /* Reachability.h */,
				CECB38941F2199BC0098882F /* Reachability.m */,
			);
			path = Reachability;
			sourceTree = "<group>";
		};
		F2607212158FBCB500F37184 /* KeyboardPicker */ = {
			isa = PBXGroup;
			children = (
				C08C62141F67C8D500268D03 /* KeyboardInfoViewController.swift */,
				C08C62161F67CFB800268D03 /* KeyboardPickerViewController.swift */,
				C092D8381F6A70C8005C5485 /* LanguageDetailViewController.swift */,
				C04C2A6C1F6B7D9A00BA42B6 /* LanguageViewController.swift */,
				98C0B11817A22DB5007ECAFC /* PickerButtons */,
				98C0B11C17A2302E007ECAFC /* TableViewCells */,
			);
			name = KeyboardPicker;
			path = LanguagePicker;
			sourceTree = "<group>";
		};
		F273AB9615641D9300A47CEE /* Classes */ = {
			isa = PBXGroup;
			children = (
				C055E6E81F99EA320035C2DD /* Extension */,
				C0452BA91F9F1CAF0064431A /* Model */,
				C024C9921FA6EB340060583B /* Notification */,
				C0A93A531F8B21240079948B /* Manager.swift */,
				CE25CCBB1F1DA72A005AA2BC /* HTTPRequest */,
				987F00041AB8FCB700998116 /* KeyboardMenuView */,
				980CC8E119D51EF00089BB57 /* URLProtocol */,
				98411308199D9ACD005BD609 /* SubKeysView */,
				98F9D6ED19545A620087AA43 /* InputViewController */,
				989FDF8C193C1B0C00EECAF9 /* KeyPreviewView */,
				F2607212158FBCB500F37184 /* KeyboardPicker */,
				98A880EF177BF82600601A9E /* PopoverView */,
				F273AB9E156440CD00A47CEE /* UITextField */,
				F273AB9D156440BA00A47CEE /* UITextView */,
				C0959CD31F99C44E00B616BC /* Constants.swift */,
				C0C16A881FA8146300F090BA /* KeymanWebViewController.swift */,
<<<<<<< HEAD
				C0B09EAD1FCFD10F002F39AF /* FontManager.swift */,
=======
				C0E30C8B1FC40D0400C80416 /* Storage.swift */,
				C0EF3E7A1F95B65300CE9BD4 /* KeymanWebDelegate.swift */,
>>>>>>> 9f03fb33
			);
			path = Classes;
			sourceTree = "<group>";
		};
		F273AB9D156440BA00A47CEE /* UITextView */ = {
			isa = PBXGroup;
			children = (
				C0324B8E1F8750B700AF3785 /* TextView.swift */,
				C0324B901F8763E100AF3785 /* TextViewDelegateProxy.swift */,
			);
			name = UITextView;
			sourceTree = "<group>";
		};
		F273AB9E156440CD00A47CEE /* UITextField */ = {
			isa = PBXGroup;
			children = (
				C040E50F1F8606E300901EE4 /* TextField.swift */,
				C0324B8C1F87480700AF3785 /* TextFieldDelegateProxy.swift */,
			);
			name = UITextField;
			sourceTree = "<group>";
		};
/* End PBXGroup section */

/* Begin PBXHeadersBuildPhase section */
		C06D37281F81F4E100F61AE0 /* Headers */ = {
			isa = PBXHeadersBuildPhase;
			buildActionMask = 2147483647;
			files = (
				C06D372F1F81F4E100F61AE0 /* KeymanEngine.h in Headers */,
				C06D37561F8200F000F61AE0 /* Reachability.h in Headers */,
			);
			runOnlyForDeploymentPostprocessing = 0;
		};
/* End PBXHeadersBuildPhase section */

/* Begin PBXNativeTarget section */
		98F9D6961954112F0087AA43 /* SystemKeyboard */ = {
			isa = PBXNativeTarget;
			buildConfigurationList = 98F9D6A31954112F0087AA43 /* Build configuration list for PBXNativeTarget "SystemKeyboard" */;
			buildPhases = (
				98F9D6931954112F0087AA43 /* Sources */,
				98F9D6941954112F0087AA43 /* Frameworks */,
				98F9D6951954112F0087AA43 /* Resources */,
				C0A5FF391F6684DE00BE740C /* ShellScript */,
			);
			buildRules = (
			);
			dependencies = (
				C06D375C1F82075D00F61AE0 /* PBXTargetDependency */,
			);
			name = SystemKeyboard;
			productName = SystemKeyboard;
			productReference = 98F9D6971954112F0087AA43 /* Tavultesoft.KMEI.SystemKeyboard.appex */;
			productType = "com.apple.product-type.app-extension";
		};
		C06D372A1F81F4E100F61AE0 /* KeymanEngine */ = {
			isa = PBXNativeTarget;
			buildConfigurationList = C06D37301F81F4E100F61AE0 /* Build configuration list for PBXNativeTarget "KeymanEngine" */;
			buildPhases = (
				C06D37261F81F4E100F61AE0 /* Sources */,
				C06D37271F81F4E100F61AE0 /* Frameworks */,
				C06D37281F81F4E100F61AE0 /* Headers */,
				C06D37291F81F4E100F61AE0 /* Resources */,
			);
			buildRules = (
			);
			dependencies = (
			);
			name = KeymanEngine;
			productName = KeymanEngine;
			productReference = C06D372B1F81F4E100F61AE0 /* KeymanEngine.framework */;
			productType = "com.apple.product-type.framework";
		};
		F243887D14BBD43000A3E055 /* KeymanEngineDemo */ = {
			isa = PBXNativeTarget;
			buildConfigurationList = F24388A514BBD43100A3E055 /* Build configuration list for PBXNativeTarget "KeymanEngineDemo" */;
			buildPhases = (
				F243887A14BBD43000A3E055 /* Sources */,
				F243887B14BBD43000A3E055 /* Frameworks */,
				F243887C14BBD43000A3E055 /* Resources */,
				98F9D6A61954112F0087AA43 /* Embed App Extensions */,
				C0A5FF381F6684A300BE740C /* ShellScript */,
				C06D375F1F82089300F61AE0 /* Embed Frameworks */,
			);
			buildRules = (
			);
			dependencies = (
				C06D37591F8206E400F61AE0 /* PBXTargetDependency */,
				98F9D69F1954112F0087AA43 /* PBXTargetDependency */,
				98F9D6A21954112F0087AA43 /* PBXTargetDependency */,
			);
			name = KeymanEngineDemo;
			productName = Keyman;
			productReference = F243887E14BBD43000A3E055 /* KeymanEngineDemo.app */;
			productType = "com.apple.product-type.application";
		};
/* End PBXNativeTarget section */

/* Begin PBXProject section */
		F243887514BBD43000A3E055 /* Project object */ = {
			isa = PBXProject;
			attributes = {
				LastUpgradeCheck = 0910;
				ORGANIZATIONNAME = "SIL International";
				TargetAttributes = {
					98F9D6961954112F0087AA43 = {
						CreatedOnToolsVersion = 6.0;
						DevelopmentTeam = N4M8L6CCXN;
						LastSwiftMigration = 0900;
						SystemCapabilities = {
							com.apple.ApplicationGroups.iOS = {
								enabled = 1;
							};
						};
					};
					C06D372A1F81F4E100F61AE0 = {
						CreatedOnToolsVersion = 9.0;
						DevelopmentTeam = 3YE4W86L3G;
						ProvisioningStyle = Automatic;
					};
					F243887D14BBD43000A3E055 = {
						DevelopmentTeam = 3YE4W86L3G;
						LastSwiftMigration = 0900;
						ProvisioningStyle = Automatic;
						SystemCapabilities = {
							com.apple.ApplicationGroups.iOS = {
								enabled = 1;
							};
						};
					};
				};
			};
			buildConfigurationList = F243887814BBD43000A3E055 /* Build configuration list for PBXProject "KeymanEngine" */;
			compatibilityVersion = "Xcode 3.2";
			developmentRegion = English;
			hasScannedForEncodings = 0;
			knownRegions = (
				en,
				English,
			);
			mainGroup = F243887314BBD43000A3E055;
			productRefGroup = F243887F14BBD43000A3E055 /* Products */;
			projectDirPath = "";
			projectRoot = "";
			targets = (
				C06D372A1F81F4E100F61AE0 /* KeymanEngine */,
				C06D37C51F82364E00F61AE0 /* KME-universal */,
				F243887D14BBD43000A3E055 /* KeymanEngineDemo */,
				98F9D6961954112F0087AA43 /* SystemKeyboard */,
			);
		};
/* End PBXProject section */

/* Begin PBXResourcesBuildPhase section */
		98F9D6951954112F0087AA43 /* Resources */ = {
			isa = PBXResourcesBuildPhase;
			buildActionMask = 2147483647;
			files = (
			);
			runOnlyForDeploymentPostprocessing = 0;
		};
		C06D37291F81F4E100F61AE0 /* Resources */ = {
			isa = PBXResourcesBuildPhase;
			buildActionMask = 2147483647;
			files = (
				C06D37601F82095200F61AE0 /* Keyman.bundle in Resources */,
			);
			runOnlyForDeploymentPostprocessing = 0;
		};
		F243887C14BBD43000A3E055 /* Resources */ = {
			isa = PBXResourcesBuildPhase;
			buildActionMask = 2147483647;
			files = (
				988B36BA1ADF728A0008752C /* inuktitut_naqittaut-1.0.js in Resources */,
				6CD5DFAA150F6DC8007A5DDE /* icon.png in Resources */,
				6CD5DFAB150F6DC8007A5DDE /* icon@2x.png in Resources */,
				988B36B61ADF67290008752C /* inuktitut_pirurvik-1.0.js in Resources */,
				98D4190C17695E58008D2FF3 /* Default-568h@2x.png in Resources */,
				988B36B91ADF728A0008752C /* inuktitut_latin-1.0.js in Resources */,
			);
			runOnlyForDeploymentPostprocessing = 0;
		};
/* End PBXResourcesBuildPhase section */

/* Begin PBXShellScriptBuildPhase section */
		C06D37C61F82364E00F61AE0 /* ShellScript */ = {
			isa = PBXShellScriptBuildPhase;
			buildActionMask = 2147483647;
			files = (
			);
			inputPaths = (
			);
			outputPaths = (
			);
			runOnlyForDeploymentPostprocessing = 0;
			shellPath = /bin/sh;
			shellScript = "NAME=\"KeymanEngine\"\nUNIVERSAL_DIR=\"${BUILD_DIR}/${CONFIGURATION}-universal/${NAME}.framework\"\nIPHONE_DIR=\"${BUILD_DIR}/${CONFIGURATION}-iphoneos/${NAME}.framework\"\nSIMULATOR_DIR=\"${BUILD_DIR}/${CONFIGURATION}-iphonesimulator/${NAME}.framework\"\n\n# Build architecture that was not built\nif [ ${PLATFORM_NAME} = \"iphonesimulator\" ]; then\n    xcodebuild -scheme \"${NAME}\" ONLY_ACTIVE_ARCH=NO -configuration ${CONFIGURATION} -sdk iphoneos BUILD_DIR=\"${BUILD_DIR}\" BUILD_ROOT=\"${BUILD_ROOT}\" build\nelse\n    xcodebuild -scheme \"${NAME}\" -configuration ${CONFIGURATION} -sdk iphonesimulator BUILD_DIR=\"${BUILD_DIR}\" BUILD_ROOT=\"${BUILD_ROOT}\" build\nfi\n\n# Clean\nrm -rf \"${UNIVERSAL_DIR}\"\nmkdir -p \"${UNIVERSAL_DIR}\"\n\n# Use iPhone framework as base\ncp -R \"${IPHONE_DIR}/\" \"${UNIVERSAL_DIR}/\"\n\n# Copy Swift modules from simulator build\ncp -R \"${SIMULATOR_DIR}/Modules/${NAME}.swiftmodule/\" \"${UNIVERSAL_DIR}/Modules/${NAME}.swiftmodule/\"\n\n# Create universal binary using lipo\nlipo -create \"${IPHONE_DIR}/${NAME}\" \"${SIMULATOR_DIR}/${NAME}\" -output \"${UNIVERSAL_DIR}/${NAME}\"\n";
		};
		C0A5FF381F6684A300BE740C /* ShellScript */ = {
			isa = PBXShellScriptBuildPhase;
			buildActionMask = 2147483647;
			files = (
			);
			inputPaths = (
			);
			outputPaths = (
			);
			runOnlyForDeploymentPostprocessing = 0;
			shellPath = /bin/sh;
			shellScript = "if which swiftlint >/dev/null; then\n    swiftlint --config ../../.swiftlint.yml\nelse\n    echo \"warning: SwiftLint not installed, download from https://github.com/realm/SwiftLint\"\nfi";
		};
		C0A5FF391F6684DE00BE740C /* ShellScript */ = {
			isa = PBXShellScriptBuildPhase;
			buildActionMask = 2147483647;
			files = (
			);
			inputPaths = (
			);
			outputPaths = (
			);
			runOnlyForDeploymentPostprocessing = 0;
			shellPath = /bin/sh;
			shellScript = "if which swiftlint >/dev/null; then\n    swiftlint --config ../../.swiftlint.yml\nelse\n    echo \"warning: SwiftLint not installed, download from https://github.com/realm/SwiftLint\"\nfi";
		};
/* End PBXShellScriptBuildPhase section */

/* Begin PBXSourcesBuildPhase section */
		98F9D6931954112F0087AA43 /* Sources */ = {
			isa = PBXSourcesBuildPhase;
			buildActionMask = 2147483647;
			files = (
				C04514881F85D7F500D88416 /* KeyboardViewController.swift in Sources */,
			);
			runOnlyForDeploymentPostprocessing = 0;
		};
		C06D37261F81F4E100F61AE0 /* Sources */ = {
			isa = PBXSourcesBuildPhase;
			buildActionMask = 2147483647;
			files = (
				C06D37331F81F5C300F61AE0 /* Reachability.m in Sources */,
				C06D37341F81F5C300F61AE0 /* HTTPDownloader.swift in Sources */,
				C0452BAF1F9F22A80064431A /* Font.swift in Sources */,
				C0D3F3601F9F3AD80055C7CF /* InstallableKeyboard.swift in Sources */,
				C0D3F35E1F9F33490055C7CF /* Options.swift in Sources */,
				C06D37351F81F5C300F61AE0 /* HTTPDownloadRequest.swift in Sources */,
				C0324B8F1F8750B700AF3785 /* TextView.swift in Sources */,
				C024C9961FA6EC650060583B /* NotificationCenter+Typed.swift in Sources */,
				C06D37361F81F5C300F61AE0 /* KeyboardMenuView.swift in Sources */,
				C06D37381F81F5C400F61AE0 /* SubKeysView.swift in Sources */,
				C0A93A541F8B21240079948B /* Manager.swift in Sources */,
				C024C9981FA6F2340060583B /* NotificationObserver.swift in Sources */,
				C06D373E1F81F5C400F61AE0 /* KeyboardInfoViewController.swift in Sources */,
				C0B901AA1FA1AFC200764EB8 /* UserDefaults+Types.swift in Sources */,
				C06D373F1F81F5C400F61AE0 /* KeyboardPickerViewController.swift in Sources */,
				C0324B911F8763E100AF3785 /* TextViewDelegateProxy.swift in Sources */,
				C0B09EAE1FCFD10F002F39AF /* FontManager.swift in Sources */,
				C040E50E1F85FF8A00901EE4 /* KeyPreviewView.swift in Sources */,
				C06D37401F81F5C400F61AE0 /* LanguageDetailViewController.swift in Sources */,
				C0CB633C1FA6F61500617CDB /* Notifications.swift in Sources */,
				C0EF3E7B1F95B65300CE9BD4 /* KeymanWebDelegate.swift in Sources */,
				C06D37411F81F5C400F61AE0 /* LanguageViewController.swift in Sources */,
				C06D37421F81F5C400F61AE0 /* KeyboardPickerButton.swift in Sources */,
				C05F432D1FBD5A4C0058CBD4 /* KeyboardAPICall.swift in Sources */,
				C055E6EB1F99ED090035C2DD /* RegisteredFont.swift in Sources */,
				C0324B931F87689B00AF3785 /* KeymanURLProtocol.swift in Sources */,
				C05F43311FBD62550058CBD4 /* JSONDecoder.DateDecodingStrategy+ISO8601Fallback.swift in Sources */,
				C0452BAB1F9F1FE10064431A /* Language.swift in Sources */,
				C06D37431F81F5C400F61AE0 /* KeyboardPickerBarButtonItem.swift in Sources */,
				C082CE151F90AFD400860F02 /* Collection+SafeAccess.swift in Sources */,
				C06D37441F81F5C400F61AE0 /* KeyboardNameTableViewCell.swift in Sources */,
				C040E5101F8606E300901EE4 /* TextField.swift in Sources */,
				C0324B8D1F87480700AF3785 /* TextFieldDelegateProxy.swift in Sources */,
				C075EB061F8EFF870041F4BD /* String+Helpers.swift in Sources */,
				C0E30C8C1FC40D0400C80416 /* Storage.swift in Sources */,
				C045148A1F85DF9100D88416 /* InputViewController.swift in Sources */,
				C06D37461F81F5C400F61AE0 /* PopoverView.swift in Sources */,
				C007C4651F9F52D8006461B9 /* LanguagesAPICall.swift in Sources */,
				C024C9941FA6EB470060583B /* NotificationName.swift in Sources */,
				C0C16A891FA8146300F090BA /* KeymanWebViewController.swift in Sources */,
				C06085B41F9485E40057E5B9 /* UIButton+Helpers.swift in Sources */,
				C0959CD41F99C44E00B616BC /* Constants.swift in Sources */,
				C0452BAD1F9F21270064431A /* Keyboard.swift in Sources */,
			);
			runOnlyForDeploymentPostprocessing = 0;
		};
		F243887A14BBD43000A3E055 /* Sources */ = {
			isa = PBXSourcesBuildPhase;
			buildActionMask = 2147483647;
			files = (
				C040E5121F86107E00901EE4 /* AppDelegate.swift in Sources */,
				C040E5141F86108900901EE4 /* MainViewController.swift in Sources */,
			);
			runOnlyForDeploymentPostprocessing = 0;
		};
/* End PBXSourcesBuildPhase section */

/* Begin PBXTargetDependency section */
		98F9D69F1954112F0087AA43 /* PBXTargetDependency */ = {
			isa = PBXTargetDependency;
			target = 98F9D6961954112F0087AA43 /* SystemKeyboard */;
			targetProxy = 98F9D69E1954112F0087AA43 /* PBXContainerItemProxy */;
		};
		98F9D6A21954112F0087AA43 /* PBXTargetDependency */ = {
			isa = PBXTargetDependency;
			target = 98F9D6961954112F0087AA43 /* SystemKeyboard */;
			targetProxy = 98F9D6A11954112F0087AA43 /* PBXContainerItemProxy */;
		};
		C06D37591F8206E400F61AE0 /* PBXTargetDependency */ = {
			isa = PBXTargetDependency;
			target = C06D372A1F81F4E100F61AE0 /* KeymanEngine */;
			targetProxy = C06D37581F8206E400F61AE0 /* PBXContainerItemProxy */;
		};
		C06D375C1F82075D00F61AE0 /* PBXTargetDependency */ = {
			isa = PBXTargetDependency;
			target = C06D372A1F81F4E100F61AE0 /* KeymanEngine */;
			targetProxy = C06D375B1F82075D00F61AE0 /* PBXContainerItemProxy */;
		};
		C06D37CB1F83204200F61AE0 /* PBXTargetDependency */ = {
			isa = PBXTargetDependency;
			target = C06D372A1F81F4E100F61AE0 /* KeymanEngine */;
			targetProxy = C06D37CA1F83204200F61AE0 /* PBXContainerItemProxy */;
		};
/* End PBXTargetDependency section */

/* Begin XCBuildConfiguration section */
		98F9D6A41954112F0087AA43 /* Debug */ = {
			isa = XCBuildConfiguration;
			buildSettings = {
				ALWAYS_SEARCH_USER_PATHS = NO;
				CLANG_CXX_LANGUAGE_STANDARD = "gnu++0x";
				CLANG_CXX_LIBRARY = "libc++";
				CLANG_ENABLE_MODULES = YES;
				CLANG_WARN_DIRECT_OBJC_ISA_USAGE = YES_ERROR;
				CLANG_WARN_OBJC_ROOT_CLASS = YES_ERROR;
				CLANG_WARN_UNREACHABLE_CODE = YES;
				CODE_SIGN_ENTITLEMENTS = SystemKeyboard/Tavultesoft.KMEI.SystemKeyboard.entitlements;
				CODE_SIGN_IDENTITY = "iPhone Developer";
				"CODE_SIGN_IDENTITY[sdk=iphoneos*]" = "iPhone Developer";
				COPY_PHASE_STRIP = NO;
				DEFINES_MODULE = YES;
				ENABLE_BITCODE = NO;
				ENABLE_STRICT_OBJC_MSGSEND = YES;
				GCC_C_LANGUAGE_STANDARD = gnu99;
				GCC_DYNAMIC_NO_PIC = NO;
				GCC_OPTIMIZATION_LEVEL = 0;
				GCC_PREPROCESSOR_DEFINITIONS = (
					"DEBUG=1",
					"$(inherited)",
				);
				GCC_SYMBOLS_PRIVATE_EXTERN = NO;
				GCC_WARN_ABOUT_RETURN_TYPE = YES_ERROR;
				GCC_WARN_UNINITIALIZED_AUTOS = YES_AGGRESSIVE;
				INFOPLIST_FILE = SystemKeyboard/Info.plist;
				IPHONEOS_DEPLOYMENT_TARGET = 8.0;
				LD_RUNPATH_SEARCH_PATHS = "$(inherited) @executable_path/Frameworks @executable_path/../../Frameworks";
				LIBRARY_SEARCH_PATHS = "$(inherited)";
				METAL_ENABLE_DEBUG_INFO = YES;
				ONLY_ACTIVE_ARCH = YES;
				OTHER_LDFLAGS = "";
				PRODUCT_BUNDLE_IDENTIFIER = org.sil.Keyman.ios.EngineDemo.SystemKeyboard;
				PRODUCT_NAME = "Tavultesoft.KMEI.$(TARGET_NAME:rfc1034identifier)";
				PROVISIONING_PROFILE = "";
				SKIP_INSTALL = YES;
				SWIFT_OBJC_BRIDGING_HEADER = "SystemKeyboard/SystemKeyboard-Bridging-Header.h";
				SWIFT_OPTIMIZATION_LEVEL = "-Onone";
				SWIFT_VERSION = 4.0;
			};
			name = Debug;
		};
		98F9D6A51954112F0087AA43 /* Release */ = {
			isa = XCBuildConfiguration;
			buildSettings = {
				ALWAYS_SEARCH_USER_PATHS = NO;
				CLANG_CXX_LANGUAGE_STANDARD = "gnu++0x";
				CLANG_CXX_LIBRARY = "libc++";
				CLANG_ENABLE_MODULES = YES;
				CLANG_WARN_DIRECT_OBJC_ISA_USAGE = YES_ERROR;
				CLANG_WARN_OBJC_ROOT_CLASS = YES_ERROR;
				CLANG_WARN_UNREACHABLE_CODE = YES;
				CODE_SIGN_ENTITLEMENTS = SystemKeyboard/Tavultesoft.KMEI.SystemKeyboard.entitlements;
				CODE_SIGN_IDENTITY = "iPhone Distribution: Summer Institute of Linguistics, Inc (SIL) (3YE4W86L3G)";
				"CODE_SIGN_IDENTITY[sdk=iphoneos*]" = "iPhone Distribution: Summer Institute of Linguistics, Inc (SIL) (3YE4W86L3G)";
				COPY_PHASE_STRIP = YES;
				DEFINES_MODULE = YES;
				ENABLE_BITCODE = NO;
				ENABLE_NS_ASSERTIONS = NO;
				ENABLE_STRICT_OBJC_MSGSEND = YES;
				GCC_C_LANGUAGE_STANDARD = gnu99;
				GCC_PREPROCESSOR_DEFINITIONS = "";
				GCC_WARN_ABOUT_RETURN_TYPE = YES_ERROR;
				GCC_WARN_UNINITIALIZED_AUTOS = YES_AGGRESSIVE;
				INFOPLIST_FILE = SystemKeyboard/Info.plist;
				IPHONEOS_DEPLOYMENT_TARGET = 8.0;
				LD_RUNPATH_SEARCH_PATHS = "$(inherited) @executable_path/Frameworks @executable_path/../../Frameworks";
				LIBRARY_SEARCH_PATHS = "$(inherited)";
				METAL_ENABLE_DEBUG_INFO = NO;
				ONLY_ACTIVE_ARCH = NO;
				OTHER_LDFLAGS = "";
				PRODUCT_BUNDLE_IDENTIFIER = org.sil.Keyman.ios.EngineDemo.SystemKeyboard;
				PRODUCT_NAME = "Tavultesoft.KMEI.$(TARGET_NAME:rfc1034identifier)";
				PROVISIONING_PROFILE = "";
				SKIP_INSTALL = YES;
				SWIFT_OBJC_BRIDGING_HEADER = "SystemKeyboard/SystemKeyboard-Bridging-Header.h";
				SWIFT_VERSION = 4.0;
				VALIDATE_PRODUCT = YES;
			};
			name = Release;
		};
		C06D37311F81F4E100F61AE0 /* Debug */ = {
			isa = XCBuildConfiguration;
			buildSettings = {
				APPLICATION_EXTENSION_API_ONLY = YES;
				CLANG_ALLOW_NON_MODULAR_INCLUDES_IN_FRAMEWORK_MODULES = NO;
				CLANG_ANALYZER_NONNULL = YES;
				CLANG_ANALYZER_NUMBER_OBJECT_CONVERSION = YES_AGGRESSIVE;
				CLANG_CXX_LANGUAGE_STANDARD = "gnu++14";
				CLANG_CXX_LIBRARY = "libc++";
				CLANG_ENABLE_MODULES = YES;
				CLANG_WARN_DIRECT_OBJC_ISA_USAGE = YES_ERROR;
				CLANG_WARN_DOCUMENTATION_COMMENTS = YES;
				CLANG_WARN_OBJC_ROOT_CLASS = YES_ERROR;
				CLANG_WARN_UNGUARDED_AVAILABILITY = YES_AGGRESSIVE;
				CODE_SIGN_IDENTITY = "iPhone Developer";
				"CODE_SIGN_IDENTITY[sdk=iphoneos*]" = "";
				CODE_SIGN_STYLE = Automatic;
				COPY_PHASE_STRIP = NO;
				CURRENT_PROJECT_VERSION = 1;
				DEBUG_INFORMATION_FORMAT = dwarf;
				DEFINES_MODULE = YES;
				DEVELOPMENT_TEAM = 3YE4W86L3G;
				DYLIB_COMPATIBILITY_VERSION = 1;
				DYLIB_CURRENT_VERSION = 1;
				DYLIB_INSTALL_NAME_BASE = "@rpath";
				GCC_C_LANGUAGE_STANDARD = gnu11;
				GCC_DYNAMIC_NO_PIC = NO;
				GCC_OPTIMIZATION_LEVEL = 0;
				GCC_PREPROCESSOR_DEFINITIONS = (
					"DEBUG=1",
					"$(inherited)",
				);
				GCC_WARN_ABOUT_RETURN_TYPE = YES_ERROR;
				GCC_WARN_UNINITIALIZED_AUTOS = YES_AGGRESSIVE;
				INFOPLIST_FILE = KeymanEngine/Info.plist;
				INSTALL_PATH = "$(LOCAL_LIBRARY_DIR)/Frameworks";
				IPHONEOS_DEPLOYMENT_TARGET = 8.0;
				LD_RUNPATH_SEARCH_PATHS = "$(inherited) @executable_path/Frameworks @loader_path/Frameworks";
				MTL_ENABLE_DEBUG_INFO = YES;
				ONLY_ACTIVE_ARCH = NO;
				PRODUCT_BUNDLE_IDENTIFIER = org.sil.Keyman.ios.Engine;
				PRODUCT_NAME = "$(TARGET_NAME:c99extidentifier)";
				SKIP_INSTALL = YES;
				SWIFT_ACTIVE_COMPILATION_CONDITIONS = DEBUG;
				SWIFT_OPTIMIZATION_LEVEL = "-Onone";
				SWIFT_VERSION = 4.0;
				TARGETED_DEVICE_FAMILY = "1,2";
				VALID_ARCHS = "arm64 armv7s armv7 x86_64 i386";
				VERSIONING_SYSTEM = "apple-generic";
				VERSION_INFO_PREFIX = "";
			};
			name = Debug;
		};
		C06D37321F81F4E100F61AE0 /* Release */ = {
			isa = XCBuildConfiguration;
			buildSettings = {
				APPLICATION_EXTENSION_API_ONLY = YES;
				CLANG_ALLOW_NON_MODULAR_INCLUDES_IN_FRAMEWORK_MODULES = NO;
				CLANG_ANALYZER_NONNULL = YES;
				CLANG_ANALYZER_NUMBER_OBJECT_CONVERSION = YES_AGGRESSIVE;
				CLANG_CXX_LANGUAGE_STANDARD = "gnu++14";
				CLANG_CXX_LIBRARY = "libc++";
				CLANG_ENABLE_MODULES = YES;
				CLANG_WARN_DIRECT_OBJC_ISA_USAGE = YES_ERROR;
				CLANG_WARN_DOCUMENTATION_COMMENTS = YES;
				CLANG_WARN_OBJC_ROOT_CLASS = YES_ERROR;
				CLANG_WARN_UNGUARDED_AVAILABILITY = YES_AGGRESSIVE;
				CODE_SIGN_IDENTITY = "iPhone Distribution: Summer Institute of Linguistics, Inc (SIL) (3YE4W86L3G)";
				"CODE_SIGN_IDENTITY[sdk=iphoneos*]" = "";
				CODE_SIGN_STYLE = Automatic;
				COPY_PHASE_STRIP = NO;
				CURRENT_PROJECT_VERSION = 1;
				DEBUG_INFORMATION_FORMAT = "dwarf-with-dsym";
				DEFINES_MODULE = YES;
				DEVELOPMENT_TEAM = 3YE4W86L3G;
				DYLIB_COMPATIBILITY_VERSION = 1;
				DYLIB_CURRENT_VERSION = 1;
				DYLIB_INSTALL_NAME_BASE = "@rpath";
				ENABLE_NS_ASSERTIONS = NO;
				GCC_C_LANGUAGE_STANDARD = gnu11;
				GCC_WARN_ABOUT_RETURN_TYPE = YES_ERROR;
				GCC_WARN_UNINITIALIZED_AUTOS = YES_AGGRESSIVE;
				INFOPLIST_FILE = KeymanEngine/Info.plist;
				INSTALL_PATH = "$(LOCAL_LIBRARY_DIR)/Frameworks";
				IPHONEOS_DEPLOYMENT_TARGET = 8.0;
				LD_RUNPATH_SEARCH_PATHS = "$(inherited) @executable_path/Frameworks @loader_path/Frameworks";
				MTL_ENABLE_DEBUG_INFO = NO;
				PRODUCT_BUNDLE_IDENTIFIER = org.sil.Keyman.ios.Engine;
				PRODUCT_NAME = "$(TARGET_NAME:c99extidentifier)";
				SKIP_INSTALL = YES;
				SWIFT_VERSION = 4.0;
				TARGETED_DEVICE_FAMILY = "1,2";
				VALIDATE_PRODUCT = YES;
				VALID_ARCHS = "arm64 armv7s armv7 x86_64 i386";
				VERSIONING_SYSTEM = "apple-generic";
				VERSION_INFO_PREFIX = "";
			};
			name = Release;
		};
		C06D37C81F82364E00F61AE0 /* Debug */ = {
			isa = XCBuildConfiguration;
			baseConfigurationReference = F27FCAF6157FD95E00FBBA20 /* Keyman-lib.xcconfig */;
			buildSettings = {
				IPHONEOS_DEPLOYMENT_TARGET = 8.0;
				ONLY_ACTIVE_ARCH = NO;
				PRODUCT_NAME = "$(TARGET_NAME)";
				VALID_ARCHS = "arm64 armv7s armv7 x86_64 i386";
			};
			name = Debug;
		};
		C06D37C91F82364E00F61AE0 /* Release */ = {
			isa = XCBuildConfiguration;
			baseConfigurationReference = F27FCAF6157FD95E00FBBA20 /* Keyman-lib.xcconfig */;
			buildSettings = {
				IPHONEOS_DEPLOYMENT_TARGET = 8.0;
				PRODUCT_NAME = "$(TARGET_NAME)";
				VALID_ARCHS = "arm64 armv7s armv7 x86_64 i386";
			};
			name = Release;
		};
		F24388A314BBD43100A3E055 /* Debug */ = {
			isa = XCBuildConfiguration;
			baseConfigurationReference = 6C0A140E151EA930007FA4AD /* Debug.xcconfig */;
			buildSettings = {
				ALWAYS_SEARCH_USER_PATHS = NO;
				CLANG_ANALYZER_LOCALIZABILITY_NONLOCALIZED = YES;
				CLANG_ENABLE_OBJC_ARC = YES;
				CLANG_WARN_BLOCK_CAPTURE_AUTORELEASING = YES;
				CLANG_WARN_BOOL_CONVERSION = YES;
				CLANG_WARN_COMMA = YES;
				CLANG_WARN_CONSTANT_CONVERSION = YES;
				CLANG_WARN_EMPTY_BODY = YES;
				CLANG_WARN_ENUM_CONVERSION = YES;
				CLANG_WARN_INFINITE_RECURSION = YES;
				CLANG_WARN_INT_CONVERSION = YES;
				CLANG_WARN_NON_LITERAL_NULL_CONVERSION = YES;
				CLANG_WARN_OBJC_LITERAL_CONVERSION = YES;
				CLANG_WARN_RANGE_LOOP_ANALYSIS = YES;
				CLANG_WARN_STRICT_PROTOTYPES = YES;
				CLANG_WARN_SUSPICIOUS_MOVE = YES;
				CLANG_WARN_UNREACHABLE_CODE = YES;
				CLANG_WARN__DUPLICATE_METHOD_MATCH = YES;
				DEFINES_MODULE = YES;
				ENABLE_BITCODE = NO;
				ENABLE_STRICT_OBJC_MSGSEND = YES;
				ENABLE_TESTABILITY = YES;
				GCC_NO_COMMON_BLOCKS = YES;
				GCC_WARN_64_TO_32_BIT_CONVERSION = YES;
				GCC_WARN_ABOUT_MISSING_PROTOTYPES = YES;
				GCC_WARN_ABOUT_RETURN_TYPE = YES;
				GCC_WARN_UNDECLARED_SELECTOR = YES;
				GCC_WARN_UNINITIALIZED_AUTOS = YES;
				GCC_WARN_UNUSED_FUNCTION = YES;
				GCC_WARN_UNUSED_VARIABLE = YES;
				IPHONEOS_DEPLOYMENT_TARGET = 8.0;
				ONLY_ACTIVE_ARCH = NO;
				SDKROOT = iphoneos;
				VALID_ARCHS = "arm64 armv7s armv7";
			};
			name = Debug;
		};
		F24388A414BBD43100A3E055 /* Release */ = {
			isa = XCBuildConfiguration;
			baseConfigurationReference = 6C0A1411151EA930007FA4AD /* Release.xcconfig */;
			buildSettings = {
				ALWAYS_SEARCH_USER_PATHS = NO;
				CLANG_ANALYZER_LOCALIZABILITY_NONLOCALIZED = YES;
				CLANG_ENABLE_OBJC_ARC = YES;
				CLANG_WARN_BLOCK_CAPTURE_AUTORELEASING = YES;
				CLANG_WARN_BOOL_CONVERSION = YES;
				CLANG_WARN_COMMA = YES;
				CLANG_WARN_CONSTANT_CONVERSION = YES;
				CLANG_WARN_EMPTY_BODY = YES;
				CLANG_WARN_ENUM_CONVERSION = YES;
				CLANG_WARN_INFINITE_RECURSION = YES;
				CLANG_WARN_INT_CONVERSION = YES;
				CLANG_WARN_NON_LITERAL_NULL_CONVERSION = YES;
				CLANG_WARN_OBJC_LITERAL_CONVERSION = YES;
				CLANG_WARN_RANGE_LOOP_ANALYSIS = YES;
				CLANG_WARN_STRICT_PROTOTYPES = YES;
				CLANG_WARN_SUSPICIOUS_MOVE = YES;
				CLANG_WARN_UNREACHABLE_CODE = YES;
				CLANG_WARN__DUPLICATE_METHOD_MATCH = YES;
				DEFINES_MODULE = YES;
				ENABLE_BITCODE = NO;
				ENABLE_STRICT_OBJC_MSGSEND = YES;
				GCC_NO_COMMON_BLOCKS = YES;
				GCC_WARN_64_TO_32_BIT_CONVERSION = YES;
				GCC_WARN_ABOUT_MISSING_PROTOTYPES = YES;
				GCC_WARN_ABOUT_RETURN_TYPE = YES;
				GCC_WARN_UNDECLARED_SELECTOR = YES;
				GCC_WARN_UNINITIALIZED_AUTOS = YES;
				GCC_WARN_UNUSED_FUNCTION = YES;
				GCC_WARN_UNUSED_VARIABLE = YES;
				IPHONEOS_DEPLOYMENT_TARGET = 8.0;
				ONLY_ACTIVE_ARCH = NO;
				SDKROOT = iphoneos;
				SWIFT_OPTIMIZATION_LEVEL = "-Owholemodule";
				VALID_ARCHS = "arm64 armv7s armv7";
			};
			name = Release;
		};
		F24388A614BBD43100A3E055 /* Debug */ = {
			isa = XCBuildConfiguration;
			baseConfigurationReference = 6C0A140F151EA930007FA4AD /* Keyman.xcconfig */;
			buildSettings = {
				ALWAYS_EMBED_SWIFT_STANDARD_LIBRARIES = YES;
				CLANG_ENABLE_MODULES = YES;
				CLANG_ENABLE_OBJC_ARC = YES;
				CODE_SIGN_ENTITLEMENTS = KMEI.entitlements;
				CODE_SIGN_IDENTITY = "iPhone Developer";
				"CODE_SIGN_IDENTITY[sdk=iphoneos*]" = "iPhone Developer";
				DEFINES_MODULE = YES;
				DEVELOPMENT_TEAM = 3YE4W86L3G;
				ENABLE_BITCODE = NO;
				IPHONEOS_DEPLOYMENT_TARGET = 8.0;
				LD_RUNPATH_SEARCH_PATHS = "$(inherited) @executable_path/Frameworks";
				LIBRARY_SEARCH_PATHS = "$(inherited)";
				ONLY_ACTIVE_ARCH = YES;
				PRODUCT_BUNDLE_IDENTIFIER = org.sil.Keyman.ios.EngineDemo;
				PRODUCT_NAME = KeymanEngineDemo;
				PROVISIONING_PROFILE = "";
				"PROVISIONING_PROFILE[sdk=iphoneos*]" = "";
				SDKROOT = iphoneos;
				SWIFT_OBJC_BRIDGING_HEADER = "";
				SWIFT_OPTIMIZATION_LEVEL = "-Onone";
				SWIFT_SWIFT3_OBJC_INFERENCE = Default;
				SWIFT_VERSION = 4.0;
				VALID_ARCHS = "arm64 armv7 armv7s";
			};
			name = Debug;
		};
		F24388A714BBD43100A3E055 /* Release */ = {
			isa = XCBuildConfiguration;
			baseConfigurationReference = 6C0A140F151EA930007FA4AD /* Keyman.xcconfig */;
			buildSettings = {
				ALWAYS_EMBED_SWIFT_STANDARD_LIBRARIES = YES;
				CLANG_ENABLE_MODULES = YES;
				CLANG_ENABLE_OBJC_ARC = YES;
				CODE_SIGN_ENTITLEMENTS = KMEI.entitlements;
				CODE_SIGN_IDENTITY = "iPhone Distribution: Summer Institute of Linguistics, Inc (SIL) (3YE4W86L3G)";
				"CODE_SIGN_IDENTITY[sdk=iphoneos*]" = "iPhone Developer";
				DEFINES_MODULE = YES;
				DEVELOPMENT_TEAM = 3YE4W86L3G;
				ENABLE_BITCODE = NO;
				IPHONEOS_DEPLOYMENT_TARGET = 8.0;
				LD_RUNPATH_SEARCH_PATHS = "$(inherited) @executable_path/Frameworks";
				LIBRARY_SEARCH_PATHS = "$(inherited)";
				PRODUCT_BUNDLE_IDENTIFIER = org.sil.Keyman.ios.EngineDemo;
				PRODUCT_NAME = KeymanEngineDemo;
				PROVISIONING_PROFILE = "";
				"PROVISIONING_PROFILE[sdk=iphoneos*]" = "";
				SDKROOT = iphoneos;
				SWIFT_OBJC_BRIDGING_HEADER = "";
				SWIFT_SWIFT3_OBJC_INFERENCE = Default;
				SWIFT_VERSION = 4.0;
				VALID_ARCHS = "arm64 armv7 armv7s";
			};
			name = Release;
		};
/* End XCBuildConfiguration section */

/* Begin XCConfigurationList section */
		98F9D6A31954112F0087AA43 /* Build configuration list for PBXNativeTarget "SystemKeyboard" */ = {
			isa = XCConfigurationList;
			buildConfigurations = (
				98F9D6A41954112F0087AA43 /* Debug */,
				98F9D6A51954112F0087AA43 /* Release */,
			);
			defaultConfigurationIsVisible = 0;
			defaultConfigurationName = Release;
		};
		C06D37301F81F4E100F61AE0 /* Build configuration list for PBXNativeTarget "KeymanEngine" */ = {
			isa = XCConfigurationList;
			buildConfigurations = (
				C06D37311F81F4E100F61AE0 /* Debug */,
				C06D37321F81F4E100F61AE0 /* Release */,
			);
			defaultConfigurationIsVisible = 0;
			defaultConfigurationName = Release;
		};
		C06D37C71F82364E00F61AE0 /* Build configuration list for PBXAggregateTarget "KME-universal" */ = {
			isa = XCConfigurationList;
			buildConfigurations = (
				C06D37C81F82364E00F61AE0 /* Debug */,
				C06D37C91F82364E00F61AE0 /* Release */,
			);
			defaultConfigurationIsVisible = 0;
			defaultConfigurationName = Release;
		};
		F243887814BBD43000A3E055 /* Build configuration list for PBXProject "KeymanEngine" */ = {
			isa = XCConfigurationList;
			buildConfigurations = (
				F24388A314BBD43100A3E055 /* Debug */,
				F24388A414BBD43100A3E055 /* Release */,
			);
			defaultConfigurationIsVisible = 0;
			defaultConfigurationName = Release;
		};
		F24388A514BBD43100A3E055 /* Build configuration list for PBXNativeTarget "KeymanEngineDemo" */ = {
			isa = XCConfigurationList;
			buildConfigurations = (
				F24388A614BBD43100A3E055 /* Debug */,
				F24388A714BBD43100A3E055 /* Release */,
			);
			defaultConfigurationIsVisible = 0;
			defaultConfigurationName = Release;
		};
/* End XCConfigurationList section */
	};
	rootObject = F243887514BBD43000A3E055 /* Project object */;
}<|MERGE_RESOLUTION|>--- conflicted
+++ resolved
@@ -535,12 +535,9 @@
 				F273AB9D156440BA00A47CEE /* UITextView */,
 				C0959CD31F99C44E00B616BC /* Constants.swift */,
 				C0C16A881FA8146300F090BA /* KeymanWebViewController.swift */,
-<<<<<<< HEAD
 				C0B09EAD1FCFD10F002F39AF /* FontManager.swift */,
-=======
 				C0E30C8B1FC40D0400C80416 /* Storage.swift */,
 				C0EF3E7A1F95B65300CE9BD4 /* KeymanWebDelegate.swift */,
->>>>>>> 9f03fb33
 			);
 			path = Classes;
 			sourceTree = "<group>";
