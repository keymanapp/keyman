// !$*UTF8*$!
{
	archiveVersion = 1;
	classes = {
	};
	objectVersion = 52;
	objects = {

/* Begin PBXAggregateTarget section */
		C06D37C51F82364E00F61AE0 /* KME-universal */ = {
			isa = PBXAggregateTarget;
			buildConfigurationList = C06D37C71F82364E00F61AE0 /* Build configuration list for PBXAggregateTarget "KME-universal" */;
			buildPhases = (
				C06D37C61F82364E00F61AE0 /* Run Script */,
			);
			dependencies = (
				C06D37CB1F83204200F61AE0 /* PBXTargetDependency */,
			);
			name = "KME-universal";
			productName = "Keyman-lib";
		};
/* End PBXAggregateTarget section */

/* Begin PBXBuildFile section */
		1645D5952036C6FF0076C51B /* KeymanPackage.swift in Sources */ = {isa = PBXBuildFile; fileRef = 1645D5942036C6FF0076C51B /* KeymanPackage.swift */; };
		1645D5972036C9F80076C51B /* KMPKeyboard.swift in Sources */ = {isa = PBXBuildFile; fileRef = 1645D5962036C9F80076C51B /* KMPKeyboard.swift */; };
		165EB3A12098993900040A69 /* KeyboardError.swift in Sources */ = {isa = PBXBuildFile; fileRef = 165EB3A02098993900040A69 /* KeyboardError.swift */; };
		377D10DE26846B8900467431 /* SpacebarTextViewController.swift in Sources */ = {isa = PBXBuildFile; fileRef = 377D10DD26846B8900467431 /* SpacebarTextViewController.swift */; };
		6CD5DFAA150F6DC8007A5DDE /* icon.png in Resources */ = {isa = PBXBuildFile; fileRef = 6CD5DFA8150F6DC8007A5DDE /* icon.png */; };
		6CD5DFAB150F6DC8007A5DDE /* icon@2x.png in Resources */ = {isa = PBXBuildFile; fileRef = 6CD5DFA9150F6DC8007A5DDE /* icon@2x.png */; };
		988B36B61ADF67290008752C /* inuktitut_pirurvik-1.0.js in Resources */ = {isa = PBXBuildFile; fileRef = 988B36B51ADF67290008752C /* inuktitut_pirurvik-1.0.js */; };
		988B36B91ADF728A0008752C /* inuktitut_latin-1.0.js in Resources */ = {isa = PBXBuildFile; fileRef = 988B36B71ADF728A0008752C /* inuktitut_latin-1.0.js */; };
		988B36BA1ADF728A0008752C /* inuktitut_naqittaut-1.0.js in Resources */ = {isa = PBXBuildFile; fileRef = 988B36B81ADF728A0008752C /* inuktitut_naqittaut-1.0.js */; };
		98D4190C17695E58008D2FF3 /* Default-568h@2x.png in Resources */ = {isa = PBXBuildFile; fileRef = 98D4190B17695E58008D2FF3 /* Default-568h@2x.png */; };
		98F9D6A01954112F0087AA43 /* Tavultesoft.KMEI.SystemKeyboard.appex in Embed App Extensions */ = {isa = PBXBuildFile; fileRef = 98F9D6971954112F0087AA43 /* Tavultesoft.KMEI.SystemKeyboard.appex */; };
		9A079DCA222E050E00581263 /* LexicalModelKeymanPackage.swift in Sources */ = {isa = PBXBuildFile; fileRef = 9A079DC9222E050E00581263 /* LexicalModelKeymanPackage.swift */; };
		9A079DD4223194B100581263 /* KeymanEngine.framework in Frameworks */ = {isa = PBXBuildFile; fileRef = C06D372B1F81F4E100F61AE0 /* KeymanEngine.framework */; };
		9A079DE62231A69D00581263 /* Foundation.framework in Frameworks */ = {isa = PBXBuildFile; fileRef = 9A079DE52231A69D00581263 /* Foundation.framework */; };
		9A079E372238680700581263 /* KMPLexicalModel.swift in Sources */ = {isa = PBXBuildFile; fileRef = 9A079E362238680700581263 /* KMPLexicalModel.swift */; };
		9A079E3A223AFF3C00581263 /* KeyboardKeymanPackage.swift in Sources */ = {isa = PBXBuildFile; fileRef = 9A079E39223AFF3C00581263 /* KeyboardKeymanPackage.swift */; };
		9A079E3D223B5FAF00581263 /* InstallableLexicalModel.swift in Sources */ = {isa = PBXBuildFile; fileRef = 9A079E3C223B5FAF00581263 /* InstallableLexicalModel.swift */; };
		9A079E40223B602B00581263 /* LexicalModel.swift in Sources */ = {isa = PBXBuildFile; fileRef = 9A079E3F223B602B00581263 /* LexicalModel.swift */; };
		9A079E43223B61AE00581263 /* FullLexicalModelID.swift in Sources */ = {isa = PBXBuildFile; fileRef = 9A079E42223B61AE00581263 /* FullLexicalModelID.swift */; };
		9A082559227589360051EBB0 /* Formatter+ISODateExtension.swift in Sources */ = {isa = PBXBuildFile; fileRef = 9A082558227589360051EBB0 /* Formatter+ISODateExtension.swift */; };
		9A0FCA0922D7C58B00D33F86 /* Keyman.bundle in Resources */ = {isa = PBXBuildFile; fileRef = F27FCB51157FE3CE00FBBA20 /* Keyman.bundle */; };
		9A3B14D2229370B20052A11F /* InstalledLanguagesViewController.swift in Sources */ = {isa = PBXBuildFile; fileRef = 9A3B14D1229370B20052A11F /* InstalledLanguagesViewController.swift */; };
		9A3E832522EAC14A00D22D2A /* KeyboardSwitcherViewController.swift in Sources */ = {isa = PBXBuildFile; fileRef = 9A3E832422EAC14A00D22D2A /* KeyboardSwitcherViewController.swift */; };
		9A60764422893A4E003BCFBA /* SettingsViewController.swift in Sources */ = {isa = PBXBuildFile; fileRef = 9A60764322893A4E003BCFBA /* SettingsViewController.swift */; };
		9A9CB08022416E5400231FB9 /* LexicalModelPickerViewController.swift in Sources */ = {isa = PBXBuildFile; fileRef = 9A9CB07F22416E5400231FB9 /* LexicalModelPickerViewController.swift */; };
		9AD4F53C229F85AC007992D3 /* LanguageSettingsViewController.swift in Sources */ = {isa = PBXBuildFile; fileRef = 9AD4F53A229F85AC007992D3 /* LanguageSettingsViewController.swift */; };
		9AD4F53D229F85AC007992D3 /* LanguageSettingsViewController.xib in Resources */ = {isa = PBXBuildFile; fileRef = 9AD4F53B229F85AC007992D3 /* LanguageSettingsViewController.xib */; };
		9ADC459D22E1895D004C78C6 /* LanguageLMDetailViewController.swift in Sources */ = {isa = PBXBuildFile; fileRef = 9ADC459B22E1895D004C78C6 /* LanguageLMDetailViewController.swift */; };
		9ADC459F22E1895D004C78C6 /* LanguageLMDetailViewController.xib in Resources */ = {isa = PBXBuildFile; fileRef = 9ADC459C22E1895D004C78C6 /* LanguageLMDetailViewController.xib */; };
		C024C9941FA6EB470060583B /* NotificationName.swift in Sources */ = {isa = PBXBuildFile; fileRef = C024C9931FA6EB470060583B /* NotificationName.swift */; };
		C024C9961FA6EC650060583B /* NotificationCenter+Typed.swift in Sources */ = {isa = PBXBuildFile; fileRef = C024C9951FA6EC650060583B /* NotificationCenter+Typed.swift */; };
		C024C9981FA6F2340060583B /* NotificationObserver.swift in Sources */ = {isa = PBXBuildFile; fileRef = C024C9971FA6F2330060583B /* NotificationObserver.swift */; };
		C0324B8D1F87480700AF3785 /* TextFieldDelegateProxy.swift in Sources */ = {isa = PBXBuildFile; fileRef = C0324B8C1F87480700AF3785 /* TextFieldDelegateProxy.swift */; };
		C0324B8F1F8750B700AF3785 /* TextView.swift in Sources */ = {isa = PBXBuildFile; fileRef = C0324B8E1F8750B700AF3785 /* TextView.swift */; };
		C0324B911F8763E100AF3785 /* TextViewDelegateProxy.swift in Sources */ = {isa = PBXBuildFile; fileRef = C0324B901F8763E100AF3785 /* TextViewDelegateProxy.swift */; };
		C0324B931F87689B00AF3785 /* KeymanURLProtocol.swift in Sources */ = {isa = PBXBuildFile; fileRef = C0324B921F87689B00AF3785 /* KeymanURLProtocol.swift */; };
		C040E50E1F85FF8A00901EE4 /* KeyPreviewView.swift in Sources */ = {isa = PBXBuildFile; fileRef = C040E50D1F85FF8A00901EE4 /* KeyPreviewView.swift */; };
		C040E5101F8606E300901EE4 /* TextField.swift in Sources */ = {isa = PBXBuildFile; fileRef = C040E50F1F8606E300901EE4 /* TextField.swift */; };
		C040E5121F86107E00901EE4 /* AppDelegate.swift in Sources */ = {isa = PBXBuildFile; fileRef = C040E5111F86107E00901EE4 /* AppDelegate.swift */; };
		C040E5141F86108900901EE4 /* MainViewController.swift in Sources */ = {isa = PBXBuildFile; fileRef = C040E5131F86108900901EE4 /* MainViewController.swift */; };
		C042ED5D1FC6A65A001D82F4 /* Version.swift in Sources */ = {isa = PBXBuildFile; fileRef = C042ED5C1FC6A65A001D82F4 /* Version.swift */; };
		C04514881F85D7F500D88416 /* KeyboardViewController.swift in Sources */ = {isa = PBXBuildFile; fileRef = C04514871F85D7F500D88416 /* KeyboardViewController.swift */; };
		C045148A1F85DF9100D88416 /* InputViewController.swift in Sources */ = {isa = PBXBuildFile; fileRef = C04514891F85DF9000D88416 /* InputViewController.swift */; };
		C0452BAB1F9F1FE10064431A /* Language.swift in Sources */ = {isa = PBXBuildFile; fileRef = C0452BAA1F9F1FE10064431A /* Language.swift */; };
		C0452BAD1F9F21270064431A /* Keyboard.swift in Sources */ = {isa = PBXBuildFile; fileRef = C0452BAC1F9F21270064431A /* Keyboard.swift */; };
		C0452BAF1F9F22A80064431A /* Font.swift in Sources */ = {isa = PBXBuildFile; fileRef = C0452BAE1F9F22A80064431A /* Font.swift */; };
		C055E6EB1F99ED090035C2DD /* RegisteredFont.swift in Sources */ = {isa = PBXBuildFile; fileRef = C055E6EA1F99ED090035C2DD /* RegisteredFont.swift */; };
		C05B14331FD914870082A316 /* Log.swift in Sources */ = {isa = PBXBuildFile; fileRef = C05B14321FD914870082A316 /* Log.swift */; };
		C05F43311FBD62550058CBD4 /* JSONDecoder.DateDecodingStrategy+ISO8601Fallback.swift in Sources */ = {isa = PBXBuildFile; fileRef = C05F43301FBD62550058CBD4 /* JSONDecoder.DateDecodingStrategy+ISO8601Fallback.swift */; };
		C06085B41F9485E40057E5B9 /* UIButton+Helpers.swift in Sources */ = {isa = PBXBuildFile; fileRef = C06085B31F9485E40057E5B9 /* UIButton+Helpers.swift */; };
		C06D37341F81F5C300F61AE0 /* HTTPDownloader.swift in Sources */ = {isa = PBXBuildFile; fileRef = C0ED71B41F6BBFAF002A2FD6 /* HTTPDownloader.swift */; };
		C06D37351F81F5C300F61AE0 /* HTTPDownloadRequest.swift in Sources */ = {isa = PBXBuildFile; fileRef = C0ED71B21F6BB0B1002A2FD6 /* HTTPDownloadRequest.swift */; };
		C06D37361F81F5C300F61AE0 /* KeyboardMenuView.swift in Sources */ = {isa = PBXBuildFile; fileRef = C034BBBD1F7CCE7D00021FF5 /* KeyboardMenuView.swift */; };
		C06D37381F81F5C400F61AE0 /* SubKeysView.swift in Sources */ = {isa = PBXBuildFile; fileRef = C07B42AE1F7CEE2700ECA97F /* SubKeysView.swift */; };
		C06D37421F81F5C400F61AE0 /* KeyboardPickerButton.swift in Sources */ = {isa = PBXBuildFile; fileRef = C08C620F1F67BD4500268D03 /* KeyboardPickerButton.swift */; };
		C06D37431F81F5C400F61AE0 /* KeyboardPickerBarButtonItem.swift in Sources */ = {isa = PBXBuildFile; fileRef = C08C620B1F6792A200268D03 /* KeyboardPickerBarButtonItem.swift */; };
		C06D37441F81F5C400F61AE0 /* KeyboardNameTableViewCell.swift in Sources */ = {isa = PBXBuildFile; fileRef = C08C62121F67C31100268D03 /* KeyboardNameTableViewCell.swift */; };
		C06D37461F81F5C400F61AE0 /* PopoverView.swift in Sources */ = {isa = PBXBuildFile; fileRef = C0A5FF361F6682EB00BE740C /* PopoverView.swift */; };
		C06D37571F82060900F61AE0 /* KeymanEngine.framework in Frameworks */ = {isa = PBXBuildFile; fileRef = C06D372B1F81F4E100F61AE0 /* KeymanEngine.framework */; };
		C06D375A1F82075A00F61AE0 /* KeymanEngine.framework in Frameworks */ = {isa = PBXBuildFile; fileRef = C06D372B1F81F4E100F61AE0 /* KeymanEngine.framework */; };
		C06D375E1F82089200F61AE0 /* KeymanEngine.framework in Embed Frameworks */ = {isa = PBXBuildFile; fileRef = C06D372B1F81F4E100F61AE0 /* KeymanEngine.framework */; settings = {ATTRIBUTES = (CodeSignOnCopy, RemoveHeadersOnCopy, ); }; };
		C06D37601F82095200F61AE0 /* Keyman.bundle in Resources */ = {isa = PBXBuildFile; fileRef = F27FCB51157FE3CE00FBBA20 /* Keyman.bundle */; };
		C075EB061F8EFF870041F4BD /* String+Helpers.swift in Sources */ = {isa = PBXBuildFile; fileRef = C075EB051F8EFF870041F4BD /* String+Helpers.swift */; };
		C082CE151F90AFD400860F02 /* Collection+SafeAccess.swift in Sources */ = {isa = PBXBuildFile; fileRef = C082CE141F90AFD400860F02 /* Collection+SafeAccess.swift */; };
		C08E698D1FDA392D0026056B /* Migrations.swift in Sources */ = {isa = PBXBuildFile; fileRef = C08E698C1FDA392D0026056B /* Migrations.swift */; };
		C08E69911FDA6F6F0026056B /* FullKeyboardID.swift in Sources */ = {isa = PBXBuildFile; fileRef = C08E69901FDA6F6F0026056B /* FullKeyboardID.swift */; };
		C0959CD41F99C44E00B616BC /* Constants.swift in Sources */ = {isa = PBXBuildFile; fileRef = C0959CD31F99C44E00B616BC /* Constants.swift */; };
		C0A93A541F8B21240079948B /* Manager.swift in Sources */ = {isa = PBXBuildFile; fileRef = C0A93A531F8B21240079948B /* Manager.swift */; };
		C0B09EAE1FCFD10F002F39AF /* FontManager.swift in Sources */ = {isa = PBXBuildFile; fileRef = C0B09EAD1FCFD10F002F39AF /* FontManager.swift */; };
		C0B901AA1FA1AFC200764EB8 /* UserDefaults+Types.swift in Sources */ = {isa = PBXBuildFile; fileRef = C0B901A91FA1AFC200764EB8 /* UserDefaults+Types.swift */; };
		C0C16A891FA8146300F090BA /* KeymanWebViewController.swift in Sources */ = {isa = PBXBuildFile; fileRef = C0C16A881FA8146300F090BA /* KeymanWebViewController.swift */; };
		C0CB633C1FA6F61500617CDB /* Notifications.swift in Sources */ = {isa = PBXBuildFile; fileRef = C0CB633B1FA6F61500617CDB /* Notifications.swift */; };
		C0D3F3601F9F3AD80055C7CF /* InstallableKeyboard.swift in Sources */ = {isa = PBXBuildFile; fileRef = C0D3F35F1F9F3AD80055C7CF /* InstallableKeyboard.swift */; };
		C0E30C8C1FC40D0400C80416 /* Storage.swift in Sources */ = {isa = PBXBuildFile; fileRef = C0E30C8B1FC40D0400C80416 /* Storage.swift */; };
		C0EF3E7B1F95B65300CE9BD4 /* KeymanWebDelegate.swift in Sources */ = {isa = PBXBuildFile; fileRef = C0EF3E7A1F95B65300CE9BD4 /* KeymanWebDelegate.swift */; };
		CE02EE0C24A5863100D58F92 /* Queries.bundle in Resources */ = {isa = PBXBuildFile; fileRef = CE02EE0B24A5863100D58F92 /* Queries.bundle */; };
		CE02EE0E24A5869500D58F92 /* Queries.swift in Sources */ = {isa = PBXBuildFile; fileRef = CE02EE0D24A5869500D58F92 /* Queries.swift */; };
		CE02EE1024A5892200D58F92 /* URLSessionDataTaskMock.swift in Sources */ = {isa = PBXBuildFile; fileRef = CE02EE0F24A5892200D58F92 /* URLSessionDataTaskMock.swift */; };
		CE07E3D2247E3FB100DFA9D2 /* HTTPDownloaderTests.swift in Sources */ = {isa = PBXBuildFile; fileRef = CE07E3D1247E3FB100DFA9D2 /* HTTPDownloaderTests.swift */; };
		CE07E3D6247E41DB00DFA9D2 /* URLSessionMock.swift in Sources */ = {isa = PBXBuildFile; fileRef = CE07E3D5247E41DB00DFA9D2 /* URLSessionMock.swift */; };
		CE07E3D8247E43CB00DFA9D2 /* URLSessionDownloadTaskMock.swift in Sources */ = {isa = PBXBuildFile; fileRef = CE07E3D7247E43CB00DFA9D2 /* URLSessionDownloadTaskMock.swift */; };
		CE17ABDE23069E76005FBB14 /* LanguageResource.swift in Sources */ = {isa = PBXBuildFile; fileRef = CE17ABDD23069E76005FBB14 /* LanguageResource.swift */; };
		CE1E1EC12303C8CC001C7BE0 /* ResourceDownloadStatusToolbar.swift in Sources */ = {isa = PBXBuildFile; fileRef = CE1E1EC02303C8CC001C7BE0 /* ResourceDownloadStatusToolbar.swift */; };
		CE1F67A32304EB3800FF6972 /* ResourceDownloadManager.swift in Sources */ = {isa = PBXBuildFile; fileRef = CE1F67A22304EB3800FF6972 /* ResourceDownloadManager.swift */; };
		CE22DFBA230B94DB00A4551C /* ResourceDownloadQueue.swift in Sources */ = {isa = PBXBuildFile; fileRef = CE22DFB9230B94DB00A4551C /* ResourceDownloadQueue.swift */; };
		CE24ECF021B763740052D291 /* KeymanResponder+Types.swift in Sources */ = {isa = PBXBuildFile; fileRef = CE24ECEF21B763740052D291 /* KeymanResponder+Types.swift */; };
		CE24ECF121B763740052D291 /* KeymanResponder+Types.swift in Sources */ = {isa = PBXBuildFile; fileRef = CE24ECEF21B763740052D291 /* KeymanResponder+Types.swift */; };
		CE24ECF221B763740052D291 /* KeymanResponder+Types.swift in Sources */ = {isa = PBXBuildFile; fileRef = CE24ECEF21B763740052D291 /* KeymanResponder+Types.swift */; };
		CE37C38B23FCC9EE007031C6 /* Keyboards.bundle in Resources */ = {isa = PBXBuildFile; fileRef = CE37C38A23FCC9EE007031C6 /* Keyboards.bundle */; };
		CE37C38D23FCD41E007031C6 /* Keyboards.swift in Sources */ = {isa = PBXBuildFile; fileRef = CE37C38C23FCD41E007031C6 /* Keyboards.swift */; };
		CE37C38F23FCD52F007031C6 /* Lexical Models.bundle in Resources */ = {isa = PBXBuildFile; fileRef = CE37C38E23FCD52F007031C6 /* Lexical Models.bundle */; };
		CE37C39123FCD617007031C6 /* LexicalModels.swift in Sources */ = {isa = PBXBuildFile; fileRef = CE37C39023FCD617007031C6 /* LexicalModels.swift */; };
		CE4459E723FBBB4A003151FD /* AppDelegate.swift in Sources */ = {isa = PBXBuildFile; fileRef = CE4459CD23FBBA8D003151FD /* AppDelegate.swift */; };
		CE4459E823FBBB79003151FD /* KeymanEngine.framework in Frameworks */ = {isa = PBXBuildFile; fileRef = C06D372B1F81F4E100F61AE0 /* KeymanEngine.framework */; };
		CE4459E923FBBB79003151FD /* KeymanEngine.framework in Embed Frameworks */ = {isa = PBXBuildFile; fileRef = C06D372B1F81F4E100F61AE0 /* KeymanEngine.framework */; settings = {ATTRIBUTES = (CodeSignOnCopy, RemoveHeadersOnCopy, ); }; };
		CE46D65D247B93C9005FD506 /* (null) in Resources */ = {isa = PBXBuildFile; };
		CE5C8BE324B5B3BA00FAFB7F /* Queries+LexicalModel.swift in Sources */ = {isa = PBXBuildFile; fileRef = CE5C8BE224B5B3BA00FAFB7F /* Queries+LexicalModel.swift */; };
		CE5C8BE524B5BD1C00FAFB7F /* QueryModelTests.swift in Sources */ = {isa = PBXBuildFile; fileRef = CE5C8BE424B5BD1C00FAFB7F /* QueryModelTests.swift */; };
		CE5EDDC526522EAA001733AC /* XCGLogger.xcframework in Frameworks */ = {isa = PBXBuildFile; fileRef = CE5EDDC026522EA9001733AC /* XCGLogger.xcframework */; };
		CE5EDDC626522EAA001733AC /* Zip.xcframework in Frameworks */ = {isa = PBXBuildFile; fileRef = CE5EDDC126522EA9001733AC /* Zip.xcframework */; };
		CE5EDDC726522EAA001733AC /* Sentry.xcframework in Frameworks */ = {isa = PBXBuildFile; fileRef = CE5EDDC226522EAA001733AC /* Sentry.xcframework */; };
		CE5EDDC826522EAA001733AC /* Reachability.xcframework in Frameworks */ = {isa = PBXBuildFile; fileRef = CE5EDDC326522EAA001733AC /* Reachability.xcframework */; };
		CE5EDDC926522EAA001733AC /* ObjcExceptionBridging.xcframework in Frameworks */ = {isa = PBXBuildFile; fileRef = CE5EDDC426522EAA001733AC /* ObjcExceptionBridging.xcframework */; };
		CE5EDDD52652372A001733AC /* DeviceKit.xcframework in Frameworks */ = {isa = PBXBuildFile; fileRef = CE5EDDBB26522EA3001733AC /* DeviceKit.xcframework */; };
		CE67D961228A6F190029F2B5 /* KeyboardCommandStructs.swift in Sources */ = {isa = PBXBuildFile; fileRef = CE67D960228A6F190029F2B5 /* KeyboardCommandStructs.swift */; };
		CE71705823A9C14D00A924A1 /* ResourceFileManager.swift in Sources */ = {isa = PBXBuildFile; fileRef = CE71705723A9C14D00A924A1 /* ResourceFileManager.swift */; };
		CE71705F23A9C97F00A924A1 /* PackageInstallViewController.swift in Sources */ = {isa = PBXBuildFile; fileRef = CE71705E23A9C97F00A924A1 /* PackageInstallViewController.swift */; };
		CE754A0423D162E90030CB79 /* ResourceInfoViewController.swift in Sources */ = {isa = PBXBuildFile; fileRef = CE754A0323D162E90030CB79 /* ResourceInfoViewController.swift */; };
		CE79B24923C711FF007E72AE /* KeyboardScaleMap.swift in Sources */ = {isa = PBXBuildFile; fileRef = CE79B24823C711FF007E72AE /* KeyboardScaleMap.swift */; };
		CE7A26D123CEE5790005955C /* Keyboard Colors.xcassets in Resources */ = {isa = PBXBuildFile; fileRef = CE7A26D023CEE5790005955C /* Keyboard Colors.xcassets */; };
		CE7A26D423CEE71B0005955C /* Keyboard Colors.xcassets in Resources */ = {isa = PBXBuildFile; fileRef = CE7A26D023CEE5790005955C /* Keyboard Colors.xcassets */; };
		CE7A26D923CEEC640005955C /* Colors+Extension.swift in Sources */ = {isa = PBXBuildFile; fileRef = CE7A26D723CEEC630005955C /* Colors+Extension.swift */; };
		CE7A26DB23CEEF640005955C /* Colors.swift in Sources */ = {isa = PBXBuildFile; fileRef = CE7A26DA23CEEF640005955C /* Colors.swift */; };
		CE7ADD6623DE89FC00BC9A00 /* Alerts.swift in Sources */ = {isa = PBXBuildFile; fileRef = CE7ADD6523DE89FC00BC9A00 /* Alerts.swift */; };
		CE867FEF2485E97A00B2EAED /* KMPMetadata.swift in Sources */ = {isa = PBXBuildFile; fileRef = CE867FEE2485E97A00B2EAED /* KMPMetadata.swift */; };
		CE867FF12485EE1500B2EAED /* KMPInfo.swift in Sources */ = {isa = PBXBuildFile; fileRef = CE867FF02485EE1500B2EAED /* KMPInfo.swift */; };
		CE87751E24C68DA500B1475A /* KeyboardSearchViewController.swift in Sources */ = {isa = PBXBuildFile; fileRef = CE87751D24C68DA500B1475A /* KeyboardSearchViewController.swift */; };
		CE88042F247F4B97009BCA1A /* ExpectationDownloaderDelegate.swift in Sources */ = {isa = PBXBuildFile; fileRef = CE88042E247F4B97009BCA1A /* ExpectationDownloaderDelegate.swift */; };
		CE88143A24A9B7F4002809C3 /* ResourceDownloadQueueTests.swift in Sources */ = {isa = PBXBuildFile; fileRef = CE88143924A9B7F4002809C3 /* ResourceDownloadQueueTests.swift */; };
		CE89641F24A4686000D5EB8E /* Queries.swift in Sources */ = {isa = PBXBuildFile; fileRef = CE89641E24A4686000D5EB8E /* Queries.swift */; };
		CE89642124A468B200D5EB8E /* Queries+PackageVersion.swift in Sources */ = {isa = PBXBuildFile; fileRef = CE89642024A468B200D5EB8E /* Queries+PackageVersion.swift */; };
		CE89642524A46D0000D5EB8E /* QueryPackageVersionTests.swift in Sources */ = {isa = PBXBuildFile; fileRef = CE89642424A46D0000D5EB8E /* QueryPackageVersionTests.swift */; };
		CE8B0BBD248734240045EB2E /* KeymanPackageTests.swift in Sources */ = {isa = PBXBuildFile; fileRef = CE8B0BBC248734240045EB2E /* KeymanPackageTests.swift */; };
		CE8B0BBF248764ED0045EB2E /* KMPResource.swift in Sources */ = {isa = PBXBuildFile; fileRef = CE8B0BBE248764ED0045EB2E /* KMPResource.swift */; };
		CE8B5BB22491DA540075CCB0 /* 13.0 Cloud to Package Migration.bundle in Resources */ = {isa = PBXBuildFile; fileRef = CE8B5BB12491DA530075CCB0 /* 13.0 Cloud to Package Migration.bundle */; };
		CE8EDEB123F53D1A009E1FF6 /* FileManagementTests.swift in Sources */ = {isa = PBXBuildFile; fileRef = 9A079DD1223194B100581263 /* FileManagementTests.swift */; };
		CE8EDEB323F53F96009E1FF6 /* VersionTests.swift in Sources */ = {isa = PBXBuildFile; fileRef = CE8EDEB223F53F96009E1FF6 /* VersionTests.swift */; };
		CE969BE8251AD8B500376D6A /* PackageWebViewController.swift in Sources */ = {isa = PBXBuildFile; fileRef = CE969BE7251AD8B500376D6A /* PackageWebViewController.swift */; };
		CE96E42B24D1229A005B8E5A /* Localizable.stringsdict in Resources */ = {isa = PBXBuildFile; fileRef = CE96E42D24D1229A005B8E5A /* Localizable.stringsdict */; };
		CE973D812484A56500F66045 /* PackageJSON.swift in Sources */ = {isa = PBXBuildFile; fileRef = CE973D802484A56500F66045 /* PackageJSON.swift */; };
		CE973D832484A5DC00F66045 /* PackageJSON.bundle in Resources */ = {isa = PBXBuildFile; fileRef = CE973D822484A5DB00F66045 /* PackageJSON.bundle */; };
		CE973D852484A71700F66045 /* KMPJSONTests.swift in Sources */ = {isa = PBXBuildFile; fileRef = CE973D842484A71700F66045 /* KMPJSONTests.swift */; };
		CE973D872484BBC200F66045 /* KMPLanguage.swift in Sources */ = {isa = PBXBuildFile; fileRef = CE973D862484BBC200F66045 /* KMPLanguage.swift */; };
		CE973D892484DBA600F66045 /* KMPSystem.swift in Sources */ = {isa = PBXBuildFile; fileRef = CE973D882484DBA600F66045 /* KMPSystem.swift */; };
		CE973D8B2484DCA300F66045 /* KMPOptions.swift in Sources */ = {isa = PBXBuildFile; fileRef = CE973D8A2484DCA300F66045 /* KMPOptions.swift */; };
		CE973D8D2484DD1900F66045 /* KMPFile.swift in Sources */ = {isa = PBXBuildFile; fileRef = CE973D8C2484DD1900F66045 /* KMPFile.swift */; };
		CE97866224C7DD1A00C5DCBC /* KeyboardSearchTests.swift in Sources */ = {isa = PBXBuildFile; fileRef = CE97866124C7DD1A00C5DCBC /* KeyboardSearchTests.swift */; };
		CE99350E24D7CCFC00202DA3 /* LanguagePickAssociator.swift in Sources */ = {isa = PBXBuildFile; fileRef = CE99350D24D7CCFC00202DA3 /* LanguagePickAssociator.swift */; };
		CE99351024D8018B00202DA3 /* LanguagePickAssociatorTests.swift in Sources */ = {isa = PBXBuildFile; fileRef = CE99350F24D8018B00202DA3 /* LanguagePickAssociatorTests.swift */; };
		CE9A749A24DBA576003C3B65 /* AssociatingPackageInstallerTests.swift in Sources */ = {isa = PBXBuildFile; fileRef = CE9A749924DBA576003C3B65 /* AssociatingPackageInstallerTests.swift */; };
		CE9A7A7924DA55D5007CCB5F /* AssociatingPackageInstaller.swift in Sources */ = {isa = PBXBuildFile; fileRef = CE9A7A7824DA55D5007CCB5F /* AssociatingPackageInstaller.swift */; };
		CE9B440C23FE49F000499CAB /* Migrations.swift in Sources */ = {isa = PBXBuildFile; fileRef = CE9B440B23FE49F000499CAB /* Migrations.swift */; };
		CE9B440F23FE4E7500499CAB /* 12.0 Ad-hoc Migration.bundle in Resources */ = {isa = PBXBuildFile; fileRef = CE9B440D23FE4E7400499CAB /* 12.0 Ad-hoc Migration.bundle */; };
		CE9B441023FE4E7500499CAB /* Simple 12.0 Migration.bundle in Resources */ = {isa = PBXBuildFile; fileRef = CE9B440E23FE4E7500499CAB /* Simple 12.0 Migration.bundle */; };
		CE9CD88023FCC1CA002BF2F8 /* TestUtils.swift in Sources */ = {isa = PBXBuildFile; fileRef = CE9CD87F23FCC1CA002BF2F8 /* TestUtils.swift */; };
		CE9CD88323FCC4E3002BF2F8 /* UserDefaults.swift in Sources */ = {isa = PBXBuildFile; fileRef = CE9CD88223FCC4E3002BF2F8 /* UserDefaults.swift */; };
		CE9E95CD24CE786900F6DD78 /* UniversalLinks.swift in Sources */ = {isa = PBXBuildFile; fileRef = CE9E95CC24CE786900F6DD78 /* UniversalLinks.swift */; };
		CE9E95CF24CE7A2C00F6DD78 /* UniversalLinkTests.swift in Sources */ = {isa = PBXBuildFile; fileRef = CE9E95CE24CE7A2C00F6DD78 /* UniversalLinkTests.swift */; };
		CE9ECB1E24D3A8CC007C5718 /* PackageInstallView_iPad.xib in Resources */ = {isa = PBXBuildFile; fileRef = CE9ECB1D24D3A8CC007C5718 /* PackageInstallView_iPad.xib */; };
		CEA1486C2407808F00C6ECD2 /* Localizable.strings in Resources */ = {isa = PBXBuildFile; fileRef = CEA1486F2407808F00C6ECD2 /* Localizable.strings */; };
		CEA1486D2407808F00C6ECD2 /* Localizable.strings in Resources */ = {isa = PBXBuildFile; fileRef = CEA1486F2407808F00C6ECD2 /* Localizable.strings */; };
		CEA14870240780E100C6ECD2 /* ResourceInfoView.xib in Resources */ = {isa = PBXBuildFile; fileRef = CEA14872240780E100C6ECD2 /* ResourceInfoView.xib */; };
		CEA31E5825FB51D500534484 /* No-defaults early 14.0.bundle in Resources */ = {isa = PBXBuildFile; fileRef = CEA31E5725FB51D400534484 /* No-defaults early 14.0.bundle */; };
		CEA31E6025FB5BC200534484 /* Early 14.0 with defaults.bundle in Resources */ = {isa = PBXBuildFile; fileRef = CEA31E5F25FB5BC200534484 /* Early 14.0 with defaults.bundle */; };
		CEA6BA9D249872E8002D44CE /* Simple 13.0 Migration.bundle in Resources */ = {isa = PBXBuildFile; fileRef = CEA6BA9C249872E7002D44CE /* Simple 13.0 Migration.bundle */; };
		CEA70CCF24CAC3AE001C12E6 /* Obsoletions.swift in Sources */ = {isa = PBXBuildFile; fileRef = CEA70CCE24CAC3AE001C12E6 /* Obsoletions.swift */; };
		CEA9670924BEC4030035AACF /* ResourceUpdateTests.swift in Sources */ = {isa = PBXBuildFile; fileRef = CEA9670824BEC4030035AACF /* ResourceUpdateTests.swift */; };
		CEA9670B24BEC8030035AACF /* EngineStateBundler.swift in Sources */ = {isa = PBXBuildFile; fileRef = CEA9670A24BEC8030035AACF /* EngineStateBundler.swift */; };
		CEA9670D24BEEFF80035AACF /* khmer_angkor update-base.bundle in Resources */ = {isa = PBXBuildFile; fileRef = CEA9670C24BEEFF80035AACF /* khmer_angkor update-base.bundle */; };
		CEA9670F24BEF05A0035AACF /* Updates.swift in Sources */ = {isa = PBXBuildFile; fileRef = CEA9670E24BEF05A0035AACF /* Updates.swift */; };
		CEB8276724C6811800F3D39C /* KeymanHostTests.swift in Sources */ = {isa = PBXBuildFile; fileRef = CEB8276624C6811800F3D39C /* KeymanHostTests.swift */; };
		CEC0C6772410E049003E1BCD /* SentryManager.swift in Sources */ = {isa = PBXBuildFile; fileRef = CEC0C6762410E049003E1BCD /* SentryManager.swift */; };
		CED8B63224A9C2400054E300 /* ResourceDownloadManagerTests.swift in Sources */ = {isa = PBXBuildFile; fileRef = CED8B63124A9C2400054E300 /* ResourceDownloadManagerTests.swift */; };
		CEDFEF8F23FE43B700BECF39 /* MigrationTests.swift in Sources */ = {isa = PBXBuildFile; fileRef = CEDFEF8E23FE43B700BECF39 /* MigrationTests.swift */; };
		CEE0321124C56735005BFC73 /* Packages.swift in Sources */ = {isa = PBXBuildFile; fileRef = CEE0321024C56735005BFC73 /* Packages.swift */; };
		CEE0321324C58C90005BFC73 /* KeymanHosts.swift in Sources */ = {isa = PBXBuildFile; fileRef = CEE0321224C58C90005BFC73 /* KeymanHosts.swift */; };
		CEF888D223FE6ADF00667693 /* No-defaults 10.0 Migration.bundle in Resources */ = {isa = PBXBuildFile; fileRef = CEF888D023FE6ADE00667693 /* No-defaults 10.0 Migration.bundle */; };
		CEF888D323FE6ADF00667693 /* Simple 10.0 Migration.bundle in Resources */ = {isa = PBXBuildFile; fileRef = CEF888D123FE6ADF00667693 /* Simple 10.0 Migration.bundle */; };
		CEF888D523FE786C00667693 /* KeyboardScaleTests.swift in Sources */ = {isa = PBXBuildFile; fileRef = CEF888D423FE786C00667693 /* KeyboardScaleTests.swift */; };
		CEF9367824D3B0B20031C70D /* PackageInstallView_iPhone.xib in Resources */ = {isa = PBXBuildFile; fileRef = CEF9367724D3B0B20031C70D /* PackageInstallView_iPhone.xib */; };
/* End PBXBuildFile section */

/* Begin PBXContainerItemProxy section */
		98F9D69E1954112F0087AA43 /* PBXContainerItemProxy */ = {
			isa = PBXContainerItemProxy;
			containerPortal = F243887514BBD43000A3E055 /* Project object */;
			proxyType = 1;
			remoteGlobalIDString = 98F9D6961954112F0087AA43;
			remoteInfo = SystemKeyboard;
		};
		98F9D6A11954112F0087AA43 /* PBXContainerItemProxy */ = {
			isa = PBXContainerItemProxy;
			containerPortal = F243887514BBD43000A3E055 /* Project object */;
			proxyType = 1;
			remoteGlobalIDString = 98F9D6961954112F0087AA43;
			remoteInfo = SystemKeyboard;
		};
		9A079DD5223194B100581263 /* PBXContainerItemProxy */ = {
			isa = PBXContainerItemProxy;
			containerPortal = F243887514BBD43000A3E055 /* Project object */;
			proxyType = 1;
			remoteGlobalIDString = C06D372A1F81F4E100F61AE0;
			remoteInfo = KeymanEngine;
		};
		C06D37581F8206E400F61AE0 /* PBXContainerItemProxy */ = {
			isa = PBXContainerItemProxy;
			containerPortal = F243887514BBD43000A3E055 /* Project object */;
			proxyType = 1;
			remoteGlobalIDString = C06D372A1F81F4E100F61AE0;
			remoteInfo = KeymanEngine;
		};
		C06D375B1F82075D00F61AE0 /* PBXContainerItemProxy */ = {
			isa = PBXContainerItemProxy;
			containerPortal = F243887514BBD43000A3E055 /* Project object */;
			proxyType = 1;
			remoteGlobalIDString = C06D372A1F81F4E100F61AE0;
			remoteInfo = KeymanEngine;
		};
		C06D37CA1F83204200F61AE0 /* PBXContainerItemProxy */ = {
			isa = PBXContainerItemProxy;
			containerPortal = F243887514BBD43000A3E055 /* Project object */;
			proxyType = 1;
			remoteGlobalIDString = C06D372A1F81F4E100F61AE0;
			remoteInfo = KeymanEngine;
		};
		CE4459EA23FBBB79003151FD /* PBXContainerItemProxy */ = {
			isa = PBXContainerItemProxy;
			containerPortal = F243887514BBD43000A3E055 /* Project object */;
			proxyType = 1;
			remoteGlobalIDString = C06D372A1F81F4E100F61AE0;
			remoteInfo = KeymanEngine;
		};
		CE4459F823FBBCB3003151FD /* PBXContainerItemProxy */ = {
			isa = PBXContainerItemProxy;
			containerPortal = F243887514BBD43000A3E055 /* Project object */;
			proxyType = 1;
			remoteGlobalIDString = CE4459D223FBBB34003151FD;
			remoteInfo = KeymanEngineTestHost;
		};
/* End PBXContainerItemProxy section */

/* Begin PBXCopyFilesBuildPhase section */
		98F9D6A61954112F0087AA43 /* Embed App Extensions */ = {
			isa = PBXCopyFilesBuildPhase;
			buildActionMask = 2147483647;
			dstPath = "";
			dstSubfolderSpec = 13;
			files = (
				98F9D6A01954112F0087AA43 /* Tavultesoft.KMEI.SystemKeyboard.appex in Embed App Extensions */,
			);
			name = "Embed App Extensions";
			runOnlyForDeploymentPostprocessing = 0;
		};
		9A0FCA0322D7C48500D33F86 /* CopyFiles */ = {
			isa = PBXCopyFilesBuildPhase;
			buildActionMask = 2147483647;
			dstPath = "";
			dstSubfolderSpec = 10;
			files = (
			);
			runOnlyForDeploymentPostprocessing = 0;
		};
		C06D375F1F82089300F61AE0 /* Embed Frameworks */ = {
			isa = PBXCopyFilesBuildPhase;
			buildActionMask = 2147483647;
			dstPath = "";
			dstSubfolderSpec = 10;
			files = (
				C06D375E1F82089200F61AE0 /* KeymanEngine.framework in Embed Frameworks */,
			);
			name = "Embed Frameworks";
			runOnlyForDeploymentPostprocessing = 0;
		};
		CE4459EC23FBBB79003151FD /* Embed Frameworks */ = {
			isa = PBXCopyFilesBuildPhase;
			buildActionMask = 2147483647;
			dstPath = "";
			dstSubfolderSpec = 10;
			files = (
				CE4459E923FBBB79003151FD /* KeymanEngine.framework in Embed Frameworks */,
			);
			name = "Embed Frameworks";
			runOnlyForDeploymentPostprocessing = 0;
		};
/* End PBXCopyFilesBuildPhase section */

/* Begin PBXFileReference section */
		1645D5942036C6FF0076C51B /* KeymanPackage.swift */ = {isa = PBXFileReference; lastKnownFileType = sourcecode.swift; path = KeymanPackage.swift; sourceTree = "<group>"; };
		1645D5962036C9F80076C51B /* KMPKeyboard.swift */ = {isa = PBXFileReference; lastKnownFileType = sourcecode.swift; path = KMPKeyboard.swift; sourceTree = "<group>"; };
		165EB3A02098993900040A69 /* KeyboardError.swift */ = {isa = PBXFileReference; lastKnownFileType = sourcecode.swift; path = KeyboardError.swift; sourceTree = "<group>"; };
		293EA3DB2705955300545EED /* ha */ = {isa = PBXFileReference; lastKnownFileType = text.plist.strings; name = ha; path = ha.lproj/ResourceInfoView.strings; sourceTree = "<group>"; };
		293EA3DC2705964200545EED /* ha */ = {isa = PBXFileReference; lastKnownFileType = text.plist.strings; name = ha; path = ha.lproj/Localizable.strings; sourceTree = "<group>"; };
		293EA3DD270596B700545EED /* ha */ = {isa = PBXFileReference; lastKnownFileType = text.plist.stringsdict; name = ha; path = ha.lproj/Localizable.stringsdict; sourceTree = "<group>"; };
		2949146F2738DA6700400732 /* ff-NG */ = {isa = PBXFileReference; lastKnownFileType = text.plist.strings; name = "ff-NG"; path = "ff-NG.lproj/ResourceInfoView.strings"; sourceTree = "<group>"; };
		294914702738DD7400400732 /* ff-NG */ = {isa = PBXFileReference; lastKnownFileType = text.plist.strings; name = "ff-NG"; path = "ff-NG.lproj/Localizable.strings"; sourceTree = "<group>"; };
		294914712738DD9700400732 /* ff-NG */ = {isa = PBXFileReference; lastKnownFileType = text.plist.stringsdict; name = "ff-NG"; path = "ff-NG.lproj/Localizable.stringsdict"; sourceTree = "<group>"; };
		377D10DD26846B8900467431 /* SpacebarTextViewController.swift */ = {isa = PBXFileReference; lastKnownFileType = sourcecode.swift; path = SpacebarTextViewController.swift; sourceTree = "<group>"; };
		6C0A140E151EA930007FA4AD /* Debug.xcconfig */ = {isa = PBXFileReference; fileEncoding = 4; lastKnownFileType = text.xcconfig; path = Debug.xcconfig; sourceTree = "<group>"; };
		6C0A140F151EA930007FA4AD /* Keyman.xcconfig */ = {isa = PBXFileReference; fileEncoding = 4; lastKnownFileType = text.xcconfig; lineEnding = 0; path = Keyman.xcconfig; sourceTree = "<group>"; xcLanguageSpecificationIdentifier = xcode.lang.xcconfig; };
		6C0A1410151EA930007FA4AD /* Project.xcconfig */ = {isa = PBXFileReference; fileEncoding = 4; lastKnownFileType = text.xcconfig; lineEnding = 0; path = Project.xcconfig; sourceTree = "<group>"; xcLanguageSpecificationIdentifier = xcode.lang.xcconfig; };
		6C0A1411151EA930007FA4AD /* Release.xcconfig */ = {isa = PBXFileReference; fileEncoding = 4; lastKnownFileType = text.xcconfig; lineEnding = 0; path = Release.xcconfig; sourceTree = "<group>"; xcLanguageSpecificationIdentifier = xcode.lang.xcconfig; };
		6CD5DFA8150F6DC8007A5DDE /* icon.png */ = {isa = PBXFileReference; lastKnownFileType = image.png; path = icon.png; sourceTree = "<group>"; };
		6CD5DFA9150F6DC8007A5DDE /* icon@2x.png */ = {isa = PBXFileReference; lastKnownFileType = image.png; path = "icon@2x.png"; sourceTree = "<group>"; };
		984FA1F51974C0B30037EE5D /* Tavultesoft.KMEI.SystemKeyboard.entitlements */ = {isa = PBXFileReference; lastKnownFileType = text.xml; path = Tavultesoft.KMEI.SystemKeyboard.entitlements; sourceTree = "<group>"; };
		984FA1F61974C0EF0037EE5D /* KMEI.entitlements */ = {isa = PBXFileReference; lastKnownFileType = text.plist.entitlements; path = KMEI.entitlements; sourceTree = "<group>"; };
		988B36B51ADF67290008752C /* inuktitut_pirurvik-1.0.js */ = {isa = PBXFileReference; fileEncoding = 4; lastKnownFileType = sourcecode.javascript; name = "inuktitut_pirurvik-1.0.js"; path = "KeymanEngineDemo/Keyboards/inuktitut_pirurvik-1.0.js"; sourceTree = SOURCE_ROOT; };
		988B36B71ADF728A0008752C /* inuktitut_latin-1.0.js */ = {isa = PBXFileReference; fileEncoding = 4; lastKnownFileType = sourcecode.javascript; name = "inuktitut_latin-1.0.js"; path = "KeymanEngineDemo/Keyboards/inuktitut_latin-1.0.js"; sourceTree = SOURCE_ROOT; };
		988B36B81ADF728A0008752C /* inuktitut_naqittaut-1.0.js */ = {isa = PBXFileReference; fileEncoding = 4; lastKnownFileType = sourcecode.javascript; name = "inuktitut_naqittaut-1.0.js"; path = "KeymanEngineDemo/Keyboards/inuktitut_naqittaut-1.0.js"; sourceTree = SOURCE_ROOT; };
		98D4190B17695E58008D2FF3 /* Default-568h@2x.png */ = {isa = PBXFileReference; lastKnownFileType = image.png; path = "Default-568h@2x.png"; sourceTree = "<group>"; };
		98F9D6971954112F0087AA43 /* Tavultesoft.KMEI.SystemKeyboard.appex */ = {isa = PBXFileReference; explicitFileType = "wrapper.app-extension"; includeInIndex = 0; path = Tavultesoft.KMEI.SystemKeyboard.appex; sourceTree = BUILT_PRODUCTS_DIR; };
		98F9D69A1954112F0087AA43 /* Info.plist */ = {isa = PBXFileReference; lastKnownFileType = text.plist.xml; path = Info.plist; sourceTree = "<group>"; };
		9A079DC9222E050E00581263 /* LexicalModelKeymanPackage.swift */ = {isa = PBXFileReference; lastKnownFileType = sourcecode.swift; path = LexicalModelKeymanPackage.swift; sourceTree = "<group>"; };
		9A079DCF223194B100581263 /* KeymanEngineTests.xctest */ = {isa = PBXFileReference; explicitFileType = wrapper.cfbundle; includeInIndex = 0; path = KeymanEngineTests.xctest; sourceTree = BUILT_PRODUCTS_DIR; };
		9A079DD1223194B100581263 /* FileManagementTests.swift */ = {isa = PBXFileReference; lastKnownFileType = sourcecode.swift; path = FileManagementTests.swift; sourceTree = "<group>"; };
		9A079DD3223194B100581263 /* Info.plist */ = {isa = PBXFileReference; lastKnownFileType = text.plist.xml; path = Info.plist; sourceTree = "<group>"; };
		9A079DE52231A69D00581263 /* Foundation.framework */ = {isa = PBXFileReference; lastKnownFileType = wrapper.framework; name = Foundation.framework; path = System/Library/Frameworks/Foundation.framework; sourceTree = SDKROOT; };
		9A079E362238680700581263 /* KMPLexicalModel.swift */ = {isa = PBXFileReference; lastKnownFileType = sourcecode.swift; path = KMPLexicalModel.swift; sourceTree = "<group>"; };
		9A079E39223AFF3C00581263 /* KeyboardKeymanPackage.swift */ = {isa = PBXFileReference; lastKnownFileType = sourcecode.swift; path = KeyboardKeymanPackage.swift; sourceTree = "<group>"; };
		9A079E3C223B5FAF00581263 /* InstallableLexicalModel.swift */ = {isa = PBXFileReference; lastKnownFileType = sourcecode.swift; path = InstallableLexicalModel.swift; sourceTree = "<group>"; };
		9A079E3F223B602B00581263 /* LexicalModel.swift */ = {isa = PBXFileReference; lastKnownFileType = sourcecode.swift; path = LexicalModel.swift; sourceTree = "<group>"; };
		9A079E42223B61AE00581263 /* FullLexicalModelID.swift */ = {isa = PBXFileReference; lastKnownFileType = sourcecode.swift; path = FullLexicalModelID.swift; sourceTree = "<group>"; };
		9A082558227589360051EBB0 /* Formatter+ISODateExtension.swift */ = {isa = PBXFileReference; fileEncoding = 4; lastKnownFileType = sourcecode.swift; path = "Formatter+ISODateExtension.swift"; sourceTree = "<group>"; };
		9A3B14D1229370B20052A11F /* InstalledLanguagesViewController.swift */ = {isa = PBXFileReference; fileEncoding = 4; lastKnownFileType = sourcecode.swift; name = InstalledLanguagesViewController.swift; path = Settings/InstalledLanguagesViewController.swift; sourceTree = "<group>"; };
		9A3E832422EAC14A00D22D2A /* KeyboardSwitcherViewController.swift */ = {isa = PBXFileReference; lastKnownFileType = sourcecode.swift; path = KeyboardSwitcherViewController.swift; sourceTree = "<group>"; };
		9A60763C22892485003BCFBA /* Settings.storyboard */ = {isa = PBXFileReference; lastKnownFileType = file.storyboard; path = Settings.storyboard; sourceTree = "<group>"; };
		9A60764322893A4E003BCFBA /* SettingsViewController.swift */ = {isa = PBXFileReference; lastKnownFileType = sourcecode.swift; path = SettingsViewController.swift; sourceTree = "<group>"; };
		9A9CB07F22416E5400231FB9 /* LexicalModelPickerViewController.swift */ = {isa = PBXFileReference; lastKnownFileType = sourcecode.swift; path = LexicalModelPickerViewController.swift; sourceTree = "<group>"; };
		9AD4F53A229F85AC007992D3 /* LanguageSettingsViewController.swift */ = {isa = PBXFileReference; lastKnownFileType = sourcecode.swift; name = LanguageSettingsViewController.swift; path = Settings/LanguageSettingsViewController.swift; sourceTree = "<group>"; };
		9AD4F53B229F85AC007992D3 /* LanguageSettingsViewController.xib */ = {isa = PBXFileReference; lastKnownFileType = file.xib; name = LanguageSettingsViewController.xib; path = Settings/LanguageSettingsViewController.xib; sourceTree = "<group>"; };
		9ADC459B22E1895D004C78C6 /* LanguageLMDetailViewController.swift */ = {isa = PBXFileReference; lastKnownFileType = sourcecode.swift; path = LanguageLMDetailViewController.swift; sourceTree = "<group>"; };
		9ADC459C22E1895D004C78C6 /* LanguageLMDetailViewController.xib */ = {isa = PBXFileReference; lastKnownFileType = file.xib; path = LanguageLMDetailViewController.xib; sourceTree = "<group>"; };
		C024C9931FA6EB470060583B /* NotificationName.swift */ = {isa = PBXFileReference; lastKnownFileType = sourcecode.swift; path = NotificationName.swift; sourceTree = "<group>"; };
		C024C9951FA6EC650060583B /* NotificationCenter+Typed.swift */ = {isa = PBXFileReference; lastKnownFileType = sourcecode.swift; path = "NotificationCenter+Typed.swift"; sourceTree = "<group>"; };
		C024C9971FA6F2330060583B /* NotificationObserver.swift */ = {isa = PBXFileReference; lastKnownFileType = sourcecode.swift; path = NotificationObserver.swift; sourceTree = "<group>"; };
		C0324B8C1F87480700AF3785 /* TextFieldDelegateProxy.swift */ = {isa = PBXFileReference; lastKnownFileType = sourcecode.swift; path = TextFieldDelegateProxy.swift; sourceTree = "<group>"; };
		C0324B8E1F8750B700AF3785 /* TextView.swift */ = {isa = PBXFileReference; lastKnownFileType = sourcecode.swift; path = TextView.swift; sourceTree = "<group>"; };
		C0324B901F8763E100AF3785 /* TextViewDelegateProxy.swift */ = {isa = PBXFileReference; lastKnownFileType = sourcecode.swift; path = TextViewDelegateProxy.swift; sourceTree = "<group>"; };
		C0324B921F87689B00AF3785 /* KeymanURLProtocol.swift */ = {isa = PBXFileReference; lastKnownFileType = sourcecode.swift; path = KeymanURLProtocol.swift; sourceTree = "<group>"; };
		C034BBBD1F7CCE7D00021FF5 /* KeyboardMenuView.swift */ = {isa = PBXFileReference; lastKnownFileType = sourcecode.swift; path = KeyboardMenuView.swift; sourceTree = "<group>"; };
		C040E50D1F85FF8A00901EE4 /* KeyPreviewView.swift */ = {isa = PBXFileReference; lastKnownFileType = sourcecode.swift; path = KeyPreviewView.swift; sourceTree = "<group>"; };
		C040E50F1F8606E300901EE4 /* TextField.swift */ = {isa = PBXFileReference; lastKnownFileType = sourcecode.swift; path = TextField.swift; sourceTree = "<group>"; };
		C040E5111F86107E00901EE4 /* AppDelegate.swift */ = {isa = PBXFileReference; lastKnownFileType = sourcecode.swift; path = AppDelegate.swift; sourceTree = "<group>"; };
		C040E5131F86108900901EE4 /* MainViewController.swift */ = {isa = PBXFileReference; lastKnownFileType = sourcecode.swift; path = MainViewController.swift; sourceTree = "<group>"; };
		C042ED5C1FC6A65A001D82F4 /* Version.swift */ = {isa = PBXFileReference; lastKnownFileType = sourcecode.swift; path = Version.swift; sourceTree = "<group>"; };
		C04514861F85D7F500D88416 /* SystemKeyboard-Bridging-Header.h */ = {isa = PBXFileReference; lastKnownFileType = sourcecode.c.h; path = "SystemKeyboard-Bridging-Header.h"; sourceTree = "<group>"; };
		C04514871F85D7F500D88416 /* KeyboardViewController.swift */ = {isa = PBXFileReference; lastKnownFileType = sourcecode.swift; path = KeyboardViewController.swift; sourceTree = "<group>"; };
		C04514891F85DF9000D88416 /* InputViewController.swift */ = {isa = PBXFileReference; fileEncoding = 4; lastKnownFileType = sourcecode.swift; path = InputViewController.swift; sourceTree = "<group>"; };
		C0452BAA1F9F1FE10064431A /* Language.swift */ = {isa = PBXFileReference; lastKnownFileType = sourcecode.swift; path = Language.swift; sourceTree = "<group>"; };
		C0452BAC1F9F21270064431A /* Keyboard.swift */ = {isa = PBXFileReference; lastKnownFileType = sourcecode.swift; path = Keyboard.swift; sourceTree = "<group>"; };
		C0452BAE1F9F22A80064431A /* Font.swift */ = {isa = PBXFileReference; lastKnownFileType = sourcecode.swift; path = Font.swift; sourceTree = "<group>"; };
		C055E6EA1F99ED090035C2DD /* RegisteredFont.swift */ = {isa = PBXFileReference; lastKnownFileType = sourcecode.swift; path = RegisteredFont.swift; sourceTree = "<group>"; };
		C05B14321FD914870082A316 /* Log.swift */ = {isa = PBXFileReference; lastKnownFileType = sourcecode.swift; path = Log.swift; sourceTree = "<group>"; };
		C05F43301FBD62550058CBD4 /* JSONDecoder.DateDecodingStrategy+ISO8601Fallback.swift */ = {isa = PBXFileReference; lastKnownFileType = sourcecode.swift; path = "JSONDecoder.DateDecodingStrategy+ISO8601Fallback.swift"; sourceTree = "<group>"; };
		C06085B31F9485E40057E5B9 /* UIButton+Helpers.swift */ = {isa = PBXFileReference; lastKnownFileType = sourcecode.swift; path = "UIButton+Helpers.swift"; sourceTree = "<group>"; };
		C06D372B1F81F4E100F61AE0 /* KeymanEngine.framework */ = {isa = PBXFileReference; explicitFileType = wrapper.framework; includeInIndex = 0; path = KeymanEngine.framework; sourceTree = BUILT_PRODUCTS_DIR; };
		C06D372E1F81F4E100F61AE0 /* Info.plist */ = {isa = PBXFileReference; lastKnownFileType = text.plist.xml; path = Info.plist; sourceTree = "<group>"; };
		C075EB051F8EFF870041F4BD /* String+Helpers.swift */ = {isa = PBXFileReference; lastKnownFileType = sourcecode.swift; path = "String+Helpers.swift"; sourceTree = "<group>"; };
		C07B42AE1F7CEE2700ECA97F /* SubKeysView.swift */ = {isa = PBXFileReference; lastKnownFileType = sourcecode.swift; path = SubKeysView.swift; sourceTree = "<group>"; };
		C082CE141F90AFD400860F02 /* Collection+SafeAccess.swift */ = {isa = PBXFileReference; lastKnownFileType = sourcecode.swift; path = "Collection+SafeAccess.swift"; sourceTree = "<group>"; };
		C08C620B1F6792A200268D03 /* KeyboardPickerBarButtonItem.swift */ = {isa = PBXFileReference; fileEncoding = 4; lastKnownFileType = sourcecode.swift; path = KeyboardPickerBarButtonItem.swift; sourceTree = "<group>"; };
		C08C620F1F67BD4500268D03 /* KeyboardPickerButton.swift */ = {isa = PBXFileReference; fileEncoding = 4; lastKnownFileType = sourcecode.swift; path = KeyboardPickerButton.swift; sourceTree = "<group>"; };
		C08C62121F67C31100268D03 /* KeyboardNameTableViewCell.swift */ = {isa = PBXFileReference; fileEncoding = 4; lastKnownFileType = sourcecode.swift; path = KeyboardNameTableViewCell.swift; sourceTree = "<group>"; };
		C08E698C1FDA392D0026056B /* Migrations.swift */ = {isa = PBXFileReference; lastKnownFileType = sourcecode.swift; path = Migrations.swift; sourceTree = "<group>"; };
		C08E69901FDA6F6F0026056B /* FullKeyboardID.swift */ = {isa = PBXFileReference; lastKnownFileType = sourcecode.swift; path = FullKeyboardID.swift; sourceTree = "<group>"; };
		C0959CD31F99C44E00B616BC /* Constants.swift */ = {isa = PBXFileReference; lastKnownFileType = sourcecode.swift; path = Constants.swift; sourceTree = "<group>"; };
		C0A5FF361F6682EB00BE740C /* PopoverView.swift */ = {isa = PBXFileReference; fileEncoding = 4; lastKnownFileType = sourcecode.swift; path = PopoverView.swift; sourceTree = "<group>"; };
		C0A93A531F8B21240079948B /* Manager.swift */ = {isa = PBXFileReference; fileEncoding = 4; lastKnownFileType = sourcecode.swift; path = Manager.swift; sourceTree = "<group>"; };
		C0B09EAD1FCFD10F002F39AF /* FontManager.swift */ = {isa = PBXFileReference; lastKnownFileType = sourcecode.swift; path = FontManager.swift; sourceTree = "<group>"; };
		C0B901A91FA1AFC200764EB8 /* UserDefaults+Types.swift */ = {isa = PBXFileReference; lastKnownFileType = sourcecode.swift; path = "UserDefaults+Types.swift"; sourceTree = "<group>"; };
		C0C16A881FA8146300F090BA /* KeymanWebViewController.swift */ = {isa = PBXFileReference; lastKnownFileType = sourcecode.swift; path = KeymanWebViewController.swift; sourceTree = "<group>"; };
		C0CB633B1FA6F61500617CDB /* Notifications.swift */ = {isa = PBXFileReference; lastKnownFileType = sourcecode.swift; path = Notifications.swift; sourceTree = "<group>"; };
		C0D3F35F1F9F3AD80055C7CF /* InstallableKeyboard.swift */ = {isa = PBXFileReference; lastKnownFileType = sourcecode.swift; path = InstallableKeyboard.swift; sourceTree = "<group>"; };
		C0E30C8B1FC40D0400C80416 /* Storage.swift */ = {isa = PBXFileReference; lastKnownFileType = sourcecode.swift; path = Storage.swift; sourceTree = "<group>"; };
		C0ED71B21F6BB0B1002A2FD6 /* HTTPDownloadRequest.swift */ = {isa = PBXFileReference; fileEncoding = 4; lastKnownFileType = sourcecode.swift; path = HTTPDownloadRequest.swift; sourceTree = "<group>"; };
		C0ED71B41F6BBFAF002A2FD6 /* HTTPDownloader.swift */ = {isa = PBXFileReference; fileEncoding = 4; lastKnownFileType = sourcecode.swift; path = HTTPDownloader.swift; sourceTree = "<group>"; };
		C0EF3E7A1F95B65300CE9BD4 /* KeymanWebDelegate.swift */ = {isa = PBXFileReference; lastKnownFileType = sourcecode.swift; path = KeymanWebDelegate.swift; sourceTree = "<group>"; };
		CE02EE0B24A5863100D58F92 /* Queries.bundle */ = {isa = PBXFileReference; lastKnownFileType = "wrapper.plug-in"; path = Queries.bundle; sourceTree = "<group>"; };
		CE02EE0D24A5869500D58F92 /* Queries.swift */ = {isa = PBXFileReference; lastKnownFileType = sourcecode.swift; path = Queries.swift; sourceTree = "<group>"; };
		CE02EE0F24A5892200D58F92 /* URLSessionDataTaskMock.swift */ = {isa = PBXFileReference; lastKnownFileType = sourcecode.swift; path = URLSessionDataTaskMock.swift; sourceTree = "<group>"; };
		CE07E3D1247E3FB100DFA9D2 /* HTTPDownloaderTests.swift */ = {isa = PBXFileReference; lastKnownFileType = sourcecode.swift; path = HTTPDownloaderTests.swift; sourceTree = "<group>"; };
		CE07E3D5247E41DB00DFA9D2 /* URLSessionMock.swift */ = {isa = PBXFileReference; lastKnownFileType = sourcecode.swift; path = URLSessionMock.swift; sourceTree = "<group>"; };
		CE07E3D7247E43CB00DFA9D2 /* URLSessionDownloadTaskMock.swift */ = {isa = PBXFileReference; lastKnownFileType = sourcecode.swift; path = URLSessionDownloadTaskMock.swift; sourceTree = "<group>"; };
		CE17ABDD23069E76005FBB14 /* LanguageResource.swift */ = {isa = PBXFileReference; lastKnownFileType = sourcecode.swift; path = LanguageResource.swift; sourceTree = "<group>"; };
		CE1E1EC02303C8CC001C7BE0 /* ResourceDownloadStatusToolbar.swift */ = {isa = PBXFileReference; lastKnownFileType = sourcecode.swift; path = ResourceDownloadStatusToolbar.swift; sourceTree = "<group>"; };
		CE1F67A22304EB3800FF6972 /* ResourceDownloadManager.swift */ = {isa = PBXFileReference; lastKnownFileType = sourcecode.swift; path = ResourceDownloadManager.swift; sourceTree = "<group>"; };
		CE22DFB9230B94DB00A4551C /* ResourceDownloadQueue.swift */ = {isa = PBXFileReference; lastKnownFileType = sourcecode.swift; path = ResourceDownloadQueue.swift; sourceTree = "<group>"; };
		CE24ECEF21B763740052D291 /* KeymanResponder+Types.swift */ = {isa = PBXFileReference; lastKnownFileType = sourcecode.swift; path = "KeymanResponder+Types.swift"; sourceTree = "<group>"; };
		CE37C38A23FCC9EE007031C6 /* Keyboards.bundle */ = {isa = PBXFileReference; lastKnownFileType = "wrapper.plug-in"; path = Keyboards.bundle; sourceTree = "<group>"; };
		CE37C38C23FCD41E007031C6 /* Keyboards.swift */ = {isa = PBXFileReference; lastKnownFileType = sourcecode.swift; path = Keyboards.swift; sourceTree = "<group>"; };
		CE37C38E23FCD52F007031C6 /* Lexical Models.bundle */ = {isa = PBXFileReference; lastKnownFileType = "wrapper.plug-in"; path = "Lexical Models.bundle"; sourceTree = "<group>"; };
		CE37C39023FCD617007031C6 /* LexicalModels.swift */ = {isa = PBXFileReference; lastKnownFileType = sourcecode.swift; path = LexicalModels.swift; sourceTree = "<group>"; };
		CE4459CD23FBBA8D003151FD /* AppDelegate.swift */ = {isa = PBXFileReference; lastKnownFileType = sourcecode.swift; path = AppDelegate.swift; sourceTree = "<group>"; };
		CE4459D323FBBB34003151FD /* KeymanEngineTestHost.app */ = {isa = PBXFileReference; explicitFileType = wrapper.application; includeInIndex = 0; path = KeymanEngineTestHost.app; sourceTree = BUILT_PRODUCTS_DIR; };
		CE5C8BE224B5B3BA00FAFB7F /* Queries+LexicalModel.swift */ = {isa = PBXFileReference; lastKnownFileType = sourcecode.swift; path = "Queries+LexicalModel.swift"; sourceTree = "<group>"; };
		CE5C8BE424B5BD1C00FAFB7F /* QueryModelTests.swift */ = {isa = PBXFileReference; lastKnownFileType = sourcecode.swift; path = QueryModelTests.swift; sourceTree = "<group>"; };
		CE5EDDBB26522EA3001733AC /* DeviceKit.xcframework */ = {isa = PBXFileReference; lastKnownFileType = wrapper.xcframework; name = DeviceKit.xcframework; path = ../../Carthage/Build/DeviceKit.xcframework; sourceTree = "<group>"; };
		CE5EDDC026522EA9001733AC /* XCGLogger.xcframework */ = {isa = PBXFileReference; lastKnownFileType = wrapper.xcframework; name = XCGLogger.xcframework; path = ../../Carthage/Build/XCGLogger.xcframework; sourceTree = "<group>"; };
		CE5EDDC126522EA9001733AC /* Zip.xcframework */ = {isa = PBXFileReference; lastKnownFileType = wrapper.xcframework; name = Zip.xcframework; path = ../../Carthage/Build/Zip.xcframework; sourceTree = "<group>"; };
		CE5EDDC226522EAA001733AC /* Sentry.xcframework */ = {isa = PBXFileReference; lastKnownFileType = wrapper.xcframework; name = Sentry.xcframework; path = ../../Carthage/Build/Sentry.xcframework; sourceTree = "<group>"; };
		CE5EDDC326522EAA001733AC /* Reachability.xcframework */ = {isa = PBXFileReference; lastKnownFileType = wrapper.xcframework; name = Reachability.xcframework; path = ../../Carthage/Build/Reachability.xcframework; sourceTree = "<group>"; };
		CE5EDDC426522EAA001733AC /* ObjcExceptionBridging.xcframework */ = {isa = PBXFileReference; lastKnownFileType = wrapper.xcframework; name = ObjcExceptionBridging.xcframework; path = ../../Carthage/Build/ObjcExceptionBridging.xcframework; sourceTree = "<group>"; };
		CE67D960228A6F190029F2B5 /* KeyboardCommandStructs.swift */ = {isa = PBXFileReference; lastKnownFileType = sourcecode.swift; path = KeyboardCommandStructs.swift; sourceTree = "<group>"; };
		CE71705723A9C14D00A924A1 /* ResourceFileManager.swift */ = {isa = PBXFileReference; lastKnownFileType = sourcecode.swift; path = ResourceFileManager.swift; sourceTree = "<group>"; };
		CE71705E23A9C97F00A924A1 /* PackageInstallViewController.swift */ = {isa = PBXFileReference; lastKnownFileType = sourcecode.swift; path = PackageInstallViewController.swift; sourceTree = "<group>"; };
		CE72B3D12643AA9D006821CE /* az */ = {isa = PBXFileReference; lastKnownFileType = text.plist.strings; name = az; path = az.lproj/ResourceInfoView.strings; sourceTree = "<group>"; };
		CE72B3D22643AB60006821CE /* az */ = {isa = PBXFileReference; lastKnownFileType = text.plist.stringsdict; name = az; path = az.lproj/Localizable.stringsdict; sourceTree = "<group>"; };
		CE72B3D32643AB65006821CE /* az */ = {isa = PBXFileReference; lastKnownFileType = text.plist.strings; name = az; path = az.lproj/Localizable.strings; sourceTree = "<group>"; };
		CE754A0323D162E90030CB79 /* ResourceInfoViewController.swift */ = {isa = PBXFileReference; lastKnownFileType = sourcecode.swift; path = ResourceInfoViewController.swift; sourceTree = "<group>"; };
		CE79B24823C711FF007E72AE /* KeyboardScaleMap.swift */ = {isa = PBXFileReference; lastKnownFileType = sourcecode.swift; path = KeyboardScaleMap.swift; sourceTree = "<group>"; };
		CE7A26D023CEE5790005955C /* Keyboard Colors.xcassets */ = {isa = PBXFileReference; lastKnownFileType = folder.assetcatalog; path = "Keyboard Colors.xcassets"; sourceTree = "<group>"; };
		CE7A26D723CEEC630005955C /* Colors+Extension.swift */ = {isa = PBXFileReference; lastKnownFileType = sourcecode.swift; path = "Colors+Extension.swift"; sourceTree = "<group>"; };
		CE7A26DA23CEEF640005955C /* Colors.swift */ = {isa = PBXFileReference; lastKnownFileType = sourcecode.swift; path = Colors.swift; sourceTree = "<group>"; };
		CE7ADD6523DE89FC00BC9A00 /* Alerts.swift */ = {isa = PBXFileReference; lastKnownFileType = sourcecode.swift; path = Alerts.swift; sourceTree = "<group>"; };
		CE867FEE2485E97A00B2EAED /* KMPMetadata.swift */ = {isa = PBXFileReference; lastKnownFileType = sourcecode.swift; path = KMPMetadata.swift; sourceTree = "<group>"; };
		CE867FF02485EE1500B2EAED /* KMPInfo.swift */ = {isa = PBXFileReference; lastKnownFileType = sourcecode.swift; path = KMPInfo.swift; sourceTree = "<group>"; };
		CE87751D24C68DA500B1475A /* KeyboardSearchViewController.swift */ = {isa = PBXFileReference; lastKnownFileType = sourcecode.swift; path = KeyboardSearchViewController.swift; sourceTree = "<group>"; };
		CE88042E247F4B97009BCA1A /* ExpectationDownloaderDelegate.swift */ = {isa = PBXFileReference; lastKnownFileType = sourcecode.swift; path = ExpectationDownloaderDelegate.swift; sourceTree = "<group>"; };
		CE88143924A9B7F4002809C3 /* ResourceDownloadQueueTests.swift */ = {isa = PBXFileReference; lastKnownFileType = sourcecode.swift; path = ResourceDownloadQueueTests.swift; sourceTree = "<group>"; };
		CE89641E24A4686000D5EB8E /* Queries.swift */ = {isa = PBXFileReference; lastKnownFileType = sourcecode.swift; path = Queries.swift; sourceTree = "<group>"; };
		CE89642024A468B200D5EB8E /* Queries+PackageVersion.swift */ = {isa = PBXFileReference; lastKnownFileType = sourcecode.swift; path = "Queries+PackageVersion.swift"; sourceTree = "<group>"; };
		CE89642424A46D0000D5EB8E /* QueryPackageVersionTests.swift */ = {isa = PBXFileReference; lastKnownFileType = sourcecode.swift; path = QueryPackageVersionTests.swift; sourceTree = "<group>"; };
		CE8B0BBC248734240045EB2E /* KeymanPackageTests.swift */ = {isa = PBXFileReference; lastKnownFileType = sourcecode.swift; path = KeymanPackageTests.swift; sourceTree = "<group>"; };
		CE8B0BBE248764ED0045EB2E /* KMPResource.swift */ = {isa = PBXFileReference; lastKnownFileType = sourcecode.swift; path = KMPResource.swift; sourceTree = "<group>"; };
		CE8B5BB12491DA530075CCB0 /* 13.0 Cloud to Package Migration.bundle */ = {isa = PBXFileReference; lastKnownFileType = "wrapper.plug-in"; path = "13.0 Cloud to Package Migration.bundle"; sourceTree = "<group>"; };
		CE8EDEB223F53F96009E1FF6 /* VersionTests.swift */ = {isa = PBXFileReference; lastKnownFileType = sourcecode.swift; path = VersionTests.swift; sourceTree = "<group>"; };
		CE969BE7251AD8B500376D6A /* PackageWebViewController.swift */ = {isa = PBXFileReference; lastKnownFileType = sourcecode.swift; path = PackageWebViewController.swift; sourceTree = "<group>"; };
		CE96E42C24D1229A005B8E5A /* en */ = {isa = PBXFileReference; lastKnownFileType = text.plist.stringsdict; name = en; path = en.lproj/Localizable.stringsdict; sourceTree = "<group>"; };
		CE973D802484A56500F66045 /* PackageJSON.swift */ = {isa = PBXFileReference; lastKnownFileType = sourcecode.swift; path = PackageJSON.swift; sourceTree = "<group>"; };
		CE973D822484A5DB00F66045 /* PackageJSON.bundle */ = {isa = PBXFileReference; lastKnownFileType = "wrapper.plug-in"; path = PackageJSON.bundle; sourceTree = "<group>"; };
		CE973D842484A71700F66045 /* KMPJSONTests.swift */ = {isa = PBXFileReference; lastKnownFileType = sourcecode.swift; path = KMPJSONTests.swift; sourceTree = "<group>"; };
		CE973D862484BBC200F66045 /* KMPLanguage.swift */ = {isa = PBXFileReference; lastKnownFileType = sourcecode.swift; path = KMPLanguage.swift; sourceTree = "<group>"; };
		CE973D882484DBA600F66045 /* KMPSystem.swift */ = {isa = PBXFileReference; lastKnownFileType = sourcecode.swift; path = KMPSystem.swift; sourceTree = "<group>"; };
		CE973D8A2484DCA300F66045 /* KMPOptions.swift */ = {isa = PBXFileReference; lastKnownFileType = sourcecode.swift; path = KMPOptions.swift; sourceTree = "<group>"; };
		CE973D8C2484DD1900F66045 /* KMPFile.swift */ = {isa = PBXFileReference; lastKnownFileType = sourcecode.swift; path = KMPFile.swift; sourceTree = "<group>"; };
		CE97866124C7DD1A00C5DCBC /* KeyboardSearchTests.swift */ = {isa = PBXFileReference; lastKnownFileType = sourcecode.swift; path = KeyboardSearchTests.swift; sourceTree = "<group>"; };
		CE98E6BA2615588600F3F2C0 /* ff */ = {isa = PBXFileReference; lastKnownFileType = text.plist.strings; name = ff; path = ff.lproj/ResourceInfoView.strings; sourceTree = "<group>"; };
		CE98E6BB2615589300F3F2C0 /* ff */ = {isa = PBXFileReference; lastKnownFileType = text.plist.stringsdict; name = ff; path = ff.lproj/Localizable.stringsdict; sourceTree = "<group>"; };
		CE98E6BC2615589800F3F2C0 /* ff */ = {isa = PBXFileReference; lastKnownFileType = text.plist.strings; name = ff; path = ff.lproj/Localizable.strings; sourceTree = "<group>"; };
		CE99350D24D7CCFC00202DA3 /* LanguagePickAssociator.swift */ = {isa = PBXFileReference; lastKnownFileType = sourcecode.swift; path = LanguagePickAssociator.swift; sourceTree = "<group>"; };
		CE99350F24D8018B00202DA3 /* LanguagePickAssociatorTests.swift */ = {isa = PBXFileReference; lastKnownFileType = sourcecode.swift; path = LanguagePickAssociatorTests.swift; sourceTree = "<group>"; };
		CE9A749924DBA576003C3B65 /* AssociatingPackageInstallerTests.swift */ = {isa = PBXFileReference; lastKnownFileType = sourcecode.swift; path = AssociatingPackageInstallerTests.swift; sourceTree = "<group>"; };
		CE9A7A7824DA55D5007CCB5F /* AssociatingPackageInstaller.swift */ = {isa = PBXFileReference; lastKnownFileType = sourcecode.swift; path = AssociatingPackageInstaller.swift; sourceTree = "<group>"; };
		CE9B440B23FE49F000499CAB /* Migrations.swift */ = {isa = PBXFileReference; lastKnownFileType = sourcecode.swift; path = Migrations.swift; sourceTree = "<group>"; };
		CE9B440D23FE4E7400499CAB /* 12.0 Ad-hoc Migration.bundle */ = {isa = PBXFileReference; lastKnownFileType = "wrapper.plug-in"; path = "12.0 Ad-hoc Migration.bundle"; sourceTree = "<group>"; };
		CE9B440E23FE4E7500499CAB /* Simple 12.0 Migration.bundle */ = {isa = PBXFileReference; lastKnownFileType = "wrapper.plug-in"; path = "Simple 12.0 Migration.bundle"; sourceTree = "<group>"; };
		CE9CD87F23FCC1CA002BF2F8 /* TestUtils.swift */ = {isa = PBXFileReference; lastKnownFileType = sourcecode.swift; path = TestUtils.swift; sourceTree = "<group>"; };
		CE9CD88223FCC4E3002BF2F8 /* UserDefaults.swift */ = {isa = PBXFileReference; lastKnownFileType = sourcecode.swift; path = UserDefaults.swift; sourceTree = "<group>"; };
		CE9E95CC24CE786900F6DD78 /* UniversalLinks.swift */ = {isa = PBXFileReference; lastKnownFileType = sourcecode.swift; path = UniversalLinks.swift; sourceTree = "<group>"; };
		CE9E95CE24CE7A2C00F6DD78 /* UniversalLinkTests.swift */ = {isa = PBXFileReference; lastKnownFileType = sourcecode.swift; path = UniversalLinkTests.swift; sourceTree = "<group>"; };
		CE9ECB1D24D3A8CC007C5718 /* PackageInstallView_iPad.xib */ = {isa = PBXFileReference; fileEncoding = 4; lastKnownFileType = file.xib; path = PackageInstallView_iPad.xib; sourceTree = "<group>"; };
		CEA1486E2407808F00C6ECD2 /* en */ = {isa = PBXFileReference; fileEncoding = 4; lastKnownFileType = text.plist.strings; name = en; path = en.lproj/Localizable.strings; sourceTree = "<group>"; };
		CEA14871240780E100C6ECD2 /* Base */ = {isa = PBXFileReference; lastKnownFileType = file.xib; name = Base; path = Base.lproj/ResourceInfoView.xib; sourceTree = "<group>"; };
		CEA14874240780EF00C6ECD2 /* en */ = {isa = PBXFileReference; lastKnownFileType = text.plist.strings; name = en; path = en.lproj/ResourceInfoView.strings; sourceTree = "<group>"; };
		CEA148772407869200C6ECD2 /* km */ = {isa = PBXFileReference; lastKnownFileType = text.plist.strings; name = km; path = km.lproj/ResourceInfoView.strings; sourceTree = "<group>"; };
		CEA31E5725FB51D400534484 /* No-defaults early 14.0.bundle */ = {isa = PBXFileReference; lastKnownFileType = "wrapper.plug-in"; path = "No-defaults early 14.0.bundle"; sourceTree = "<group>"; };
		CEA31E5F25FB5BC200534484 /* Early 14.0 with defaults.bundle */ = {isa = PBXFileReference; lastKnownFileType = "wrapper.plug-in"; path = "Early 14.0 with defaults.bundle"; sourceTree = "<group>"; };
		CEA6BA9C249872E7002D44CE /* Simple 13.0 Migration.bundle */ = {isa = PBXFileReference; lastKnownFileType = "wrapper.plug-in"; path = "Simple 13.0 Migration.bundle"; sourceTree = "<group>"; };
		CEA70CCE24CAC3AE001C12E6 /* Obsoletions.swift */ = {isa = PBXFileReference; lastKnownFileType = sourcecode.swift; path = Obsoletions.swift; sourceTree = "<group>"; };
		CEA9670824BEC4030035AACF /* ResourceUpdateTests.swift */ = {isa = PBXFileReference; lastKnownFileType = sourcecode.swift; path = ResourceUpdateTests.swift; sourceTree = "<group>"; };
		CEA9670A24BEC8030035AACF /* EngineStateBundler.swift */ = {isa = PBXFileReference; lastKnownFileType = sourcecode.swift; path = EngineStateBundler.swift; sourceTree = "<group>"; };
		CEA9670C24BEEFF80035AACF /* khmer_angkor update-base.bundle */ = {isa = PBXFileReference; lastKnownFileType = "wrapper.plug-in"; path = "khmer_angkor update-base.bundle"; sourceTree = "<group>"; };
		CEA9670E24BEF05A0035AACF /* Updates.swift */ = {isa = PBXFileReference; lastKnownFileType = sourcecode.swift; path = Updates.swift; sourceTree = "<group>"; };
		CEACC90125F07C81006EAB45 /* de */ = {isa = PBXFileReference; lastKnownFileType = text.plist.strings; name = de; path = de.lproj/ResourceInfoView.strings; sourceTree = "<group>"; };
		CEACC90325F07CAF006EAB45 /* de */ = {isa = PBXFileReference; lastKnownFileType = text.plist.strings; name = de; path = de.lproj/Localizable.strings; sourceTree = "<group>"; };
		CEACC90425F07CB6006EAB45 /* km */ = {isa = PBXFileReference; lastKnownFileType = text.plist.strings; name = km; path = km.lproj/Localizable.strings; sourceTree = "<group>"; };
		CEACC90525F07CBA006EAB45 /* de */ = {isa = PBXFileReference; lastKnownFileType = text.plist.stringsdict; name = de; path = de.lproj/Localizable.stringsdict; sourceTree = "<group>"; };
		CEACC90625F07CBC006EAB45 /* km */ = {isa = PBXFileReference; lastKnownFileType = text.plist.stringsdict; name = km; path = km.lproj/Localizable.stringsdict; sourceTree = "<group>"; };
		CEACC90725F07CDA006EAB45 /* fr */ = {isa = PBXFileReference; lastKnownFileType = text.plist.strings; name = fr; path = fr.lproj/ResourceInfoView.strings; sourceTree = "<group>"; };
		CEACC90825F07CE9006EAB45 /* fr */ = {isa = PBXFileReference; lastKnownFileType = text.plist.strings; name = fr; path = fr.lproj/Localizable.strings; sourceTree = "<group>"; };
		CEACC90925F07CED006EAB45 /* fr */ = {isa = PBXFileReference; lastKnownFileType = text.plist.stringsdict; name = fr; path = fr.lproj/Localizable.stringsdict; sourceTree = "<group>"; };
		CEB8276624C6811800F3D39C /* KeymanHostTests.swift */ = {isa = PBXFileReference; lastKnownFileType = sourcecode.swift; path = KeymanHostTests.swift; sourceTree = "<group>"; };
		CEBD34532655115800EB2EA8 /* am */ = {isa = PBXFileReference; lastKnownFileType = text.plist.strings; name = am; path = am.lproj/ResourceInfoView.strings; sourceTree = "<group>"; };
		CEBD34542655117400EB2EA8 /* am */ = {isa = PBXFileReference; lastKnownFileType = text.plist.strings; name = am; path = am.lproj/Localizable.strings; sourceTree = "<group>"; };
		CEBD34552655117800EB2EA8 /* am */ = {isa = PBXFileReference; lastKnownFileType = text.plist.stringsdict; name = am; path = am.lproj/Localizable.stringsdict; sourceTree = "<group>"; };
		CEC0C6762410E049003E1BCD /* SentryManager.swift */ = {isa = PBXFileReference; lastKnownFileType = sourcecode.swift; path = SentryManager.swift; sourceTree = "<group>"; };
		CED8B63124A9C2400054E300 /* ResourceDownloadManagerTests.swift */ = {isa = PBXFileReference; lastKnownFileType = sourcecode.swift; path = ResourceDownloadManagerTests.swift; sourceTree = "<group>"; };
		CEDFEF8E23FE43B700BECF39 /* MigrationTests.swift */ = {isa = PBXFileReference; lastKnownFileType = sourcecode.swift; path = MigrationTests.swift; sourceTree = "<group>"; };
		CEE0321024C56735005BFC73 /* Packages.swift */ = {isa = PBXFileReference; lastKnownFileType = sourcecode.swift; path = Packages.swift; sourceTree = "<group>"; };
		CEE0321224C58C90005BFC73 /* KeymanHosts.swift */ = {isa = PBXFileReference; lastKnownFileType = sourcecode.swift; path = KeymanHosts.swift; sourceTree = "<group>"; };
		CEEC467526F2F5EE009A5B7D /* zh-Hans */ = {isa = PBXFileReference; lastKnownFileType = text.plist.strings; name = "zh-Hans"; path = "zh-Hans.lproj/ResourceInfoView.strings"; sourceTree = "<group>"; };
		CEEC467D26F2F76E009A5B7D /* zh-Hans */ = {isa = PBXFileReference; lastKnownFileType = text.plist.strings; name = "zh-Hans"; path = "zh-Hans.lproj/Localizable.strings"; sourceTree = "<group>"; };
		CEEC467E26F2F777009A5B7D /* zh-Hans */ = {isa = PBXFileReference; lastKnownFileType = text.plist.stringsdict; name = "zh-Hans"; path = "zh-Hans.lproj/Localizable.stringsdict"; sourceTree = "<group>"; };
		CEEF81AD2672FBE900EE6A07 /* es-419 */ = {isa = PBXFileReference; lastKnownFileType = text.plist.strings; name = "es-419"; path = "es-419.lproj/ResourceInfoView.strings"; sourceTree = "<group>"; };
		CEEF81B72673016900EE6A07 /* es-419 */ = {isa = PBXFileReference; lastKnownFileType = text.plist.strings; name = "es-419"; path = "es-419.lproj/Localizable.strings"; sourceTree = "<group>"; };
		CEEF81B82673016E00EE6A07 /* es-419 */ = {isa = PBXFileReference; lastKnownFileType = text.plist.stringsdict; name = "es-419"; path = "es-419.lproj/Localizable.stringsdict"; sourceTree = "<group>"; };
		CEF888D023FE6ADE00667693 /* No-defaults 10.0 Migration.bundle */ = {isa = PBXFileReference; lastKnownFileType = "wrapper.plug-in"; path = "No-defaults 10.0 Migration.bundle"; sourceTree = "<group>"; };
		CEF888D123FE6ADF00667693 /* Simple 10.0 Migration.bundle */ = {isa = PBXFileReference; lastKnownFileType = "wrapper.plug-in"; path = "Simple 10.0 Migration.bundle"; sourceTree = "<group>"; };
		CEF888D423FE786C00667693 /* KeyboardScaleTests.swift */ = {isa = PBXFileReference; lastKnownFileType = sourcecode.swift; path = KeyboardScaleTests.swift; sourceTree = "<group>"; };
		CEF9367724D3B0B20031C70D /* PackageInstallView_iPhone.xib */ = {isa = PBXFileReference; fileEncoding = 4; lastKnownFileType = file.xib; path = PackageInstallView_iPhone.xib; sourceTree = "<group>"; };
		F243887E14BBD43000A3E055 /* KeymanEngineDemo.app */ = {isa = PBXFileReference; explicitFileType = wrapper.application; includeInIndex = 0; path = KeymanEngineDemo.app; sourceTree = BUILT_PRODUCTS_DIR; };
		F27FCAEE157FD59100FBBA20 /* Keyman-iphoneos.xcconfig */ = {isa = PBXFileReference; lastKnownFileType = text.xcconfig; path = "Keyman-iphoneos.xcconfig"; sourceTree = "<group>"; };
		F27FCAEF157FD59100FBBA20 /* Keyman-iphonesimulator.xcconfig */ = {isa = PBXFileReference; lastKnownFileType = text.xcconfig; path = "Keyman-iphonesimulator.xcconfig"; sourceTree = "<group>"; };
		F27FCAF6157FD95E00FBBA20 /* Keyman-lib.xcconfig */ = {isa = PBXFileReference; lastKnownFileType = text.xcconfig; lineEnding = 0; path = "Keyman-lib.xcconfig"; sourceTree = "<group>"; xcLanguageSpecificationIdentifier = xcode.lang.xcconfig; };
		F27FCB51157FE3CE00FBBA20 /* Keyman.bundle */ = {isa = PBXFileReference; lastKnownFileType = "wrapper.plug-in"; path = Keyman.bundle; sourceTree = "<group>"; };
/* End PBXFileReference section */

/* Begin PBXFrameworksBuildPhase section */
		98F9D6941954112F0087AA43 /* Frameworks */ = {
			isa = PBXFrameworksBuildPhase;
			buildActionMask = 2147483647;
			files = (
				C06D375A1F82075A00F61AE0 /* KeymanEngine.framework in Frameworks */,
			);
			runOnlyForDeploymentPostprocessing = 0;
		};
		9A079DCC223194B100581263 /* Frameworks */ = {
			isa = PBXFrameworksBuildPhase;
			buildActionMask = 2147483647;
			files = (
				9A079DE62231A69D00581263 /* Foundation.framework in Frameworks */,
				9A079DD4223194B100581263 /* KeymanEngine.framework in Frameworks */,
			);
			runOnlyForDeploymentPostprocessing = 0;
		};
		C06D37271F81F4E100F61AE0 /* Frameworks */ = {
			isa = PBXFrameworksBuildPhase;
			buildActionMask = 2147483647;
			files = (
				CE5EDDC526522EAA001733AC /* XCGLogger.xcframework in Frameworks */,
				CE5EDDC626522EAA001733AC /* Zip.xcframework in Frameworks */,
				CE5EDDD52652372A001733AC /* DeviceKit.xcframework in Frameworks */,
				CE5EDDC726522EAA001733AC /* Sentry.xcframework in Frameworks */,
				CE5EDDC826522EAA001733AC /* Reachability.xcframework in Frameworks */,
				CE5EDDC926522EAA001733AC /* ObjcExceptionBridging.xcframework in Frameworks */,
			);
			runOnlyForDeploymentPostprocessing = 0;
		};
		CE4459D023FBBB34003151FD /* Frameworks */ = {
			isa = PBXFrameworksBuildPhase;
			buildActionMask = 2147483647;
			files = (
				CE4459E823FBBB79003151FD /* KeymanEngine.framework in Frameworks */,
			);
			runOnlyForDeploymentPostprocessing = 0;
		};
		F243887B14BBD43000A3E055 /* Frameworks */ = {
			isa = PBXFrameworksBuildPhase;
			buildActionMask = 2147483647;
			files = (
				C06D37571F82060900F61AE0 /* KeymanEngine.framework in Frameworks */,
			);
			runOnlyForDeploymentPostprocessing = 0;
		};
/* End PBXFrameworksBuildPhase section */

/* Begin PBXGroup section */
		165EB39F2098992D00040A69 /* Errors */ = {
			isa = PBXGroup;
			children = (
				165EB3A02098993900040A69 /* KeyboardError.swift */,
				CEC0C6762410E049003E1BCD /* SentryManager.swift */,
			);
			path = Errors;
			sourceTree = "<group>";
		};
		6C0A13F9151EA151007FA4AD /* Resources */ = {
			isa = PBXGroup;
			children = (
				98D4190B17695E58008D2FF3 /* Default-568h@2x.png */,
				6CD5DFA8150F6DC8007A5DDE /* icon.png */,
				6CD5DFA9150F6DC8007A5DDE /* icon@2x.png */,
			);
			path = Resources;
			sourceTree = "<group>";
		};
		6C0A13FA151EA16F007FA4AD /* resources */ = {
			isa = PBXGroup;
			children = (
				F27FCB51157FE3CE00FBBA20 /* Keyman.bundle */,
			);
			path = resources;
			sourceTree = "<group>";
		};
		6C0A13FE151EA3CF007FA4AD /* Config */ = {
			isa = PBXGroup;
			children = (
				6C0A1410151EA930007FA4AD /* Project.xcconfig */,
				6C0A140E151EA930007FA4AD /* Debug.xcconfig */,
				6C0A1411151EA930007FA4AD /* Release.xcconfig */,
				6C0A140F151EA930007FA4AD /* Keyman.xcconfig */,
				F27FCAEE157FD59100FBBA20 /* Keyman-iphoneos.xcconfig */,
				F27FCAEF157FD59100FBBA20 /* Keyman-iphonesimulator.xcconfig */,
				F27FCAF6157FD95E00FBBA20 /* Keyman-lib.xcconfig */,
			);
			path = Config;
			sourceTree = "<group>";
		};
		98196DE4187BB0D200F001C3 /* KeymanEngineDemo */ = {
			isa = PBXGroup;
			children = (
				984FA1F61974C0EF0037EE5D /* KMEI.entitlements */,
				C040E5111F86107E00901EE4 /* AppDelegate.swift */,
				C040E5131F86108900901EE4 /* MainViewController.swift */,
				6C0A13F9151EA151007FA4AD /* Resources */,
				988B36B41ADF67180008752C /* Keyboards */,
			);
			path = KeymanEngineDemo;
			sourceTree = "<group>";
		};
		988B36B41ADF67180008752C /* Keyboards */ = {
			isa = PBXGroup;
			children = (
				988B36B71ADF728A0008752C /* inuktitut_latin-1.0.js */,
				988B36B81ADF728A0008752C /* inuktitut_naqittaut-1.0.js */,
				988B36B51ADF67290008752C /* inuktitut_pirurvik-1.0.js */,
			);
			path = Keyboards;
			sourceTree = "<group>";
		};
		98F9D6981954112F0087AA43 /* SystemKeyboard */ = {
			isa = PBXGroup;
			children = (
				984FA1F51974C0B30037EE5D /* Tavultesoft.KMEI.SystemKeyboard.entitlements */,
				C04514871F85D7F500D88416 /* KeyboardViewController.swift */,
				C04514861F85D7F500D88416 /* SystemKeyboard-Bridging-Header.h */,
				98F9D6991954112F0087AA43 /* Supporting Files */,
			);
			path = SystemKeyboard;
			sourceTree = "<group>";
		};
		98F9D6991954112F0087AA43 /* Supporting Files */ = {
			isa = PBXGroup;
			children = (
				98F9D69A1954112F0087AA43 /* Info.plist */,
			);
			name = "Supporting Files";
			sourceTree = "<group>";
		};
		9A079DD0223194B100581263 /* KeymanEngineTests */ = {
			isa = PBXGroup;
			children = (
				CE9CD88123FCC4C7002BF2F8 /* TestUtils */,
				CE37C38923FCC9AF007031C6 /* resources */,
				9A079DD1223194B100581263 /* FileManagementTests.swift */,
				CE8B0BBC248734240045EB2E /* KeymanPackageTests.swift */,
				CE07E3D1247E3FB100DFA9D2 /* HTTPDownloaderTests.swift */,
				9A079DD3223194B100581263 /* Info.plist */,
				CE8EDEB223F53F96009E1FF6 /* VersionTests.swift */,
				CEB8276624C6811800F3D39C /* KeymanHostTests.swift */,
				CE4459CD23FBBA8D003151FD /* AppDelegate.swift */,
				CEF888D423FE786C00667693 /* KeyboardScaleTests.swift */,
				CE97866124C7DD1A00C5DCBC /* KeyboardSearchTests.swift */,
				CE9A749924DBA576003C3B65 /* AssociatingPackageInstallerTests.swift */,
				CE99350F24D8018B00202DA3 /* LanguagePickAssociatorTests.swift */,
				CEDFEF8E23FE43B700BECF39 /* MigrationTests.swift */,
				CE973D842484A71700F66045 /* KMPJSONTests.swift */,
				CE89642424A46D0000D5EB8E /* QueryPackageVersionTests.swift */,
				CE5C8BE424B5BD1C00FAFB7F /* QueryModelTests.swift */,
				CED8B63124A9C2400054E300 /* ResourceDownloadManagerTests.swift */,
				CEA9670824BEC4030035AACF /* ResourceUpdateTests.swift */,
				CE88143924A9B7F4002809C3 /* ResourceDownloadQueueTests.swift */,
				CE9E95CE24CE7A2C00F6DD78 /* UniversalLinkTests.swift */,
			);
			path = KeymanEngineTests;
			sourceTree = "<group>";
		};
		9A60763E22892495003BCFBA /* Settings */ = {
			isa = PBXGroup;
			children = (
				9A3B14D1229370B20052A11F /* InstalledLanguagesViewController.swift */,
				C08C62121F67C31100268D03 /* KeyboardNameTableViewCell.swift */,
				9ADC459B22E1895D004C78C6 /* LanguageLMDetailViewController.swift */,
				9ADC459C22E1895D004C78C6 /* LanguageLMDetailViewController.xib */,
				9AD4F53A229F85AC007992D3 /* LanguageSettingsViewController.swift */,
				9AD4F53B229F85AC007992D3 /* LanguageSettingsViewController.xib */,
				9A9CB07F22416E5400231FB9 /* LexicalModelPickerViewController.swift */,
				CE1E1EC02303C8CC001C7BE0 /* ResourceDownloadStatusToolbar.swift */,
				9A60763C22892485003BCFBA /* Settings.storyboard */,
				9A60764322893A4E003BCFBA /* SettingsViewController.swift */,
				377D10DD26846B8900467431 /* SpacebarTextViewController.swift */,
			);
			name = Settings;
			sourceTree = "<group>";
		};
		C024C9921FA6EB340060583B /* Notification */ = {
			isa = PBXGroup;
			children = (
				C024C9951FA6EC650060583B /* NotificationCenter+Typed.swift */,
				C024C9931FA6EB470060583B /* NotificationName.swift */,
				C024C9971FA6F2330060583B /* NotificationObserver.swift */,
				C0CB633B1FA6F61500617CDB /* Notifications.swift */,
			);
			path = Notification;
			sourceTree = "<group>";
		};
		C0452BA91F9F1CAF0064431A /* Resource Data */ = {
			isa = PBXGroup;
			children = (
				C0452BAE1F9F22A80064431A /* Font.swift */,
				C0B09EAD1FCFD10F002F39AF /* FontManager.swift */,
				C08E69901FDA6F6F0026056B /* FullKeyboardID.swift */,
				9A079E42223B61AE00581263 /* FullLexicalModelID.swift */,
				C0D3F35F1F9F3AD80055C7CF /* InstallableKeyboard.swift */,
				9A079E3C223B5FAF00581263 /* InstallableLexicalModel.swift */,
				C0452BAC1F9F21270064431A /* Keyboard.swift */,
				C0452BAA1F9F1FE10064431A /* Language.swift */,
				CE17ABDD23069E76005FBB14 /* LanguageResource.swift */,
				9A079E3F223B602B00581263 /* LexicalModel.swift */,
				C055E6EA1F99ED090035C2DD /* RegisteredFont.swift */,
				C042ED5C1FC6A65A001D82F4 /* Version.swift */,
			);
			path = "Resource Data";
			sourceTree = "<group>";
		};
		C055E6E81F99EA320035C2DD /* Extension */ = {
			isa = PBXGroup;
			children = (
				C082CE141F90AFD400860F02 /* Collection+SafeAccess.swift */,
				9A082558227589360051EBB0 /* Formatter+ISODateExtension.swift */,
				C05F43301FBD62550058CBD4 /* JSONDecoder.DateDecodingStrategy+ISO8601Fallback.swift */,
				CE24ECEF21B763740052D291 /* KeymanResponder+Types.swift */,
				C075EB051F8EFF870041F4BD /* String+Helpers.swift */,
				C06085B31F9485E40057E5B9 /* UIButton+Helpers.swift */,
				C0B901A91FA1AFC200764EB8 /* UserDefaults+Types.swift */,
			);
			path = Extension;
			sourceTree = "<group>";
		};
		C06D372C1F81F4E100F61AE0 /* KeymanEngine */ = {
			isa = PBXGroup;
			children = (
				6C0A13FA151EA16F007FA4AD /* resources */,
				CEA1486F2407808F00C6ECD2 /* Localizable.strings */,
				CE96E42D24D1229A005B8E5A /* Localizable.stringsdict */,
				CE7A26D023CEE5790005955C /* Keyboard Colors.xcassets */,
				C06D372E1F81F4E100F61AE0 /* Info.plist */,
				F273AB9615641D9300A47CEE /* Classes */,
			);
			path = KeymanEngine;
			sourceTree = "<group>";
		};
		CE07E3D3247E418800DFA9D2 /* Downloading */ = {
			isa = PBXGroup;
			children = (
				CE07E3D5247E41DB00DFA9D2 /* URLSessionMock.swift */,
				CE02EE0F24A5892200D58F92 /* URLSessionDataTaskMock.swift */,
				CE07E3D7247E43CB00DFA9D2 /* URLSessionDownloadTaskMock.swift */,
				CE88042E247F4B97009BCA1A /* ExpectationDownloaderDelegate.swift */,
			);
			path = Downloading;
			sourceTree = "<group>";
		};
		CE1679B8265F315C008D6FCE /* Demos */ = {
			isa = PBXGroup;
			children = (
				98196DE4187BB0D200F001C3 /* KeymanEngineDemo */,
				98F9D6981954112F0087AA43 /* SystemKeyboard */,
			);
			path = Demos;
			sourceTree = "<group>";
		};
		CE1679D7265F5FE8008D6FCE /* Keyboard */ = {
			isa = PBXGroup;
			children = (
				C04514891F85DF9000D88416 /* InputViewController.swift */,
				CE67D960228A6F190029F2B5 /* KeyboardCommandStructs.swift */,
				C034BBBD1F7CCE7D00021FF5 /* KeyboardMenuView.swift */,
				CE79B24823C711FF007E72AE /* KeyboardScaleMap.swift */,
				C0EF3E7A1F95B65300CE9BD4 /* KeymanWebDelegate.swift */,
				C0C16A881FA8146300F090BA /* KeymanWebViewController.swift */,
				C040E50D1F85FF8A00901EE4 /* KeyPreviewView.swift */,
				C0A5FF361F6682EB00BE740C /* PopoverView.swift */,
				C07B42AE1F7CEE2700ECA97F /* SubKeysView.swift */,
			);
			path = Keyboard;
			sourceTree = "<group>";
		};
		CE1679DF265F690A008D6FCE /* Installation */ = {
			isa = PBXGroup;
			children = (
				CE9A7A7824DA55D5007CCB5F /* AssociatingPackageInstaller.swift */,
				CE99350D24D7CCFC00202DA3 /* LanguagePickAssociator.swift */,
				CEF9367724D3B0B20031C70D /* PackageInstallView_iPhone.xib */,
				CE9ECB1D24D3A8CC007C5718 /* PackageInstallView_iPad.xib */,
				CE71705E23A9C97F00A924A1 /* PackageInstallViewController.swift */,
			);
			path = Installation;
			sourceTree = "<group>";
		};
		CE25CCBB1F1DA72A005AA2BC /* Downloads */ = {
			isa = PBXGroup;
			children = (
				C0ED71B41F6BBFAF002A2FD6 /* HTTPDownloader.swift */,
				C0ED71B21F6BB0B1002A2FD6 /* HTTPDownloadRequest.swift */,
			);
			name = Downloads;
			sourceTree = "<group>";
		};
		CE37C38923FCC9AF007031C6 /* resources */ = {
			isa = PBXGroup;
			children = (
				CEA31E5F25FB5BC200534484 /* Early 14.0 with defaults.bundle */,
				CEA31E5725FB51D400534484 /* No-defaults early 14.0.bundle */,
				CEA9670C24BEEFF80035AACF /* khmer_angkor update-base.bundle */,
				CE02EE0B24A5863100D58F92 /* Queries.bundle */,
				CEA6BA9C249872E7002D44CE /* Simple 13.0 Migration.bundle */,
				CE8B5BB12491DA530075CCB0 /* 13.0 Cloud to Package Migration.bundle */,
				CE973D822484A5DB00F66045 /* PackageJSON.bundle */,
				CEF888D023FE6ADE00667693 /* No-defaults 10.0 Migration.bundle */,
				CEF888D123FE6ADF00667693 /* Simple 10.0 Migration.bundle */,
				CE9B440D23FE4E7400499CAB /* 12.0 Ad-hoc Migration.bundle */,
				CE9B440E23FE4E7500499CAB /* Simple 12.0 Migration.bundle */,
				CE37C38A23FCC9EE007031C6 /* Keyboards.bundle */,
				CE37C38E23FCD52F007031C6 /* Lexical Models.bundle */,
			);
			path = resources;
			sourceTree = "<group>";
		};
		CE71705923A9C7D300A924A1 /* Resource Management */ = {
			isa = PBXGroup;
			children = (
				CE87751D24C68DA500B1475A /* KeyboardSearchViewController.swift */,
				C08E698C1FDA392D0026056B /* Migrations.swift */,
				CE1F67A22304EB3800FF6972 /* ResourceDownloadManager.swift */,
				CE22DFB9230B94DB00A4551C /* ResourceDownloadQueue.swift */,
				CE71705723A9C14D00A924A1 /* ResourceFileManager.swift */,
				C0E30C8B1FC40D0400C80416 /* Storage.swift */,
			);
			path = "Resource Management";
			sourceTree = "<group>";
		};
		CE867FF22485F38300B2EAED /* kmp.json */ = {
			isa = PBXGroup;
			children = (
				1645D5962036C9F80076C51B /* KMPKeyboard.swift */,
				CE867FF02485EE1500B2EAED /* KMPInfo.swift */,
				CE867FEE2485E97A00B2EAED /* KMPMetadata.swift */,
				CE973D862484BBC200F66045 /* KMPLanguage.swift */,
				9A079E362238680700581263 /* KMPLexicalModel.swift */,
				CE973D882484DBA600F66045 /* KMPSystem.swift */,
				CE973D8A2484DCA300F66045 /* KMPOptions.swift */,
				CE973D8C2484DD1900F66045 /* KMPFile.swift */,
				CE8B0BBE248764ED0045EB2E /* KMPResource.swift */,
			);
			path = kmp.json;
			sourceTree = "<group>";
		};
		CE89641B24A4665700D5EB8E /* Queries */ = {
			isa = PBXGroup;
			children = (
				CE89641E24A4686000D5EB8E /* Queries.swift */,
				CE5C8BE224B5B3BA00FAFB7F /* Queries+LexicalModel.swift */,
				CE89642024A468B200D5EB8E /* Queries+PackageVersion.swift */,
			);
			path = Queries;
			sourceTree = "<group>";
		};
		CE973D7F2484A07300F66045 /* KMP Packaging */ = {
			isa = PBXGroup;
			children = (
				CE1679DF265F690A008D6FCE /* Installation */,
				CE867FF22485F38300B2EAED /* kmp.json */,
				9A079E39223AFF3C00581263 /* KeyboardKeymanPackage.swift */,
				1645D5942036C6FF0076C51B /* KeymanPackage.swift */,
				9A079DC9222E050E00581263 /* LexicalModelKeymanPackage.swift */,
				CE969BE7251AD8B500376D6A /* PackageWebViewController.swift */,
				CEA14872240780E100C6ECD2 /* ResourceInfoView.xib */,
				CE754A0323D162E90030CB79 /* ResourceInfoViewController.swift */,
			);
			name = "KMP Packaging";
			sourceTree = "<group>";
		};
		CE9CD88123FCC4C7002BF2F8 /* TestUtils */ = {
			isa = PBXGroup;
			children = (
				CE07E3D3247E418800DFA9D2 /* Downloading */,
				CE9CD87F23FCC1CA002BF2F8 /* TestUtils.swift */,
				CEA9670A24BEC8030035AACF /* EngineStateBundler.swift */,
				CE9CD88223FCC4E3002BF2F8 /* UserDefaults.swift */,
				CE973D802484A56500F66045 /* PackageJSON.swift */,
				CE37C38C23FCD41E007031C6 /* Keyboards.swift */,
				CEE0321024C56735005BFC73 /* Packages.swift */,
				CE02EE0D24A5869500D58F92 /* Queries.swift */,
				CEA9670E24BEF05A0035AACF /* Updates.swift */,
				CE37C39023FCD617007031C6 /* LexicalModels.swift */,
				CE9B440B23FE49F000499CAB /* Migrations.swift */,
			);
			path = TestUtils;
			sourceTree = "<group>";
		};
		F243887314BBD43000A3E055 = {
			isa = PBXGroup;
			children = (
				C06D372C1F81F4E100F61AE0 /* KeymanEngine */,
				9A079DD0223194B100581263 /* KeymanEngineTests */,
				CE1679B8265F315C008D6FCE /* Demos */,
				F243888114BBD43000A3E055 /* Frameworks */,
				F243887F14BBD43000A3E055 /* Products */,
				F243888914BBD43100A3E055 /* Supporting Files */,
			);
			sourceTree = "<group>";
		};
		F243887F14BBD43000A3E055 /* Products */ = {
			isa = PBXGroup;
			children = (
				F243887E14BBD43000A3E055 /* KeymanEngineDemo.app */,
				98F9D6971954112F0087AA43 /* Tavultesoft.KMEI.SystemKeyboard.appex */,
				C06D372B1F81F4E100F61AE0 /* KeymanEngine.framework */,
				9A079DCF223194B100581263 /* KeymanEngineTests.xctest */,
				CE4459D323FBBB34003151FD /* KeymanEngineTestHost.app */,
			);
			name = Products;
			sourceTree = "<group>";
		};
		F243888114BBD43000A3E055 /* Frameworks */ = {
			isa = PBXGroup;
			children = (
				CE5EDDC426522EAA001733AC /* ObjcExceptionBridging.xcframework */,
				CE5EDDC326522EAA001733AC /* Reachability.xcframework */,
				CE5EDDC226522EAA001733AC /* Sentry.xcframework */,
				CE5EDDC026522EA9001733AC /* XCGLogger.xcframework */,
				CE5EDDC126522EA9001733AC /* Zip.xcframework */,
				CE5EDDBB26522EA3001733AC /* DeviceKit.xcframework */,
				9A079DE52231A69D00581263 /* Foundation.framework */,
			);
			name = Frameworks;
			sourceTree = "<group>";
		};
		F243888914BBD43100A3E055 /* Supporting Files */ = {
			isa = PBXGroup;
			children = (
				6C0A13FE151EA3CF007FA4AD /* Config */,
			);
			name = "Supporting Files";
			path = KeymanEngine;
			sourceTree = "<group>";
		};
		F2607212158FBCB500F37184 /* In-App Picker UI */ = {
			isa = PBXGroup;
			children = (
				C08C620F1F67BD4500268D03 /* KeyboardPickerButton.swift */,
				C08C620B1F6792A200268D03 /* KeyboardPickerBarButtonItem.swift */,
				9A3E832422EAC14A00D22D2A /* KeyboardSwitcherViewController.swift */,
			);
			name = "In-App Picker UI";
			path = LanguagePicker;
			sourceTree = "<group>";
		};
		F273AB9615641D9300A47CEE /* Classes */ = {
			isa = PBXGroup;
			children = (
				165EB39F2098992D00040A69 /* Errors */,
				C055E6E81F99EA320035C2DD /* Extension */,
				CE25CCBB1F1DA72A005AA2BC /* Downloads */,
				F2607212158FBCB500F37184 /* In-App Picker UI */,
				CE1679D7265F5FE8008D6FCE /* Keyboard */,
				CE973D7F2484A07300F66045 /* KMP Packaging */,
				C024C9921FA6EB340060583B /* Notification */,
				CE89641B24A4665700D5EB8E /* Queries */,
				C0452BA91F9F1CAF0064431A /* Resource Data */,
				CE71705923A9C7D300A924A1 /* Resource Management */,
				9A60763E22892495003BCFBA /* Settings */,
				F273AB9E156440CD00A47CEE /* UITextField */,
				F273AB9D156440BA00A47CEE /* UITextView */,
				CE7ADD6523DE89FC00BC9A00 /* Alerts.swift */,
				CE7A26DA23CEEF640005955C /* Colors.swift */,
				CE7A26D723CEEC630005955C /* Colors+Extension.swift */,
				C0959CD31F99C44E00B616BC /* Constants.swift */,
				CEE0321224C58C90005BFC73 /* KeymanHosts.swift */,
				C0324B921F87689B00AF3785 /* KeymanURLProtocol.swift */,
				C0A93A531F8B21240079948B /* Manager.swift */,
				C05B14321FD914870082A316 /* Log.swift */,
				CEA70CCE24CAC3AE001C12E6 /* Obsoletions.swift */,
				CE9E95CC24CE786900F6DD78 /* UniversalLinks.swift */,
			);
			path = Classes;
			sourceTree = "<group>";
		};
		F273AB9D156440BA00A47CEE /* UITextView */ = {
			isa = PBXGroup;
			children = (
				C0324B8E1F8750B700AF3785 /* TextView.swift */,
				C0324B901F8763E100AF3785 /* TextViewDelegateProxy.swift */,
			);
			name = UITextView;
			sourceTree = "<group>";
		};
		F273AB9E156440CD00A47CEE /* UITextField */ = {
			isa = PBXGroup;
			children = (
				C040E50F1F8606E300901EE4 /* TextField.swift */,
				C0324B8C1F87480700AF3785 /* TextFieldDelegateProxy.swift */,
			);
			name = UITextField;
			sourceTree = "<group>";
		};
/* End PBXGroup section */

/* Begin PBXHeadersBuildPhase section */
		C06D37281F81F4E100F61AE0 /* Headers */ = {
			isa = PBXHeadersBuildPhase;
			buildActionMask = 2147483647;
			files = (
			);
			runOnlyForDeploymentPostprocessing = 0;
		};
/* End PBXHeadersBuildPhase section */

/* Begin PBXNativeTarget section */
		98F9D6961954112F0087AA43 /* SystemKeyboard */ = {
			isa = PBXNativeTarget;
			buildConfigurationList = 98F9D6A31954112F0087AA43 /* Build configuration list for PBXNativeTarget "SystemKeyboard" */;
			buildPhases = (
				98F9D6931954112F0087AA43 /* Sources */,
				98F9D6941954112F0087AA43 /* Frameworks */,
				98F9D6951954112F0087AA43 /* Resources */,
				C0A5FF391F6684DE00BE740C /* ShellScript */,
			);
			buildRules = (
			);
			dependencies = (
				C06D375C1F82075D00F61AE0 /* PBXTargetDependency */,
			);
			name = SystemKeyboard;
			productName = SystemKeyboard;
			productReference = 98F9D6971954112F0087AA43 /* Tavultesoft.KMEI.SystemKeyboard.appex */;
			productType = "com.apple.product-type.app-extension";
		};
		9A079DCE223194B100581263 /* KeymanEngineTests */ = {
			isa = PBXNativeTarget;
			buildConfigurationList = 9A079DD9223194B100581263 /* Build configuration list for PBXNativeTarget "KeymanEngineTests" */;
			buildPhases = (
				9A079DCB223194B100581263 /* Sources */,
				9A079DCC223194B100581263 /* Frameworks */,
				9A079DCD223194B100581263 /* Resources */,
				9A0FCA0322D7C48500D33F86 /* CopyFiles */,
			);
			buildRules = (
			);
			dependencies = (
				9A079DD6223194B100581263 /* PBXTargetDependency */,
				CE4459F923FBBCB3003151FD /* PBXTargetDependency */,
			);
			name = KeymanEngineTests;
			productName = KeymanEngineTests;
			productReference = 9A079DCF223194B100581263 /* KeymanEngineTests.xctest */;
			productType = "com.apple.product-type.bundle.unit-test";
		};
		C06D372A1F81F4E100F61AE0 /* KeymanEngine */ = {
			isa = PBXNativeTarget;
			buildConfigurationList = C06D37301F81F4E100F61AE0 /* Build configuration list for PBXNativeTarget "KeymanEngine" */;
			buildPhases = (
				C06D37261F81F4E100F61AE0 /* Sources */,
				C06D37271F81F4E100F61AE0 /* Frameworks */,
				C06D37281F81F4E100F61AE0 /* Headers */,
				C06D37291F81F4E100F61AE0 /* Resources */,
				CEC0C66F2410B005003E1BCD /* ShellScript */,
				CE880430247F6EB6009BCA1A /* ShellScript */,
			);
			buildRules = (
			);
			dependencies = (
			);
			name = KeymanEngine;
			productName = KeymanEngine;
			productReference = C06D372B1F81F4E100F61AE0 /* KeymanEngine.framework */;
			productType = "com.apple.product-type.framework";
		};
		CE4459D223FBBB34003151FD /* KeymanEngineTestHost */ = {
			isa = PBXNativeTarget;
			buildConfigurationList = CE4459E423FBBB36003151FD /* Build configuration list for PBXNativeTarget "KeymanEngineTestHost" */;
			buildPhases = (
				CE4459CF23FBBB34003151FD /* Sources */,
				CE4459D023FBBB34003151FD /* Frameworks */,
				CE4459D123FBBB34003151FD /* Resources */,
				CE4459EC23FBBB79003151FD /* Embed Frameworks */,
			);
			buildRules = (
			);
			dependencies = (
				CE4459EB23FBBB79003151FD /* PBXTargetDependency */,
			);
			name = KeymanEngineTestHost;
			productName = KeymanEngineTestHost;
			productReference = CE4459D323FBBB34003151FD /* KeymanEngineTestHost.app */;
			productType = "com.apple.product-type.application";
		};
		F243887D14BBD43000A3E055 /* KeymanEngineDemo */ = {
			isa = PBXNativeTarget;
			buildConfigurationList = F24388A514BBD43100A3E055 /* Build configuration list for PBXNativeTarget "KeymanEngineDemo" */;
			buildPhases = (
				F243887A14BBD43000A3E055 /* Sources */,
				F243887B14BBD43000A3E055 /* Frameworks */,
				F243887C14BBD43000A3E055 /* Resources */,
				98F9D6A61954112F0087AA43 /* Embed App Extensions */,
				C0A5FF381F6684A300BE740C /* ShellScript */,
				C06D375F1F82089300F61AE0 /* Embed Frameworks */,
			);
			buildRules = (
			);
			dependencies = (
				C06D37591F8206E400F61AE0 /* PBXTargetDependency */,
				98F9D69F1954112F0087AA43 /* PBXTargetDependency */,
				98F9D6A21954112F0087AA43 /* PBXTargetDependency */,
			);
			name = KeymanEngineDemo;
			productName = Keyman;
			productReference = F243887E14BBD43000A3E055 /* KeymanEngineDemo.app */;
			productType = "com.apple.product-type.application";
		};
/* End PBXNativeTarget section */

/* Begin PBXProject section */
		F243887514BBD43000A3E055 /* Project object */ = {
			isa = PBXProject;
			attributes = {
				DefaultBuildSystemTypeForWorkspace = Latest;
				LastSwiftUpdateCheck = 1120;
				LastUpgradeCheck = 1110;
				ORGANIZATIONNAME = "SIL International";
				TargetAttributes = {
					98F9D6961954112F0087AA43 = {
						CreatedOnToolsVersion = 6.0;
						DevelopmentTeam = 3YE4W86L3G;
						LastSwiftMigration = 0900;
						ProvisioningStyle = Automatic;
						SystemCapabilities = {
							com.apple.ApplicationGroups.iOS = {
								enabled = 1;
							};
						};
					};
					9A079DCE223194B100581263 = {
						CreatedOnToolsVersion = 10.1;
						DevelopmentTeam = 3YE4W86L3G;
						ProvisioningStyle = Automatic;
						TestTargetID = CE4459D223FBBB34003151FD;
					};
					C06D372A1F81F4E100F61AE0 = {
						CreatedOnToolsVersion = 9.0;
						DevelopmentTeam = 3YE4W86L3G;
						ProvisioningStyle = Manual;
					};
					CE4459D223FBBB34003151FD = {
						CreatedOnToolsVersion = 11.2.1;
						DevelopmentTeam = WHE552KZN5;
						ProvisioningStyle = Automatic;
					};
					F243887D14BBD43000A3E055 = {
						DevelopmentTeam = 3YE4W86L3G;
						LastSwiftMigration = 0900;
						ProvisioningStyle = Automatic;
						SystemCapabilities = {
							com.apple.ApplicationGroups.iOS = {
								enabled = 1;
							};
						};
					};
				};
			};
			buildConfigurationList = F243887814BBD43000A3E055 /* Build configuration list for PBXProject "KeymanEngine" */;
			compatibilityVersion = "Xcode 3.2";
			developmentRegion = en;
			hasScannedForEncodings = 0;
			knownRegions = (
				en,
				Base,
				km,
				de,
				fr,
				ff,
				az,
				am,
				"es-419",
				"zh-Hans",
<<<<<<< HEAD
=======
				ha,
				"ff-NG",
>>>>>>> 08d917be
			);
			mainGroup = F243887314BBD43000A3E055;
			productRefGroup = F243887F14BBD43000A3E055 /* Products */;
			projectDirPath = "";
			projectRoot = "";
			targets = (
				C06D372A1F81F4E100F61AE0 /* KeymanEngine */,
				C06D37C51F82364E00F61AE0 /* KME-universal */,
				F243887D14BBD43000A3E055 /* KeymanEngineDemo */,
				98F9D6961954112F0087AA43 /* SystemKeyboard */,
				9A079DCE223194B100581263 /* KeymanEngineTests */,
				CE4459D223FBBB34003151FD /* KeymanEngineTestHost */,
			);
		};
/* End PBXProject section */

/* Begin PBXResourcesBuildPhase section */
		98F9D6951954112F0087AA43 /* Resources */ = {
			isa = PBXResourcesBuildPhase;
			buildActionMask = 2147483647;
			files = (
			);
			runOnlyForDeploymentPostprocessing = 0;
		};
		9A079DCD223194B100581263 /* Resources */ = {
			isa = PBXResourcesBuildPhase;
			buildActionMask = 2147483647;
			files = (
				CE46D65D247B93C9005FD506 /* (null) in Resources */,
				CE37C38B23FCC9EE007031C6 /* Keyboards.bundle in Resources */,
				CE9B441023FE4E7500499CAB /* Simple 12.0 Migration.bundle in Resources */,
				CE973D832484A5DC00F66045 /* PackageJSON.bundle in Resources */,
				CEF888D223FE6ADF00667693 /* No-defaults 10.0 Migration.bundle in Resources */,
				CEA31E5825FB51D500534484 /* No-defaults early 14.0.bundle in Resources */,
				CE9B440F23FE4E7500499CAB /* 12.0 Ad-hoc Migration.bundle in Resources */,
				CE8B5BB22491DA540075CCB0 /* 13.0 Cloud to Package Migration.bundle in Resources */,
				9A0FCA0922D7C58B00D33F86 /* Keyman.bundle in Resources */,
				CEA9670D24BEEFF80035AACF /* khmer_angkor update-base.bundle in Resources */,
				CE02EE0C24A5863100D58F92 /* Queries.bundle in Resources */,
				CEA6BA9D249872E8002D44CE /* Simple 13.0 Migration.bundle in Resources */,
				CEF888D323FE6ADF00667693 /* Simple 10.0 Migration.bundle in Resources */,
				CEA31E6025FB5BC200534484 /* Early 14.0 with defaults.bundle in Resources */,
				CE37C38F23FCD52F007031C6 /* Lexical Models.bundle in Resources */,
			);
			runOnlyForDeploymentPostprocessing = 0;
		};
		C06D37291F81F4E100F61AE0 /* Resources */ = {
			isa = PBXResourcesBuildPhase;
			buildActionMask = 2147483647;
			files = (
				C06D37601F82095200F61AE0 /* Keyman.bundle in Resources */,
				CEA1486C2407808F00C6ECD2 /* Localizable.strings in Resources */,
				9ADC459F22E1895D004C78C6 /* LanguageLMDetailViewController.xib in Resources */,
				CEA14870240780E100C6ECD2 /* ResourceInfoView.xib in Resources */,
				CEF9367824D3B0B20031C70D /* PackageInstallView_iPhone.xib in Resources */,
				9AD4F53D229F85AC007992D3 /* LanguageSettingsViewController.xib in Resources */,
				CE7A26D123CEE5790005955C /* Keyboard Colors.xcassets in Resources */,
				CE9ECB1E24D3A8CC007C5718 /* PackageInstallView_iPad.xib in Resources */,
				CE96E42B24D1229A005B8E5A /* Localizable.stringsdict in Resources */,
			);
			runOnlyForDeploymentPostprocessing = 0;
		};
		CE4459D123FBBB34003151FD /* Resources */ = {
			isa = PBXResourcesBuildPhase;
			buildActionMask = 2147483647;
			files = (
			);
			runOnlyForDeploymentPostprocessing = 0;
		};
		F243887C14BBD43000A3E055 /* Resources */ = {
			isa = PBXResourcesBuildPhase;
			buildActionMask = 2147483647;
			files = (
				988B36BA1ADF728A0008752C /* inuktitut_naqittaut-1.0.js in Resources */,
				6CD5DFAA150F6DC8007A5DDE /* icon.png in Resources */,
				6CD5DFAB150F6DC8007A5DDE /* icon@2x.png in Resources */,
				988B36B61ADF67290008752C /* inuktitut_pirurvik-1.0.js in Resources */,
				98D4190C17695E58008D2FF3 /* Default-568h@2x.png in Resources */,
				CEA1486D2407808F00C6ECD2 /* Localizable.strings in Resources */,
				CE7A26D423CEE71B0005955C /* Keyboard Colors.xcassets in Resources */,
				988B36B91ADF728A0008752C /* inuktitut_latin-1.0.js in Resources */,
			);
			runOnlyForDeploymentPostprocessing = 0;
		};
/* End PBXResourcesBuildPhase section */

/* Begin PBXShellScriptBuildPhase section */
		C06D37C61F82364E00F61AE0 /* Run Script */ = {
			isa = PBXShellScriptBuildPhase;
			buildActionMask = 2147483647;
			files = (
			);
			inputPaths = (
			);
			name = "Run Script";
			outputPaths = (
			);
			runOnlyForDeploymentPostprocessing = 0;
			shellPath = /bin/sh;
			shellScript = "# Execute the target script.\n\"$KEYMAN_ROOT/ios/scripts/kme-universal.sh\"\n";
		};
		C0A5FF381F6684A300BE740C /* ShellScript */ = {
			isa = PBXShellScriptBuildPhase;
			buildActionMask = 2147483647;
			files = (
			);
			inputPaths = (
			);
			outputPaths = (
			);
			runOnlyForDeploymentPostprocessing = 0;
			shellPath = /bin/sh;
			shellScript = "#if which swiftlint >/dev/null; then\n#    swiftlint --config ../../.swiftlint.yml\n#else\n#    echo \"warning: SwiftLint not installed, download from https://github.com/realm/SwiftLint\"\n#fi\n";
		};
		C0A5FF391F6684DE00BE740C /* ShellScript */ = {
			isa = PBXShellScriptBuildPhase;
			buildActionMask = 2147483647;
			files = (
			);
			inputPaths = (
			);
			outputPaths = (
			);
			runOnlyForDeploymentPostprocessing = 0;
			shellPath = /bin/sh;
			shellScript = "#if which swiftlint >/dev/null; then\n#    swiftlint --config ../../.swiftlint.yml\n#else\n#    echo \"warning: SwiftLint not installed, download from https://github.com/realm/SwiftLint\"\n#fi\n";
		};
		CE880430247F6EB6009BCA1A /* ShellScript */ = {
			isa = PBXShellScriptBuildPhase;
			buildActionMask = 2147483647;
			files = (
			);
			inputFileListPaths = (
			);
			inputPaths = (
			);
			outputFileListPaths = (
			);
			outputPaths = (
			);
			runOnlyForDeploymentPostprocessing = 0;
			shellPath = /bin/sh;
			shellScript = "# Type a script or drag a script file from your workspace to insert its path.\n. \"$KEYMAN_ROOT/resources/build/xcode-utils.sh\"\n\nphaseSetBundleVersions true\n";
			showEnvVarsInLog = 0;
		};
		CEC0C66F2410B005003E1BCD /* ShellScript */ = {
			isa = PBXShellScriptBuildPhase;
			buildActionMask = 2147483647;
			files = (
			);
			inputFileListPaths = (
			);
			inputPaths = (
				"${DWARF_DSYM_FOLDER_PATH}/${DWARF_DSYM_FILE_NAME}/Contents/Resources/DWARF/${TARGET_NAME}",
			);
			outputFileListPaths = (
			);
			outputPaths = (
			);
			runOnlyForDeploymentPostprocessing = 0;
			shellPath = /bin/sh;
			shellScript = "# Type a script or drag a script file from your workspace to insert its path.\n. \"$KEYMAN_ROOT/resources/build/xcode-utils.sh\"\n\nif [ ${UPLOAD_SENTRY:-false} = true ]; then\n  # Calls resource script to perform the dSYM upload\n  phaseSentryDsymUpload \"keyman-ios\"\nfi\n";
			showEnvVarsInLog = 0;
		};
/* End PBXShellScriptBuildPhase section */

/* Begin PBXSourcesBuildPhase section */
		98F9D6931954112F0087AA43 /* Sources */ = {
			isa = PBXSourcesBuildPhase;
			buildActionMask = 2147483647;
			files = (
				CE24ECF221B763740052D291 /* KeymanResponder+Types.swift in Sources */,
				C04514881F85D7F500D88416 /* KeyboardViewController.swift in Sources */,
			);
			runOnlyForDeploymentPostprocessing = 0;
		};
		9A079DCB223194B100581263 /* Sources */ = {
			isa = PBXSourcesBuildPhase;
			buildActionMask = 2147483647;
			files = (
				CE07E3D2247E3FB100DFA9D2 /* HTTPDownloaderTests.swift in Sources */,
				CE9B440C23FE49F000499CAB /* Migrations.swift in Sources */,
				CEE0321124C56735005BFC73 /* Packages.swift in Sources */,
				CE88042F247F4B97009BCA1A /* ExpectationDownloaderDelegate.swift in Sources */,
				CE07E3D8247E43CB00DFA9D2 /* URLSessionDownloadTaskMock.swift in Sources */,
				CE37C39123FCD617007031C6 /* LexicalModels.swift in Sources */,
				CE37C38D23FCD41E007031C6 /* Keyboards.swift in Sources */,
				CEA9670B24BEC8030035AACF /* EngineStateBundler.swift in Sources */,
				CE9CD88323FCC4E3002BF2F8 /* UserDefaults.swift in Sources */,
				CE8B0BBD248734240045EB2E /* KeymanPackageTests.swift in Sources */,
				CE02EE0E24A5869500D58F92 /* Queries.swift in Sources */,
				CE973D852484A71700F66045 /* KMPJSONTests.swift in Sources */,
				CE02EE1024A5892200D58F92 /* URLSessionDataTaskMock.swift in Sources */,
				CE89642524A46D0000D5EB8E /* QueryPackageVersionTests.swift in Sources */,
				CE5C8BE524B5BD1C00FAFB7F /* QueryModelTests.swift in Sources */,
				CEA9670F24BEF05A0035AACF /* Updates.swift in Sources */,
				CE97866224C7DD1A00C5DCBC /* KeyboardSearchTests.swift in Sources */,
				CE9A749A24DBA576003C3B65 /* AssociatingPackageInstallerTests.swift in Sources */,
				CEF888D523FE786C00667693 /* KeyboardScaleTests.swift in Sources */,
				CEA9670924BEC4030035AACF /* ResourceUpdateTests.swift in Sources */,
				CE07E3D6247E41DB00DFA9D2 /* URLSessionMock.swift in Sources */,
				CE99351024D8018B00202DA3 /* LanguagePickAssociatorTests.swift in Sources */,
				CE8EDEB323F53F96009E1FF6 /* VersionTests.swift in Sources */,
				CEB8276724C6811800F3D39C /* KeymanHostTests.swift in Sources */,
				CEDFEF8F23FE43B700BECF39 /* MigrationTests.swift in Sources */,
				CED8B63224A9C2400054E300 /* ResourceDownloadManagerTests.swift in Sources */,
				CE9CD88023FCC1CA002BF2F8 /* TestUtils.swift in Sources */,
				CE9E95CF24CE7A2C00F6DD78 /* UniversalLinkTests.swift in Sources */,
				CE973D812484A56500F66045 /* PackageJSON.swift in Sources */,
				CE88143A24A9B7F4002809C3 /* ResourceDownloadQueueTests.swift in Sources */,
				CE8EDEB123F53D1A009E1FF6 /* FileManagementTests.swift in Sources */,
			);
			runOnlyForDeploymentPostprocessing = 0;
		};
		C06D37261F81F4E100F61AE0 /* Sources */ = {
			isa = PBXSourcesBuildPhase;
			buildActionMask = 2147483647;
			files = (
				C05B14331FD914870082A316 /* Log.swift in Sources */,
				9A079E43223B61AE00581263 /* FullLexicalModelID.swift in Sources */,
				C06D37341F81F5C300F61AE0 /* HTTPDownloader.swift in Sources */,
				C0452BAF1F9F22A80064431A /* Font.swift in Sources */,
				CE973D892484DBA600F66045 /* KMPSystem.swift in Sources */,
				C0D3F3601F9F3AD80055C7CF /* InstallableKeyboard.swift in Sources */,
				CE7A26D923CEEC640005955C /* Colors+Extension.swift in Sources */,
				CE1E1EC12303C8CC001C7BE0 /* ResourceDownloadStatusToolbar.swift in Sources */,
				C042ED5D1FC6A65A001D82F4 /* Version.swift in Sources */,
				C06D37351F81F5C300F61AE0 /* HTTPDownloadRequest.swift in Sources */,
				CE24ECF021B763740052D291 /* KeymanResponder+Types.swift in Sources */,
				C0324B8F1F8750B700AF3785 /* TextView.swift in Sources */,
				C08E698D1FDA392D0026056B /* Migrations.swift in Sources */,
				CE17ABDE23069E76005FBB14 /* LanguageResource.swift in Sources */,
				C024C9961FA6EC650060583B /* NotificationCenter+Typed.swift in Sources */,
				C06D37361F81F5C300F61AE0 /* KeyboardMenuView.swift in Sources */,
				CE67D961228A6F190029F2B5 /* KeyboardCommandStructs.swift in Sources */,
				CE87751E24C68DA500B1475A /* KeyboardSearchViewController.swift in Sources */,
				CE8B0BBF248764ED0045EB2E /* KMPResource.swift in Sources */,
				9AD4F53C229F85AC007992D3 /* LanguageSettingsViewController.swift in Sources */,
				CE969BE8251AD8B500376D6A /* PackageWebViewController.swift in Sources */,
				CE7A26DB23CEEF640005955C /* Colors.swift in Sources */,
				9A9CB08022416E5400231FB9 /* LexicalModelPickerViewController.swift in Sources */,
				9A079E3D223B5FAF00581263 /* InstallableLexicalModel.swift in Sources */,
				C06D37381F81F5C400F61AE0 /* SubKeysView.swift in Sources */,
				C0A93A541F8B21240079948B /* Manager.swift in Sources */,
				CE99350E24D7CCFC00202DA3 /* LanguagePickAssociator.swift in Sources */,
				C024C9981FA6F2340060583B /* NotificationObserver.swift in Sources */,
				9ADC459D22E1895D004C78C6 /* LanguageLMDetailViewController.swift in Sources */,
				C0B901AA1FA1AFC200764EB8 /* UserDefaults+Types.swift in Sources */,
				CE1F67A32304EB3800FF6972 /* ResourceDownloadManager.swift in Sources */,
				9A079E372238680700581263 /* KMPLexicalModel.swift in Sources */,
				CE9E95CD24CE786900F6DD78 /* UniversalLinks.swift in Sources */,
				CE89641F24A4686000D5EB8E /* Queries.swift in Sources */,
				CE5C8BE324B5B3BA00FAFB7F /* Queries+LexicalModel.swift in Sources */,
				9A3E832522EAC14A00D22D2A /* KeyboardSwitcherViewController.swift in Sources */,
				C0324B911F8763E100AF3785 /* TextViewDelegateProxy.swift in Sources */,
				C0B09EAE1FCFD10F002F39AF /* FontManager.swift in Sources */,
				C040E50E1F85FF8A00901EE4 /* KeyPreviewView.swift in Sources */,
				CEC0C6772410E049003E1BCD /* SentryManager.swift in Sources */,
				9A079E3A223AFF3C00581263 /* KeyboardKeymanPackage.swift in Sources */,
				C0CB633C1FA6F61500617CDB /* Notifications.swift in Sources */,
				CE867FF12485EE1500B2EAED /* KMPInfo.swift in Sources */,
				C0EF3E7B1F95B65300CE9BD4 /* KeymanWebDelegate.swift in Sources */,
				C06D37421F81F5C400F61AE0 /* KeyboardPickerButton.swift in Sources */,
				165EB3A12098993900040A69 /* KeyboardError.swift in Sources */,
				CE7ADD6623DE89FC00BC9A00 /* Alerts.swift in Sources */,
				CE754A0423D162E90030CB79 /* ResourceInfoViewController.swift in Sources */,
				C055E6EB1F99ED090035C2DD /* RegisteredFont.swift in Sources */,
				1645D5972036C9F80076C51B /* KMPKeyboard.swift in Sources */,
				C0324B931F87689B00AF3785 /* KeymanURLProtocol.swift in Sources */,
				C05F43311FBD62550058CBD4 /* JSONDecoder.DateDecodingStrategy+ISO8601Fallback.swift in Sources */,
				C0452BAB1F9F1FE10064431A /* Language.swift in Sources */,
				CE71705F23A9C97F00A924A1 /* PackageInstallViewController.swift in Sources */,
				C06D37431F81F5C400F61AE0 /* KeyboardPickerBarButtonItem.swift in Sources */,
				377D10DE26846B8900467431 /* SpacebarTextViewController.swift in Sources */,
				C082CE151F90AFD400860F02 /* Collection+SafeAccess.swift in Sources */,
				C06D37441F81F5C400F61AE0 /* KeyboardNameTableViewCell.swift in Sources */,
				9A3B14D2229370B20052A11F /* InstalledLanguagesViewController.swift in Sources */,
				CEE0321324C58C90005BFC73 /* KeymanHosts.swift in Sources */,
				C08E69911FDA6F6F0026056B /* FullKeyboardID.swift in Sources */,
				CEA70CCF24CAC3AE001C12E6 /* Obsoletions.swift in Sources */,
				C040E5101F8606E300901EE4 /* TextField.swift in Sources */,
				CE71705823A9C14D00A924A1 /* ResourceFileManager.swift in Sources */,
				9A082559227589360051EBB0 /* Formatter+ISODateExtension.swift in Sources */,
				CE867FEF2485E97A00B2EAED /* KMPMetadata.swift in Sources */,
				C0324B8D1F87480700AF3785 /* TextFieldDelegateProxy.swift in Sources */,
				CE973D8B2484DCA300F66045 /* KMPOptions.swift in Sources */,
				C075EB061F8EFF870041F4BD /* String+Helpers.swift in Sources */,
				1645D5952036C6FF0076C51B /* KeymanPackage.swift in Sources */,
				9A079E40223B602B00581263 /* LexicalModel.swift in Sources */,
				CE9A7A7924DA55D5007CCB5F /* AssociatingPackageInstaller.swift in Sources */,
				C0E30C8C1FC40D0400C80416 /* Storage.swift in Sources */,
				C045148A1F85DF9100D88416 /* InputViewController.swift in Sources */,
				CE22DFBA230B94DB00A4551C /* ResourceDownloadQueue.swift in Sources */,
				CE973D872484BBC200F66045 /* KMPLanguage.swift in Sources */,
				CE89642124A468B200D5EB8E /* Queries+PackageVersion.swift in Sources */,
				C06D37461F81F5C400F61AE0 /* PopoverView.swift in Sources */,
				C024C9941FA6EB470060583B /* NotificationName.swift in Sources */,
				C0C16A891FA8146300F090BA /* KeymanWebViewController.swift in Sources */,
				CE973D8D2484DD1900F66045 /* KMPFile.swift in Sources */,
				9A079DCA222E050E00581263 /* LexicalModelKeymanPackage.swift in Sources */,
				9A60764422893A4E003BCFBA /* SettingsViewController.swift in Sources */,
				C06085B41F9485E40057E5B9 /* UIButton+Helpers.swift in Sources */,
				C0959CD41F99C44E00B616BC /* Constants.swift in Sources */,
				C0452BAD1F9F21270064431A /* Keyboard.swift in Sources */,
				CE79B24923C711FF007E72AE /* KeyboardScaleMap.swift in Sources */,
			);
			runOnlyForDeploymentPostprocessing = 0;
		};
		CE4459CF23FBBB34003151FD /* Sources */ = {
			isa = PBXSourcesBuildPhase;
			buildActionMask = 2147483647;
			files = (
				CE4459E723FBBB4A003151FD /* AppDelegate.swift in Sources */,
			);
			runOnlyForDeploymentPostprocessing = 0;
		};
		F243887A14BBD43000A3E055 /* Sources */ = {
			isa = PBXSourcesBuildPhase;
			buildActionMask = 2147483647;
			files = (
				C040E5121F86107E00901EE4 /* AppDelegate.swift in Sources */,
				C040E5141F86108900901EE4 /* MainViewController.swift in Sources */,
				CE24ECF121B763740052D291 /* KeymanResponder+Types.swift in Sources */,
			);
			runOnlyForDeploymentPostprocessing = 0;
		};
/* End PBXSourcesBuildPhase section */

/* Begin PBXTargetDependency section */
		98F9D69F1954112F0087AA43 /* PBXTargetDependency */ = {
			isa = PBXTargetDependency;
			target = 98F9D6961954112F0087AA43 /* SystemKeyboard */;
			targetProxy = 98F9D69E1954112F0087AA43 /* PBXContainerItemProxy */;
		};
		98F9D6A21954112F0087AA43 /* PBXTargetDependency */ = {
			isa = PBXTargetDependency;
			target = 98F9D6961954112F0087AA43 /* SystemKeyboard */;
			targetProxy = 98F9D6A11954112F0087AA43 /* PBXContainerItemProxy */;
		};
		9A079DD6223194B100581263 /* PBXTargetDependency */ = {
			isa = PBXTargetDependency;
			target = C06D372A1F81F4E100F61AE0 /* KeymanEngine */;
			targetProxy = 9A079DD5223194B100581263 /* PBXContainerItemProxy */;
		};
		C06D37591F8206E400F61AE0 /* PBXTargetDependency */ = {
			isa = PBXTargetDependency;
			target = C06D372A1F81F4E100F61AE0 /* KeymanEngine */;
			targetProxy = C06D37581F8206E400F61AE0 /* PBXContainerItemProxy */;
		};
		C06D375C1F82075D00F61AE0 /* PBXTargetDependency */ = {
			isa = PBXTargetDependency;
			target = C06D372A1F81F4E100F61AE0 /* KeymanEngine */;
			targetProxy = C06D375B1F82075D00F61AE0 /* PBXContainerItemProxy */;
		};
		C06D37CB1F83204200F61AE0 /* PBXTargetDependency */ = {
			isa = PBXTargetDependency;
			platformFilter = ios;
			target = C06D372A1F81F4E100F61AE0 /* KeymanEngine */;
			targetProxy = C06D37CA1F83204200F61AE0 /* PBXContainerItemProxy */;
		};
		CE4459EB23FBBB79003151FD /* PBXTargetDependency */ = {
			isa = PBXTargetDependency;
			target = C06D372A1F81F4E100F61AE0 /* KeymanEngine */;
			targetProxy = CE4459EA23FBBB79003151FD /* PBXContainerItemProxy */;
		};
		CE4459F923FBBCB3003151FD /* PBXTargetDependency */ = {
			isa = PBXTargetDependency;
			target = CE4459D223FBBB34003151FD /* KeymanEngineTestHost */;
			targetProxy = CE4459F823FBBCB3003151FD /* PBXContainerItemProxy */;
		};
/* End PBXTargetDependency section */

/* Begin PBXVariantGroup section */
		CE96E42D24D1229A005B8E5A /* Localizable.stringsdict */ = {
			isa = PBXVariantGroup;
			children = (
				CE96E42C24D1229A005B8E5A /* en */,
				CEACC90525F07CBA006EAB45 /* de */,
				CEACC90625F07CBC006EAB45 /* km */,
				CEACC90925F07CED006EAB45 /* fr */,
				CE98E6BB2615589300F3F2C0 /* ff */,
				CE72B3D22643AB60006821CE /* az */,
				CEBD34552655117800EB2EA8 /* am */,
				CEEF81B82673016E00EE6A07 /* es-419 */,
				CEEC467E26F2F777009A5B7D /* zh-Hans */,
<<<<<<< HEAD
=======
				293EA3DD270596B700545EED /* ha */,
				294914712738DD9700400732 /* ff-NG */,
>>>>>>> 08d917be
			);
			name = Localizable.stringsdict;
			sourceTree = "<group>";
		};
		CEA1486F2407808F00C6ECD2 /* Localizable.strings */ = {
			isa = PBXVariantGroup;
			children = (
				CEA1486E2407808F00C6ECD2 /* en */,
				CEACC90325F07CAF006EAB45 /* de */,
				CEACC90425F07CB6006EAB45 /* km */,
				CEACC90825F07CE9006EAB45 /* fr */,
				CE98E6BC2615589800F3F2C0 /* ff */,
				CE72B3D32643AB65006821CE /* az */,
				CEBD34542655117400EB2EA8 /* am */,
				CEEF81B72673016900EE6A07 /* es-419 */,
				CEEC467D26F2F76E009A5B7D /* zh-Hans */,
<<<<<<< HEAD
=======
				293EA3DC2705964200545EED /* ha */,
				294914702738DD7400400732 /* ff-NG */,
>>>>>>> 08d917be
			);
			name = Localizable.strings;
			sourceTree = "<group>";
		};
		CEA14872240780E100C6ECD2 /* ResourceInfoView.xib */ = {
			isa = PBXVariantGroup;
			children = (
				CEA14871240780E100C6ECD2 /* Base */,
				CEA14874240780EF00C6ECD2 /* en */,
				CEA148772407869200C6ECD2 /* km */,
				CEACC90125F07C81006EAB45 /* de */,
				CEACC90725F07CDA006EAB45 /* fr */,
				CE98E6BA2615588600F3F2C0 /* ff */,
				CE72B3D12643AA9D006821CE /* az */,
				CEBD34532655115800EB2EA8 /* am */,
				CEEF81AD2672FBE900EE6A07 /* es-419 */,
				CEEC467526F2F5EE009A5B7D /* zh-Hans */,
<<<<<<< HEAD
=======
				293EA3DB2705955300545EED /* ha */,
				2949146F2738DA6700400732 /* ff-NG */,
>>>>>>> 08d917be
			);
			name = ResourceInfoView.xib;
			sourceTree = "<group>";
		};
/* End PBXVariantGroup section */

/* Begin XCBuildConfiguration section */
		98F9D6A41954112F0087AA43 /* Debug */ = {
			isa = XCBuildConfiguration;
			buildSettings = {
				ALWAYS_SEARCH_USER_PATHS = NO;
				CLANG_CXX_LANGUAGE_STANDARD = "gnu++0x";
				CLANG_CXX_LIBRARY = "libc++";
				CLANG_ENABLE_MODULES = YES;
				CLANG_WARN_DIRECT_OBJC_ISA_USAGE = YES_ERROR;
				CLANG_WARN_OBJC_ROOT_CLASS = YES_ERROR;
				CLANG_WARN_UNREACHABLE_CODE = YES;
				CODE_SIGN_ENTITLEMENTS = Demos/SystemKeyboard/Tavultesoft.KMEI.SystemKeyboard.entitlements;
				CODE_SIGN_IDENTITY = "Apple Development";
				"CODE_SIGN_IDENTITY[sdk=iphoneos*]" = "iPhone Developer";
				CODE_SIGN_STYLE = Automatic;
				COPY_PHASE_STRIP = NO;
				DEFINES_MODULE = YES;
				DEVELOPMENT_TEAM = 3YE4W86L3G;
				ENABLE_BITCODE = NO;
				ENABLE_STRICT_OBJC_MSGSEND = YES;
				GCC_C_LANGUAGE_STANDARD = gnu99;
				GCC_DYNAMIC_NO_PIC = NO;
				GCC_OPTIMIZATION_LEVEL = 0;
				GCC_PREPROCESSOR_DEFINITIONS = (
					"DEBUG=1",
					"$(inherited)",
				);
				GCC_SYMBOLS_PRIVATE_EXTERN = NO;
				GCC_WARN_ABOUT_RETURN_TYPE = YES_ERROR;
				GCC_WARN_UNINITIALIZED_AUTOS = YES_AGGRESSIVE;
				INFOPLIST_FILE = SystemKeyboard/Info.plist;
				IPHONEOS_DEPLOYMENT_TARGET = 12.1;
				LD_RUNPATH_SEARCH_PATHS = (
					"$(inherited)",
					"@executable_path/Frameworks",
					"@executable_path/../../Frameworks",
				);
				LIBRARY_SEARCH_PATHS = "$(inherited)";
				METAL_ENABLE_DEBUG_INFO = YES;
				ONLY_ACTIVE_ARCH = YES;
				OTHER_LDFLAGS = "";
				PRODUCT_BUNDLE_IDENTIFIER = org.sil.Keyman.ios.EngineDemo.SystemKeyboard;
				PRODUCT_NAME = "Tavultesoft.KMEI.$(TARGET_NAME:rfc1034identifier)";
				PROVISIONING_PROFILE = "";
				PROVISIONING_PROFILE_SPECIFIER = "";
				SKIP_INSTALL = YES;
				SWIFT_OBJC_BRIDGING_HEADER = "SystemKeyboard/SystemKeyboard-Bridging-Header.h";
				SWIFT_OPTIMIZATION_LEVEL = "-Onone";
				SWIFT_VERSION = 4.0;
			};
			name = Debug;
		};
		98F9D6A51954112F0087AA43 /* Release */ = {
			isa = XCBuildConfiguration;
			buildSettings = {
				ALWAYS_SEARCH_USER_PATHS = NO;
				CLANG_CXX_LANGUAGE_STANDARD = "gnu++0x";
				CLANG_CXX_LIBRARY = "libc++";
				CLANG_ENABLE_MODULES = YES;
				CLANG_WARN_DIRECT_OBJC_ISA_USAGE = YES_ERROR;
				CLANG_WARN_OBJC_ROOT_CLASS = YES_ERROR;
				CLANG_WARN_UNREACHABLE_CODE = YES;
				CODE_SIGN_ENTITLEMENTS = Demos/SystemKeyboard/Tavultesoft.KMEI.SystemKeyboard.entitlements;
				CODE_SIGN_IDENTITY = "Apple Development";
				"CODE_SIGN_IDENTITY[sdk=iphoneos*]" = "iPhone Developer";
				CODE_SIGN_STYLE = Automatic;
				COPY_PHASE_STRIP = YES;
				DEFINES_MODULE = YES;
				DEVELOPMENT_TEAM = 3YE4W86L3G;
				ENABLE_BITCODE = NO;
				ENABLE_NS_ASSERTIONS = NO;
				ENABLE_STRICT_OBJC_MSGSEND = YES;
				GCC_C_LANGUAGE_STANDARD = gnu99;
				GCC_PREPROCESSOR_DEFINITIONS = "";
				GCC_WARN_ABOUT_RETURN_TYPE = YES_ERROR;
				GCC_WARN_UNINITIALIZED_AUTOS = YES_AGGRESSIVE;
				INFOPLIST_FILE = SystemKeyboard/Info.plist;
				IPHONEOS_DEPLOYMENT_TARGET = 12.1;
				LD_RUNPATH_SEARCH_PATHS = (
					"$(inherited)",
					"@executable_path/Frameworks",
					"@executable_path/../../Frameworks",
				);
				LIBRARY_SEARCH_PATHS = "$(inherited)";
				METAL_ENABLE_DEBUG_INFO = NO;
				ONLY_ACTIVE_ARCH = NO;
				OTHER_LDFLAGS = "";
				PRODUCT_BUNDLE_IDENTIFIER = org.sil.Keyman.ios.EngineDemo.SystemKeyboard;
				PRODUCT_NAME = "Tavultesoft.KMEI.$(TARGET_NAME:rfc1034identifier)";
				PROVISIONING_PROFILE = "";
				PROVISIONING_PROFILE_SPECIFIER = "";
				SKIP_INSTALL = YES;
				SWIFT_OBJC_BRIDGING_HEADER = "SystemKeyboard/SystemKeyboard-Bridging-Header.h";
				SWIFT_VERSION = 4.0;
				VALIDATE_PRODUCT = YES;
			};
			name = Release;
		};
		9A079DD7223194B100581263 /* Debug */ = {
			isa = XCBuildConfiguration;
			buildSettings = {
				CLANG_ANALYZER_NONNULL = YES;
				CLANG_ANALYZER_NUMBER_OBJECT_CONVERSION = YES_AGGRESSIVE;
				CLANG_CXX_LANGUAGE_STANDARD = "gnu++14";
				CLANG_CXX_LIBRARY = "libc++";
				CLANG_ENABLE_MODULES = YES;
				CLANG_ENABLE_OBJC_WEAK = YES;
				CLANG_WARN_DEPRECATED_OBJC_IMPLEMENTATIONS = YES;
				CLANG_WARN_DIRECT_OBJC_ISA_USAGE = YES_ERROR;
				CLANG_WARN_DOCUMENTATION_COMMENTS = YES;
				CLANG_WARN_OBJC_IMPLICIT_RETAIN_SELF = YES;
				CLANG_WARN_OBJC_ROOT_CLASS = YES_ERROR;
				CLANG_WARN_UNGUARDED_AVAILABILITY = YES_AGGRESSIVE;
				CODE_SIGN_IDENTITY = "iPhone Developer";
				"CODE_SIGN_IDENTITY[sdk=macosx*]" = "Apple Development";
				CODE_SIGN_STYLE = Automatic;
				COPY_PHASE_STRIP = NO;
				DEBUG_INFORMATION_FORMAT = dwarf;
				DEVELOPMENT_TEAM = 3YE4W86L3G;
				GCC_C_LANGUAGE_STANDARD = gnu11;
				GCC_DYNAMIC_NO_PIC = NO;
				GCC_OPTIMIZATION_LEVEL = 0;
				GCC_WARN_ABOUT_RETURN_TYPE = YES_ERROR;
				GCC_WARN_UNINITIALIZED_AUTOS = YES_AGGRESSIVE;
				INFOPLIST_FILE = KeymanEngineTests/Info.plist;
				IPHONEOS_DEPLOYMENT_TARGET = 13.2;
				LD_RUNPATH_SEARCH_PATHS = (
					"$(inherited)",
					"@executable_path/Frameworks",
					"@loader_path/Frameworks",
				);
				MTL_ENABLE_DEBUG_INFO = INCLUDE_SOURCE;
				MTL_FAST_MATH = YES;
				ONLY_ACTIVE_ARCH = YES;
				PRODUCT_BUNDLE_IDENTIFIER = com.keyman.testing.KeymanEngineTests;
				PRODUCT_NAME = "$(TARGET_NAME)";
				SWIFT_OPTIMIZATION_LEVEL = "-Onone";
				SWIFT_VERSION = 4.0;
				TARGETED_DEVICE_FAMILY = "1,2";
				TEST_HOST = "$(BUILT_PRODUCTS_DIR)/KeymanEngineTestHost.app/KeymanEngineTestHost";
			};
			name = Debug;
		};
		9A079DD8223194B100581263 /* Release */ = {
			isa = XCBuildConfiguration;
			buildSettings = {
				CLANG_ANALYZER_NONNULL = YES;
				CLANG_ANALYZER_NUMBER_OBJECT_CONVERSION = YES_AGGRESSIVE;
				CLANG_CXX_LANGUAGE_STANDARD = "gnu++14";
				CLANG_CXX_LIBRARY = "libc++";
				CLANG_ENABLE_MODULES = YES;
				CLANG_ENABLE_OBJC_WEAK = YES;
				CLANG_WARN_DEPRECATED_OBJC_IMPLEMENTATIONS = YES;
				CLANG_WARN_DIRECT_OBJC_ISA_USAGE = YES_ERROR;
				CLANG_WARN_DOCUMENTATION_COMMENTS = YES;
				CLANG_WARN_OBJC_IMPLICIT_RETAIN_SELF = YES;
				CLANG_WARN_OBJC_ROOT_CLASS = YES_ERROR;
				CLANG_WARN_UNGUARDED_AVAILABILITY = YES_AGGRESSIVE;
				CODE_SIGN_IDENTITY = "iPhone Developer";
				"CODE_SIGN_IDENTITY[sdk=macosx*]" = "Apple Development";
				CODE_SIGN_STYLE = Automatic;
				COPY_PHASE_STRIP = NO;
				DEBUG_INFORMATION_FORMAT = "dwarf-with-dsym";
				DEVELOPMENT_TEAM = 3YE4W86L3G;
				ENABLE_NS_ASSERTIONS = NO;
				GCC_C_LANGUAGE_STANDARD = gnu11;
				GCC_WARN_ABOUT_RETURN_TYPE = YES_ERROR;
				GCC_WARN_UNINITIALIZED_AUTOS = YES_AGGRESSIVE;
				INFOPLIST_FILE = KeymanEngineTests/Info.plist;
				IPHONEOS_DEPLOYMENT_TARGET = 13.2;
				LD_RUNPATH_SEARCH_PATHS = (
					"$(inherited)",
					"@executable_path/Frameworks",
					"@loader_path/Frameworks",
				);
				MTL_ENABLE_DEBUG_INFO = NO;
				MTL_FAST_MATH = YES;
				PRODUCT_BUNDLE_IDENTIFIER = com.keyman.testing.KeymanEngineTests;
				PRODUCT_NAME = "$(TARGET_NAME)";
				SWIFT_VERSION = 4.0;
				TARGETED_DEVICE_FAMILY = "1,2";
				TEST_HOST = "$(BUILT_PRODUCTS_DIR)/KeymanEngineTestHost.app/KeymanEngineTestHost";
				VALIDATE_PRODUCT = YES;
			};
			name = Release;
		};
		C06D37311F81F4E100F61AE0 /* Debug */ = {
			isa = XCBuildConfiguration;
			buildSettings = {
				APPLICATION_EXTENSION_API_ONLY = YES;
				BUILD_LIBRARY_FOR_DISTRIBUTION = YES;
				CLANG_ALLOW_NON_MODULAR_INCLUDES_IN_FRAMEWORK_MODULES = NO;
				CLANG_ANALYZER_NONNULL = YES;
				CLANG_ANALYZER_NUMBER_OBJECT_CONVERSION = YES_AGGRESSIVE;
				CLANG_CXX_LANGUAGE_STANDARD = "gnu++14";
				CLANG_CXX_LIBRARY = "libc++";
				CLANG_ENABLE_MODULES = YES;
				CLANG_WARN_DIRECT_OBJC_ISA_USAGE = YES_ERROR;
				CLANG_WARN_DOCUMENTATION_COMMENTS = YES;
				CLANG_WARN_OBJC_ROOT_CLASS = YES_ERROR;
				CLANG_WARN_UNGUARDED_AVAILABILITY = YES_AGGRESSIVE;
				CODE_SIGN_IDENTITY = "Apple Distribution";
				"CODE_SIGN_IDENTITY[sdk=iphoneos*]" = "";
				CODE_SIGN_STYLE = Manual;
				COPY_PHASE_STRIP = NO;
				CURRENT_PROJECT_VERSION = 1;
				DEBUG_INFORMATION_FORMAT = "dwarf-with-dsym";
				DEFINES_MODULE = YES;
				DEVELOPMENT_TEAM = 3YE4W86L3G;
				DYLIB_COMPATIBILITY_VERSION = 1;
				DYLIB_CURRENT_VERSION = 1;
				DYLIB_INSTALL_NAME_BASE = "@rpath";
				ENABLE_BITCODE = YES;
				GCC_C_LANGUAGE_STANDARD = gnu11;
				GCC_DYNAMIC_NO_PIC = NO;
				GCC_OPTIMIZATION_LEVEL = 0;
				GCC_WARN_ABOUT_RETURN_TYPE = YES_ERROR;
				GCC_WARN_UNINITIALIZED_AUTOS = YES_AGGRESSIVE;
				INFOPLIST_FILE = KeymanEngine/Info.plist;
				INSTALL_PATH = "$(LOCAL_LIBRARY_DIR)/Frameworks";
				IPHONEOS_DEPLOYMENT_TARGET = 12.1;
				LD_RUNPATH_SEARCH_PATHS = (
					"$(inherited)",
					"@executable_path/Frameworks",
					"@loader_path/Frameworks",
					"@executable_path/../../Frameworks",
				);
				MTL_ENABLE_DEBUG_INFO = YES;
				PRODUCT_BUNDLE_IDENTIFIER = org.sil.Keyman.ios.Engine;
				PRODUCT_NAME = "$(TARGET_NAME:c99extidentifier)";
				PROVISIONING_PROFILE_SPECIFIER = "";
				STRIP_INSTALLED_PRODUCT = NO;
				STRIP_SWIFT_SYMBOLS = NO;
				SUPPORTS_MACCATALYST = NO;
				SWIFT_OPTIMIZATION_LEVEL = "-Onone";
				SWIFT_VERSION = 5.0;
				TARGETED_DEVICE_FAMILY = "1,2";
				VERSIONING_SYSTEM = "apple-generic";
				VERSION_INFO_PREFIX = "";
			};
			name = Debug;
		};
		C06D37321F81F4E100F61AE0 /* Release */ = {
			isa = XCBuildConfiguration;
			buildSettings = {
				APPLICATION_EXTENSION_API_ONLY = YES;
				BUILD_LIBRARY_FOR_DISTRIBUTION = YES;
				CLANG_ALLOW_NON_MODULAR_INCLUDES_IN_FRAMEWORK_MODULES = NO;
				CLANG_ANALYZER_NONNULL = YES;
				CLANG_ANALYZER_NUMBER_OBJECT_CONVERSION = YES_AGGRESSIVE;
				CLANG_CXX_LANGUAGE_STANDARD = "gnu++14";
				CLANG_CXX_LIBRARY = "libc++";
				CLANG_ENABLE_MODULES = YES;
				CLANG_WARN_DIRECT_OBJC_ISA_USAGE = YES_ERROR;
				CLANG_WARN_DOCUMENTATION_COMMENTS = YES;
				CLANG_WARN_OBJC_ROOT_CLASS = YES_ERROR;
				CLANG_WARN_UNGUARDED_AVAILABILITY = YES_AGGRESSIVE;
				CODE_SIGN_IDENTITY = "Apple Distribution";
				"CODE_SIGN_IDENTITY[sdk=iphoneos*]" = "";
				CODE_SIGN_STYLE = Manual;
				COPY_PHASE_STRIP = NO;
				CURRENT_PROJECT_VERSION = 1;
				DEBUG_INFORMATION_FORMAT = "dwarf-with-dsym";
				DEFINES_MODULE = YES;
				DEVELOPMENT_TEAM = 3YE4W86L3G;
				DYLIB_COMPATIBILITY_VERSION = 1;
				DYLIB_CURRENT_VERSION = 1;
				DYLIB_INSTALL_NAME_BASE = "@rpath";
				ENABLE_BITCODE = YES;
				ENABLE_NS_ASSERTIONS = NO;
				GCC_C_LANGUAGE_STANDARD = gnu11;
				GCC_WARN_ABOUT_RETURN_TYPE = YES_ERROR;
				GCC_WARN_UNINITIALIZED_AUTOS = YES_AGGRESSIVE;
				INFOPLIST_FILE = KeymanEngine/Info.plist;
				INSTALL_PATH = "$(LOCAL_LIBRARY_DIR)/Frameworks";
				IPHONEOS_DEPLOYMENT_TARGET = 12.1;
				LD_RUNPATH_SEARCH_PATHS = (
					"$(inherited)",
					"@executable_path/Frameworks",
					"@loader_path/Frameworks",
					"@executable_path/../../Frameworks",
				);
				MTL_ENABLE_DEBUG_INFO = NO;
				PRODUCT_BUNDLE_IDENTIFIER = org.sil.Keyman.ios.Engine;
				PRODUCT_NAME = "$(TARGET_NAME:c99extidentifier)";
				PROVISIONING_PROFILE_SPECIFIER = "";
				SUPPORTS_MACCATALYST = NO;
				SWIFT_VERSION = 5.0;
				TARGETED_DEVICE_FAMILY = "1,2";
				VALIDATE_PRODUCT = YES;
				VERSIONING_SYSTEM = "apple-generic";
				VERSION_INFO_PREFIX = "";
			};
			name = Release;
		};
		C06D37C81F82364E00F61AE0 /* Debug */ = {
			isa = XCBuildConfiguration;
			baseConfigurationReference = F27FCAF6157FD95E00FBBA20 /* Keyman-lib.xcconfig */;
			buildSettings = {
				IPHONEOS_DEPLOYMENT_TARGET = 9.0;
				PRODUCT_NAME = "$(TARGET_NAME)";
				STRIP_INSTALLED_PRODUCT = NO;
				STRIP_STYLE = all;
				STRIP_SWIFT_SYMBOLS = NO;
				SUPPORTS_MACCATALYST = NO;
			};
			name = Debug;
		};
		C06D37C91F82364E00F61AE0 /* Release */ = {
			isa = XCBuildConfiguration;
			baseConfigurationReference = F27FCAF6157FD95E00FBBA20 /* Keyman-lib.xcconfig */;
			buildSettings = {
				IPHONEOS_DEPLOYMENT_TARGET = 9.0;
				PRODUCT_NAME = "$(TARGET_NAME)";
				SUPPORTS_MACCATALYST = NO;
			};
			name = Release;
		};
		CE4459E523FBBB36003151FD /* Debug */ = {
			isa = XCBuildConfiguration;
			buildSettings = {
				CLANG_ANALYZER_NONNULL = YES;
				CLANG_ANALYZER_NUMBER_OBJECT_CONVERSION = YES_AGGRESSIVE;
				CLANG_CXX_LANGUAGE_STANDARD = "gnu++14";
				CLANG_CXX_LIBRARY = "libc++";
				CLANG_ENABLE_MODULES = YES;
				CLANG_ENABLE_OBJC_WEAK = YES;
				CLANG_WARN_DIRECT_OBJC_ISA_USAGE = YES_ERROR;
				CLANG_WARN_DOCUMENTATION_COMMENTS = YES;
				CLANG_WARN_OBJC_ROOT_CLASS = YES_ERROR;
				CLANG_WARN_UNGUARDED_AVAILABILITY = YES_AGGRESSIVE;
				CODE_SIGN_STYLE = Automatic;
				COPY_PHASE_STRIP = NO;
				DEBUG_INFORMATION_FORMAT = dwarf;
				DEVELOPMENT_TEAM = WHE552KZN5;
				GCC_C_LANGUAGE_STANDARD = gnu11;
				GCC_DYNAMIC_NO_PIC = NO;
				GCC_OPTIMIZATION_LEVEL = 0;
				GCC_WARN_ABOUT_RETURN_TYPE = YES_ERROR;
				GCC_WARN_UNINITIALIZED_AUTOS = YES_AGGRESSIVE;
				INFOPLIST_FILE = "KeymanEngine/resources/Keyman.bundle/Contents/Resources/KeymanEngine-Info.plist";
				IPHONEOS_DEPLOYMENT_TARGET = 12.1;
				LD_RUNPATH_SEARCH_PATHS = (
					"$(inherited)",
					"@executable_path/Frameworks",
				);
				MTL_ENABLE_DEBUG_INFO = INCLUDE_SOURCE;
				MTL_FAST_MATH = YES;
				PRODUCT_BUNDLE_IDENTIFIER = com.keyman.testing.KeymanEngineTestHost;
				PRODUCT_NAME = "$(TARGET_NAME)";
				SWIFT_OPTIMIZATION_LEVEL = "-Onone";
				SWIFT_VERSION = 5.0;
				TARGETED_DEVICE_FAMILY = "1,2";
			};
			name = Debug;
		};
		CE4459E623FBBB36003151FD /* Release */ = {
			isa = XCBuildConfiguration;
			buildSettings = {
				CLANG_ANALYZER_NONNULL = YES;
				CLANG_ANALYZER_NUMBER_OBJECT_CONVERSION = YES_AGGRESSIVE;
				CLANG_CXX_LANGUAGE_STANDARD = "gnu++14";
				CLANG_CXX_LIBRARY = "libc++";
				CLANG_ENABLE_MODULES = YES;
				CLANG_ENABLE_OBJC_WEAK = YES;
				CLANG_WARN_DIRECT_OBJC_ISA_USAGE = YES_ERROR;
				CLANG_WARN_DOCUMENTATION_COMMENTS = YES;
				CLANG_WARN_OBJC_ROOT_CLASS = YES_ERROR;
				CLANG_WARN_UNGUARDED_AVAILABILITY = YES_AGGRESSIVE;
				CODE_SIGN_STYLE = Automatic;
				COPY_PHASE_STRIP = NO;
				DEBUG_INFORMATION_FORMAT = "dwarf-with-dsym";
				DEVELOPMENT_TEAM = WHE552KZN5;
				ENABLE_NS_ASSERTIONS = NO;
				GCC_C_LANGUAGE_STANDARD = gnu11;
				GCC_WARN_ABOUT_RETURN_TYPE = YES_ERROR;
				GCC_WARN_UNINITIALIZED_AUTOS = YES_AGGRESSIVE;
				INFOPLIST_FILE = "KeymanEngine/resources/Keyman.bundle/Contents/Resources/KeymanEngine-Info.plist";
				IPHONEOS_DEPLOYMENT_TARGET = 12.1;
				LD_RUNPATH_SEARCH_PATHS = (
					"$(inherited)",
					"@executable_path/Frameworks",
				);
				MTL_ENABLE_DEBUG_INFO = NO;
				MTL_FAST_MATH = YES;
				PRODUCT_BUNDLE_IDENTIFIER = com.keyman.testing.KeymanEngineTestHost;
				PRODUCT_NAME = "$(TARGET_NAME)";
				SWIFT_VERSION = 5.0;
				TARGETED_DEVICE_FAMILY = "1,2";
				VALIDATE_PRODUCT = YES;
			};
			name = Release;
		};
		CE7E13D1240E00DF00252C00 /* Debug + Sentry */ = {
			isa = XCBuildConfiguration;
			baseConfigurationReference = 6C0A140E151EA930007FA4AD /* Debug.xcconfig */;
			buildSettings = {
				ALWAYS_SEARCH_USER_PATHS = NO;
				CLANG_ANALYZER_LOCALIZABILITY_NONLOCALIZED = YES;
				CLANG_ENABLE_OBJC_ARC = YES;
				CLANG_WARN_BLOCK_CAPTURE_AUTORELEASING = YES;
				CLANG_WARN_BOOL_CONVERSION = YES;
				CLANG_WARN_COMMA = YES;
				CLANG_WARN_CONSTANT_CONVERSION = YES;
				CLANG_WARN_DEPRECATED_OBJC_IMPLEMENTATIONS = YES;
				CLANG_WARN_EMPTY_BODY = YES;
				CLANG_WARN_ENUM_CONVERSION = YES;
				CLANG_WARN_INFINITE_RECURSION = YES;
				CLANG_WARN_INT_CONVERSION = YES;
				CLANG_WARN_NON_LITERAL_NULL_CONVERSION = YES;
				CLANG_WARN_OBJC_IMPLICIT_RETAIN_SELF = YES;
				CLANG_WARN_OBJC_LITERAL_CONVERSION = YES;
				CLANG_WARN_RANGE_LOOP_ANALYSIS = YES;
				CLANG_WARN_STRICT_PROTOTYPES = YES;
				CLANG_WARN_SUSPICIOUS_MOVE = YES;
				CLANG_WARN_UNREACHABLE_CODE = YES;
				CLANG_WARN__DUPLICATE_METHOD_MATCH = YES;
				DEFINES_MODULE = YES;
				ENABLE_BITCODE = NO;
				ENABLE_STRICT_OBJC_MSGSEND = YES;
				ENABLE_TESTABILITY = YES;
				FRAMEWORK_SEARCH_PATHS = "$(SRCROOT)/../../Carthage/Build/";
				GCC_NO_COMMON_BLOCKS = YES;
				GCC_WARN_64_TO_32_BIT_CONVERSION = YES;
				GCC_WARN_ABOUT_MISSING_PROTOTYPES = YES;
				GCC_WARN_ABOUT_RETURN_TYPE = YES;
				GCC_WARN_UNDECLARED_SELECTOR = YES;
				GCC_WARN_UNINITIALIZED_AUTOS = YES;
				GCC_WARN_UNUSED_FUNCTION = YES;
				GCC_WARN_UNUSED_VARIABLE = YES;
				IPHONEOS_DEPLOYMENT_TARGET = 9.0;
				KEYMAN_ROOT = "$(SRCROOT)/../../..";
				SKIP_INSTALL = YES;
				SWIFT_ACTIVE_COMPILATION_CONDITIONS = DEBUG;
			};
			name = "Debug + Sentry";
		};
		CE7E13D2240E00DF00252C00 /* Debug + Sentry */ = {
			isa = XCBuildConfiguration;
			buildSettings = {
				APPLICATION_EXTENSION_API_ONLY = YES;
				BUILD_LIBRARY_FOR_DISTRIBUTION = YES;
				CLANG_ALLOW_NON_MODULAR_INCLUDES_IN_FRAMEWORK_MODULES = NO;
				CLANG_ANALYZER_NONNULL = YES;
				CLANG_ANALYZER_NUMBER_OBJECT_CONVERSION = YES_AGGRESSIVE;
				CLANG_CXX_LANGUAGE_STANDARD = "gnu++14";
				CLANG_CXX_LIBRARY = "libc++";
				CLANG_ENABLE_MODULES = YES;
				CLANG_WARN_DIRECT_OBJC_ISA_USAGE = YES_ERROR;
				CLANG_WARN_DOCUMENTATION_COMMENTS = YES;
				CLANG_WARN_OBJC_ROOT_CLASS = YES_ERROR;
				CLANG_WARN_UNGUARDED_AVAILABILITY = YES_AGGRESSIVE;
				CODE_SIGN_IDENTITY = "Apple Distribution";
				"CODE_SIGN_IDENTITY[sdk=iphoneos*]" = "";
				CODE_SIGN_STYLE = Manual;
				COPY_PHASE_STRIP = NO;
				CURRENT_PROJECT_VERSION = 1;
				DEBUG_INFORMATION_FORMAT = "dwarf-with-dsym";
				DEFINES_MODULE = YES;
				DEVELOPMENT_TEAM = 3YE4W86L3G;
				DYLIB_COMPATIBILITY_VERSION = 1;
				DYLIB_CURRENT_VERSION = 1;
				DYLIB_INSTALL_NAME_BASE = "@rpath";
				ENABLE_BITCODE = YES;
				GCC_C_LANGUAGE_STANDARD = gnu11;
				GCC_DYNAMIC_NO_PIC = NO;
				GCC_OPTIMIZATION_LEVEL = 0;
				GCC_WARN_ABOUT_RETURN_TYPE = YES_ERROR;
				GCC_WARN_UNINITIALIZED_AUTOS = YES_AGGRESSIVE;
				INFOPLIST_FILE = KeymanEngine/Info.plist;
				INSTALL_PATH = "$(LOCAL_LIBRARY_DIR)/Frameworks";
				IPHONEOS_DEPLOYMENT_TARGET = 12.1;
				LD_RUNPATH_SEARCH_PATHS = (
					"$(inherited)",
					"@executable_path/Frameworks",
					"@loader_path/Frameworks",
					"@executable_path/../../Frameworks",
				);
				MTL_ENABLE_DEBUG_INFO = YES;
				PRODUCT_BUNDLE_IDENTIFIER = org.sil.Keyman.ios.Engine;
				PRODUCT_NAME = "$(TARGET_NAME:c99extidentifier)";
				PROVISIONING_PROFILE_SPECIFIER = "";
				SUPPORTS_MACCATALYST = NO;
				SWIFT_OPTIMIZATION_LEVEL = "-Onone";
				SWIFT_VERSION = 5.0;
				TARGETED_DEVICE_FAMILY = "1,2";
				VERSIONING_SYSTEM = "apple-generic";
				VERSION_INFO_PREFIX = "";
			};
			name = "Debug + Sentry";
		};
		CE7E13D3240E00DF00252C00 /* Debug + Sentry */ = {
			isa = XCBuildConfiguration;
			baseConfigurationReference = F27FCAF6157FD95E00FBBA20 /* Keyman-lib.xcconfig */;
			buildSettings = {
				IPHONEOS_DEPLOYMENT_TARGET = 9.0;
				PRODUCT_NAME = "$(TARGET_NAME)";
				SUPPORTS_MACCATALYST = NO;
			};
			name = "Debug + Sentry";
		};
		CE7E13D4240E00DF00252C00 /* Debug + Sentry */ = {
			isa = XCBuildConfiguration;
			baseConfigurationReference = 6C0A140F151EA930007FA4AD /* Keyman.xcconfig */;
			buildSettings = {
				ALWAYS_EMBED_SWIFT_STANDARD_LIBRARIES = YES;
				CLANG_ENABLE_MODULES = YES;
				CLANG_ENABLE_OBJC_ARC = YES;
				CODE_SIGN_ENTITLEMENTS = Demos/KeymanEngineDemo/KMEI.entitlements;
				CODE_SIGN_IDENTITY = "iPhone Developer";
				"CODE_SIGN_IDENTITY[sdk=iphoneos*]" = "iPhone Developer";
				DEFINES_MODULE = YES;
				DEVELOPMENT_TEAM = 3YE4W86L3G;
				ENABLE_BITCODE = NO;
				IPHONEOS_DEPLOYMENT_TARGET = 12.1;
				LD_RUNPATH_SEARCH_PATHS = (
					"$(inherited)",
					"@executable_path/Frameworks",
				);
				LIBRARY_SEARCH_PATHS = "$(inherited)";
				ONLY_ACTIVE_ARCH = YES;
				PRODUCT_BUNDLE_IDENTIFIER = org.sil.Keyman.ios.EngineDemo;
				PRODUCT_NAME = KeymanEngineDemo;
				PROVISIONING_PROFILE = "";
				"PROVISIONING_PROFILE[sdk=iphoneos*]" = "";
				SDKROOT = iphoneos;
				SWIFT_OBJC_BRIDGING_HEADER = "";
				SWIFT_OPTIMIZATION_LEVEL = "-Onone";
				SWIFT_SWIFT3_OBJC_INFERENCE = Default;
				SWIFT_VERSION = 4.0;
				VALID_ARCHS = "arm64 armv7 armv7s";
			};
			name = "Debug + Sentry";
		};
		CE7E13D5240E00DF00252C00 /* Debug + Sentry */ = {
			isa = XCBuildConfiguration;
			buildSettings = {
				ALWAYS_SEARCH_USER_PATHS = NO;
				CLANG_CXX_LANGUAGE_STANDARD = "gnu++0x";
				CLANG_CXX_LIBRARY = "libc++";
				CLANG_ENABLE_MODULES = YES;
				CLANG_WARN_DIRECT_OBJC_ISA_USAGE = YES_ERROR;
				CLANG_WARN_OBJC_ROOT_CLASS = YES_ERROR;
				CLANG_WARN_UNREACHABLE_CODE = YES;
				CODE_SIGN_ENTITLEMENTS = Demos/SystemKeyboard/Tavultesoft.KMEI.SystemKeyboard.entitlements;
				CODE_SIGN_IDENTITY = "Apple Development";
				"CODE_SIGN_IDENTITY[sdk=iphoneos*]" = "iPhone Developer";
				CODE_SIGN_STYLE = Automatic;
				COPY_PHASE_STRIP = NO;
				DEFINES_MODULE = YES;
				DEVELOPMENT_TEAM = 3YE4W86L3G;
				ENABLE_BITCODE = NO;
				ENABLE_STRICT_OBJC_MSGSEND = YES;
				GCC_C_LANGUAGE_STANDARD = gnu99;
				GCC_DYNAMIC_NO_PIC = NO;
				GCC_OPTIMIZATION_LEVEL = 0;
				GCC_PREPROCESSOR_DEFINITIONS = (
					"DEBUG=1",
					"$(inherited)",
				);
				GCC_SYMBOLS_PRIVATE_EXTERN = NO;
				GCC_WARN_ABOUT_RETURN_TYPE = YES_ERROR;
				GCC_WARN_UNINITIALIZED_AUTOS = YES_AGGRESSIVE;
				INFOPLIST_FILE = SystemKeyboard/Info.plist;
				IPHONEOS_DEPLOYMENT_TARGET = 12.1;
				LD_RUNPATH_SEARCH_PATHS = (
					"$(inherited)",
					"@executable_path/Frameworks",
					"@executable_path/../../Frameworks",
				);
				LIBRARY_SEARCH_PATHS = "$(inherited)";
				METAL_ENABLE_DEBUG_INFO = YES;
				ONLY_ACTIVE_ARCH = YES;
				OTHER_LDFLAGS = "";
				PRODUCT_BUNDLE_IDENTIFIER = org.sil.Keyman.ios.EngineDemo.SystemKeyboard;
				PRODUCT_NAME = "Tavultesoft.KMEI.$(TARGET_NAME:rfc1034identifier)";
				PROVISIONING_PROFILE = "";
				PROVISIONING_PROFILE_SPECIFIER = "";
				SKIP_INSTALL = YES;
				SWIFT_OBJC_BRIDGING_HEADER = "SystemKeyboard/SystemKeyboard-Bridging-Header.h";
				SWIFT_OPTIMIZATION_LEVEL = "-Onone";
				SWIFT_VERSION = 4.0;
			};
			name = "Debug + Sentry";
		};
		CE7E13D6240E00DF00252C00 /* Debug + Sentry */ = {
			isa = XCBuildConfiguration;
			buildSettings = {
				CLANG_ANALYZER_NONNULL = YES;
				CLANG_ANALYZER_NUMBER_OBJECT_CONVERSION = YES_AGGRESSIVE;
				CLANG_CXX_LANGUAGE_STANDARD = "gnu++14";
				CLANG_CXX_LIBRARY = "libc++";
				CLANG_ENABLE_MODULES = YES;
				CLANG_ENABLE_OBJC_WEAK = YES;
				CLANG_WARN_DEPRECATED_OBJC_IMPLEMENTATIONS = YES;
				CLANG_WARN_DIRECT_OBJC_ISA_USAGE = YES_ERROR;
				CLANG_WARN_DOCUMENTATION_COMMENTS = YES;
				CLANG_WARN_OBJC_IMPLICIT_RETAIN_SELF = YES;
				CLANG_WARN_OBJC_ROOT_CLASS = YES_ERROR;
				CLANG_WARN_UNGUARDED_AVAILABILITY = YES_AGGRESSIVE;
				CODE_SIGN_IDENTITY = "iPhone Developer";
				"CODE_SIGN_IDENTITY[sdk=macosx*]" = "Apple Development";
				CODE_SIGN_STYLE = Automatic;
				COPY_PHASE_STRIP = NO;
				DEBUG_INFORMATION_FORMAT = dwarf;
				DEVELOPMENT_TEAM = 3YE4W86L3G;
				GCC_C_LANGUAGE_STANDARD = gnu11;
				GCC_DYNAMIC_NO_PIC = NO;
				GCC_OPTIMIZATION_LEVEL = 0;
				GCC_WARN_ABOUT_RETURN_TYPE = YES_ERROR;
				GCC_WARN_UNINITIALIZED_AUTOS = YES_AGGRESSIVE;
				INFOPLIST_FILE = KeymanEngineTests/Info.plist;
				IPHONEOS_DEPLOYMENT_TARGET = 13.2;
				LD_RUNPATH_SEARCH_PATHS = (
					"$(inherited)",
					"@executable_path/Frameworks",
					"@loader_path/Frameworks",
				);
				MTL_ENABLE_DEBUG_INFO = INCLUDE_SOURCE;
				MTL_FAST_MATH = YES;
				ONLY_ACTIVE_ARCH = YES;
				PRODUCT_BUNDLE_IDENTIFIER = com.keyman.testing.KeymanEngineTests;
				PRODUCT_NAME = "$(TARGET_NAME)";
				SWIFT_OPTIMIZATION_LEVEL = "-Onone";
				SWIFT_VERSION = 4.0;
				TARGETED_DEVICE_FAMILY = "1,2";
				TEST_HOST = "$(BUILT_PRODUCTS_DIR)/KeymanEngineTestHost.app/KeymanEngineTestHost";
			};
			name = "Debug + Sentry";
		};
		CE7E13D7240E00DF00252C00 /* Debug + Sentry */ = {
			isa = XCBuildConfiguration;
			buildSettings = {
				CLANG_ANALYZER_NONNULL = YES;
				CLANG_ANALYZER_NUMBER_OBJECT_CONVERSION = YES_AGGRESSIVE;
				CLANG_CXX_LANGUAGE_STANDARD = "gnu++14";
				CLANG_CXX_LIBRARY = "libc++";
				CLANG_ENABLE_MODULES = YES;
				CLANG_ENABLE_OBJC_WEAK = YES;
				CLANG_WARN_DIRECT_OBJC_ISA_USAGE = YES_ERROR;
				CLANG_WARN_DOCUMENTATION_COMMENTS = YES;
				CLANG_WARN_OBJC_ROOT_CLASS = YES_ERROR;
				CLANG_WARN_UNGUARDED_AVAILABILITY = YES_AGGRESSIVE;
				CODE_SIGN_STYLE = Automatic;
				COPY_PHASE_STRIP = NO;
				DEBUG_INFORMATION_FORMAT = dwarf;
				DEVELOPMENT_TEAM = WHE552KZN5;
				GCC_C_LANGUAGE_STANDARD = gnu11;
				GCC_DYNAMIC_NO_PIC = NO;
				GCC_OPTIMIZATION_LEVEL = 0;
				GCC_WARN_ABOUT_RETURN_TYPE = YES_ERROR;
				GCC_WARN_UNINITIALIZED_AUTOS = YES_AGGRESSIVE;
				INFOPLIST_FILE = "KeymanEngine/resources/Keyman.bundle/Contents/Resources/KeymanEngine-Info.plist";
				IPHONEOS_DEPLOYMENT_TARGET = 12.1;
				LD_RUNPATH_SEARCH_PATHS = (
					"$(inherited)",
					"@executable_path/Frameworks",
				);
				MTL_ENABLE_DEBUG_INFO = INCLUDE_SOURCE;
				MTL_FAST_MATH = YES;
				PRODUCT_BUNDLE_IDENTIFIER = com.keyman.testing.KeymanEngineTestHost;
				PRODUCT_NAME = "$(TARGET_NAME)";
				SWIFT_OPTIMIZATION_LEVEL = "-Onone";
				SWIFT_VERSION = 5.0;
				TARGETED_DEVICE_FAMILY = "1,2";
			};
			name = "Debug + Sentry";
		};
		F24388A314BBD43100A3E055 /* Debug */ = {
			isa = XCBuildConfiguration;
			baseConfigurationReference = 6C0A140E151EA930007FA4AD /* Debug.xcconfig */;
			buildSettings = {
				ALWAYS_SEARCH_USER_PATHS = NO;
				CLANG_ANALYZER_LOCALIZABILITY_NONLOCALIZED = YES;
				CLANG_ENABLE_OBJC_ARC = YES;
				CLANG_WARN_BLOCK_CAPTURE_AUTORELEASING = YES;
				CLANG_WARN_BOOL_CONVERSION = YES;
				CLANG_WARN_COMMA = YES;
				CLANG_WARN_CONSTANT_CONVERSION = YES;
				CLANG_WARN_DEPRECATED_OBJC_IMPLEMENTATIONS = YES;
				CLANG_WARN_EMPTY_BODY = YES;
				CLANG_WARN_ENUM_CONVERSION = YES;
				CLANG_WARN_INFINITE_RECURSION = YES;
				CLANG_WARN_INT_CONVERSION = YES;
				CLANG_WARN_NON_LITERAL_NULL_CONVERSION = YES;
				CLANG_WARN_OBJC_IMPLICIT_RETAIN_SELF = YES;
				CLANG_WARN_OBJC_LITERAL_CONVERSION = YES;
				CLANG_WARN_RANGE_LOOP_ANALYSIS = YES;
				CLANG_WARN_STRICT_PROTOTYPES = YES;
				CLANG_WARN_SUSPICIOUS_MOVE = YES;
				CLANG_WARN_UNREACHABLE_CODE = YES;
				CLANG_WARN__DUPLICATE_METHOD_MATCH = YES;
				DEFINES_MODULE = YES;
				ENABLE_BITCODE = NO;
				ENABLE_STRICT_OBJC_MSGSEND = YES;
				ENABLE_TESTABILITY = YES;
				FRAMEWORK_SEARCH_PATHS = "$(SRCROOT)/../../Carthage/Build/";
				GCC_NO_COMMON_BLOCKS = YES;
				GCC_WARN_64_TO_32_BIT_CONVERSION = YES;
				GCC_WARN_ABOUT_MISSING_PROTOTYPES = YES;
				GCC_WARN_ABOUT_RETURN_TYPE = YES;
				GCC_WARN_UNDECLARED_SELECTOR = YES;
				GCC_WARN_UNINITIALIZED_AUTOS = YES;
				GCC_WARN_UNUSED_FUNCTION = YES;
				GCC_WARN_UNUSED_VARIABLE = YES;
				IPHONEOS_DEPLOYMENT_TARGET = 9.0;
				KEYMAN_ROOT = "$(SRCROOT)/../../..";
				SKIP_INSTALL = YES;
				SWIFT_ACTIVE_COMPILATION_CONDITIONS = "DEBUG NO_SENTRY";
			};
			name = Debug;
		};
		F24388A414BBD43100A3E055 /* Release */ = {
			isa = XCBuildConfiguration;
			baseConfigurationReference = 6C0A1411151EA930007FA4AD /* Release.xcconfig */;
			buildSettings = {
				ALWAYS_SEARCH_USER_PATHS = NO;
				CLANG_ANALYZER_LOCALIZABILITY_NONLOCALIZED = YES;
				CLANG_ENABLE_OBJC_ARC = YES;
				CLANG_WARN_BLOCK_CAPTURE_AUTORELEASING = YES;
				CLANG_WARN_BOOL_CONVERSION = YES;
				CLANG_WARN_COMMA = YES;
				CLANG_WARN_CONSTANT_CONVERSION = YES;
				CLANG_WARN_DEPRECATED_OBJC_IMPLEMENTATIONS = YES;
				CLANG_WARN_EMPTY_BODY = YES;
				CLANG_WARN_ENUM_CONVERSION = YES;
				CLANG_WARN_INFINITE_RECURSION = YES;
				CLANG_WARN_INT_CONVERSION = YES;
				CLANG_WARN_NON_LITERAL_NULL_CONVERSION = YES;
				CLANG_WARN_OBJC_IMPLICIT_RETAIN_SELF = YES;
				CLANG_WARN_OBJC_LITERAL_CONVERSION = YES;
				CLANG_WARN_RANGE_LOOP_ANALYSIS = YES;
				CLANG_WARN_STRICT_PROTOTYPES = YES;
				CLANG_WARN_SUSPICIOUS_MOVE = YES;
				CLANG_WARN_UNREACHABLE_CODE = YES;
				CLANG_WARN__DUPLICATE_METHOD_MATCH = YES;
				DEFINES_MODULE = YES;
				ENABLE_BITCODE = NO;
				ENABLE_STRICT_OBJC_MSGSEND = YES;
				FRAMEWORK_SEARCH_PATHS = "$(SRCROOT)/../../Carthage/Build/";
				GCC_NO_COMMON_BLOCKS = YES;
				GCC_WARN_64_TO_32_BIT_CONVERSION = YES;
				GCC_WARN_ABOUT_MISSING_PROTOTYPES = YES;
				GCC_WARN_ABOUT_RETURN_TYPE = YES;
				GCC_WARN_UNDECLARED_SELECTOR = YES;
				GCC_WARN_UNINITIALIZED_AUTOS = YES;
				GCC_WARN_UNUSED_FUNCTION = YES;
				GCC_WARN_UNUSED_VARIABLE = YES;
				IPHONEOS_DEPLOYMENT_TARGET = 9.0;
				KEYMAN_ROOT = "$(SRCROOT)/../../..";
				SKIP_INSTALL = YES;
				SWIFT_COMPILATION_MODE = wholemodule;
				SWIFT_OPTIMIZATION_LEVEL = "-O";
			};
			name = Release;
		};
		F24388A614BBD43100A3E055 /* Debug */ = {
			isa = XCBuildConfiguration;
			baseConfigurationReference = 6C0A140F151EA930007FA4AD /* Keyman.xcconfig */;
			buildSettings = {
				ALWAYS_EMBED_SWIFT_STANDARD_LIBRARIES = YES;
				CLANG_ENABLE_MODULES = YES;
				CLANG_ENABLE_OBJC_ARC = YES;
				CODE_SIGN_ENTITLEMENTS = Demos/KeymanEngineDemo/KMEI.entitlements;
				CODE_SIGN_IDENTITY = "iPhone Developer";
				"CODE_SIGN_IDENTITY[sdk=iphoneos*]" = "iPhone Developer";
				DEFINES_MODULE = YES;
				DEVELOPMENT_TEAM = 3YE4W86L3G;
				ENABLE_BITCODE = NO;
				IPHONEOS_DEPLOYMENT_TARGET = 12.1;
				LD_RUNPATH_SEARCH_PATHS = (
					"$(inherited)",
					"@executable_path/Frameworks",
				);
				LIBRARY_SEARCH_PATHS = "$(inherited)";
				ONLY_ACTIVE_ARCH = YES;
				PRODUCT_BUNDLE_IDENTIFIER = org.sil.Keyman.ios.EngineDemo;
				PRODUCT_NAME = KeymanEngineDemo;
				PROVISIONING_PROFILE = "";
				"PROVISIONING_PROFILE[sdk=iphoneos*]" = "";
				SDKROOT = iphoneos;
				SWIFT_OBJC_BRIDGING_HEADER = "";
				SWIFT_OPTIMIZATION_LEVEL = "-Onone";
				SWIFT_SWIFT3_OBJC_INFERENCE = Default;
				SWIFT_VERSION = 4.0;
				VALID_ARCHS = "arm64 armv7 armv7s";
			};
			name = Debug;
		};
		F24388A714BBD43100A3E055 /* Release */ = {
			isa = XCBuildConfiguration;
			baseConfigurationReference = 6C0A140F151EA930007FA4AD /* Keyman.xcconfig */;
			buildSettings = {
				ALWAYS_EMBED_SWIFT_STANDARD_LIBRARIES = YES;
				CLANG_ENABLE_MODULES = YES;
				CLANG_ENABLE_OBJC_ARC = YES;
				CODE_SIGN_ENTITLEMENTS = Demos/KeymanEngineDemo/KMEI.entitlements;
				CODE_SIGN_IDENTITY = "iPhone Distribution: Summer Institute of Linguistics, Inc (SIL) (3YE4W86L3G)";
				"CODE_SIGN_IDENTITY[sdk=iphoneos*]" = "iPhone Developer";
				DEFINES_MODULE = YES;
				DEVELOPMENT_TEAM = 3YE4W86L3G;
				ENABLE_BITCODE = NO;
				IPHONEOS_DEPLOYMENT_TARGET = 12.1;
				LD_RUNPATH_SEARCH_PATHS = (
					"$(inherited)",
					"@executable_path/Frameworks",
				);
				LIBRARY_SEARCH_PATHS = "$(inherited)";
				PRODUCT_BUNDLE_IDENTIFIER = org.sil.Keyman.ios.EngineDemo;
				PRODUCT_NAME = KeymanEngineDemo;
				PROVISIONING_PROFILE = "";
				"PROVISIONING_PROFILE[sdk=iphoneos*]" = "";
				SDKROOT = iphoneos;
				SWIFT_OBJC_BRIDGING_HEADER = "";
				SWIFT_SWIFT3_OBJC_INFERENCE = Default;
				SWIFT_VERSION = 4.0;
				VALID_ARCHS = "arm64 armv7 armv7s";
			};
			name = Release;
		};
/* End XCBuildConfiguration section */

/* Begin XCConfigurationList section */
		98F9D6A31954112F0087AA43 /* Build configuration list for PBXNativeTarget "SystemKeyboard" */ = {
			isa = XCConfigurationList;
			buildConfigurations = (
				98F9D6A41954112F0087AA43 /* Debug */,
				CE7E13D5240E00DF00252C00 /* Debug + Sentry */,
				98F9D6A51954112F0087AA43 /* Release */,
			);
			defaultConfigurationIsVisible = 0;
			defaultConfigurationName = Release;
		};
		9A079DD9223194B100581263 /* Build configuration list for PBXNativeTarget "KeymanEngineTests" */ = {
			isa = XCConfigurationList;
			buildConfigurations = (
				9A079DD7223194B100581263 /* Debug */,
				CE7E13D6240E00DF00252C00 /* Debug + Sentry */,
				9A079DD8223194B100581263 /* Release */,
			);
			defaultConfigurationIsVisible = 0;
			defaultConfigurationName = Release;
		};
		C06D37301F81F4E100F61AE0 /* Build configuration list for PBXNativeTarget "KeymanEngine" */ = {
			isa = XCConfigurationList;
			buildConfigurations = (
				C06D37311F81F4E100F61AE0 /* Debug */,
				CE7E13D2240E00DF00252C00 /* Debug + Sentry */,
				C06D37321F81F4E100F61AE0 /* Release */,
			);
			defaultConfigurationIsVisible = 0;
			defaultConfigurationName = Release;
		};
		C06D37C71F82364E00F61AE0 /* Build configuration list for PBXAggregateTarget "KME-universal" */ = {
			isa = XCConfigurationList;
			buildConfigurations = (
				C06D37C81F82364E00F61AE0 /* Debug */,
				CE7E13D3240E00DF00252C00 /* Debug + Sentry */,
				C06D37C91F82364E00F61AE0 /* Release */,
			);
			defaultConfigurationIsVisible = 0;
			defaultConfigurationName = Release;
		};
		CE4459E423FBBB36003151FD /* Build configuration list for PBXNativeTarget "KeymanEngineTestHost" */ = {
			isa = XCConfigurationList;
			buildConfigurations = (
				CE4459E523FBBB36003151FD /* Debug */,
				CE7E13D7240E00DF00252C00 /* Debug + Sentry */,
				CE4459E623FBBB36003151FD /* Release */,
			);
			defaultConfigurationIsVisible = 0;
			defaultConfigurationName = Release;
		};
		F243887814BBD43000A3E055 /* Build configuration list for PBXProject "KeymanEngine" */ = {
			isa = XCConfigurationList;
			buildConfigurations = (
				F24388A314BBD43100A3E055 /* Debug */,
				CE7E13D1240E00DF00252C00 /* Debug + Sentry */,
				F24388A414BBD43100A3E055 /* Release */,
			);
			defaultConfigurationIsVisible = 0;
			defaultConfigurationName = Release;
		};
		F24388A514BBD43100A3E055 /* Build configuration list for PBXNativeTarget "KeymanEngineDemo" */ = {
			isa = XCConfigurationList;
			buildConfigurations = (
				F24388A614BBD43100A3E055 /* Debug */,
				CE7E13D4240E00DF00252C00 /* Debug + Sentry */,
				F24388A714BBD43100A3E055 /* Release */,
			);
			defaultConfigurationIsVisible = 0;
			defaultConfigurationName = Release;
		};
/* End XCConfigurationList section */
	};
	rootObject = F243887514BBD43000A3E055 /* Project object */;
}<|MERGE_RESOLUTION|>--- conflicted
+++ resolved
@@ -1177,11 +1177,8 @@
 				am,
 				"es-419",
 				"zh-Hans",
-<<<<<<< HEAD
-=======
 				ha,
 				"ff-NG",
->>>>>>> 08d917be
 			);
 			mainGroup = F243887314BBD43000A3E055;
 			productRefGroup = F243887F14BBD43000A3E055 /* Products */;
@@ -1567,11 +1564,8 @@
 				CEBD34552655117800EB2EA8 /* am */,
 				CEEF81B82673016E00EE6A07 /* es-419 */,
 				CEEC467E26F2F777009A5B7D /* zh-Hans */,
-<<<<<<< HEAD
-=======
 				293EA3DD270596B700545EED /* ha */,
 				294914712738DD9700400732 /* ff-NG */,
->>>>>>> 08d917be
 			);
 			name = Localizable.stringsdict;
 			sourceTree = "<group>";
@@ -1588,11 +1582,8 @@
 				CEBD34542655117400EB2EA8 /* am */,
 				CEEF81B72673016900EE6A07 /* es-419 */,
 				CEEC467D26F2F76E009A5B7D /* zh-Hans */,
-<<<<<<< HEAD
-=======
 				293EA3DC2705964200545EED /* ha */,
 				294914702738DD7400400732 /* ff-NG */,
->>>>>>> 08d917be
 			);
 			name = Localizable.strings;
 			sourceTree = "<group>";
@@ -1610,11 +1601,8 @@
 				CEBD34532655115800EB2EA8 /* am */,
 				CEEF81AD2672FBE900EE6A07 /* es-419 */,
 				CEEC467526F2F5EE009A5B7D /* zh-Hans */,
-<<<<<<< HEAD
-=======
 				293EA3DB2705955300545EED /* ha */,
 				2949146F2738DA6700400732 /* ff-NG */,
->>>>>>> 08d917be
 			);
 			name = ResourceInfoView.xib;
 			sourceTree = "<group>";
