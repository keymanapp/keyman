--- conflicted
+++ resolved
@@ -308,17 +308,12 @@
 		2949146F2738DA6700400732 /* ff-NG */ = {isa = PBXFileReference; lastKnownFileType = text.plist.strings; name = "ff-NG"; path = "ff-NG.lproj/ResourceInfoView.strings"; sourceTree = "<group>"; };
 		294914702738DD7400400732 /* ff-NG */ = {isa = PBXFileReference; lastKnownFileType = text.plist.strings; name = "ff-NG"; path = "ff-NG.lproj/Localizable.strings"; sourceTree = "<group>"; };
 		294914712738DD9700400732 /* ff-NG */ = {isa = PBXFileReference; lastKnownFileType = text.plist.stringsdict; name = "ff-NG"; path = "ff-NG.lproj/Localizable.stringsdict"; sourceTree = "<group>"; };
-<<<<<<< HEAD
+		298566B929802892004ACA95 /* cs */ = {isa = PBXFileReference; lastKnownFileType = text.plist.strings; name = cs; path = cs.lproj/ResourceInfoView.strings; sourceTree = "<group>"; };
+		298566BA298028A8004ACA95 /* cs */ = {isa = PBXFileReference; lastKnownFileType = text.plist.strings; name = cs; path = cs.lproj/Localizable.strings; sourceTree = "<group>"; };
+		298566BB298028AC004ACA95 /* cs */ = {isa = PBXFileReference; lastKnownFileType = text.plist.stringsdict; name = cs; path = cs.lproj/Localizable.stringsdict; sourceTree = "<group>"; };
 		297810FE297FAEDF007C886D /* kn */ = {isa = PBXFileReference; lastKnownFileType = text.plist.strings; name = kn; path = kn.lproj/ResourceInfoView.strings; sourceTree = "<group>"; };
 		297810FF297FAEF8007C886D /* kn */ = {isa = PBXFileReference; lastKnownFileType = text.plist.strings; name = kn; path = kn.lproj/Localizable.strings; sourceTree = "<group>"; };
 		29781100297FAF06007C886D /* kn */ = {isa = PBXFileReference; lastKnownFileType = text.plist.stringsdict; name = kn; path = kn.lproj/Localizable.stringsdict; sourceTree = "<group>"; };
-		298566B929802892004ACA95 /* cs */ = {isa = PBXFileReference; lastKnownFileType = text.plist.strings; name = cs; path = cs.lproj/ResourceInfoView.strings; sourceTree = "<group>"; };
-		298566BA298028A8004ACA95 /* cs */ = {isa = PBXFileReference; lastKnownFileType = text.plist.strings; name = cs; path = cs.lproj/Localizable.strings; sourceTree = "<group>"; };
-		298566BB298028AC004ACA95 /* cs */ = {isa = PBXFileReference; lastKnownFileType = text.plist.stringsdict; name = cs; path = cs.lproj/Localizable.stringsdict; sourceTree = "<group>"; };
-=======
-		298566B929802892004ACA95 /* cs */ = {isa = PBXFileReference; lastKnownFileType = text.plist.strings; name = cs; path = cs.lproj/ResourceInfoView.strings; sourceTree = "<group>"; };
-		298566BA298028A8004ACA95 /* cs */ = {isa = PBXFileReference; lastKnownFileType = text.plist.strings; name = cs; path = cs.lproj/Localizable.strings; sourceTree = "<group>"; };
-		298566BB298028AC004ACA95 /* cs */ = {isa = PBXFileReference; lastKnownFileType = text.plist.stringsdict; name = cs; path = cs.lproj/Localizable.stringsdict; sourceTree = "<group>"; };
 		298566C52980C5BB004ACA95 /* sv */ = {isa = PBXFileReference; lastKnownFileType = text.plist.strings; name = sv; path = sv.lproj/ResourceInfoView.strings; sourceTree = "<group>"; };
 		298566C62980C5C7004ACA95 /* sv */ = {isa = PBXFileReference; lastKnownFileType = text.plist.strings; name = sv; path = sv.lproj/Localizable.strings; sourceTree = "<group>"; };
 		298566C72980C5CC004ACA95 /* sv */ = {isa = PBXFileReference; lastKnownFileType = text.plist.stringsdict; name = sv; path = sv.lproj/Localizable.stringsdict; sourceTree = "<group>"; };
@@ -328,10 +323,6 @@
 		298566DD2980E477004ACA95 /* ru */ = {isa = PBXFileReference; lastKnownFileType = text.plist.strings; name = ru; path = ru.lproj/ResourceInfoView.strings; sourceTree = "<group>"; };
 		298566DE2980E486004ACA95 /* ru */ = {isa = PBXFileReference; lastKnownFileType = text.plist.strings; name = ru; path = ru.lproj/Localizable.strings; sourceTree = "<group>"; };
 		298566DF2980E48C004ACA95 /* ru */ = {isa = PBXFileReference; lastKnownFileType = text.plist.stringsdict; name = ru; path = ru.lproj/Localizable.stringsdict; sourceTree = "<group>"; };
-		297810FE297FAEDF007C886D /* kn */ = {isa = PBXFileReference; lastKnownFileType = text.plist.strings; name = kn; path = kn.lproj/ResourceInfoView.strings; sourceTree = "<group>"; };
-		297810FF297FAEF8007C886D /* kn */ = {isa = PBXFileReference; lastKnownFileType = text.plist.strings; name = kn; path = kn.lproj/Localizable.strings; sourceTree = "<group>"; };
-		29781100297FAF06007C886D /* kn */ = {isa = PBXFileReference; lastKnownFileType = text.plist.stringsdict; name = kn; path = kn.lproj/Localizable.stringsdict; sourceTree = "<group>"; };
->>>>>>> 415c6c75
 		29B27FEF29062CF50036917E /* nl */ = {isa = PBXFileReference; lastKnownFileType = text.plist.strings; name = nl; path = nl.lproj/ResourceInfoView.strings; sourceTree = "<group>"; };
 		29B27FF029062D100036917E /* nl */ = {isa = PBXFileReference; lastKnownFileType = text.plist.strings; name = nl; path = nl.lproj/Localizable.strings; sourceTree = "<group>"; };
 		29B27FF129062D190036917E /* nl */ = {isa = PBXFileReference; lastKnownFileType = text.plist.stringsdict; name = nl; path = nl.lproj/Localizable.stringsdict; sourceTree = "<group>"; };
@@ -1219,16 +1210,11 @@
 				it,
 				pl,
 				nl,
-<<<<<<< HEAD
+				cs,
 				kn,
-				cs,
-=======
-				cs,
 				sv,
 				uk,
 				ru,
-				kn,
->>>>>>> 415c6c75
 			);
 			mainGroup = F243887314BBD43000A3E055;
 			productRefGroup = F243887F14BBD43000A3E055 /* Products */;
@@ -1622,17 +1608,11 @@
 				29BFA760282934BB009FCCC3 /* it */,
 				29BFA76C28294833009FCCC3 /* pl */,
 				29B27FF129062D190036917E /* nl */,
-<<<<<<< HEAD
+				298566BB298028AC004ACA95 /* cs */,
 				29781100297FAF06007C886D /* kn */,
-				298566BB298028AC004ACA95 /* cs */,
-=======
-				298566BB298028AC004ACA95 /* cs */,
-				29781100297FAF06007C886D /* kn */,				
 				298566C72980C5CC004ACA95 /* sv */,
 				298566D32980D39F004ACA95 /* uk */,
 				298566DF2980E48C004ACA95 /* ru */,
-				29781100297FAF06007C886D /* kn */,
->>>>>>> 415c6c75
 			);
 			name = Localizable.stringsdict;
 			sourceTree = "<group>";
@@ -1655,17 +1635,11 @@
 				29BFA75F282934B4009FCCC3 /* it */,
 				29BFA76B28294813009FCCC3 /* pl */,
 				29B27FF029062D100036917E /* nl */,
-<<<<<<< HEAD
-				297810FF297FAEF8007C886D /* kn */,
-				298566BA298028A8004ACA95 /* cs */,
-=======
 				298566BA298028A8004ACA95 /* cs */,
 				297810FF297FAEF8007C886D /* kn */,				
 				298566C62980C5C7004ACA95 /* sv */,
 				298566D22980D39A004ACA95 /* uk */,
 				298566DE2980E486004ACA95 /* ru */,
-				297810FF297FAEF8007C886D /* kn */,
->>>>>>> 415c6c75
 			);
 			name = Localizable.strings;
 			sourceTree = "<group>";
@@ -1689,16 +1663,11 @@
 				29BFA75E28293287009FCCC3 /* it */,
 				29BFA76A28294746009FCCC3 /* pl */,
 				29B27FEF29062CF50036917E /* nl */,
-<<<<<<< HEAD
+				298566B929802892004ACA95 /* cs */,
 				297810FE297FAEDF007C886D /* kn */,
-				298566B929802892004ACA95 /* cs */,
-=======
-				298566B929802892004ACA95 /* cs */,
 				298566C52980C5BB004ACA95 /* sv */,
 				298566D12980D390004ACA95 /* uk */,
 				298566DD2980E477004ACA95 /* ru */,
-				297810FE297FAEDF007C886D /* kn */,
->>>>>>> 415c6c75
 			);
 			name = ResourceInfoView.xib;
 			sourceTree = "<group>";
