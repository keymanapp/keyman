--- conflicted
+++ resolved
@@ -1173,11 +1173,8 @@
 				az,
 				am,
 				"es-419",
-<<<<<<< HEAD
-				ar,
-=======
 				"zh-Hans",
->>>>>>> b700cf33
+				ar
 			);
 			mainGroup = F243887314BBD43000A3E055;
 			productRefGroup = F243887F14BBD43000A3E055 /* Products */;
@@ -1562,11 +1559,8 @@
 				CE72B3D22643AB60006821CE /* az */,
 				CEBD34552655117800EB2EA8 /* am */,
 				CEEF81B82673016E00EE6A07 /* es-419 */,
-<<<<<<< HEAD
-				29E94B4F26FC48F10061DD09 /* ar */,
-=======
 				CEEC467E26F2F777009A5B7D /* zh-Hans */,
->>>>>>> b700cf33
+				29E94B4F26FC48F10061DD09 /* ar */				
 			);
 			name = Localizable.stringsdict;
 			sourceTree = "<group>";
@@ -1582,11 +1576,8 @@
 				CE72B3D32643AB65006821CE /* az */,
 				CEBD34542655117400EB2EA8 /* am */,
 				CEEF81B72673016900EE6A07 /* es-419 */,
-<<<<<<< HEAD
-				29E94B4E26FC48E70061DD09 /* ar */,
-=======
 				CEEC467D26F2F76E009A5B7D /* zh-Hans */,
->>>>>>> b700cf33
+				29E94B4E26FC48E70061DD09 /* ar */				
 			);
 			name = Localizable.strings;
 			sourceTree = "<group>";
@@ -1603,11 +1594,8 @@
 				CE72B3D12643AA9D006821CE /* az */,
 				CEBD34532655115800EB2EA8 /* am */,
 				CEEF81AD2672FBE900EE6A07 /* es-419 */,
-<<<<<<< HEAD
-				29E94B4D26FC47B20061DD09 /* ar */,
-=======
 				CEEC467526F2F5EE009A5B7D /* zh-Hans */,
->>>>>>> b700cf33
+				29E94B4D26FC47B20061DD09 /* ar */				
 			);
 			name = ResourceInfoView.xib;
 			sourceTree = "<group>";
