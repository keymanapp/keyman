--- conflicted
+++ resolved
@@ -308,15 +308,12 @@
 		2949146F2738DA6700400732 /* ff-NG */ = {isa = PBXFileReference; lastKnownFileType = text.plist.strings; name = "ff-NG"; path = "ff-NG.lproj/ResourceInfoView.strings"; sourceTree = "<group>"; };
 		294914702738DD7400400732 /* ff-NG */ = {isa = PBXFileReference; lastKnownFileType = text.plist.strings; name = "ff-NG"; path = "ff-NG.lproj/Localizable.strings"; sourceTree = "<group>"; };
 		294914712738DD9700400732 /* ff-NG */ = {isa = PBXFileReference; lastKnownFileType = text.plist.stringsdict; name = "ff-NG"; path = "ff-NG.lproj/Localizable.stringsdict"; sourceTree = "<group>"; };
-<<<<<<< HEAD
+		29BFA75E28293287009FCCC3 /* it */ = {isa = PBXFileReference; lastKnownFileType = text.plist.strings; name = it; path = it.lproj/ResourceInfoView.strings; sourceTree = "<group>"; };
+		29BFA75F282934B4009FCCC3 /* it */ = {isa = PBXFileReference; lastKnownFileType = text.plist.strings; name = it; path = it.lproj/Localizable.strings; sourceTree = "<group>"; };
+		29BFA760282934BB009FCCC3 /* it */ = {isa = PBXFileReference; lastKnownFileType = text.plist.stringsdict; name = it; path = it.lproj/Localizable.stringsdict; sourceTree = "<group>"; };
 		29BFA76A28294746009FCCC3 /* pl */ = {isa = PBXFileReference; lastKnownFileType = text.plist.strings; name = pl; path = pl.lproj/ResourceInfoView.strings; sourceTree = "<group>"; };
 		29BFA76B28294813009FCCC3 /* pl */ = {isa = PBXFileReference; lastKnownFileType = text.plist.strings; name = pl; path = pl.lproj/Localizable.strings; sourceTree = "<group>"; };
 		29BFA76C28294833009FCCC3 /* pl */ = {isa = PBXFileReference; lastKnownFileType = text.plist.stringsdict; name = pl; path = pl.lproj/Localizable.stringsdict; sourceTree = "<group>"; };
-=======
-		29BFA75E28293287009FCCC3 /* it */ = {isa = PBXFileReference; lastKnownFileType = text.plist.strings; name = it; path = it.lproj/ResourceInfoView.strings; sourceTree = "<group>"; };
-		29BFA75F282934B4009FCCC3 /* it */ = {isa = PBXFileReference; lastKnownFileType = text.plist.strings; name = it; path = it.lproj/Localizable.strings; sourceTree = "<group>"; };
-		29BFA760282934BB009FCCC3 /* it */ = {isa = PBXFileReference; lastKnownFileType = text.plist.stringsdict; name = it; path = it.lproj/Localizable.stringsdict; sourceTree = "<group>"; };
->>>>>>> f0a33e48
 		29C1E17128001F7600759EDE /* pt-PT */ = {isa = PBXFileReference; lastKnownFileType = text.plist.strings; name = "pt-PT"; path = "pt-PT.lproj/ResourceInfoView.strings"; sourceTree = "<group>"; };
 		29C1E17228001F8800759EDE /* pt-PT */ = {isa = PBXFileReference; lastKnownFileType = text.plist.strings; name = "pt-PT"; path = "pt-PT.lproj/Localizable.strings"; sourceTree = "<group>"; };
 		29C1E17328001FA200759EDE /* pt-PT */ = {isa = PBXFileReference; lastKnownFileType = text.plist.stringsdict; name = "pt-PT"; path = "pt-PT.lproj/Localizable.stringsdict"; sourceTree = "<group>"; };
@@ -1192,11 +1189,8 @@
 				ha,
 				"ff-NG",
 				"pt-PT",
-<<<<<<< HEAD
-				pl,
-=======
-				it,
->>>>>>> f0a33e48
+                                it,
+				pl
 			);
 			mainGroup = F243887314BBD43000A3E055;
 			productRefGroup = F243887F14BBD43000A3E055 /* Products */;
@@ -1587,11 +1581,8 @@
 				293EA3DD270596B700545EED /* ha */,
 				294914712738DD9700400732 /* ff-NG */,
 				29C1E17328001FA200759EDE /* pt-PT */,
-<<<<<<< HEAD
-				29BFA76C28294833009FCCC3 /* pl */,
-=======
 				29BFA760282934BB009FCCC3 /* it */,
->>>>>>> f0a33e48
+				29BFA76C28294833009FCCC3 /* pl */
 			);
 			name = Localizable.stringsdict;
 			sourceTree = "<group>";
@@ -1611,11 +1602,8 @@
 				293EA3DC2705964200545EED /* ha */,
 				294914702738DD7400400732 /* ff-NG */,
 				29C1E17228001F8800759EDE /* pt-PT */,
-<<<<<<< HEAD
-				29BFA76B28294813009FCCC3 /* pl */,
-=======
 				29BFA75F282934B4009FCCC3 /* it */,
->>>>>>> f0a33e48
+				29BFA76B28294813009FCCC3 /* pl */
 			);
 			name = Localizable.strings;
 			sourceTree = "<group>";
@@ -1636,11 +1624,8 @@
 				293EA3DB2705955300545EED /* ha */,
 				2949146F2738DA6700400732 /* ff-NG */,
 				29C1E17128001F7600759EDE /* pt-PT */,
-<<<<<<< HEAD
-				29BFA76A28294746009FCCC3 /* pl */,
-=======
 				29BFA75E28293287009FCCC3 /* it */,
->>>>>>> f0a33e48
+				29BFA76A28294746009FCCC3 /* pl */
 			);
 			name = ResourceInfoView.xib;
 			sourceTree = "<group>";
