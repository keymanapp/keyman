--- conflicted
+++ resolved
@@ -74,16 +74,12 @@
 		C0959CD41F99C44E00B616BC /* Constants.swift in Sources */ = {isa = PBXBuildFile; fileRef = C0959CD31F99C44E00B616BC /* Constants.swift */; };
 		C0A93A541F8B21240079948B /* Manager.swift in Sources */ = {isa = PBXBuildFile; fileRef = C0A93A531F8B21240079948B /* Manager.swift */; };
 		C0B901AA1FA1AFC200764EB8 /* UserDefaults+Types.swift in Sources */ = {isa = PBXBuildFile; fileRef = C0B901A91FA1AFC200764EB8 /* UserDefaults+Types.swift */; };
+		C0C16A891FA8146300F090BA /* KeymanWebViewController.swift in Sources */ = {isa = PBXBuildFile; fileRef = C0C16A881FA8146300F090BA /* KeymanWebViewController.swift */; };
 		C0CB633C1FA6F61500617CDB /* Notifications.swift in Sources */ = {isa = PBXBuildFile; fileRef = C0CB633B1FA6F61500617CDB /* Notifications.swift */; };
 		C0D3F35E1F9F33490055C7CF /* Options.swift in Sources */ = {isa = PBXBuildFile; fileRef = C0D3F35D1F9F33490055C7CF /* Options.swift */; };
 		C0D3F3601F9F3AD80055C7CF /* InstallableKeyboard.swift in Sources */ = {isa = PBXBuildFile; fileRef = C0D3F35F1F9F3AD80055C7CF /* InstallableKeyboard.swift */; };
-<<<<<<< HEAD
 		C0E30C8C1FC40D0400C80416 /* Storage.swift in Sources */ = {isa = PBXBuildFile; fileRef = C0E30C8B1FC40D0400C80416 /* Storage.swift */; };
-		C0EF3E7B1F95B65300CE9BD4 /* KeymanWebViewDelegate.swift in Sources */ = {isa = PBXBuildFile; fileRef = C0EF3E7A1F95B65300CE9BD4 /* KeymanWebViewDelegate.swift */; };
-=======
-		C0C16A891FA8146300F090BA /* KeymanWebViewController.swift in Sources */ = {isa = PBXBuildFile; fileRef = C0C16A881FA8146300F090BA /* KeymanWebViewController.swift */; };
 		C0EF3E7B1F95B65300CE9BD4 /* KeymanWebDelegate.swift in Sources */ = {isa = PBXBuildFile; fileRef = C0EF3E7A1F95B65300CE9BD4 /* KeymanWebDelegate.swift */; };
->>>>>>> a7ee9b26
 /* End PBXBuildFile section */
 
 /* Begin PBXContainerItemProxy section */
@@ -536,12 +532,9 @@
 				F273AB9E156440CD00A47CEE /* UITextField */,
 				F273AB9D156440BA00A47CEE /* UITextView */,
 				C0959CD31F99C44E00B616BC /* Constants.swift */,
-<<<<<<< HEAD
+				C0C16A881FA8146300F090BA /* KeymanWebViewController.swift */,
 				C0E30C8B1FC40D0400C80416 /* Storage.swift */,
-=======
 				C0EF3E7A1F95B65300CE9BD4 /* KeymanWebDelegate.swift */,
-				C0C16A881FA8146300F090BA /* KeymanWebViewController.swift */,
->>>>>>> a7ee9b26
 			);
 			path = Classes;
 			sourceTree = "<group>";
