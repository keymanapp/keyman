//
//  Manager.swift
//  KeymanEngine
//
//  Created by Gabriel Wong on 2017-10-06.
//  Copyright © 2017 SIL International. All rights reserved.
//

import CoreText
import UIKit
import WebKit

typealias FetchKeyboardsBlock = ([String: Any]?) -> Void

// MARK: - Constants

// Possible states that a keyboard can be in
public enum KeyboardState {
  case needsDownload
  case needsUpdate
  case upToDate
  case downloading
  case none
}

// TODO: Use a struct

// Strings
private let keyboardChangeHelpText = "Tap here to change keyboard"

// URLs and Filenames
private let apiBaseURL = "https://r.keymanweb.com/api/4.0/"
private let apiRemoteURL = "https://r.keymanweb.com/api/2.0/remote?url="
private let kmwFileName = "keyboard"
private let kmwFileExtension = "html"
private let kmwFullFileName = "\(kmwFileName).\(kmwFileExtension)"
private let iOSCodeFileName = "keymanios.js"
private let keymanHostName = "r.keymanweb.com"

// UI In-App Keyboard Constants
private let phonePortraitInAppKeyboardHeight: CGFloat = 183.0
private let phoneLandscapeInAppKeyboardHeight: CGFloat = 183.0
private let padPortraitInAppKeyboardHeight: CGFloat = 385.0
private let padLandscapeInAppKeyboardHeight: CGFloat = 385.0

// UI System Keyboard Constants
private let phonePortraitSystemKeyboardHeight: CGFloat = 216.0
private let phoneLandscapeSystemKeyboardHeight: CGFloat = 162.0
private let padPortraitSystemKeyboardHeight: CGFloat = 264.0
private let padLandscapeSystemKeyboardHeight: CGFloat = 352.0

public class Manager: NSObject, HTTPDownloadDelegate, UIGestureRecognizerDelegate, KeymanWebDelegate {
  /// Application group identifier for shared container. Set this before accessing the shared manager.
  public static var applicationGroupIdentifier: String?

  public static let shared = Manager()

  public var isDebugPrintingOn = false

  /// Display the help bubble on first use.
  public var isKeymanHelpOn = true

  // TODO: Change API to not disable removing as well
  /// Allow users to add new keyboards in the keyboard picker.
  ///  - Default value is true.
  ///  - Setting this to false will also disable keyboard removal. To enable keyboard removal you should set
  ///    canRemoveKeyboards to true.
  ///  - If set to false, calling fetchKeyboardList() is unnecessary and should be avoided unless you want to use auto
  ///    keyboard update check feature of the keyboard picker.
  public var canAddNewKeyboards: Bool {
    get {
      return _canAddNewKeyboards
    }
    set(canAddNewKeyboards) {
      _canAddNewKeyboards = canAddNewKeyboards
      if !canAddNewKeyboards {
        canRemoveKeyboards = false
      }
    }
  }
  private var _canAddNewKeyboards = true

  /// Allow users to remove keyboards.
  /// - Default value is true.
  /// - The default keyboard is additionally prevented from being removed by canRemoveDefaultkeyboard.
  public var canRemoveKeyboards = true

  /// Allow the default keyboard to be removed.
  /// The last keyboard cannot be removed, so the default keyboard cannot be removed if it
  /// is the only keyboard in the list, regardless of the value of this property.
  /// The default value is false.
  public var canRemoveDefaultKeyboard = false

  // TODO: Use a struct instead of dictionaries with fixed keys
  /// The list of Keyman languages once they have been fetched.
  /// - Each language is an NSDictionary with a name, id, and a list of keyboards
  /// - Each keyboard is itself an NSDictionary with id, name, etc
  /// - All you should ever require from this list are names and IDs
  /// - If you find yourself using other info (like the URI), there is probably a Manager method that does what you
  ///   want already
  /// - This list won't be available until .languagesUpdated has been broadcasted
  public private(set) var languages: [Language] = []

  /// Dictionary of Keyman keyboards to store language and keyboard names etc.
  ///
  /// The key format is $languageID_$keyboardID. For example, "eng_european2" returns the English EuroLatin2 keyboard
  public private(set) var keyboardsDictionary: [String: InstallableKeyboard] = [:]

  /// Dictionary of available Keyman keyboard fonts keyed by font filename
  public private(set) var keymanFonts: [String: RegisteredFont] = [:]

  /// Keyman system-wide keyboard
  public let isSystemKeyboard: Bool

  /// The version of the Keyman SDK
  public var sdkVersion: String {
    let info = NSDictionary(contentsOfFile: keymanBundle.path(forResource: "KeymanEngine-Info",
                                                              ofType: "plist")!)
    return info!["CFBundleVersion"] as! String
  }

  /// Keyman Web resources
  public var keymanBundle: Bundle {
    return Bundle(path: Bundle(for: Manager.self).path(forResource: "Keyman", ofType: "bundle")!)!
  }

  /// In keyboard extensions (system keyboard), `UIApplication.openURL(_:)` is unavailable. The API is not called in
  /// the system keyboard since `KeyboardInfoViewController` is never used. `openURL(:_)` is only used in applications,
  /// where it is safe. However, the entire Keyman Engine framework must be compiled with extension-safe APIs.
  ///
  /// Set this to `UIApplication.shared.openURL` in your application.
  public var openURL: ((URL) -> Bool)?

  var keyboardID: String?
  var languageID: String?
  weak var keymanWebDelegate: KeymanWebDelegate?
  var currentRequest: HTTPDownloadRequest?
  var keyboardsInfo: [String: Keyboard]?
  var shouldReloadKeyboard = false
  var keymanWeb: KeymanWebViewController! = nil

  private var downloadQueue: HTTPDownloader?
  private var sharedQueue: HTTPDownloader!
  private var reachability: Reachability!
  private var didSynchronize = false
  private var didResizeToOrientation = false
  private var lastKeyboardSize: CGSize = .zero
  private var specialOSKFont: String?

  private let subKeyColor = #colorLiteral(red: 244.0 / 255.0, green: 244.0 / 255.0, blue: 244.0 / 255.0, alpha: 1.0)
  private let subKeyColorHighlighted = #colorLiteral(red: 136.0 / 255.0, green: 136.0 / 255.0, blue: 1.0, alpha: 1.0)

  // Views
  private var helpBubbleView: PopoverView?
  private var keyPreviewView: KeyPreviewView?
  private var subKeysView: SubKeysView?
  private var keyboardMenuView: KeyboardMenuView?

  // Arrays
  private var subKeyIDs: [String] = []
  private var subKeyTexts: [String] = []
  private var subKeys: [UIButton] = []

  // Key frames
  private var keyFrame = CGRect.zero
  private var menuKeyFrame = CGRect.zero

  // Dictionary of Keyman options
  var options: Options?

  // MARK: - Object Admin
  deinit {
    NotificationCenter.default.removeObserver(self)
    // FIXME: Likely unneeded unless a reference exists to currentRequest outside of Manager
    if let currentRequest = currentRequest {
      currentRequest.userInfo["completionBlock"] = nil
    }
  }

  private override init() {
    let infoDict = Bundle.main.infoDictionary
    let extensionInfo = infoDict?["NSExtension"] as? [AnyHashable: Any]
    let extensionID = extensionInfo?["NSExtensionPointIdentifier"] as? String
    isSystemKeyboard = extensionID == "com.apple.keyboard-service"

    super.init()

    URLProtocol.registerClass(KeymanURLProtocol.self)

    if !isSystemKeyboard {
      copyUserDefaultsToSharedContainer()
      copyKeymanFilesToSharedContainer()
      let userData = activeUserDefaults()
      let isKPDisplayed = userData.bool(forKey: Key.keyboardPickerDisplayed)
      if isKPDisplayed {
        isKeymanHelpOn = false
      }
    } else {
      isKeymanHelpOn = false
    }

    copyWebFilesToLibrary()

    NotificationCenter.default.addObserver(self, selector: #selector(self.keyboardWillShow),
                                           name: .UIKeyboardWillShow, object: nil)
    NotificationCenter.default.addObserver(self, selector: #selector(self.keyboardWillHide),
                                           name: .UIKeyboardWillHide, object: nil)

    let kbVersion = latestKeyboardFileVersion(withID: Constants.defaultKeyboard.id)
    updateKeyboardVersion(forID: Constants.defaultKeyboard.id, newKeyboardVersion: kbVersion!)

    keymanWeb = KeymanWebViewController(nibName: nil, bundle: nil)
    keymanWeb.frame = CGRect(origin: .zero, size: keyboardSize)
    keymanWeb.delegate = self
    reloadKeyboard(in: keymanWeb)

    // Set UILongPressGestureRecognizer to show sub keys
    // TODO: Move to KeymanWebViewController
    let hold = UILongPressGestureRecognizer(target: self, action: #selector(self.holdAction))
    hold.minimumPressDuration = 0.5
    hold.delegate = self
    keymanWeb.view.addGestureRecognizer(hold)

    reachability = Reachability(hostName: keymanHostName)
    NotificationCenter.default.addObserver(self, selector: #selector(self.reachabilityChanged),
                                           name: .reachabilityChanged, object: reachability)
    reachability.startNotifier()

    /* HTTPDownloader only uses this for its delegate methods.  So long as we don't
     * set the queue running, this should be perfectly fine.
     */
    sharedQueue = HTTPDownloader.init(self)
    registerCustomFonts()
  }

  // MARK: - Keyboard management

  /// Sets the current keyboard, querying from the user's list of keyboards.
  ///
  /// - Precondition:
  ///   - The keyboard must be added with `addKeyboard()`.
  ///
  /// - SeeAlso:
  ///   - addKeyboard()
  /// - Returns: Whether the keyboard was set successfully
  public func setKeyboard(withID keyboardID: String, languageID: String) -> Bool {
    if let keyboard = activeUserDefaults().userKeyboard(withID: keyboardID, languageID: languageID) {
      return setKeyboard(keyboard)
    }
    return false
  }

  /// Set the current keyboard.
  ///
  /// - Returns: Whether the keyboard was set successfully
  public func setKeyboard(_ kb: InstallableKeyboard) -> Bool {
    if kb.languageID == self.languageID && kb.id == self.keyboardID {
      kmLog("Keyboard unchanged: \(kb.languageID)_\(kb.id)", checkDebugPrinting: true)
      return false
    }

    kmLog("Setting language: \(kb.languageID)_\(kb.id)", checkDebugPrinting: true)
    if usingTempFolder {
      if !copyKeymanFilesToTemp() {
        return false
      }
    }

    // FIXME: kb.version is not respected. Ideally we should be able to trust that the version number in UserDefaults
    // is-to-date but it is sometimes not updated.
    guard let kbVersion = latestKeyboardFileVersion(withID: kb.id) else {
      kmLog("Could not set keyboardID to \(kb.id) because the keyboard file does not exist",
        checkDebugPrinting: false)
      // Fallback to default keyboard if no keyboard is currently set.
      if (self.keyboardID == nil || self.languageID == nil) && kb.id != Constants.defaultKeyboard.id {
        _ = setKeyboard(Constants.defaultKeyboard)
      }
      return false
    }

    self.languageID = kb.languageID
    self.keyboardID = kb.id

    let jsFont = self.jsFont(fromFont: kb.font) ?? "undefined"
    let jsOskFont: String
    if let oskFont = kb.oskFont {
      jsOskFont = self.jsFont(fromFont: oskFont) ?? "undefined"
    } else {
      jsOskFont = jsFont
    }

    keymanWeb.setKeyboard(id: kb.id, name: kb.name, languageID: kb.languageID, languageName: kb.languageName,
                          version: kbVersion, font: jsFont, oskFont: jsOskFont)

    let userData = isSystemKeyboard ? UserDefaults.standard : activeUserDefaults()

    userData.currentKeyboard = kb
    userData.synchronize()

    if isKeymanHelpOn {
      helpBubbleView?.removeFromSuperview()
      let showHelpBubble = #selector(self.showHelpBubble as () -> Void)
      NSObject.cancelPreviousPerformRequests(withTarget: self, selector: showHelpBubble, object: nil)
      perform(showHelpBubble, with: nil, afterDelay: 1.5)
    }

    NotificationCenter.default.post(name: Notifications.keyboardChanged,
                                    object: self,
                                    value: kb)
    return true
  }

  /// Adds a new keyboard to the list in the keyboard picker if it doesn't already exist.
  /// The keyboard must be downloaded (see `downloadKeyboard()`) or preloaded (see `preloadLanguageFile()`)
  ///
  /// - Parameters:
  ///   - isRTL: The writing direction is right to left
  ///   - isCustom: The keyboard is not provided by Keyman
  ///   - font: Custom font for text views as a JSON String (see keyboardsDictionary)
  ///   - oskFont: Font for the on-screen keyboard
  public func addKeyboard(_ keyboard: InstallableKeyboard) {
    if !keyboardFileExists(withID: keyboard.id, version: keyboard.version) {
      kmLog("Could not add keyboard with ID: \(keyboard.id) because the keyboard file does not exist",
        checkDebugPrinting: false)
      return
    }

    // Get keyboards list if it exists in user defaults, otherwise create a new one
    let userDefaults = activeUserDefaults()
    var userKeyboards = userDefaults.userKeyboards ?? []

    // Update keyboard if it exists
    if let index = userKeyboards.index(where: { $0.id == keyboard.id && $0.languageID == keyboard.languageID }) {
      userKeyboards[index] = keyboard
    } else {
      userKeyboards.append(keyboard)
    }

    userDefaults.userKeyboards = userKeyboards
    userDefaults.set([Date()], forKey: Key.synchronizeSWKeyboard)
    userDefaults.synchronize()
  }

  /// Removes a keyboard from the list in the keyboard picker if it exists.
  /// - Returns: The keyboard exists and was removed
  public func removeKeyboard(withID keyboardID: String, languageID: String) -> Bool {
    // Remove keyboard from the list if it exists
    let index = activeUserDefaults().userKeyboards?.index { $0.id == keyboardID && $0.languageID == languageID }
    if let index = index {
      return removeKeyboard(at: index)
    }
    return false
  }

  /// Removes the keyboard at index from the keyboards list if it exists.
  /// - Returns: The keyboard exists and was removed
  public func removeKeyboard(at index: Int) -> Bool {
    let userData = activeUserDefaults()

    // If user defaults for keyboards list does not exist, do nothing.
    guard var userKeyboards = userData.userKeyboards else {
      return false
    }

    guard index < userKeyboards.count else {
      return false
    }

    let kb = userKeyboards[index]
    userKeyboards.remove(at: index)
    userData.userKeyboards = userKeyboards
    userData.set([Date()], forKey: Key.synchronizeSWKeyboard)
    userData.synchronize()

    // Set a new keyboard if deleting the current one
    if kb.id == keyboardID && kb.languageID == languageID {
      setKeyboard(userKeyboards[0])
    }

    NotificationCenter.default.post(name: Notifications.keyboardRemoved, object: self, value: kb)
    return true
  }

  public func repositoryKeyboard(withID keyboardID: String, languageID: String) -> InstallableKeyboard? {
    return keyboardsDictionary["\(languageID)_\(keyboardID)"]
  }

  /// - Returns: Info for the current keyboard, if a keyboard is set
  public var currentKeyboardInfo: InstallableKeyboard? {
    guard let keyboardID = keyboardID, let languageID = languageID else {
      return nil
    }
    return activeUserDefaults().userKeyboard(withID: keyboardID, languageID: languageID)
  }

  /// Switch to the next keyboard.
  /// - Returns: Index of the newly selected keyboard.
  public func switchToNextKeyboard() -> Int? {
    let userDefaults = activeUserDefaults()
    guard let userKeyboards = userDefaults.userKeyboards,
          let index = userKeyboards.index(where: { isCurrentKeyboard($0) }) else {
      return nil
    }
    let newIndex = (index + 1) % userKeyboards.count
    setKeyboard(userKeyboards[newIndex])
    return newIndex
  }

  func isCurrentKeyboard(withID keyboardID: String?, languageID: String?) -> Bool {
    return self.keyboardID == keyboardID && self.languageID == languageID
  }

  func isCurrentKeyboard(_ keyboard: InstallableKeyboard) -> Bool {
    return keyboard.id == self.keyboardID && keyboard.languageID == self.languageID
  }

  /// - Returns: The font name for the given keyboard ID and languageID, or returns nil if
  ///   - The keyboard doesn't have a font
  ///   - The keyboard info is not available in the user keyboards list or in keyboardsDictionary
  public func fontNameForKeyboard(withID keyboardID: String, languageID: String) -> String? {
    let kb = activeUserDefaults().userKeyboard(withID: keyboardID, languageID: languageID)
      ?? repositoryKeyboard(withID: keyboardID, languageID: languageID)
    if let filename =  kb?.font?.source.first(where: { $0.hasFontExtension }) {
      return keymanFonts[filename]?.name
    }
    return nil
  }

  /// - Returns: the OSK font name for the given keyboard ID and languageID, or returns nil if
  ///   - The keyboard doesn't have an OSK font
  ///   - The keyboard info is not available in the user keyboards list or in keyboardsDictionary
  func oskFontNameForKeyboard(withID keyboardID: String, languageID: String) -> String? {
    let kb = activeUserDefaults().userKeyboard(withID: keyboardID, languageID: languageID)
      ?? repositoryKeyboard(withID: keyboardID, languageID: languageID)
    if let filename =  kb?.oskFont?.source.first(where: { $0.hasFontExtension }) {
      return keymanFonts[filename]?.name
    }
    return nil
  }

  func isRTLKeyboard(withID keyboardID: String, languageID: String) -> Bool? {
    let kb = activeUserDefaults().userKeyboard(withID: keyboardID, languageID: languageID)
      ?? repositoryKeyboard(withID: keyboardID, languageID: languageID)
    return kb?.isRTL
  }

  func jsFont(fromFont font: Font?) -> String? {
    guard let font = font else {
      return jsFont(fromFontDictionary: nil)
    }
    return jsFont(fromFontDictionary: [
      Key.fontFamily: font.family,
      Key.fontSource: font.source,
      "size": font.size
    ])
  }

  func jsFont(fromFontDictionary fontDict: [AnyHashable: Any]?) -> String? {
    guard let fontDict = fontDict, !fontDict.isEmpty else {
      return nil
    }

    let data: Data
    do {
      data = try JSONSerialization.data(withJSONObject: fontDict, options: [])
    } catch {
      kmLog("Failed to encode font dictionary as JSON: \(String(describing: fontDict))", checkDebugPrinting: false)
      return nil
    }

    return String(data: data, encoding: .ascii)!
      .replacingOccurrences(of: Key.fontFilename, with: Key.fontFiles)
      .replacingOccurrences(of: Key.fontSource, with: Key.fontFiles)
  }

  // MARK: - Downloading keyboards

  /// Asynchronously fetches the dictionary of possible languages/keyboards to be displayed in the keyboard picker.
  /// If not called before the picker is shown, the dictionary will be fetched automatically.
  /// This method allows you to fetch the info in advance at a time that's appropriate for your app.
  /// See `Notifications` for a list of relevant notifications.
  ///
  /// To save bandwidth, a cached version is used if:
  /// - the Keyman server is unreachable
  /// - the list has been recently fetched
  public func fetchKeyboardsList() {
    // TODO: Merge with this function
    fetchKeyboards(completionBlock: nil)
  }

  // This function appears to fetch the keyboard metadata from r.keymanweb.com.
  func fetchKeyboards(completionBlock: FetchKeyboardsBlock? = nil) {
    if currentRequest != nil {
      return
    }

    let deviceType = (UIDevice.current.userInterfaceIdiom == .phone) ? "iphone" : "ipad"
    let url = URL(string: "\(apiBaseURL)languages?dateformat=seconds&device=\(deviceType)")!
    let userData = completionBlock.map { ["completionBlock": $0] } ?? [:]

    let request = HTTPDownloadRequest(url: url, downloadType: .downloadCachedData, userInfo: userData)
    currentRequest = request
    sharedQueue.addRequest(request)
    sharedQueue.run()
  }

  /// Asynchronously fetches the .js file for the keyboard with given IDs.
  /// See `Notifications` for notification on success/failiure.
  /// - Parameters:
  ///   - isUpdate: Keep the keyboard files on failure
  public func downloadKeyboard(withID keyboardID: String, languageID: String, isUpdate: Bool) {
    guard let keyboardsInfo = keyboardsInfo else {
      let message = "Keyboard info has not yet been fetched. Call fetchKeyboardsList() first."
      let error = NSError(domain: "Keyman", code: 0, userInfo: [NSLocalizedDescriptionKey: message])
      downloadFailed(forKeyboards: [], error: error)
      return
    }

    guard let keyboard = repositoryKeyboard(withID: keyboardID, languageID: languageID) else {
      let message = "Keyboard not found with id: \(keyboardID), languageID: \(languageID)"
      let error = NSError(domain: "Keyman", code: 0,
                          userInfo: [NSLocalizedDescriptionKey: message])
      downloadFailed(forKeyboards: [], error: error)
      return
    }

    guard downloadQueue == nil else {
      let error = NSError(domain: "Keyman", code: 0,
                          userInfo: [NSLocalizedDescriptionKey: "Download queue is busy"])
      downloadFailed(forKeyboards: [keyboard], error: error)
      return
    }

    guard reachability.currentReachabilityStatus() != NotReachable else {
      let error = NSError(domain: "Keyman", code: 0,
                          userInfo: [NSLocalizedDescriptionKey: "No internet connection"])
      downloadFailed(forKeyboards: [keyboard], error: error)
      return
    }

    let filename = keyboardsInfo[keyboardID]!.filename
    let keyboardURL = options!.keyboardBaseURL.appendingPathComponent(filename)

    let fontURLs = Array(Set(keyboardFontURLs(forFont: keyboard.font, options: options!) +
                             keyboardFontURLs(forFont: keyboard.oskFont, options: options!)))

    // TODO: Better typing
    downloadQueue = HTTPDownloader(self)
    let commonUserData: [String: Any] = [
      Key.keyboardInfo: [keyboard],
      Key.update: isUpdate
    ]
    downloadQueue!.userInfo = commonUserData

    var request = HTTPDownloadRequest(url: keyboardURL, userInfo: commonUserData)
    request.destinationFile = keyboardPath(forID: keyboardID, keyboardVersion: keyboard.version)?.path
    request.tag = 0
    downloadQueue!.addRequest(request)

    for (i, url) in fontURLs.enumerated() {
      request = HTTPDownloadRequest(url: url, userInfo: commonUserData)
      request.destinationFile = fontPath(forFilename: url.lastPathComponent)?.path
      request.tag = i + 1
      downloadQueue!.addRequest(request)
    }
    downloadQueue!.run()
  }

  private func keyboardFontURLs(forFont font: Font?, options: Options) -> [URL] {
    guard let font = font else {
      return []
    }
    return font.source.filter({ $0.hasFontExtension })
      .map({ options.fontBaseURL.appendingPathComponent($0) })
  }

  /// Downloads a custom keyboard from the URL
  /// - Parameters:
  ///   - url: URL to a JSON description of the keyboard
  public func downloadKeyboard(from url: URL) {
    guard reachability.currentReachabilityStatus() != NotReachable else {
      let error = NSError(domain: "Keyman", code: 0,
                          userInfo: [NSLocalizedDescriptionKey: "No connection"])
      downloadFailed(forKeyboards: [], error: error)
      return
    }

    guard let data = try? Data(contentsOf: url) else {
      let error = NSError(domain: "Keyman", code: 0,
                          userInfo: [NSLocalizedDescriptionKey: "Failed to fetch JSON file"])
      downloadFailed(forKeyboards: [], error: error)
      return
    }

    let decoder = JSONDecoder()
    decoder.dateDecodingStrategy = .ios8601WithFallback
    do {
      let keyboard = try decoder.decode(KeyboardAPICall.self, from: data)
      return downloadKeyboard(keyboard)
    } catch {
      downloadFailed(forKeyboards: [], error: error)
      return
    }
  }

  /// Assumes that Keyboard has font and oskFont set and ignores fonts contained in Language.
  private func downloadKeyboard(_ keyboardAPI: KeyboardAPICall) {
    let keyboard = keyboardAPI.keyboard
    let installableKeyboards = keyboard.languages!.map { language in
      InstallableKeyboard(keyboard: keyboard, language: language)
    }

    let filename = keyboard.filename
    let keyboardURL = keyboardAPI.options.keyboardBaseURL.appendingPathComponent(filename)

    let fontURLs = Array(Set(keyboardFontURLs(forFont: keyboard.font, options: keyboardAPI.options) +
                             keyboardFontURLs(forFont: keyboard.oskFont, options: keyboardAPI.options)))

    if downloadQueue != nil {
      // Download queue is active.
      let error = NSError(domain: "Keyman", code: 0,
                          userInfo: [NSLocalizedDescriptionKey: "Download queue is busy"])
      downloadFailed(forKeyboards: installableKeyboards, error: error)
      return
    }

    if reachability.currentReachabilityStatus() == NotReachable {
      let error = NSError(domain: "Keyman", code: 0, userInfo: [NSLocalizedDescriptionKey: "No internet connection"])
      downloadFailed(forKeyboards: installableKeyboards, error: error)
      return
    }

    let keyboardLocalPath = self.keyboardPath(forID: keyboard.id, keyboardVersion: keyboard.version)!
    let isUpdate = latestKeyboardFileVersion(withID: keyboard.id) != nil

    downloadQueue = HTTPDownloader.init(self)
    let commonUserData: [String: Any] = [
      Key.keyboardInfo: installableKeyboards,
      Key.update: isUpdate
    ]
    downloadQueue!.userInfo = commonUserData

    var request = HTTPDownloadRequest(url: keyboardURL, userInfo: commonUserData)
    request.destinationFile = keyboardLocalPath.path
    request.tag = 0

    downloadQueue!.addRequest(request)
    for (i, url) in fontURLs.enumerated() {
      let fontPath = self.fontPath(forFilename: url.lastPathComponent)!
      request = HTTPDownloadRequest(url: url, userInfo: commonUserData)
      request.destinationFile = fontPath.path
      request.tag = i + 1
      downloadQueue!.addRequest(request)
    }
    downloadQueue!.run()
  }

  /// - Returns: The current state for a keyboard
  public func stateForKeyboard(withID keyboardID: String) -> KeyboardState {
    if keyboardIdForCurrentRequest() == keyboardID {
      return .downloading
    }
    guard let latestDownloadedVersion = latestKeyboardFileVersion(withID: keyboardID) else {
      return .needsDownload
    }

    // Check version
    if let latestRepositoryVersion = keyboardsInfo?[keyboardID]?.version,
      compareVersions(latestDownloadedVersion, latestRepositoryVersion) == .orderedAscending {
      return .needsUpdate
    }
    return .upToDate
  }

  /// - Precondition: `languages` is set.
  private func createKeyboardsInfo() {
    let keyboardsWithID = languages.flatMap { language in
      language.keyboards!.map { kb in (kb.id, kb) }
    }
    keyboardsInfo = Dictionary(keyboardsWithID, uniquingKeysWith: { (old, _) in old })
    let keyboardsWithLanguage = languages.flatMap { language -> [(String, InstallableKeyboard)] in
      language.keyboards!.map { kb in
        return ("\(language.id)_\(kb.id)", InstallableKeyboard(keyboard: kb, language: language))
      }
    }
    keyboardsDictionary = Dictionary(uniqueKeysWithValues: keyboardsWithLanguage)
    updateUserKeyboardsList()
  }

  private func updateUserKeyboardsList() {
    if keyboardsDictionary.isEmpty {
      return
    }
    let userData = activeUserDefaults()

    let lastVersion = userData.string(forKey: Key.engineVersion) ?? "1.0"
    if compareVersions(lastVersion, sdkVersion) == .orderedSame {
      return
    }
    userData.set(sdkVersion, forKey: Key.engineVersion)

    guard var userKbList = userData.userKeyboards else {
      kmLog("No user keyboards to update", checkDebugPrinting: true)
      return
    }

    for i in userKbList.indices {
      let kbID = userKbList[i].id
      let langID = userKbList[i].languageID
      if var kb = repositoryKeyboard(withID: kbID, languageID: langID) {
        kb.version = latestKeyboardFileVersion(withID: kbID)!
        kb.isCustom = false
        userKbList[i] = kb
      } else {
        var kb = userKbList[i]
        kb.isCustom = true
        userKbList[i] = kb
      }
    }
    userData.userKeyboards = userKbList
    userData.synchronize()
  }

  func keyboardIdForCurrentRequest() -> String? {
    if let currentRequest = currentRequest {
      let tmpStr = currentRequest.url.lastPathComponent
      if tmpStr.hasJavaScriptExtension {
        return String(tmpStr.dropLast(3))
      }
    } else if let downloadQueue = downloadQueue {
      let kbInfo = downloadQueue.userInfo[Key.keyboardInfo]
      if let keyboards = kbInfo as? [InstallableKeyboard], let keyboard = keyboards.first {
        return keyboard.id
      }
    }
    return nil
  }

  @objc func reachabilityChanged(_ notification: Notification) {
    if isDebugPrintingOn {
      var reachStr = "Not Reachable"
      let status: NetworkStatus = reachability.currentReachabilityStatus()
      if status == ReachableViaWiFi {
        reachStr = "Reachable Via WiFi"
      }
      if status == ReachableViaWWAN {
        reachStr = "Reachable Via WWan"
      }
      kmLog("Reachability changed to '\(reachStr)'", checkDebugPrinting: true)
    }
  }

  // MARK: - HTTPDownloadDelegate methods

  func downloadQueueFinished(_ queue: HTTPDownloader) {
    if isDebugPrintingOn {
      if let fontDir = activeFontDirectory()?.path {
        let contents = try? FileManager.default.contentsOfDirectory(atPath: fontDir)
        kmLog("Font Directory contents: \(String(describing: contents))", checkDebugPrinting: true)
      }
      if let langDir = activeLanguageDirectory()?.path {
        let contents = try? FileManager.default.contentsOfDirectory(atPath: langDir)
        kmLog("Language Directory contents: \(String(describing: contents))", checkDebugPrinting: true)
      }
    }
  }

  func downloadRequestStarted(_ request: HTTPDownloadRequest) {
    // If we're downloading a new keyboard.
    // The extra check is there to filter out other potential request types in the future.
    if request.tag == 0 && request.typeCode == .downloadFile {
      NotificationCenter.default.post(name: Notifications.keyboardDownloadStarted,
                                      object: self,
                                      value: request.userInfo[Key.keyboardInfo] as! [InstallableKeyboard])
    }
  }

  func downloadRequestFinished(_ request: HTTPDownloadRequest) {
    switch request.typeCode {
    case .downloadFile:
      let keyboards = request.userInfo[Key.keyboardInfo] as! [InstallableKeyboard]
      let keyboard = keyboards[0]
      let isUpdate = request.userInfo[Key.update] as! Bool

      if let statusCode = request.responseStatusCode, statusCode == 200 {
        // The request has succeeded.
        if downloadQueue!.requestsCount == 0 {
          // Download queue finished.
          downloadQueue = nil
          registerCustomFonts()
          kmLog("Downloaded keyboard: \(keyboard.id).", checkDebugPrinting: true)

          NotificationCenter.default.post(name: Notifications.keyboardDownloadCompleted,
                                          object: self,
                                          value: keyboards)
          if isUpdate {
            shouldReloadKeyboard = true
            reloadKeyboard(in: keymanWeb)
          }
          let userData = activeUserDefaults()
          userData.set([Date()], forKey: Key.synchronizeSWKeyboard)
          userData.synchronize()
        }
      } else { // Possible request error (400 Bad Request, 404 Not Found, etc.)
        downloadQueue!.cancelAllOperations()
        downloadQueue = nil

        let errorMessage = "\(request.responseStatusMessage ?? ""): \(request.url)"
        let error = NSError(domain: "Keyman", code: 0,
                            userInfo: [NSLocalizedDescriptionKey: errorMessage])
        kmLog("Keyboard download failed: \(error).", checkDebugPrinting: true)

        if !isUpdate {
          // Clean up keyboard file if anything fails
          // TODO: Also clean up remaining fonts
          if let kbPath = keyboardPath(forID: keyboard.id, keyboardVersion: keyboard.version) {
            try? FileManager.default.removeItem(at: kbPath)
          }
        }
        downloadFailed(forKeyboards: keyboards, error: error)
      }
    case .downloadCachedData:
      if request == currentRequest {
        let decoder = JSONDecoder()
        decoder.dateDecodingStrategy = .secondsSince1970
        let result: LanguagesAPICall
        do {
          result = try decoder.decode(LanguagesAPICall.self, from: request.rawResponseData!)
        } catch {
          kmLog("Failed: \(error).", checkDebugPrinting: true)
          let error = NSError(domain: "Keyman", code: 0,
                              userInfo: [NSLocalizedDescriptionKey: error.localizedDescription])
          NotificationCenter.default.post(name: Notifications.languagesDownloadFailed, object: self, value: error)
          return
        }

        options = result.options
        languages = result.languages.sorted { a, b -> Bool in
          a.name.localizedCaseInsensitiveCompare(b.name) == .orderedAscending
        }

        createKeyboardsInfo()
        kmLog("Request completed -- \(languages.count) languages.", checkDebugPrinting: true)
        currentRequest = nil

        if let completionBlock = request.userInfo["completionBlock"] as? FetchKeyboardsBlock {
          completionBlock(nil)
        }

        NotificationCenter.default.post(name: Notifications.languagesUpdated, object: self, value: ())
      }
    }
  }

  func downloadRequestFailed(_ request: HTTPDownloadRequest) {
    switch request.typeCode {
    case .downloadFile:
      downloadQueue = nil
      let error = request.error!
      kmLog("Keyboard download failed: \(error).", checkDebugPrinting: true)

      let keyboards = request.userInfo[Key.keyboardInfo] as! [InstallableKeyboard]
      let keyboard = keyboards[0]
      let isUpdate = request.userInfo[Key.update] as! Bool

      if !isUpdate {
        // Clean up keyboard file if anything fails
        // TODO: Also clean up remaining fonts
        if let kbPath = keyboardPath(forID: keyboard.id, keyboardVersion: keyboard.version) {
          try? FileManager.default.removeItem(at: kbPath)
        }
      }
      downloadFailed(forKeyboards: keyboards, error: error as NSError)
    case .downloadCachedData:
      if request == currentRequest {
        let error = request.error!
        kmLog("Failed: \(error).", checkDebugPrinting: true)

        currentRequest = nil

        if let completionBlock = request.userInfo["completionBlock"] as? FetchKeyboardsBlock {
          completionBlock([NSUnderlyingErrorKey: error])
        }
        NotificationCenter.default.post(name: Notifications.languagesDownloadFailed, object: self, value: error)
      }
    }
  }

  private func downloadFailed(forKeyboards keyboards: [InstallableKeyboard], error: Error) {
    let notification = KeyboardDownloadFailedNotification(keyboards: keyboards, error: error)
    NotificationCenter.default.post(name: Notifications.keyboardDownloadFailed,
                                    object: self,
                                    value: notification)
  }

  // MARK: - Loading custom keyboards

  private func preloadFile(srcUrl: URL, dstDir dirUrl: URL, shouldOverwrite: Bool) {
    let dstUrl = dirUrl.appendingPathComponent(srcUrl.lastPathComponent)
    do {
      if !FileManager.default.fileExists(atPath: dstUrl.path) {
        try FileManager.default.copyItem(at: srcUrl, to: dstUrl)
      } else if shouldOverwrite {
        try FileManager.default.removeItem(at: dstUrl)
        try FileManager.default.copyItem(at: srcUrl, to: dstUrl)
      } else {
        kmLog("File already exists at \(dstUrl) and not overwriting", checkDebugPrinting: true)
        return
      }
      addSkipBackupAttribute(to: dstUrl)
    } catch {
      kmLog("Error copying file: \(error)", checkDebugPrinting: false)
    }
  }

  /// Preloads a .js file for a language so that the keyboard is available without downloading.
  /// - Precondition:
  ///   - The .js filename must remain the same as when obtained from Keyman.
  ///   - The .js file must be bundled in your application.
  public func preloadLanguageFile(atPath languagePath: String, shouldOverwrite: Bool) {
    guard let languageDir = activeLanguageDirectory() else {
      kmLog("Could not find/create the Keyman language directory", checkDebugPrinting: false)
      return
    }
    preloadFile(srcUrl: URL.init(fileURLWithPath: languagePath),
                dstDir: languageDir,
                shouldOverwrite: shouldOverwrite)
  }

  /// Preloads a .ttf or .otf file to be available without downloading.
  /// - Precondition:
  ///   - The font file must be bundled in your application.
  /// - SeeAlso: `registerCustomFonts()`
  public func preloadFontFile(atPath fontPath: String, shouldOverwrite: Bool) {
    guard let fontDir = activeFontDirectory() else {
      kmLog("Could not find/create the Keyman font directory", checkDebugPrinting: false)
      return
    }
    preloadFile(srcUrl: URL.init(fileURLWithPath: fontPath),
                dstDir: fontDir,
                shouldOverwrite: shouldOverwrite)
  }

  /// Registers all new fonts found in the font path. Call this after you have preloaded all your font files
  /// with `preloadFontFile(atPath:shouldOverwrite:)`
  public func registerCustomFonts() {
    let directoryContents: [String]
    do {
      directoryContents = try FileManager.default.contentsOfDirectory(atPath: activeFontDirectory().path)
    } catch {
      kmLog("Failed to list font dir contents: \(error)", checkDebugPrinting: false)
      return
    }

    for fontFilename in directoryContents where fontFilename.hasFontExtension {
      if let fontInfo = keymanFonts[fontFilename] {
        if !fontInfo.isRegistered {
          if let newFontInfo = registerFont(withFilename: fontFilename) {
            keymanFonts[fontFilename] = newFontInfo
          }
        }
      } else if let fontInfo = registerFont(withFilename: fontFilename) {
        keymanFonts[fontFilename] = fontInfo
      }
    }
  }

  /// Unregisters all registered fonts in the font path.
  public func unregisterCustomFonts() {
    let directoryContents: [String]
    do {
      directoryContents = try FileManager.default.contentsOfDirectory(atPath: activeFontDirectory().path)
    } catch {
      kmLog("Failed to list font dir contents: \(error)", checkDebugPrinting: false)
      return
    }

    for fontFilename in directoryContents where fontFilename.hasFontExtension {
      if var fontInfo = keymanFonts[fontFilename], fontInfo.isRegistered {
        if unregisterFont(withFilename: fontFilename) {
          fontInfo.isRegistered = false
          keymanFonts[fontFilename] = fontInfo
        }
      }
    }
  }

  private func registerFont(withFilename fontFilename: String) -> RegisteredFont? {
    guard let fontURL = activeFontDirectory()?.appendingPathComponent(fontFilename),
      FileManager.default.fileExists(atPath: fontURL.path) else {
        return nil
    }

    guard let provider = CGDataProvider(url: fontURL as CFURL) else {
      kmLog("Failed to open \(fontURL)", checkDebugPrinting: false)
      return nil
    }
    guard let font = CGFont(provider),
          let cfFontName = font.postScriptName else {
      kmLog("Failed to read font at \(fontURL)", checkDebugPrinting: false)
      return nil
    }

    var didRegister = false
    let fontName = cfFontName as String
    if !fontExists(fontName) {
      var errorRef: Unmanaged<CFError>?
      didRegister = CTFontManagerRegisterFontsForURL(fontURL as CFURL, .none, &errorRef)
      let error = errorRef?.takeRetainedValue() // Releases errorRef
      if !didRegister {
        kmLog("Failed to register font: \(fontURL) reason: \(error!.localizedDescription)",
          checkDebugPrinting: false)
      } else {
        kmLog("Registered font: \(fontURL)", checkDebugPrinting: true)
      }
    }
    return RegisteredFont(name: fontName, isRegistered: didRegister)
  }

  private func unregisterFont(withFilename fontFilename: String) -> Bool {
    guard let fontURL = activeFontDirectory()?.appendingPathComponent(fontFilename),
      FileManager.default.fileExists(atPath: fontURL.path) else {
        return false
    }
    var errorRef: Unmanaged<CFError>?
    let didUnregister = CTFontManagerUnregisterFontsForURL(fontURL as CFURL, .none, &errorRef)
    let error = errorRef?.takeRetainedValue() // Releases errorRef
    if !didUnregister {
      kmLog("Failed to unregister font: \(fontURL) reason: \(error!.localizedDescription)", checkDebugPrinting: false)
    } else {
      kmLog("Unregistered font: \(fontFilename)", checkDebugPrinting: true)
    }
    return didUnregister
  }

  private func fontExists(_ fontName: String) -> Bool {
    return UIFont.familyNames.contains { familyName in
      UIFont.fontNames(forFamilyName: familyName).contains(fontName)
    }
  }

  // TODO: Use a logging library or have more than 2 log levels
  // Facilitates KeymanEngine internal logging.
  public func kmLog(_ logStr: String, checkDebugPrinting: Bool) {
    if checkDebugPrinting && !isDebugPrintingOn {
      return
    }
    NSLog("%@", logStr)
  }

  // MARK: - File system and UserData management

  // Local file storage
  private func copyWebFilesToLibrary() {
    guard let libraryDirectory = activeKeymanDirectory() else {
      kmLog("Could not locate library directory! Could not copy Keyman files.", checkDebugPrinting: false)
      return
    }

    do {
      try copyFromBundle(resourceName: kmwFileName,
                         resourceExtension: kmwFileExtension,
                         dstDir: libraryDirectory)
      try copyFromBundle(resourceName: iOSCodeFileName,
                         resourceExtension: nil,
                         dstDir: libraryDirectory)
      try copyFromBundle(resourceName: "\(Constants.defaultKeyboard.id)-1.6",
                         resourceExtension: "js",
                         dstDir: activeLanguageDirectory())
      try copyFromBundle(resourceName: "DejaVuSans",
                         resourceExtension: "ttf",
                         dstDir: activeFontDirectory())
      try copyFromBundle(resourceName: "kmwosk",
                         resourceExtension: "css",
                         dstDir: libraryDirectory)
      try copyFromBundle(resourceName: "keymanweb-osk",
                         resourceExtension: "ttf",
                         dstDir: libraryDirectory)
    } catch {
      kmLog("copyWebFilesToLibrary: \(error)", checkDebugPrinting: false)
    }
  }

  private func copyFromBundle(resourceName: String, resourceExtension: String?, dstDir: URL?) throws {
    let filenameForLog = "\(resourceName)\(resourceExtension.map { ".\($0)" } ?? "")"
    guard let srcUrl = keymanBundle.url(forResource: resourceName, withExtension: resourceExtension) else {
      let message = "Could not locate \(filenameForLog) in the Keyman bundle for copying."
      throw NSError(domain: "Keyman", code: 0, userInfo: [NSLocalizedDescriptionKey: message])
    }
    guard let dstDir = dstDir else {
      let message = "Destination directory for \(filenameForLog) is nil"
      throw NSError(domain: "Keyman", code: 0, userInfo: [NSLocalizedDescriptionKey: message])
    }
    let dstUrl = dstDir.appendingPathComponent(srcUrl.lastPathComponent)

    // FIXME: FileManager exceptions are swallowed.
    copyAndExcludeFromBackup(at: srcUrl, to: dstUrl)
  }

  private func compareFileModDates(_ a: String, _ b: String) -> ComparisonResult? {
    guard let aAttrs = try? FileManager.default.attributesOfItem(atPath: a),
          let bAttrs = try? FileManager.default.attributesOfItem(atPath: b),
          let aModDate = aAttrs[.modificationDate] as? Date,
          let bModDate = bAttrs[.modificationDate] as? Date else {
      return nil
    }
    if aModDate > bModDate {
      return .orderedDescending
    }
    if aModDate < bModDate {
      return .orderedAscending
    }
    return .orderedSame
  }

  // TODO: Consider making these lazy vars
  // FIXME: Check for errors when creating directory
  private func createSubdirectory(baseDir: URL?, name: String) -> URL? {
    guard let baseDir = baseDir else {
      return nil
    }
    let newDir = baseDir.appendingPathComponent(name)
    try? FileManager.default.createDirectory(at: newDir,
                                             withIntermediateDirectories: true,
                                             attributes: nil)
    return newDir
  }

  private func defaultKeymanDirectory() -> URL? {
    let paths = NSSearchPathForDirectoriesInDomains(.libraryDirectory, .userDomainMask, true)
    if paths.isEmpty {
      return nil
    }
    return createSubdirectory(baseDir: URL(fileURLWithPath: paths[0]), name: "keyman")
  }

  private func defaultLanguageDirectory() -> URL? {
    return createSubdirectory(baseDir: defaultKeymanDirectory(), name: "languages")
  }

  private func defaultFontDirectory() -> URL? {
    return createSubdirectory(baseDir: defaultKeymanDirectory(), name: "fonts")
  }

  var sharedContainerURL: URL? {
    guard let groupID = Manager.applicationGroupIdentifier else {
      kmLog("applicationGroupIdentifier is unset", checkDebugPrinting: false)
      return nil
    }
    return FileManager.default.containerURL(forSecurityApplicationGroupIdentifier: groupID)
  }

  func sharedKeymanDirectory() -> URL? {
    return createSubdirectory(baseDir: sharedContainerURL, name: "keyman")
  }

  func sharedLanguageDirectory() -> URL? {
    return createSubdirectory(baseDir: sharedKeymanDirectory(), name: "languages")
  }

  func sharedFontDirectory() -> URL? {
    return createSubdirectory(baseDir: sharedKeymanDirectory(), name: "fonts")
  }

  func activeKeymanDirectory() -> URL! {
    return canAccessSharedContainer() ? sharedKeymanDirectory() : defaultKeymanDirectory()
  }

  func activeLanguageDirectory() -> URL! {
    return canAccessSharedContainer() ? sharedLanguageDirectory() : defaultLanguageDirectory()
  }

  func activeFontDirectory() -> URL! {
    return canAccessSharedContainer() ? sharedFontDirectory() : defaultFontDirectory()
  }

  func activeUserDefaults() -> UserDefaults {
    return canAccessSharedContainer() ? sharedUserDefaults! : UserDefaults.standard
  }

  var sharedUserDefaults: UserDefaults? {
    guard let groupID = Manager.applicationGroupIdentifier else {
      kmLog("applicationGroupIdentifier is unset", checkDebugPrinting: false)
      return nil
    }
    return UserDefaults(suiteName: groupID)
  }

  func canAccessSharedContainer() -> Bool {
    guard let sharedKeymanDir = sharedKeymanDirectory() else {
      return false
    }
    if !isSystemKeyboard {
      return true
    }
    let keymanFile = sharedKeymanDir.appendingPathComponent(kmwFullFileName)
    return FileManager.default.fileExists(atPath: keymanFile.path)
  }

  private func copyUserDefaultsToSharedContainer() {
    guard let sharedUserData = sharedUserDefaults else {
      return
    }
    let defaultUserData = UserDefaults.standard
    let keysToCopy = [Key.userKeyboardsList, Key.userCurrentKeyboard,
                      Key.engineVersion, Key.keyboardPickerDisplayed]
    for key in keysToCopy {
      if sharedUserData.object(forKey: key) == nil {
        sharedUserData.set(defaultUserData.object(forKey: key), forKey: key)
      }
    }
    sharedUserData.synchronize()
  }

  private func copyUserDefaultsFromSharedContainer() {
    guard let sharedUserData = sharedUserDefaults else {
      return
    }
    let defaultUserData = UserDefaults.standard
    let keysToCopy = [Key.userKeyboardsList, Key.engineVersion]
    for key in keysToCopy {
      if sharedUserData.object(forKey: key) != nil {
        defaultUserData.set(sharedUserData.object(forKey: key), forKey: key)
      }
    }
    defaultUserData.synchronize()
  }

  private func addSkipBackupAttribute(to url: URL) -> Bool {
    var url = url
    assert(FileManager.default.fileExists(atPath: url.path))
    var resourceValues = URLResourceValues()
    resourceValues.isExcludedFromBackup = true
    do {
      // Writes values to the backing store. It is not only mutating the URL in memory.
      try url.setResourceValues(resourceValues)
      return true
    } catch {
      kmLog("Error excluding \(url) from backup \(error)", checkDebugPrinting: false)
      return false
    }
  }

  private func copyAndExcludeFromBackup(at src: URL, to dst: URL) -> Bool {
    let fm = FileManager.default

    var isDirectory: ObjCBool = false
    let fileExists = fm.fileExists(atPath: src.path, isDirectory: &isDirectory)

    if !fileExists || isDirectory.boolValue {
      return false
    }

    // copy if destination does not exist or replace if source is newer
    do {
      if !fm.fileExists(atPath: dst.path) {
        try fm.copyItem(at: src, to: dst)
      } else if compareFileModDates(src.path, dst.path) == .orderedDescending {
        try fm.removeItem(at: dst)
        try fm.copyItem(at: src, to: dst)
      } else {
        return false
      }
    } catch {
      kmLog("copyAndExcludeFromBackup: \(error)", checkDebugPrinting: false)
      return false
    }

    addSkipBackupAttribute(to: dst)
    return true
  }

  private func copyDirectoryContents(at srcDir: URL?, to dstDir: URL?) throws {
    guard let srcDir = srcDir,
      let dstDir = dstDir else {
        return
    }
    let srcContents = try FileManager.default.contentsOfDirectory(at: srcDir, includingPropertiesForKeys: [])
    for srcFile in srcContents {
      copyAndExcludeFromBackup(at: srcFile, to: dstDir.appendingPathComponent(srcFile.lastPathComponent))
    }
  }

  private func copyKeymanFilesToSharedContainer() -> Bool {
    do {
      try copyDirectoryContents(at: defaultKeymanDirectory(), to: sharedKeymanDirectory())
      try copyDirectoryContents(at: defaultLanguageDirectory(), to: sharedLanguageDirectory())
      try copyDirectoryContents(at: defaultFontDirectory(), to: sharedFontDirectory())
      return true
    } catch {
      kmLog("copyKeymanFilesToSharedContainer(): \(error)", checkDebugPrinting: false)
      return false
    }
  }

  private func copyKeymanFilesFromSharedContainer() -> Bool {
    do {
      try copyDirectoryContents(at: sharedKeymanDirectory(), to: defaultKeymanDirectory())
      try copyDirectoryContents(at: sharedLanguageDirectory(), to: defaultLanguageDirectory())
      try copyDirectoryContents(at: sharedFontDirectory(), to: defaultFontDirectory())
    } catch {
      kmLog("copyKeymanFilesFromSharedContainer(): \(error)", checkDebugPrinting: false)
      return false
    }
    registerCustomFonts()
    return true
  }

  func copyKeymanFilesToTemp() -> Bool {
    let tempKeymanDir = URL(fileURLWithPath: NSTemporaryDirectory()).appendingPathComponent("keyman")
    let tempLangDir = tempKeymanDir.appendingPathComponent("languages")
    let tempFontDir = tempKeymanDir.appendingPathComponent("fonts")

    do {
      try FileManager.default.createDirectory(at: tempKeymanDir, withIntermediateDirectories: true, attributes: nil)
      try FileManager.default.createDirectory(at: tempLangDir, withIntermediateDirectories: true, attributes: nil)
      try FileManager.default.createDirectory(at: tempFontDir, withIntermediateDirectories: true, attributes: nil)
      try copyDirectoryContents(at: activeKeymanDirectory(), to: tempKeymanDir)
      try copyDirectoryContents(at: activeLanguageDirectory(), to: tempLangDir)
      try copyDirectoryContents(at: activeFontDirectory(), to: tempFontDir)
    } catch {
      kmLog("copyKeymanFilesToTemp(): \(error)", checkDebugPrinting: false)
      return false
    }
    return true
  }

  private var usingTempFolder: Bool {
    if #available(iOS 9.0, *) {
      return false
    }
    return true
  }

  // FIXME: The check for empty filename, etc was removed. Check whether that needs to be added back.
  private func keyboardPath(forID keyboardID: String, keyboardVersion: String?) -> URL? {
    var keyboardVersion = keyboardVersion
    if keyboardVersion == nil {
      keyboardVersion = latestKeyboardFileVersion(withID: keyboardID)
    }
    guard let version = keyboardVersion else {
      return nil
    }
    return activeLanguageDirectory()?.appendingPathComponent("\(keyboardID)-\(version).js")
  }

  func fontPath(forFilename filename: String) -> URL? {
    return activeFontDirectory()?.appendingPathComponent(filename)
  }

  func keyboardFileExists(withID keyboardID: String, version: String) -> Bool {
    guard let langDir = activeLanguageDirectory() else {
      return false
    }
    let path = langDir.appendingPathComponent("\(keyboardID)-\(version).js").path
    return FileManager.default.fileExists(atPath: path)
  }

  func latestKeyboardFileVersion(withID keyboardID: String) -> String? {
    guard let langDirPath = activeLanguageDirectory()?.path else {
      return nil
    }
    guard let dirContents = try? FileManager.default.contentsOfDirectory(atPath: langDirPath) else {
      return nil
    }

    var latestVersion: String?
    for filename in dirContents where filename.hasPrefix("\(keyboardID)-") && filename.hasJavaScriptExtension {
      let dashRange = filename.range(of: "-", options: .backwards)!
      let extensionRange = filename.range(of: ".js", options: .backwards)!
      let version = String(filename[dashRange.upperBound..<extensionRange.lowerBound])

      if let previousMax = latestVersion {
        if compareVersions(previousMax, version) == .orderedAscending {
          latestVersion = version
        }
      } else if compareVersions(version, version) != nil {  // Ensure that the version number is valid
        latestVersion = version
      }
    }
    return latestVersion
  }

  /// Compares version numbers in dotted numberic format.
  /// - Returns: ComparisonResult if both version numbers are valid.
  func compareVersions(_ v1: String, _ v2: String) -> ComparisonResult? {
    if v1.isEmpty || v2.isEmpty {
      return nil
    }
    let components1 = v1.components(separatedBy: ".")
    let components2 = v2.components(separatedBy: ".")

    let len = max(components1.count, components2.count)
    for i in 0..<len {
      // Shorter version number padded with trailing zero components
      let component1 = components1[safe: i] ?? "0"
      let component2 = components2[safe: i] ?? "0"
      guard let val1 = Int(component1), val1 >= 0 else {
        return nil
      }
      guard let val2 = Int(component2), val2 >= 0 else {
        return nil
      }
      if val1 < val2 {
        return .orderedAscending
      }
      if val1 > val2 {
        return .orderedDescending
      }
    }
    return .orderedSame
  }

  func updateKeyboardVersion(forID kbID: String, newKeyboardVersion kbVersion: String) {
    let userData = activeUserDefaults()
    guard var userKeyboards = userData.userKeyboards else {
      return
    }

    // Set version in user keyboards list
    for i in userKeyboards.indices {
      var kb = userKeyboards[i]
      if kbID == kb.id {
        kb.version = kbVersion
        userKeyboards[i] = kb
      }
    }
    userData.userKeyboards = userKeyboards
    userData.synchronize()

    // Set version for current keyboard
    // TODO: Move this UserDefaults into a function
    let currentUserData = isSystemKeyboard ? UserDefaults.standard : activeUserDefaults()
    if var userKb = currentUserData.currentKeyboard {
      if kbID == userKb.id {
        userKb.version = kbVersion
        currentUserData.currentKeyboard = userKb
        currentUserData.synchronize()
      }
    }
  }

  func synchronizeSWKeyboard() {
    copyUserDefaultsFromSharedContainer()
    copyKeymanFilesFromSharedContainer()
  }

  // MARK: - View management

  public var keyboardHeight: CGFloat {
    if isSystemKeyboard {
      return keyboardHeight(isPortrait: InputViewController.isPortrait)
    } else {
      return keyboardHeight(isPortrait: UIDevice.current.orientation.isPortrait)
    }
  }

  func keyboardHeight(with orientation: UIInterfaceOrientation) -> CGFloat {
    return keyboardHeight(isPortrait: orientation.isPortrait)
  }

  func keyboardHeight(isPortrait: Bool) -> CGFloat {
    if UIDevice.current.userInterfaceIdiom == .pad {
      if isPortrait {
        return isSystemKeyboard ? padPortraitSystemKeyboardHeight : padPortraitInAppKeyboardHeight
      } else {
        return isSystemKeyboard ? padLandscapeSystemKeyboardHeight : padLandscapeInAppKeyboardHeight
      }
    } else {
      if isPortrait {
        return isSystemKeyboard ? phonePortraitSystemKeyboardHeight : phonePortraitInAppKeyboardHeight
      } else {
        return isSystemKeyboard ? phoneLandscapeSystemKeyboardHeight : phoneLandscapeInAppKeyboardHeight
      }
    }
  }

  var keyboardWidth: CGFloat {
    return UIScreen.main.bounds.width
  }

  var keyboardSize: CGSize {
    return CGSize(width: keyboardWidth, height: keyboardHeight)
  }

  // Keyman interaction
  private func resizeKeyboard() {
    let newSize = keyboardSize
    if didResizeToOrientation && isSystemKeyboard && lastKeyboardSize == newSize {
      didResizeToOrientation = false
      return
    }
    lastKeyboardSize = newSize

    keymanWeb.frame = CGRect(origin: .zero, size: newSize)

    // Workaround for WKWebView bug with landscape orientation
    // TODO: Check if still necessary and if there's a better solution
    if isSystemKeyboard {
      perform(#selector(self.resizeDelay), with: self, afterDelay: 1.0)
    }

    var oskHeight = Int(newSize.height)
    oskHeight -= oskHeight % (isSystemKeyboard ? 10 : 20)

    keymanWeb.setOskWidth(Int(newSize.width))
    keymanWeb.setOskHeight(oskHeight)
  }

  private var keymanScrollView: UIScrollView {
    return keymanWeb.webView.scrollView
  }

  @objc func clearSubKeyArrays() {
    if subKeysView == nil {
      subKeys.removeAll()
      subKeyIDs.removeAll()
      subKeyTexts.removeAll()
    }
  }

  @objc func dismissHelpBubble() {
    if let view = helpBubbleView {
      view.removeFromSuperview()
      helpBubbleView = nil
    }
  }

  @objc func dismissKeyPreview() {
    if let view = keyPreviewView {
      view.removeFromSuperview()
      keyPreviewView = nil
    }
  }

  var isSubKeysMenuVisible: Bool {
    return subKeysView != nil
  }

  private func dismissSubKeys() {
    if let subKeysView = subKeysView {
      subKeysView.removeFromSuperview()
      subKeysView.subviews.forEach { $0.removeFromSuperview() }
      self.subKeysView = nil
<<<<<<< HEAD
      keymanWeb.setPopupVisible(false)
      NotificationCenter.default.post(name: Notifications.subKeysMenuDismissed, object: self, value: ())
=======
      setPopupVisible(false)
>>>>>>> da146dc0
    }
    subKeys.removeAll()
    subKeyIDs.removeAll()
    subKeyTexts.removeAll()
  }

  /// Displays a list of available keyboards and allows a user to add/download new keyboards
  /// or remove existing ones.
  ///
  /// - Parameters:
  ///   - in: The current UIViewController (recommended) or the navigation controller
  ///   - shouldAddKeyboard: Whether to immediately open the view to add a new keyboard
  /// - SeeAlso:
  /// TextView/TextField to enable/disable the keyboard picker
  public func showKeyboardPicker(in viewController: UIViewController, shouldAddKeyboard: Bool) {
    let vc = KeyboardPickerViewController()
    let nc = UINavigationController(rootViewController: vc)
    nc.modalTransitionStyle = .coverVertical
    nc.modalPresentationStyle = .pageSheet
    viewController.present(nc, animated: true) {() -> Void in
      if shouldAddKeyboard {
        vc.showAddKeyboard()
      } else {
        let userData = self.activeUserDefaults()
        userData.set(true, forKey: Key.keyboardPickerDisplayed)
        userData.synchronize()
        self.isKeymanHelpOn = false
      }
    }
  }

  public func dismissKeyboardPicker(_ viewController: UIViewController) {
    viewController.dismiss(animated: true)
    if shouldReloadKeyboard {
      reloadKeyboard(in: keymanWeb)
    }
    NotificationCenter.default.post(name: Notifications.keyboardPickerDismissed, object: self, value: ())
  }

  private func reloadKeyboard(in keymanWeb: KeymanWebViewController) {
    if #available(iOS 9.0, *) {
      guard let codeURL = activeKeymanDirectory()?.appendingPathComponent(kmwFullFileName) else {
        return
      }
      keymanWeb.webView.loadFileURL(codeURL, allowingReadAccessTo: codeURL.deletingLastPathComponent())
    } else {
      // WKWebView in iOS < 9 is missing loadFileURL().
      // The files need to be copied to a temporary directory and loaded from there.
      if copyKeymanFilesToTemp() {
        let codeURL = URL(fileURLWithPath: NSTemporaryDirectory())
          .appendingPathComponent("keyman")
          .appendingPathComponent(kmwFullFileName)
        keymanWeb.webView.load(URLRequest(url: codeURL, cachePolicy: .reloadIgnoringCacheData, timeoutInterval: 60.0))
      }
    }
  }

  @objc func resetKeyboard() {
    let keyboard = currentKeyboardInfo
    keyboardID = nil
    languageID = nil

    if let keyboard = keyboard {
      setKeyboard(keyboard)
    } else if let keyboard = activeUserDefaults().userKeyboards?[safe: 0] {
      setKeyboard(keyboard)
    } else {
      setKeyboard(Constants.defaultKeyboard)
    }
  }

  @objc func showHelpBubble() {
    // Help bubble is always disabled for system-wide keyboard
    if isSystemKeyboard || keyboardMenuView != nil {
      return
    }

    keymanWeb.languageMenuPosition { keyFrame in
      self.showHelpBubble(at: keyFrame.origin)
    }
  }

  // TODO: The bulk of this should be moved to PopoverView
  func showHelpBubble(at point: CGPoint) {
    self.helpBubbleView?.removeFromSuperview()
    let helpBubbleView = PopoverView(frame: CGRect.zero)
    self.helpBubbleView = helpBubbleView
    helpBubbleView.backgroundColor = UIColor(red: 253.0 / 255.0, green: 244.0 / 255.0,
                                             blue: 196.0 / 255.0, alpha: 1.0)
    helpBubbleView.backgroundColor2 = UIColor(red: 233.0 / 255.0, green: 224.0 / 255.0,
                                              blue: 176.0 / 255.0, alpha: 1.0)
    helpBubbleView.borderColor = UIColor(red: 0.5, green: 0.25, blue: 0.25, alpha: 1.0)

    let isPad = UIDevice.current.userInterfaceIdiom == .pad
    let sizeMultiplier = CGFloat(isPad ? 1.5 : 1.0)
    let frameWidth = 90.0 * sizeMultiplier
    let frameHeight = (40.0 + helpBubbleView.arrowHeight) * sizeMultiplier
    let fontSize = 10.0 * sizeMultiplier

    let inputViewFrame = keymanWeb.view.frame
    let screenWidth = inputViewFrame.size.width

    // TODO: Refactor this out
    let isPortrait: Bool
    if isSystemKeyboard {
      isPortrait = InputViewController.isPortrait
    } else {
      isPortrait = UIDevice.current.orientation.isPortrait
    }

    let adjY: CGFloat
    if isPortrait {
      adjY = isSystemKeyboard ? 9.0 : 4.0
    } else {
      adjY = isSystemKeyboard ? 3.0 : 4.0
    }
    let px = point.x
    let py = point.y + adjY + (isPad ? 2.0 : 1.0)
    var x = px - frameWidth / 2
    let y = py - frameHeight
    if x < 0 {
      x = 0
    } else if x + frameWidth > screenWidth {
      x = screenWidth - frameWidth
    }

    helpBubbleView.frame = CGRect(x: x, y: y, width: frameWidth, height: frameHeight)
    if x == 0 {
      helpBubbleView.arrowPosX = px
    } else if x == screenWidth - frameWidth {
      helpBubbleView.arrowPosX = (px - x)
    } else {
      helpBubbleView.arrowPosX = frameWidth / 2
    }

    let helpText = UILabel(frame: CGRect(x: 5, y: 0,
                                         width: frameWidth - 10, height: frameHeight - helpBubbleView.arrowHeight))
    helpText.backgroundColor = UIColor.clear
    helpText.font = helpText.font.withSize(fontSize)
    helpText.textAlignment = .center
    helpText.textColor = UIColor.darkText
    helpText.lineBreakMode = .byWordWrapping
    helpText.numberOfLines = 0
    helpText.text = keyboardChangeHelpText
    helpBubbleView.addSubview(helpText)
    keymanWeb.view.addSubview(helpBubbleView)
  }

  @objc func resizeDelay() {
    // + 1000 to work around iOS bug with resizing on landscape orientation. Technically we only
    // need this for landscape but it doesn't hurt to do it with both. 1000 is a big number that
    // should hopefully work on all devices.
    let kbWidth = keyboardWidth
    let kbHeight = keyboardHeight
    keymanWeb.frame = CGRect(x: 0.0, y: 0.0, width: kbWidth, height: kbHeight + 1000)
  }

  func resizeKeyboardIfNeeded() {
    // TODO: Check if necessary since resizeKeyboard() checks old size
    let newSize = keyboardSize
    if newSize != lastKeyboardSize {
      resizeKeyboard()
      lastKeyboardSize = newSize
    }
  }

  func resizeKeyboard(with orientation: UIInterfaceOrientation) {
    // TODO: Update to use new size instead of orientation since viewWillRotate() is deprecated
    // TODO: Refactor to use resizeKeyboard()
    let kbWidth = keyboardWidth
    let kbHeight = keyboardHeight(with: orientation)
    keymanWeb.frame = CGRect(x: 0.0, y: 0.0, width: kbWidth, height: kbHeight)

    var oskHeight = Int(kbHeight)
    oskHeight -= oskHeight % (isSystemKeyboard ? 10 : 20)

    keymanWeb.setOskWidth(Int(kbWidth))
    keymanWeb.setOskHeight(oskHeight)
  }

  // MARK: - Text

  // TODO: Switch from NSRange
  func setSelectionRange(_ range: NSRange, manually: Bool) {
    if range.location != NSNotFound {
      keymanWeb.setCursorRange(range)
    }
  }

  func clearText() {
    setText(nil)
    setSelectionRange(NSRange(location: 0, length: 0), manually: true)
    kmLog("Cleared text.", checkDebugPrinting: true)
  }

  func setText(_ text: String?) {
    keymanWeb.setText(text)
  }

  // MARK: - Keyboard Notifications
  @objc func keyboardWillShow(_ notification: Notification) {
    dismissSubKeys()
    dismissKeyPreview()
    resizeKeyboard()

    if isKeymanHelpOn {
      helpBubbleView?.removeFromSuperview()
      let showHelpBubble = #selector(self.showHelpBubble as () -> Void)
      NSObject.cancelPreviousPerformRequests(withTarget: self, selector: showHelpBubble, object: nil)
      perform(showHelpBubble, with: nil, afterDelay: 1.5)
    }
  }

  @objc func keyboardWillHide(_ notification: Notification) {
    dismissHelpBubble()
    dismissSubKeys()
    dismissKeyPreview()
  }

  // MARK: - KeymanWebViewDelegate methods
  func keyboardLoaded(_ keymanWeb: KeymanWebViewController) {
    keymanWebDelegate?.keyboardLoaded(keymanWeb)

    kmLog("Loaded keyboard.", checkDebugPrinting: true)
    resizeKeyboard()
    keymanWeb.setDeviceType(UIDevice.current.userInterfaceIdiom)

    var newKb = Constants.defaultKeyboard
    if (keyboardID == nil || languageID == nil) && !shouldReloadKeyboard {
      let userData = isSystemKeyboard ? UserDefaults.standard : activeUserDefaults()
      if let currentKb = userData.currentKeyboard {
        let kbID = currentKb.id
        let langID = currentKb.languageID
        if activeUserDefaults().userKeyboard(withID: kbID, languageID: langID) != nil {
          newKb = currentKb
        }
      } else if let userKbs = activeUserDefaults().userKeyboards, !userKbs.isEmpty {
        newKb = userKbs[0]
      }
      setKeyboard(newKb)
    }

    NotificationCenter.default.post(name: Notifications.keyboardLoaded, object: self, value: newKb)
    if shouldReloadKeyboard {
      NSObject.cancelPreviousPerformRequests(withTarget: self, selector: #selector(self.resetKeyboard), object: nil)
      perform(#selector(self.resetKeyboard), with: nil, afterDelay: 0.25)
      shouldReloadKeyboard = false
    }
  }

  func insertText(_ keymanWeb: KeymanWebViewController, numCharsToDelete: Int, newText: String) {
    keymanWebDelegate?.insertText(keymanWeb, numCharsToDelete: numCharsToDelete, newText: newText)

    dismissHelpBubble()
    isKeymanHelpOn = false
  }

  func showKeyPreview(_ keymanWeb: KeymanWebViewController, keyFrame: CGRect, preview: String) {
    keymanWebDelegate?.showKeyPreview(keymanWeb, keyFrame: keyFrame, preview: preview)

    if UIDevice.current.userInterfaceIdiom == .pad
      || (isSystemKeyboard && !isSystemKeyboardTopBarEnabled)
      || subKeysView != nil {
      return
    }

    dismissKeyPreview()
    clearSubKeyArrays()

    keyPreviewView = KeyPreviewView(frame: keyFrame)

    keyPreviewView!.setLabelText(preview)
    var oskFontName = oskFontNameForKeyboard(withID: keyboardID!, languageID: languageID!)
    oskFontName = oskFontName ?? fontNameForKeyboard(withID: keyboardID!, languageID: languageID!)
    keyPreviewView!.setLabelFont(oskFontName)
    keymanWeb.view.addSubview(keyPreviewView!)
  }

  func dismissKeyPreview(_ keymanWeb: KeymanWebViewController) {
    keymanWebDelegate?.dismissKeyPreview(keymanWeb)

    if UIDevice.current.userInterfaceIdiom == .pad || keyPreviewView == nil {
      return
    }

    let dismissKeyPreview = #selector(self.dismissKeyPreview as () -> Void)
    NSObject.cancelPreviousPerformRequests(withTarget: self, selector: dismissKeyPreview, object: nil)
    perform(dismissKeyPreview, with: nil, afterDelay: 0.1)
    clearSubKeyArrays()
  }

  func showSubkeys(_ keymanWeb: KeymanWebViewController,
                   keyFrame: CGRect,
                   subkeyIDs: [String],
                   subkeyTexts: [String],
                   useSpecialFont: Bool) {
    keymanWebDelegate?.showSubkeys(keymanWeb,
                                   keyFrame: keyFrame,
                                   subkeyIDs: subkeyIDs,
                                   subkeyTexts: subkeyTexts,
                                   useSpecialFont: useSpecialFont)

    dismissHelpBubble()
    isKeymanHelpOn = false
    dismissSubKeys()
    dismissKeyboardMenu()

    self.keyFrame = keyFrame
    subKeyIDs = subkeyIDs
    subKeyTexts = subkeyTexts
  }

  func menuKeyDown(_ keymanWeb: KeymanWebViewController) {
    keymanWebDelegate?.menuKeyDown(keymanWeb)
  }

  func menuKeyUp(_ keymanWeb: KeymanWebViewController) {
    keymanWebDelegate?.menuKeyUp(keymanWeb)

    dismissHelpBubble()
    isKeymanHelpOn = false
    if isSystemKeyboard {
      let userData = UserDefaults.standard
      userData.set(true, forKey: Key.keyboardPickerDisplayed)
      userData.synchronize()
    }
  }

  func hideKeyboard(_ keymanWeb: KeymanWebViewController) {
    keymanWebDelegate?.hideKeyboard(keymanWeb)

    dismissHelpBubble()
    dismissSubKeys()
    dismissKeyboardMenu()
  }

  // MARK: - UIGestureRecognizer
  public func gestureRecognizer(_ gestureRecognizer: UIGestureRecognizer,
                                shouldRecognizeSimultaneouslyWith otherGestureRecognizer: UIGestureRecognizer) -> Bool {
    return true
  }

  // UILongPressGestureRecognizer implementation to show sub keys in a subview
  @objc func holdAction(_ sender: UILongPressGestureRecognizer) {
    switch sender.state {
    case .ended:
      // Touch Ended
      if let subKeysView = subKeysView {
        subKeysView.removeFromSuperview()
        subKeysView.subviews.forEach { $0.removeFromSuperview() }
        self.subKeysView = nil
<<<<<<< HEAD
        keymanWeb.setPopupVisible(false)
        NotificationCenter.default.post(name: Notifications.subKeysMenuDismissed, object: self, value: ())
=======
        setPopupVisible(false)
>>>>>>> da146dc0
      }
      var buttonClicked = false
      for button in subKeys where button.isHighlighted {
        button.isHighlighted = false
        button.backgroundColor = subKeyColor
        button.isEnabled = false
        button.sendActions(for: .touchUpInside)
        buttonClicked = true
        break
      }
      if !buttonClicked {
        clearSubKeyArrays()
      }
    case .began:
      // Touch & Hold Began
      let touchPoint = sender.location(in: sender.view)
      // Check if touch was for language menu button
      keymanWeb.languageMenuPosition { keyFrame in
        self.menuKeyFrame = keyFrame
        if keyFrame.contains(touchPoint) {
          self.keymanWebDelegate?.menuKeyHeld(self.keymanWeb)
          return
        }
        self.touchHoldBegan()
      }
    default:
      // Hold & Move
      guard let subKeysView = subKeysView else {
        kmLog("Unexpected hold and move while subKeysView = nil", checkDebugPrinting: false)
        return
      }
      let touchPoint = sender.location(in: subKeysView.containerView)
      for button in subKeys {
        if button.frame.contains(touchPoint) {
          button.isEnabled = true
          button.isHighlighted = true
          button.backgroundColor = subKeyColorHighlighted
        } else {
          button.isHighlighted = false
          button.isEnabled = false
          button.backgroundColor = subKeyColor
        }
      }
    }
  }

  private func touchHoldBegan() {
    let isPad = UIDevice.current.userInterfaceIdiom == .pad
    let fontSize = isPad ? UIFont.buttonFontSize * 2 : UIFont.buttonFontSize

    var oskFontName = oskFontNameForKeyboard(withID: keyboardID!, languageID: languageID!)
    if oskFontName == nil {
      oskFontName = fontNameForKeyboard(withID: keyboardID!, languageID: languageID!)
    }

    if subKeyIDs.isEmpty {
      subKeys = []
      return
    }

    subKeys = subKeyTexts.enumerated().map { i, subKeyText in
      let button = UIButton(type: .custom)
      button.tag = i
      button.backgroundColor = subKeyColor
      button.setRoundedBorder(withRadius: 4.0, borderWidth: 1.0, color: .gray)
      button.setTitleColor(.black, for: .disabled)
      button.setTitleColor(.black, for: .highlighted)

      if let oskFontName = oskFontName {
        button.titleLabel?.font = UIFont(name: oskFontName, size: fontSize)
      } else {
        button.titleLabel?.font = UIFont.systemFont(ofSize: fontSize)
      }

      if specialOSKFont != nil {
        button.titleLabel?.font = UIFont(name: "KeymanwebOsk", size: fontSize)
        button.setTitleColor(.gray, for: .disabled)
      }

      button.addTarget(self, action: #selector(subKeyButtonClick), for: .touchUpInside)
      button.setTitle(subKeyText, for: .normal)
      button.tintColor = UIColor(red: 181.0 / 255.0, green: 181.0 / 255.0, blue: 181.0 / 255.0, alpha: 1.0)
      button.isEnabled = false
      return button
    }

    dismissKeyPreview()
    subKeysView = SubKeysView(keyFrame: keyFrame, subKeys: subKeys)
<<<<<<< HEAD
    NotificationCenter.default.post(name: Notifications.subKeysMenuWillShow, object: self, value: ())
    keymanWeb.view.addSubview(subKeysView!)
    keymanWeb.setPopupVisible(true)
=======
    inputView.addSubview(subKeysView!)
    setPopupVisible(true)
>>>>>>> da146dc0
  }

  @objc func subKeyButtonClick(_ sender: UIButton) {
    let keyIndex = sender.tag
    if keyIndex < subKeyIDs.count && keyIndex < subKeyTexts.count {
      let subKeyID = subKeyIDs[keyIndex]
      let subKeyText = subKeyTexts[keyIndex]
      keymanWeb.executePopupKey(id: subKeyID, text: subKeyText)
    }
    subKeys.removeAll()
    subKeyIDs.removeAll()
    subKeyTexts.removeAll()
  }

  // MARK: - InputViewController methods
  // TODO: Manager should not have InputViewController methods. Move this into InputViewController.
  func updateViewConstraints() {
    dismissSubKeys()
    dismissKeyPreview()
    dismissKeyboardMenu()
    resizeKeyboardIfNeeded()
  }

  func inputViewDidLoad() {
    dismissSubKeys()
    dismissKeyPreview()
    dismissKeyboardMenu()
    resizeKeyboard()

    let activeUserDef = activeUserDefaults()
    let standardUserDef = UserDefaults.standard
    let activeDate = (activeUserDef.object(forKey: Key.synchronizeSWKeyboard) as? [Date])?[safe: 0]
    let standardDate = (standardUserDef.object(forKey: Key.synchronizeSWKeyboard) as? [Date])?[safe: 0]

    let shouldSynchronize: Bool
    if let standardDate = standardDate,
       let activeDate = activeDate {
      shouldSynchronize = standardDate != activeDate
    } else if activeDate == nil {
      shouldSynchronize = false
    } else {
      shouldSynchronize = true
    }

    if (!didSynchronize || shouldSynchronize) && canAccessSharedContainer() {
      synchronizeSWKeyboard()
      if keyboardID != nil && languageID != nil {
        shouldReloadKeyboard = true
        reloadKeyboard(in: keymanWeb)
      }
      didSynchronize = true
      standardUserDef.set(activeUserDef.object(forKey: Key.synchronizeSWKeyboard),
                          forKey: Key.synchronizeSWKeyboard)
      standardUserDef.synchronize()
    }
  }

  // FIXME: This is deprecated. Use inputViewWillTransition()
  func inputViewWillRotate(to toInterfaceOrientation: UIInterfaceOrientation, duration: TimeInterval) {
    dismissSubKeys()
    dismissKeyPreview()
    dismissKeyboardMenu()
    resizeKeyboard(with: toInterfaceOrientation)
    if isKeymanHelpOn {
      helpBubbleView?.removeFromSuperview()
      let showHelpBubble = #selector(self.showHelpBubble as () -> Void)
      NSObject.cancelPreviousPerformRequests(withTarget: self, selector: showHelpBubble, object: nil)
      perform(showHelpBubble, with: nil, afterDelay: 1.5)
    }
    didResizeToOrientation = true
  }

  func showKeyboardMenu(_ ic: InputViewController, closeButtonTitle: String?) {
    let parentView = ic.view ?? keymanWeb.view
    keymanWeb.languageMenuPosition { keyFrame in
      self.menuKeyFrame = keyFrame
      if keyFrame != .zero {
        self.keyboardMenuView?.removeFromSuperview()
        self.keyboardMenuView = KeyboardMenuView(keyFrame: self.menuKeyFrame, inputViewController: ic,
                                                 closeButtonTitle: closeButtonTitle)
        parentView?.addSubview(self.keyboardMenuView!)
      }
    }
  }

  func dismissKeyboardMenu() {
    if let keyboardMenuView = keyboardMenuView {
      keyboardMenuView.removeFromSuperview()
      self.keyboardMenuView = nil
    }
  }

  var isKeyboardMenuVisible: Bool {
    return keyboardMenuView != nil
  }

  var isSystemKeyboardTopBarEnabled: Bool {
    return true
  }
}<|MERGE_RESOLUTION|>--- conflicted
+++ resolved
@@ -1542,12 +1542,7 @@
       subKeysView.removeFromSuperview()
       subKeysView.subviews.forEach { $0.removeFromSuperview() }
       self.subKeysView = nil
-<<<<<<< HEAD
       keymanWeb.setPopupVisible(false)
-      NotificationCenter.default.post(name: Notifications.subKeysMenuDismissed, object: self, value: ())
-=======
-      setPopupVisible(false)
->>>>>>> da146dc0
     }
     subKeys.removeAll()
     subKeyIDs.removeAll()
@@ -1899,12 +1894,7 @@
         subKeysView.removeFromSuperview()
         subKeysView.subviews.forEach { $0.removeFromSuperview() }
         self.subKeysView = nil
-<<<<<<< HEAD
         keymanWeb.setPopupVisible(false)
-        NotificationCenter.default.post(name: Notifications.subKeysMenuDismissed, object: self, value: ())
-=======
-        setPopupVisible(false)
->>>>>>> da146dc0
       }
       var buttonClicked = false
       for button in subKeys where button.isHighlighted {
@@ -1993,14 +1983,8 @@
 
     dismissKeyPreview()
     subKeysView = SubKeysView(keyFrame: keyFrame, subKeys: subKeys)
-<<<<<<< HEAD
-    NotificationCenter.default.post(name: Notifications.subKeysMenuWillShow, object: self, value: ())
     keymanWeb.view.addSubview(subKeysView!)
     keymanWeb.setPopupVisible(true)
-=======
-    inputView.addSubview(subKeysView!)
-    setPopupVisible(true)
->>>>>>> da146dc0
   }
 
   @objc func subKeyButtonClick(_ sender: UIButton) {
