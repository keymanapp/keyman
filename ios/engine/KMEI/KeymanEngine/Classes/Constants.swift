//
//  Constants.swift
//  KeymanEngine
//
//  Created by Gabriel Wong on 2017-10-20.
//  Copyright © 2017 SIL International. All rights reserved.
//

public enum Key {
  public static let keyboardId = "kbId"
  public static let languageId = "langId"

  public static let fontFamily = "family"
  public static let fontSource = "source"
  public static let fontFiles = "files"
  // Font filename is deprecated
  public static let fontFilename = "filename"
  public static let keyboardInfo = "keyboardInfo"

  /// Array of user keyboards info list in UserDefaults
  static let userKeyboardsList = "UserKeyboardsList"

  /// Currently/last selected keyboard info in UserDefaults
  static let userCurrentKeyboard = "UserCurrentKeyboard"

  // Internal user defaults keys
  static let engineVersion = "KeymanEngineVersion"
  static let keyboardPickerDisplayed = "KeyboardPickerDisplayed"
  static let synchronizeSWKeyboard = "KeymanSynchronizeSWKeyboard"

  // JSON keys for language REST calls
  static let options = "options"
  static let language = "language"

  // TODO: Check if it matches with the key in Keyman Cloud API
  static let keyboardCopyright = "copyright"
  static let languages = "languages"

  // Other keys
  static let update = "update"
}

<<<<<<< HEAD
public enum Defaults {
  private static let font = Font(family: "LatinWeb", source: ["DejaVuSans.ttf"], size: nil)
  public static let keyboard = InstallableKeyboard(id: "european2",
                                                   name: "EuroLatin2 Keyboard",
                                                   languageID: "eng",
                                                   languageName: "English",
                                                   version: "1.6",
                                                   isRTL: false,
                                                   font: font,
                                                   oskFont: nil,
                                                   isCustom: false)
}

public enum Resources {
  /// Keyman Web resources
  public static let bundle: Bundle = {
    let frameworkBundle =  Bundle(identifier: "org.sil.Keyman.ios.Engine")!
    return Bundle(path: frameworkBundle.path(forResource: "Keyman", ofType: "bundle")!)!
  }()
}

public enum Util {
  /// Is the process of a custom keyboard extension.
  public static let isSystemKeyboard: Bool = {
    let infoDict = Bundle.main.infoDictionary
    let extensionInfo = infoDict?["NSExtension"] as? [AnyHashable: Any]
    let extensionID = extensionInfo?["NSExtensionPointIdentifier"] as? String
    return extensionID == "com.apple.keyboard-service"
  }()

  /// The version of the Keyman SDK
  public static let sdkVersion: String = {
    let url = Resources.bundle.url(forResource: "KeymanEngine-Info", withExtension: "plist")!
    let info = NSDictionary(contentsOf: url)!
    return info["CFBundleVersion"] as! String
  }()
=======
public struct Constants {
  private static let defaultFont = Font(family: "LatinWeb", source: ["DejaVuSans.ttf"], size: nil)
  public static let defaultKeyboard = InstallableKeyboard(id: "european2",
                                                          name: "EuroLatin2 Keyboard",
                                                          languageID: "eng",
                                                          languageName: "English",
                                                          version: "1.6",
                                                          isRTL: false,
                                                          font: defaultFont,
                                                          oskFont: nil,
                                                          isCustom: false)
}

public enum FileExtensions {
  public static let javaScript = "js"
  public static let trueTypeFont = "ttf"
  public static let openTypeFont = "otf"
  public static let configurationProfile = "mobileconfig"
>>>>>>> b444ddf7
}<|MERGE_RESOLUTION|>--- conflicted
+++ resolved
@@ -40,7 +40,6 @@
   static let update = "update"
 }
 
-<<<<<<< HEAD
 public enum Defaults {
   private static let font = Font(family: "LatinWeb", source: ["DejaVuSans.ttf"], size: nil)
   public static let keyboard = InstallableKeyboard(id: "european2",
@@ -77,18 +76,6 @@
     let info = NSDictionary(contentsOf: url)!
     return info["CFBundleVersion"] as! String
   }()
-=======
-public struct Constants {
-  private static let defaultFont = Font(family: "LatinWeb", source: ["DejaVuSans.ttf"], size: nil)
-  public static let defaultKeyboard = InstallableKeyboard(id: "european2",
-                                                          name: "EuroLatin2 Keyboard",
-                                                          languageID: "eng",
-                                                          languageName: "English",
-                                                          version: "1.6",
-                                                          isRTL: false,
-                                                          font: defaultFont,
-                                                          oskFont: nil,
-                                                          isCustom: false)
 }
 
 public enum FileExtensions {
@@ -96,5 +83,4 @@
   public static let trueTypeFont = "ttf"
   public static let openTypeFont = "otf"
   public static let configurationProfile = "mobileconfig"
->>>>>>> b444ddf7
 }