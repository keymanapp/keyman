--- conflicted
+++ resolved
@@ -399,38 +399,6 @@
     }
   }
 
-<<<<<<< HEAD
-  /**
-   * Runs the package-version query against all installed resources to determine if any updates are available.
-   */
-  public func fetchAvailableUpdates(completionBlock: (([KeymanPackage.Key]?, Error?) -> Void)? = nil) {
-    let userDefaults = Storage.active.userDefaults
-    let keyboardPackages = userDefaults.userKeyboards?.map { $0.packageKey }
-    let lexicalModelPackages = userDefaults.userLexicalModels?.map { $0.packageKey }
-
-    let packageKeys = (keyboardPackages ?? []) + (lexicalModelPackages ?? [])
-
-    Queries.PackageVersion.fetch(for: packageKeys) { results, error in
-      guard error == nil else {
-        completionBlock?(nil, error)
-        return
-      }
-
-      // If no completionBlock was specified, the caller simply wanted a prefetch.
-      // Any further processing we might try to do would go to waste, so stop here.
-      guard let completionBlock = completionBlock else {
-        return
-      }
-
-      // Check for updates among the returned versions IF a completion block is specified.
-      // This facilitates a more proactive update notification.
-
-      // TODO:  flesh out!
-    }
-  }
-
-=======
->>>>>>> cbf43dca
   public func getAvailableUpdates() -> [AnyLanguageResource]? {
     // Relies upon KMManager's preload; this was the case before the rework.
     if Manager.shared.apiKeyboardRepository.languages == nil && Manager.shared.apiLexicalModelRepository.languages == nil {
