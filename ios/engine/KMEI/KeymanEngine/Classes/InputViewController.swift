--- conflicted
+++ resolved
@@ -198,15 +198,8 @@
   }
   
   open override func loadView() {
-<<<<<<< HEAD
-    let bgColor = UIColor(red: 210.0 / 255.0, green: 214.0 / 255.0, blue: 220.0 / 255.0, alpha: 1.0)
     let baseView = CustomInputView(frame: CGRect.zero, innerVC: keymanWeb, inputViewStyle: .keyboard)
-
-    baseView.backgroundColor = bgColor
-=======
-    let baseView = UIInputView(frame: CGRect.zero, inputViewStyle: .keyboard)
     baseView.backgroundColor = Colors.keyboardBackground
->>>>>>> 0e31693e
 
     // TODO: If the following line is enabled, the WKWebView does not respond to touch events
     // Can figure out why one day maybe
