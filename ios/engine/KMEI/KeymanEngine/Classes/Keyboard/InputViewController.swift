//
//  InputViewController.swift
//  KMEI
//
//  Created by Gabriel Wong on 2017-09-29.
//  Copyright © 2017 SIL International. All rights reserved.
//

import AudioToolbox
import UIKit
import os.log

public enum GlobeKeyTapBehaviour {
  case switchToNextKeyboard
  case switchToNextInputMethod
  case doNothing
}

public enum MenuBehaviour {
  case showAlways
  case showIfMultipleKeyboards
  case showNever
}

private class CustomInputView: UIInputView, UIInputViewAudioFeedback {
  var setFrame: CGRect = CGRect.zero
  var keymanWeb: KeymanWebViewController!

  // Constraints dependent upon the device's current rotation state.
  // For now, should be mostly upon keymanWeb.view.heightAnchor.
  var portraitConstraint: NSLayoutConstraint?
  var landscapeConstraint: NSLayoutConstraint?

  init(frame: CGRect, innerVC: KeymanWebViewController!, inputViewStyle: UIInputView.Style) {
    super.init(frame: frame, inputViewStyle: inputViewStyle)
    self.setFrame = frame
    self.keymanWeb = innerVC
  }

  required init?(coder: NSCoder) {
    super.init(coder: coder)
  }

  public var enableInputClicksWhenVisible: Bool {
    get {
      // Implemented as noted by https://developer.apple.com/documentation/uikit/uidevice/1620050-playinputclick.
      return true
    }
  }

  override var intrinsicContentSize: CGSize {
    /*
     * This function is the motivating reason for this class to exist as-is.  If we return the default value
     * for this property, we cannot properly control the keyboard's scale in a manner consistent across both
     * use cases: in-app and system-wide.
     */
    return self.setFrame.size
  }

  // Allows us to intercept value assignments to keep `intrinsicContentSize` properly updated.
  override var frame: CGRect {
    get {
      return super.frame
    }

    set(value) {
      super.frame = value

      // Store the originally-intended value, just in case iOS changes it later without our consent.
      self.setFrame = value
    }
  }

  func setConstraints() {
    let innerView = keymanWeb.view!

    let guide = self.safeAreaLayoutGuide

    // Fallback on earlier versions
    innerView.topAnchor.constraint(equalTo:    guide.topAnchor).isActive = true
    innerView.bottomAnchor.constraint(equalTo: guide.bottomAnchor).isActive = true

    innerView.leftAnchor.constraint(equalTo:   guide.leftAnchor).isActive = true
    innerView.rightAnchor.constraint(equalTo:  guide.rightAnchor).isActive = true

    // Allow these to be broken if/as necessary to resolve layout issues.
    let kbdWidthConstraint = innerView.widthAnchor.constraint(equalTo: guide.widthAnchor)

    kbdWidthConstraint.priority = .defaultHigh
    kbdWidthConstraint.isActive = true

    // Cannot be met by the in-app keyboard, but helps to 'force' height for the system keyboard.
    let portraitHeight = innerView.heightAnchor.constraint(equalToConstant: keymanWeb.constraintTargetHeight(isPortrait: true))
    portraitHeight.identifier = "Height constraint for portrait mode"
    portraitHeight.priority = .defaultHigh
    let landscapeHeight = innerView.heightAnchor.constraint(equalToConstant: keymanWeb.constraintTargetHeight(isPortrait: false))
    landscapeHeight.identifier = "Height constraint for landscape mode"
    landscapeHeight.priority = .defaultHigh

    portraitConstraint = portraitHeight
    landscapeConstraint = landscapeHeight
    // .isActive will be set according to the current portrait/landscape perspective.
  }

  override func updateConstraints() {
    super.updateConstraints()

    // Keep the constraints up-to-date!  They should vary based upon the selected keyboard.
    let userData = Storage.active.userDefaults
    let alwaysShow = userData.bool(forKey: Key.optShouldShowBanner)

    var hideBanner = true
    if alwaysShow || Manager.shared.isSystemKeyboard || keymanWeb.activeModel {
      hideBanner = false
    }
    let topBarDelta = hideBanner ? 0 : InputViewController.topBarHeight

    // Sets height before the constraints, as it's the height constraint that triggers OSK resizing.
    keymanWeb.setBannerHeight(to: Int(InputViewController.topBarHeight))

    portraitConstraint?.constant = topBarDelta + keymanWeb.constraintTargetHeight(isPortrait: true)
    landscapeConstraint?.constant = topBarDelta + keymanWeb.constraintTargetHeight(isPortrait: false)

    // Activate / deactivate layout-specific constraints.
    if InputViewController.isPortrait {
      landscapeConstraint?.isActive = false
      portraitConstraint?.isActive = true
    } else {
      portraitConstraint?.isActive = false
      landscapeConstraint?.isActive = true
    }
  }
}

// ---------------------------

open class InputViewController: UIInputViewController, KeymanWebDelegate {
  public var menuCloseButtonTitle: String?
  public var isInputClickSoundEnabled = true
  public var globeKeyTapBehaviour = GlobeKeyTapBehaviour.switchToNextKeyboard
  public var menuBehaviour = MenuBehaviour.showAlways

  var _isSystemKeyboard: Bool
  var isSystemKeyboard: Bool {
    return _isSystemKeyboard;
  }

  // Constraints dependent upon the device's current rotation state.
  // For now, should be mostly upon keymanWeb.view.heightAnchor.
  var portraitConstraint: NSLayoutConstraint?
  var landscapeConstraint: NSLayoutConstraint?

  private var keymanWeb: KeymanWebViewController
  private var swallowBackspaceTextChange: Bool = false

  open class var isPortrait: Bool {
    return UIScreen.main.bounds.width < UIScreen.main.bounds.height
  }

  open class var topBarHeight: CGFloat {
    let scaling = KeyboardScaleMap.getDeviceDefaultKeyboardScale(forPortrait: self.isPortrait)

    return scaling?.bannerHeight ?? 38 // default for iPhone SE, older/smaller devices
  }

  private var keyboardListCount: Int {
    return Storage.active.userDefaults.userKeyboards?.count ?? 0
  }

  var expandedHeight: CGFloat {
    return keymanWeb.keyboardHeight + activeTopBarHeight
  }

  public convenience init() {
    // iOS will call this constructor to initialize the system keyboard app extension.
    // It's safe and there will only ever be one active instance of this class within process scope.
    // See https://developer.apple.com/library/archive/documentation/General/Conceptual/ExtensibilityPG/ExtensionOverview.html
    self.init(forSystem: true)
  }

  public convenience init(forSystem: Bool) {
    // In-app uses of the keyboard should call this constructor for simplicity, setting `forSystem`=`false`.
    self.init(nibName: nil, bundle: nil)
    _isSystemKeyboard = forSystem
  }

  public override init(nibName nibNameOrNil: String?, bundle nibBundleOrNil: Bundle?) {
    // Must set within this constructor, even if we override it immediately after in the convenience inits.
    _isSystemKeyboard = true
    keymanWeb = KeymanWebViewController(storage: Storage.active)
    super.init(nibName: nibNameOrNil, bundle: nibBundleOrNil)

    addChild(keymanWeb)
  }

  public required init?(coder aDecoder: NSCoder) {
    fatalError("init(coder:) has not been implemented")
  }

  open override func updateViewConstraints() {
    resetKeyboardState()

    super.updateViewConstraints()
  }

  open override func loadView() {
    let baseView = CustomInputView(frame: CGRect.zero, innerVC: keymanWeb, inputViewStyle: .keyboard)
    baseView.backgroundColor = Colors.keyboardBackground

    // TODO: If the following line is enabled, the WKWebView does not respond to touch events
    // Can figure out why one day maybe
    baseView.translatesAutoresizingMaskIntoConstraints = false
    baseView.autoresizingMask = UIView.AutoresizingMask.flexibleHeight.union(.flexibleWidth)

    keymanWeb.delegate = self

    baseView.addSubview(keymanWeb.view)

    //view = baseView
    inputView = baseView
  }

  open override func viewDidLoad() {
    super.viewDidLoad()

    keymanWeb.resetKeyboardState()
    setInnerConstraints()

    let activeUserDef = Storage.active.userDefaults
    let standardUserDef = UserDefaults.standard
    let activeDate = (activeUserDef.object(forKey: Key.synchronizeSWKeyboard) as? [Date])?[0]
    let standardDate = (standardUserDef.object(forKey: Key.synchronizeSWKeyboard) as? [Date])?[0]

    let shouldSynchronize: Bool
    if let standardDate = standardDate,
       let activeDate = activeDate {
      shouldSynchronize = standardDate != activeDate
    } else if activeDate == nil {
      shouldSynchronize = false
    } else {
      shouldSynchronize = true
    }

    if (!Manager.shared.didSynchronize || shouldSynchronize) && Storage.shared != nil {
      Manager.shared.synchronizeSWKeyboard()
      if Manager.shared.currentKeyboardID != nil || keymanWeb.shouldReload {
        keymanWeb.shouldReload = true
        reload()
      }
      Manager.shared.didSynchronize = true
      standardUserDef.set(activeUserDef.object(forKey: Key.synchronizeSWKeyboard),
                          forKey: Key.synchronizeSWKeyboard)
      standardUserDef.synchronize()
    }
  }

  open override func viewWillAppear(_ animated: Bool) {
    super.viewWillAppear(animated)
    self.reloadIfNeeded()
  }

  open override func viewDidAppear(_ animated: Bool) {
    super.viewDidAppear(animated)

    // When using the system keyboard, sets the system-initialized version of the keyboard
    // as Manager.shared's inputViewController.
    Manager.shared.inputViewController = self

    setOuterConstraints()
    inputView?.setNeedsUpdateConstraints()

    keymanWeb.verifyLoaded()
  }

  open override func viewWillDisappear(_ animated: Bool) {
    super.viewWillDisappear(animated)
    // Necessary for existing infrastructure to resend info for the keyboard after reloading
    // as system keyboard.  Do NOT perform if in-app, as this unnecessarily resets the WebView.
    if(Manager.shared.isSystemKeyboard) {
      keymanWeb.shouldReload = true
    }
  }

  open override func textDidChange(_ textInput: UITextInput?) {
    // Swallows self-triggered calls from emptying the context due to keyboard rules
    if self.swallowBackspaceTextChange && textDocumentProxy.documentContextBeforeInput == nil {
      self.swallowBackspaceTextChange = false
      return
    }

    // Apparently, in system-keyboard mode, this is also self-triggered if we erase back to a newline.
    // Refer to https://github.com/keymanapp/keyman/pull/2770 for context.
    if self.swallowBackspaceTextChange && Manager.shared.isSystemKeyboard && textDocumentProxy.documentContextBeforeInput == "\n" {
      self.swallowBackspaceTextChange = false
      return
    }

    let contextBeforeInput = textDocumentProxy.documentContextBeforeInput ?? ""
    let selection = textDocumentProxy.selectedText ?? ""
    let contextAfterInput = textDocumentProxy.documentContextAfterInput ?? ""
    let context = "\(contextBeforeInput)\(selection)\(contextAfterInput)"
    let bLength = contextBeforeInput.unicodeScalars.count
    let sLength = selection.unicodeScalars.count
    setContextState(text: context, range: NSMakeRange(bLength, sLength))
    // Within the app, this is triggered after every keyboard input.
    // We should NOT call .resetContext() here for this reason.
  }

  // Pre-condition:  no text is selected.  As this is currently only called by `insertText`
  // below, this condition is met.
  func sendContextUpdate() {
    let preCaretContext = textDocumentProxy.documentContextBeforeInput ?? ""
    let postCaretContext = textDocumentProxy.documentContextAfterInput ?? ""

    let updater = { (_ before: String, _ after: String) -> Void in
      let contextWindowText = "\(before)\(after)"

      let range = NSRange(location: before.unicodeScalars.count, length: 0)

      self.setContextState(text: contextWindowText, range: range, doSync: true)
    }

    updater(preCaretContext, postCaretContext)

    if preCaretContext == "" {
      /* The `textDocumentProxy` abstraction is documented (in passing) as involving
       * inter-process communication.  It is thus asynchronous.  Despite all attempts to prod
       * it, the context window is only ever updated if an attempt to make an actual *edit*
       * outside of the context window occurs.  The first such edit will NOT have
       * available synchronous data... but a bit of an async wait will usually succeed in
       * getting the update.
       *
       * 33ms seemed sufficient.  Can we go lower? (~30 Hz rate)
       * Success with 20ms. (50 Hz rate)
       * 1ms is not sufficient, nor is 10ms.   :(
       *
       * Note:  these notes were taken via Simulator, not on a physical device;
       * there's no guarantee (yet) that the times will be the same.
       * But something refresh-rate related is a fairly reasonable assumption.
       */
      DispatchQueue.main.asyncAfter(deadline: .now() + 0.033) { // 33 msec; contrast: held backspace - every 100 msec.

        // Does NOT update after half a second if there's no context manipulation.
        let preCaretAsyncContext = self.textDocumentProxy.documentContextBeforeInput ?? ""
        let postCaretAsyncContext = self.textDocumentProxy.documentContextAfterInput ?? ""

        updater(preCaretAsyncContext, postCaretAsyncContext)
      }
    }
  }

  func insertText(_ keymanWeb: KeymanWebViewController, numCharsToDelete: Int, newText: String) {
    if keymanWeb.isSubKeysMenuVisible {
      return
    }

    if isInputClickSoundEnabled {
      UIDevice.current.playInputClick()

      // Disable input click sound for 0.1 second to ensure it plays for single key stroke.
      isInputClickSoundEnabled = false
      perform(#selector(self.enableInputClickSound), with: nil, afterDelay: 0.1)
    }

    var hasDeletedSelection = false

    if let selected = textDocumentProxy.selectedText {
      if selected.count > 0 {
        textDocumentProxy.deleteBackward()
        hasDeletedSelection = true
      }
    }

    if numCharsToDelete <= 0 || hasDeletedSelection {
      textDocumentProxy.insertText(newText)

      sendContextUpdate()
      return
    }

    if numCharsToDelete > 0 && textDocumentProxy.documentContextBeforeInput == nil {
      textDocumentProxy.deleteBackward()
      sendContextUpdate()
      return
    }

    for _ in 0..<numCharsToDelete {
      let oldContext = textDocumentProxy.documentContextBeforeInput ?? ""
      textDocumentProxy.deleteBackward()
      let newContext = textDocumentProxy.documentContextBeforeInput ?? ""
      let unitsDeleted = oldContext.utf16.count - newContext.utf16.count
      let unitsInPoint = InputViewController.isSurrogate(oldContext.utf16.last!) ? 2 : 1

      // This CAN happen when a surrogate pair is deleted.
      // For example, the emoji 👍🏻 is made of TWO surrogate pairs.
      // Apple's .deleteBackward() implementation will delete both simultaneously,
      // but our internal KMW engine can't do that b/c it's not emoji-aware.
      if unitsDeleted > unitsInPoint {
        // Delete only that many units.
        let lowerIndex = oldContext.utf16.index(oldContext.utf16.startIndex,
                                                offsetBy: newContext.utf16.count)
        let upperIndex = oldContext.utf16.index(lowerIndex, offsetBy: unitsDeleted - unitsInPoint)
        textDocumentProxy.insertText(String(oldContext[lowerIndex..<upperIndex]))
      }

      // Refer to `func textDidChange()` and https://github.com/keymanapp/keyman/pull/2770 for context.
      if textDocumentProxy.documentContextBeforeInput == nil ||
         (textDocumentProxy.documentContextBeforeInput == "\n" && Manager.shared.isSystemKeyboard) {
        if(self.swallowBackspaceTextChange) {
          // A single keyboard processing command should never trigger two of these in a row;
          // only one output function will perform deletions.

          // This should allow us to debug any failures of this assumption.
          // So far, only occurs when debugging a breakpoint during a touch event on BKSP,
          // so all seems good.
          os_log("Failed to swallow a recent textDidChange call!", log: KeymanEngineLogger.ui, type: .default)
        }
        self.swallowBackspaceTextChange = true
        break
      }
    }

    if !newText.isEmpty {
      textDocumentProxy.insertText(newText)
    }

    sendContextUpdate()
  }

  func menuKeyUp(_ keymanWeb: KeymanWebViewController) {
    if isSystemKeyboard {
      if keymanWeb.isKeyboardMenuVisible {
        return
      }

      switch globeKeyTapBehaviour {
      case .switchToNextKeyboard:
        if let nextIndex = Manager.shared.switchToNextKeyboard(), nextIndex <= 0 {
          advanceToNextInputMode()
        }
      case .switchToNextInputMethod:
        advanceToNextInputMode()
      case .doNothing:
        break
      }

      // If we allow the system keyboard to show no banners, this line is needed
      // for variable system keyboard height.
      updateShowBannerSetting()
    } else { // Use in-app keyboard behavior instead.
      if !(Manager.shared.currentResponder?.showKeyboardPicker() ?? false) {
        _ = Manager.shared.switchToNextKeyboard
      }
    }
  }

  // Needed due to protection level on the `keymanWeb` property
  func updateShowBannerSetting() {
    keymanWeb.updateShowBannerSetting()
  }

  func updateSpacebarText() {
    keymanWeb.updateSpacebarText()
  }

  func menuKeyHeld(_ keymanWeb: KeymanWebViewController) {
    if isSystemKeyboard {
      switch menuBehaviour {
      case .showAlways,
           .showIfMultipleKeyboards where keyboardListCount > 1:
        keymanWeb.showKeyboardMenu(self, closeButtonTitle: menuCloseButtonTitle)
      case .showIfMultipleKeyboards, // keyboardListCount() <= 1
      .showNever:
        break
      }
    }
  }

  // These require the view to appear - parent and our relationship with it must exist!
  private func setOuterConstraints() {
    var baseWidthConstraint: NSLayoutConstraint
    baseWidthConstraint = self.inputView!.widthAnchor.constraint(equalTo: parent!.view.safeAreaLayoutGuide.widthAnchor)
    baseWidthConstraint.priority = UILayoutPriority(rawValue: 999)
    baseWidthConstraint.isActive = true
  }

  public var isTopBarActive: Bool {
    let userData = Storage.active.userDefaults
    let alwaysShow = userData.bool(forKey: Key.optShouldShowBanner)

    if alwaysShow || Manager.shared.isSystemKeyboard || keymanWeb.activeModel {
      return true
    }

    return false
  }

  public var activeTopBarHeight: CGFloat {
    // If 'isSystemKeyboard' is true, always show the top bar.
    return isTopBarActive ? CGFloat(InputViewController.topBarHeight) : 0
  }

  public var kmwHeight: CGFloat {
    return keymanWeb.keyboardHeight
  }

  func clearModel() {
    keymanWeb.activeModel = false
  }

  private func setInnerConstraints() {
    let iv = self.inputView as! CustomInputView
    iv.setConstraints()

    self.updateViewConstraints()
    fixLayout()
  }

  func fixLayout() {
    view.setNeedsLayout()
    view.layoutIfNeeded()
  }

  open override func viewWillTransition(to size: CGSize, with coordinator: UIViewControllerTransitionCoordinator) {
    super.viewWillTransition(to: size, with: coordinator)

    coordinator.animateAlongsideTransition(in: nil, animation: {
      _ in
        self.updateViewConstraints()
        self.fixLayout()
    }, completion: {
      _ in
        self.updateViewConstraints()
        self.fixLayout()
    })
  }

  @objc func enableInputClickSound() {
    isInputClickSoundEnabled = true
  }

  private class func isSurrogate(_ c: unichar) -> Bool {
    return UTF16.isLeadSurrogate(c) || UTF16.isTrailSurrogate(c)
  }

  // KeymanWebViewController maintenance methods
  func reload() {
    keymanWeb.reloadKeyboard()
  }

  func reloadIfNeeded() {
    if keymanWeb.shouldReload {
      reload()
      keymanWeb.shouldReload = false
    }
  }

  func setKeyboard(_ kb: InstallableKeyboard) throws {
    try keymanWeb.setKeyboard(kb)
  }

  public func setShouldReload() {
    keymanWeb.shouldReload = true
  }

  internal var shouldReload: Bool {
    return keymanWeb.shouldReload
  }

  func registerLexicalModel(_ lm: InstallableLexicalModel) throws {
    try keymanWeb.registerLexicalModel(lm)
  }

  func deregisterLexicalModel(_ lm: InstallableLexicalModel) {
    keymanWeb.deregisterLexicalModel(lm)
  }

  func showHelpBubble() {
    keymanWeb.showHelpBubble()
  }

  func showHelpBubble(afterDelay delay: TimeInterval) {
    keymanWeb.showHelpBubble(afterDelay: delay)
  }

  func clearText() {
    setContextState(text: nil, range: NSRange(location: 0, length: 0))
    keymanWeb.resetContext()
    let message = "Cleared text."
    os_log("%{public}s", log: KeymanEngineLogger.ui, type: .info, message)
    SentryManager.breadcrumb(message)
  }

  func resetContext() {
    keymanWeb.resetContext()
  }

  internal func setSentryState(enabled: Bool) {
    keymanWeb.setSentryState(enabled: enabled)
  }

  /**
   * Facilitates context synchronization with the KMW-app/webview side.
   *
   * The range's components should be SMP-aware, as the embedded engine
   * will be expecting SMP-aware measurements.  Swift's `.unicodeScalars`
   * property on `String`s lines up best with this.
   */
<<<<<<< HEAD
  func setContextState(text: String?, range: NSRange) {
=======
  func setContextState(text: String?, range: NSRange, doSync: Bool = false) {
    // Check for any LTR or RTL marks at the context's start; if they exist, we should
    // offset the selection range.
    let characterOrderingChecks = [ "\u{200e}" /*LTR*/, "\u{202e}" /*RTL 1*/, "\u{200f}" /*RTL 2*/ ]
>>>>>>> 453d24d7
    var offsetPrefix = false;

    let str = trimDirectionalMarkPrefix(text)
    if str.count != (text?.count ?? 0) {
      offsetPrefix = true
    }

    var selRange = range;
    if(offsetPrefix) { // If we have a character ordering mark, offset range location to hide it.
      selRange = NSRange(location: selRange.location - 1, length: selRange.length)
    }

<<<<<<< HEAD
    keymanWeb.setText(str)
    if range.location != NSNotFound {
      keymanWeb.setCursorRange(selRange)
    }
=======
    keymanWeb.setContext(text: context, range: selRange, doSync: doSync)
>>>>>>> 453d24d7
  }

  func resetKeyboardState() {
    keymanWeb.resetKeyboardState()
  }

  func endEditing(_ force: Bool) {
    keymanWeb.view.endEditing(force)
  }

  func dismissKeyboardMenu() {
    keymanWeb.dismissKeyboardMenu()
  }

  open func setBannerImage(to path: String) {
    keymanWeb.setBannerImage(to: path)
  }
}<|MERGE_RESOLUTION|>--- conflicted
+++ resolved
@@ -606,18 +606,13 @@
    * will be expecting SMP-aware measurements.  Swift's `.unicodeScalars`
    * property on `String`s lines up best with this.
    */
-<<<<<<< HEAD
-  func setContextState(text: String?, range: NSRange) {
-=======
   func setContextState(text: String?, range: NSRange, doSync: Bool = false) {
     // Check for any LTR or RTL marks at the context's start; if they exist, we should
     // offset the selection range.
-    let characterOrderingChecks = [ "\u{200e}" /*LTR*/, "\u{202e}" /*RTL 1*/, "\u{200f}" /*RTL 2*/ ]
->>>>>>> 453d24d7
     var offsetPrefix = false;
 
-    let str = trimDirectionalMarkPrefix(text)
-    if str.count != (text?.count ?? 0) {
+    let context = trimDirectionalMarkPrefix(text)
+    if context.count != (text?.count ?? 0) {
       offsetPrefix = true
     }
 
@@ -626,14 +621,7 @@
       selRange = NSRange(location: selRange.location - 1, length: selRange.length)
     }
 
-<<<<<<< HEAD
-    keymanWeb.setText(str)
-    if range.location != NSNotFound {
-      keymanWeb.setCursorRange(selRange)
-    }
-=======
     keymanWeb.setContext(text: context, range: selRange, doSync: doSync)
->>>>>>> 453d24d7
   }
 
   func resetKeyboardState() {
