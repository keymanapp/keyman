//
//  InputViewController.swift
//  KMEI
//
//  Created by Gabriel Wong on 2017-09-29.
//  Copyright © 2017 SIL International. All rights reserved.
//

import AudioToolbox
import UIKit
import os.log

public enum GlobeKeyTapBehaviour {
  case switchToNextKeyboard
  case switchToNextInputMethod
  case doNothing
}

public enum MenuBehaviour {
  case showAlways
  case showIfMultipleKeyboards
  case showNever
}

private class CustomInputView: UIInputView, UIInputViewAudioFeedback {
  var setFrame: CGRect = CGRect.zero
  var keymanWeb: KeymanWebViewController!

  // Constraints dependent upon the device's current rotation state.
  // For now, should be mostly upon keymanWeb.view.heightAnchor.
  var portraitConstraint: NSLayoutConstraint?
  var landscapeConstraint: NSLayoutConstraint?

  init(frame: CGRect, innerVC: KeymanWebViewController!, inputViewStyle: UIInputView.Style) {
    super.init(frame: frame, inputViewStyle: inputViewStyle)
    self.setFrame = frame
    self.keymanWeb = innerVC
  }

  required init?(coder: NSCoder) {
    super.init(coder: coder)
  }

  public var enableInputClicksWhenVisible: Bool {
    get {
      // Implemented as noted by https://developer.apple.com/documentation/uikit/uidevice/1620050-playinputclick.
      return true
    }
  }

  override var intrinsicContentSize: CGSize {
    /*
     * This function is the motivating reason for this class to exist as-is.  If we return the default value
     * for this property, we cannot properly control the keyboard's scale in a manner consistent across both
     * use cases: in-app and system-wide.
     */
    return self.setFrame.size
  }

  // Allows us to intercept value assignments to keep `intrinsicContentSize` properly updated.
  override var frame: CGRect {
    get {
      return super.frame
    }

    set(value) {
      super.frame = value

      // Store the originally-intended value, just in case iOS changes it later without our consent.
      self.setFrame = value
    }
  }

  func setConstraints() {
    let innerView = keymanWeb.view!

    let guide = self.safeAreaLayoutGuide

    // Fallback on earlier versions
    innerView.topAnchor.constraint(equalTo:    guide.topAnchor).isActive = true
    innerView.bottomAnchor.constraint(equalTo: guide.bottomAnchor).isActive = true

    innerView.leftAnchor.constraint(equalTo:   guide.leftAnchor).isActive = true
    innerView.rightAnchor.constraint(equalTo:  guide.rightAnchor).isActive = true

    // Allow these to be broken if/as necessary to resolve layout issues.
    let kbdWidthConstraint = innerView.widthAnchor.constraint(equalTo: guide.widthAnchor)

    kbdWidthConstraint.priority = .defaultHigh
    kbdWidthConstraint.isActive = true

    // Cannot be met by the in-app keyboard, but helps to 'force' height for the system keyboard.
    let portraitHeight = innerView.heightAnchor.constraint(equalToConstant: keymanWeb.constraintTargetHeight(isPortrait: true))
    portraitHeight.identifier = "Height constraint for portrait mode"
    portraitHeight.priority = .defaultHigh
    let landscapeHeight = innerView.heightAnchor.constraint(equalToConstant: keymanWeb.constraintTargetHeight(isPortrait: false))
    landscapeHeight.identifier = "Height constraint for landscape mode"
    landscapeHeight.priority = .defaultHigh

    portraitConstraint = portraitHeight
    landscapeConstraint = landscapeHeight
    // .isActive will be set according to the current portrait/landscape perspective.
  }

  override func updateConstraints() {
    super.updateConstraints()

    // Keep the constraints up-to-date!  They should vary based upon the selected keyboard.
    let userData = Storage.active.userDefaults
    let alwaysShow = userData.bool(forKey: Key.optShouldShowBanner)

    var hideBanner = true
    if alwaysShow || Manager.shared.isSystemKeyboard || keymanWeb.activeModel {
      hideBanner = false
    }
    let topBarDelta = hideBanner ? 0 : InputViewController.topBarHeight

    // Sets height before the constraints, as it's the height constraint that triggers OSK resizing.
    keymanWeb.setBannerHeight(to: Int(InputViewController.topBarHeight))

    portraitConstraint?.constant = topBarDelta + keymanWeb.constraintTargetHeight(isPortrait: true)
    landscapeConstraint?.constant = topBarDelta + keymanWeb.constraintTargetHeight(isPortrait: false)

    // Activate / deactivate layout-specific constraints.
    if InputViewController.isPortrait {
      landscapeConstraint?.isActive = false
      portraitConstraint?.isActive = true
    } else {
      portraitConstraint?.isActive = false
      landscapeConstraint?.isActive = true
    }
  }
}

// ---------------------------

open class InputViewController: UIInputViewController, KeymanWebDelegate {
  public var menuCloseButtonTitle: String?
  public var isInputClickSoundEnabled = true
  public var globeKeyTapBehaviour = GlobeKeyTapBehaviour.switchToNextKeyboard
  public var menuBehaviour = MenuBehaviour.showAlways

  var _isSystemKeyboard: Bool
  var isSystemKeyboard: Bool {
    return _isSystemKeyboard;
  }

  // Constraints dependent upon the device's current rotation state.
  // For now, should be mostly upon keymanWeb.view.heightAnchor.
  var portraitConstraint: NSLayoutConstraint?
  var landscapeConstraint: NSLayoutConstraint?

  private var keymanWeb: KeymanWebViewController
  private var swallowBackspaceTextChange: Bool = false

  open class var isPortrait: Bool {
    return UIScreen.main.bounds.width < UIScreen.main.bounds.height
  }

  open class var topBarHeight: CGFloat {
    let scaling = KeyboardScaleMap.getDeviceDefaultKeyboardScale(forPortrait: self.isPortrait)

    return scaling?.bannerHeight ?? 38 // default for iPhone SE, older/smaller devices
  }

  private var keyboardListCount: Int {
    return Storage.active.userDefaults.userKeyboards?.count ?? 0
  }

  var expandedHeight: CGFloat {
    return keymanWeb.keyboardHeight + activeTopBarHeight
  }

  public convenience init() {
    // iOS will call this constructor to initialize the system keyboard app extension.
    // It's safe and there will only ever be one active instance of this class within process scope.
    // See https://developer.apple.com/library/archive/documentation/General/Conceptual/ExtensibilityPG/ExtensionOverview.html
    self.init(forSystem: true)
  }

  public convenience init(forSystem: Bool) {
    // In-app uses of the keyboard should call this constructor for simplicity, setting `forSystem`=`false`.
    self.init(nibName: nil, bundle: nil)
    _isSystemKeyboard = forSystem
  }

  public override init(nibName nibNameOrNil: String?, bundle nibBundleOrNil: Bundle?) {
    // Must set within this constructor, even if we override it immediately after in the convenience inits.
    _isSystemKeyboard = true
    keymanWeb = KeymanWebViewController(storage: Storage.active)
    super.init(nibName: nibNameOrNil, bundle: nibBundleOrNil)

    addChild(keymanWeb)
  }

  public required init?(coder aDecoder: NSCoder) {
    fatalError("init(coder:) has not been implemented")
  }

  open override func updateViewConstraints() {
    resetKeyboardState()

    super.updateViewConstraints()
  }

  open override func loadView() {
    let baseView = CustomInputView(frame: CGRect.zero, innerVC: keymanWeb, inputViewStyle: .keyboard)
    baseView.backgroundColor = Colors.keyboardBackground

    // TODO: If the following line is enabled, the WKWebView does not respond to touch events
    // Can figure out why one day maybe
    baseView.translatesAutoresizingMaskIntoConstraints = false
    baseView.autoresizingMask = UIView.AutoresizingMask.flexibleHeight.union(.flexibleWidth)

    keymanWeb.delegate = self

    baseView.addSubview(keymanWeb.view)

    //view = baseView
    inputView = baseView
  }

  open override func viewDidLoad() {
    super.viewDidLoad()

    keymanWeb.resetKeyboardState()
    setInnerConstraints()

    let activeUserDef = Storage.active.userDefaults
    let standardUserDef = UserDefaults.standard
    let activeDate = (activeUserDef.object(forKey: Key.synchronizeSWKeyboard) as? [Date])?[0]
    let standardDate = (standardUserDef.object(forKey: Key.synchronizeSWKeyboard) as? [Date])?[0]

    let shouldSynchronize: Bool
    if let standardDate = standardDate,
       let activeDate = activeDate {
      shouldSynchronize = standardDate != activeDate
    } else if activeDate == nil {
      shouldSynchronize = false
    } else {
      shouldSynchronize = true
    }

    if (!Manager.shared.didSynchronize || shouldSynchronize) && Storage.shared != nil {
      Manager.shared.synchronizeSWKeyboard()
      if Manager.shared.currentKeyboardID != nil || keymanWeb.shouldReload {
        keymanWeb.shouldReload = true
        reload()
      }
      Manager.shared.didSynchronize = true
      standardUserDef.set(activeUserDef.object(forKey: Key.synchronizeSWKeyboard),
                          forKey: Key.synchronizeSWKeyboard)
      standardUserDef.synchronize()
    }
  }

  open override func viewWillAppear(_ animated: Bool) {
    super.viewWillAppear(animated)
    self.reloadIfNeeded()
  }

  open override func viewDidAppear(_ animated: Bool) {
    super.viewDidAppear(animated)

    // When using the system keyboard, sets the system-initialized version of the keyboard
    // as Manager.shared's inputViewController.
    Manager.shared.inputViewController = self

    setOuterConstraints()
    inputView?.setNeedsUpdateConstraints()

    keymanWeb.verifyLoaded()
  }

  open override func viewWillDisappear(_ animated: Bool) {
    super.viewWillDisappear(animated)
    // Necessary for existing infrastructure to resend info for the keyboard after reloading
    // as system keyboard.  Do NOT perform if in-app, as this unnecessarily resets the WebView.
    if(Manager.shared.isSystemKeyboard) {
      keymanWeb.shouldReload = true
    }
  }

  open override func textDidChange(_ textInput: UITextInput?) {
    // Swallows self-triggered calls from emptying the context due to keyboard rules
    if self.swallowBackspaceTextChange && textDocumentProxy.documentContextBeforeInput == nil {
      self.swallowBackspaceTextChange = false
      return
    }

    // Apparently, in system-keyboard mode, this is also self-triggered if we erase back to a newline.
    // Refer to https://github.com/keymanapp/keyman/pull/2770 for context.
    if self.swallowBackspaceTextChange && Manager.shared.isSystemKeyboard && textDocumentProxy.documentContextBeforeInput == "\n" {
      self.swallowBackspaceTextChange = false
      return
    }

    let contextBeforeInput = textDocumentProxy.documentContextBeforeInput ?? ""
    let selection = textDocumentProxy.selectedText ?? ""
    let contextAfterInput = textDocumentProxy.documentContextAfterInput ?? ""
    let context = "\(contextBeforeInput)\(selection)\(contextAfterInput)"
    let bLength = contextBeforeInput.unicodeScalars.count
    let sLength = selection.unicodeScalars.count
    setContextState(text: context, range: NSMakeRange(bLength, sLength))
    // Within the app, this is triggered after every keyboard input.
    // We should NOT call .resetContext() here for this reason.
  }

<<<<<<< HEAD
=======
  // Pre-condition:  no text is selected.  As this is currently only called by `insertText`
  // below, this condition is met.
  func sendContextUpdate() {
    let preCaretContext = textDocumentProxy.documentContextBeforeInput ?? ""
    let postCaretContext = textDocumentProxy.documentContextAfterInput ?? ""

    let updater = { (_ before: String, _ after: String) -> Void in
      let contextWindowText = "\(before)\(after)"

      let range = NSRange(location: before.unicodeScalars.count, length: 0)

      self.setContextState(text: contextWindowText, range: range)
    }

    updater(preCaretContext, postCaretContext)

    if preCaretContext == "" {
      /* The `textDocumentProxy` abstraction is documented (in passing) as involving
       * inter-process communication.  It is thus asynchronous.  Despite all attempts to prod
       * it, the context window is only ever updated if an attempt to make an actual *edit*
       * outside of the context window occurs.  The first such edit will NOT have
       * available synchronous data... but a bit of an async wait will usually succeed in
       * getting the update.
       *
       * 33ms seemed sufficient.  Can we go lower? (~30 Hz rate)
       * Success with 20ms. (50 Hz rate)
       * 1ms is not sufficient, nor is 10ms.   :(
       *
       * Note:  these notes were taken via Simulator, not on a physical device;
       * there's no guarantee (yet) that the times will be the same.
       * But something refresh-rate related is a fairly reasonable assumption.
       */
      DispatchQueue.main.asyncAfter(deadline: .now() + 0.033) { // 33 msec; contrast: held backspace - every 100 msec.

        // Does NOT update after half a second if there's no context manipulation.
        let preCaretAsyncContext = self.textDocumentProxy.documentContextBeforeInput ?? ""
        let postCaretAsyncContext = self.textDocumentProxy.documentContextAfterInput ?? ""

        updater(preCaretAsyncContext, postCaretAsyncContext)
      }
    }
  }

>>>>>>> 043090f8
  func insertText(_ keymanWeb: KeymanWebViewController, numCharsToDelete: Int, newText: String) {
    if keymanWeb.isSubKeysMenuVisible {
      return
    }

    if isInputClickSoundEnabled {
      UIDevice.current.playInputClick()

      // Disable input click sound for 0.1 second to ensure it plays for single key stroke.
      isInputClickSoundEnabled = false
      perform(#selector(self.enableInputClickSound), with: nil, afterDelay: 0.1)
    }

    var hasDeletedSelection = false

    if let selected = textDocumentProxy.selectedText {
      if selected.count > 0 {
        textDocumentProxy.deleteBackward()
        hasDeletedSelection = true
      }
    }

    if numCharsToDelete <= 0 || hasDeletedSelection {
      textDocumentProxy.insertText(newText)

      sendContextUpdate()
      return
    }

    if numCharsToDelete > 0 && textDocumentProxy.documentContextBeforeInput == nil {
      textDocumentProxy.deleteBackward()
      sendContextUpdate()
      return
    }

    for _ in 0..<numCharsToDelete {
      let oldContext = textDocumentProxy.documentContextBeforeInput ?? ""
      textDocumentProxy.deleteBackward()
      let newContext = textDocumentProxy.documentContextBeforeInput ?? ""
      let unitsDeleted = oldContext.utf16.count - newContext.utf16.count
      let unitsInPoint = InputViewController.isSurrogate(oldContext.utf16.last!) ? 2 : 1

      // This CAN happen when a surrogate pair is deleted.
      // For example, the emoji 👍🏻 is made of TWO surrogate pairs.
      // Apple's .deleteBackward() implementation will delete both simultaneously,
      // but our internal KMW engine can't do that b/c it's not emoji-aware.
      if unitsDeleted > unitsInPoint {
        // Delete only that many units.
        let lowerIndex = oldContext.utf16.index(oldContext.utf16.startIndex,
                                                offsetBy: newContext.utf16.count)
        let upperIndex = oldContext.utf16.index(lowerIndex, offsetBy: unitsDeleted - unitsInPoint)
        textDocumentProxy.insertText(String(oldContext[lowerIndex..<upperIndex]))
      }

      // Refer to `func textDidChange()` and https://github.com/keymanapp/keyman/pull/2770 for context.
      if textDocumentProxy.documentContextBeforeInput == nil ||
         (textDocumentProxy.documentContextBeforeInput == "\n" && Manager.shared.isSystemKeyboard) {
        if(self.swallowBackspaceTextChange) {
          // A single keyboard processing command should never trigger two of these in a row;
          // only one output function will perform deletions.

          // This should allow us to debug any failures of this assumption.
          // So far, only occurs when debugging a breakpoint during a touch event on BKSP,
          // so all seems good.
          os_log("Failed to swallow a recent textDidChange call!", log: KeymanEngineLogger.ui, type: .default)
        }
        self.swallowBackspaceTextChange = true
        break
      }
    }

    if !newText.isEmpty {
      textDocumentProxy.insertText(newText)
    }

    sendContextUpdate()
  }

  func menuKeyUp(_ keymanWeb: KeymanWebViewController) {
    if isSystemKeyboard {
      if keymanWeb.isKeyboardMenuVisible {
        return
      }

      switch globeKeyTapBehaviour {
      case .switchToNextKeyboard:
        if let nextIndex = Manager.shared.switchToNextKeyboard(), nextIndex <= 0 {
          advanceToNextInputMode()
        }
      case .switchToNextInputMethod:
        advanceToNextInputMode()
      case .doNothing:
        break
      }

      // If we allow the system keyboard to show no banners, this line is needed
      // for variable system keyboard height.
      updateShowBannerSetting()
    } else { // Use in-app keyboard behavior instead.
      if !(Manager.shared.currentResponder?.showKeyboardPicker() ?? false) {
        _ = Manager.shared.switchToNextKeyboard
      }
    }
  }

  // Needed due to protection level on the `keymanWeb` property
  func updateShowBannerSetting() {
    keymanWeb.updateShowBannerSetting()
  }

  func updateSpacebarText() {
    keymanWeb.updateSpacebarText()
  }

  func menuKeyHeld(_ keymanWeb: KeymanWebViewController) {
    if isSystemKeyboard {
      switch menuBehaviour {
      case .showAlways,
           .showIfMultipleKeyboards where keyboardListCount > 1:
        keymanWeb.showKeyboardMenu(self, closeButtonTitle: menuCloseButtonTitle)
      case .showIfMultipleKeyboards, // keyboardListCount() <= 1
      .showNever:
        break
      }
    }
  }

  // These require the view to appear - parent and our relationship with it must exist!
  private func setOuterConstraints() {
    var baseWidthConstraint: NSLayoutConstraint
    baseWidthConstraint = self.inputView!.widthAnchor.constraint(equalTo: parent!.view.safeAreaLayoutGuide.widthAnchor)
    baseWidthConstraint.priority = UILayoutPriority(rawValue: 999)
    baseWidthConstraint.isActive = true
  }

  public var isTopBarActive: Bool {
    let userData = Storage.active.userDefaults
    let alwaysShow = userData.bool(forKey: Key.optShouldShowBanner)

    if alwaysShow || Manager.shared.isSystemKeyboard || keymanWeb.activeModel {
      return true
    }

    return false
  }

  public var activeTopBarHeight: CGFloat {
    // If 'isSystemKeyboard' is true, always show the top bar.
    return isTopBarActive ? CGFloat(InputViewController.topBarHeight) : 0
  }

  public var kmwHeight: CGFloat {
    return keymanWeb.keyboardHeight
  }

  func clearModel() {
    keymanWeb.activeModel = false
  }

  private func setInnerConstraints() {
    let iv = self.inputView as! CustomInputView
    iv.setConstraints()

    self.updateViewConstraints()
    fixLayout()
  }

  func fixLayout() {
    view.setNeedsLayout()
    view.layoutIfNeeded()
  }

  open override func viewWillTransition(to size: CGSize, with coordinator: UIViewControllerTransitionCoordinator) {
    super.viewWillTransition(to: size, with: coordinator)

    coordinator.animateAlongsideTransition(in: nil, animation: {
      _ in
        self.updateViewConstraints()
        self.fixLayout()
    }, completion: {
      _ in
        self.updateViewConstraints()
        self.fixLayout()
    })
  }

  @objc func enableInputClickSound() {
    isInputClickSoundEnabled = true
  }

  private class func isSurrogate(_ c: unichar) -> Bool {
    return UTF16.isLeadSurrogate(c) || UTF16.isTrailSurrogate(c)
  }

  // KeymanWebViewController maintenance methods
  func reload() {
    keymanWeb.reloadKeyboard()
  }

  func reloadIfNeeded() {
    if keymanWeb.shouldReload {
      reload()
      keymanWeb.shouldReload = false
    }
  }

  func setKeyboard(_ kb: InstallableKeyboard) throws {
    try keymanWeb.setKeyboard(kb)
  }

  public func setShouldReload() {
    keymanWeb.shouldReload = true
  }

  internal var shouldReload: Bool {
    return keymanWeb.shouldReload
  }

  func registerLexicalModel(_ lm: InstallableLexicalModel) throws {
    try keymanWeb.registerLexicalModel(lm)
  }

  func deregisterLexicalModel(_ lm: InstallableLexicalModel) {
    keymanWeb.deregisterLexicalModel(lm)
  }

  func showHelpBubble() {
    keymanWeb.showHelpBubble()
  }

  func showHelpBubble(afterDelay delay: TimeInterval) {
    keymanWeb.showHelpBubble(afterDelay: delay)
  }

  func clearText() {
    setContextState(text: nil, range: NSRange(location: 0, length: 0))
    keymanWeb.resetContext()
    let message = "Cleared text."
    os_log("%{public}s", log: KeymanEngineLogger.ui, type: .info, message)
    SentryManager.breadcrumb(message)
  }

  func resetContext() {
    keymanWeb.resetContext()
  }

  internal func setSentryState(enabled: Bool) {
    keymanWeb.setSentryState(enabled: enabled)
  }

<<<<<<< HEAD
=======
  /**
   * Facilitates context synchronization with the KMW-app/webview side.
   *
   * The range's components should be SMP-aware, as the embedded engine
   * will be expecting SMP-aware measurements.  Swift's `.unicodeScalars`
   * property on `String`s lines up best with this.
   */
>>>>>>> 043090f8
  func setContextState(text: String?, range: NSRange) {
    var offsetPrefix = false;

<<<<<<< HEAD
    let str = trimDirectionalMarkPrefix(text)
    if str.count != (text?.count ?? 0) {
      offsetPrefix = true
=======
    let context = text ?? ""

    for codepoint in characterOrderingChecks {
      if(context.hasPrefix(codepoint)) {
        offsetPrefix = true;
        break;
      }
>>>>>>> 043090f8
    }

    var selRange = range;
    if(offsetPrefix) { // If we have a character ordering mark, offset range location to hide it.
      selRange = NSRange(location: selRange.location - 1, length: selRange.length)
    }

<<<<<<< HEAD
    keymanWeb.setText(str)
=======
    keymanWeb.setText(context)
>>>>>>> 043090f8
    if range.location != NSNotFound {
      keymanWeb.setCursorRange(selRange)
    }
  }

  func resetKeyboardState() {
    keymanWeb.resetKeyboardState()
  }

  func endEditing(_ force: Bool) {
    keymanWeb.view.endEditing(force)
  }

  func dismissKeyboardMenu() {
    keymanWeb.dismissKeyboardMenu()
  }

  open func setBannerImage(to path: String) {
    keymanWeb.setBannerImage(to: path)
  }
}<|MERGE_RESOLUTION|>--- conflicted
+++ resolved
@@ -306,8 +306,6 @@
     // We should NOT call .resetContext() here for this reason.
   }
 
-<<<<<<< HEAD
-=======
   // Pre-condition:  no text is selected.  As this is currently only called by `insertText`
   // below, this condition is met.
   func sendContextUpdate() {
@@ -351,7 +349,6 @@
     }
   }
 
->>>>>>> 043090f8
   func insertText(_ keymanWeb: KeymanWebViewController, numCharsToDelete: Int, newText: String) {
     if keymanWeb.isSubKeysMenuVisible {
       return
@@ -602,8 +599,6 @@
     keymanWeb.setSentryState(enabled: enabled)
   }
 
-<<<<<<< HEAD
-=======
   /**
    * Facilitates context synchronization with the KMW-app/webview side.
    *
@@ -611,23 +606,12 @@
    * will be expecting SMP-aware measurements.  Swift's `.unicodeScalars`
    * property on `String`s lines up best with this.
    */
->>>>>>> 043090f8
   func setContextState(text: String?, range: NSRange) {
     var offsetPrefix = false;
 
-<<<<<<< HEAD
     let str = trimDirectionalMarkPrefix(text)
     if str.count != (text?.count ?? 0) {
       offsetPrefix = true
-=======
-    let context = text ?? ""
-
-    for codepoint in characterOrderingChecks {
-      if(context.hasPrefix(codepoint)) {
-        offsetPrefix = true;
-        break;
-      }
->>>>>>> 043090f8
     }
 
     var selRange = range;
@@ -635,11 +619,7 @@
       selRange = NSRange(location: selRange.location - 1, length: selRange.length)
     }
 
-<<<<<<< HEAD
     keymanWeb.setText(str)
-=======
-    keymanWeb.setText(context)
->>>>>>> 043090f8
     if range.location != NSNotFound {
       keymanWeb.setCursorRange(selRange)
     }
