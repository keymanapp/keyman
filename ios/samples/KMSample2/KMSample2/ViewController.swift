//
//  ViewController.swift
//  KMSample2
//
//  Created by Gabriel Wong on 2017-10-06.
//  Copyright © 2017 SIL International. All rights reserved.
//

import KeymanEngine
import UIKit

class ViewController: UIViewController, TextViewDelegate {
  @IBOutlet var textView: TextView!

  override func viewDidLoad() {
    super.viewDidLoad()

    Manager.shared.openURL = UIApplication.shared.openURL

    // Disable before release
    Manager.shared.isDebugPrintingOn = true

    Manager.shared.isKeymanHelpOn = false
<<<<<<< HEAD
    Manager.shared.preloadLanguageFile(atPath: Bundle.main.path(forResource: "tamil99m-1.1", ofType: "js")!,
                                       shouldOverwrite: true)
    Manager.shared.preloadFontFile(atPath: Bundle.main.path(forResource: "aava1", ofType: "ttf")!,
                                   shouldOverwrite: true)
    FontManager.shared.registerCustomFonts()
=======
    do {
      try Manager.shared.preloadKeyboardFile(at: Bundle.main.url(forResource: "tamil99m-1.1", withExtension: "js")!,
                                             shouldOverwrite: true)
      try Manager.shared.preloadFontFile(at: Bundle.main.url(forResource: "aava1", withExtension: "ttf")!,
                                         shouldOverwrite: true)
    } catch {
      Manager.shared.kmLog("Error preloading: \(error)", checkDebugPrinting: false)
    }
    Manager.shared.registerCustomFonts()
>>>>>>> 9f03fb33

    Manager.shared.addKeyboard(Defaults.keyboard)
    let kb = InstallableKeyboard(id: "tamil99m",
                                 name: "Tamil 99M",
                                 languageID: "tam",
                                 languageName: "Tamil",
                                 version: "1.1",
                                 isRTL: false,
                                 font: Font(filename: "aava1.ttf"),
                                 oskFont: nil,
                                 isCustom: true)
    Manager.shared.addKeyboard(kb)

    textView.setKeymanDelegate(self)
    textView.viewController = self
  }
}<|MERGE_RESOLUTION|>--- conflicted
+++ resolved
@@ -21,13 +21,6 @@
     Manager.shared.isDebugPrintingOn = true
 
     Manager.shared.isKeymanHelpOn = false
-<<<<<<< HEAD
-    Manager.shared.preloadLanguageFile(atPath: Bundle.main.path(forResource: "tamil99m-1.1", ofType: "js")!,
-                                       shouldOverwrite: true)
-    Manager.shared.preloadFontFile(atPath: Bundle.main.path(forResource: "aava1", ofType: "ttf")!,
-                                   shouldOverwrite: true)
-    FontManager.shared.registerCustomFonts()
-=======
     do {
       try Manager.shared.preloadKeyboardFile(at: Bundle.main.url(forResource: "tamil99m-1.1", withExtension: "js")!,
                                              shouldOverwrite: true)
@@ -36,8 +29,7 @@
     } catch {
       Manager.shared.kmLog("Error preloading: \(error)", checkDebugPrinting: false)
     }
-    Manager.shared.registerCustomFonts()
->>>>>>> 9f03fb33
+    FontManager.shared.registerCustomFonts()
 
     Manager.shared.addKeyboard(Defaults.keyboard)
     let kb = InstallableKeyboard(id: "tamil99m",
