---
title: What's New
---
Here are some of the new features we have added to Keyman 17.0 for iPhone and iPad:

<<<<<<< HEAD
* New gesture support (#5029)
* Better use of space for predictions, better handling for long predictions (#7934)
* When suggestions aren't enabled, display a themed banner (#9696)
* Smoother keyboard initialization (#10022)

Additional changes:

* Performance improvements
=======
Here are some of the new features we have added to Keyman for iPhone and iPad 18.0:
>>>>>>> 6b6284fd
<|MERGE_RESOLUTION|>--- conflicted
+++ resolved
@@ -1,17 +1,8 @@
 ---
 title: What's New
 ---
-Here are some of the new features we have added to Keyman 17.0 for iPhone and iPad:
-
-<<<<<<< HEAD
-* New gesture support (#5029)
-* Better use of space for predictions, better handling for long predictions (#7934)
-* When suggestions aren't enabled, display a themed banner (#9696)
-* Smoother keyboard initialization (#10022)
+Here are some of the new features we have added to Keyman for iPhone and iPad 18.0:
 
 Additional changes:
 
-* Performance improvements
-=======
-Here are some of the new features we have added to Keyman for iPhone and iPad 18.0:
->>>>>>> 6b6284fd
+* Performance improvements