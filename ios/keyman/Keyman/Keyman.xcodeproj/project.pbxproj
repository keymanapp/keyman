// !$*UTF8*$!
{
	archiveVersion = 1;
	classes = {
	};
	objectVersion = 52;
	objects = {

/* Begin PBXBuildFile section */
		162E2C9020924EEE00F40769 /* keyman_logo@3x.png in Resources */ = {isa = PBXBuildFile; fileRef = 162E2C8F20924EEE00F40769 /* keyman_logo@3x.png */; };
		162E2C9920926C8600F40769 /* UIView+Extensions.swift in Sources */ = {isa = PBXBuildFile; fileRef = 162E2C9720926C8600F40769 /* UIView+Extensions.swift */; };
		162E2C9B20926C9B00F40769 /* KMNavigationBarBackgroundView.swift in Sources */ = {isa = PBXBuildFile; fileRef = 162E2C9A20926C9B00F40769 /* KMNavigationBarBackgroundView.swift */; };
		162E2C9D2092BFE400F40769 /* KMUnderscoreView.swift in Sources */ = {isa = PBXBuildFile; fileRef = 162E2C9C2092BFE400F40769 /* KMUnderscoreView.swift */; };
		162E2C9F2092D36800F40769 /* UIDevice+Extensions.swift in Sources */ = {isa = PBXBuildFile; fileRef = 162E2C9E2092D36800F40769 /* UIDevice+Extensions.swift */; };
		165EB39A2097165B00040A69 /* UIColor+Extensions.swift in Sources */ = {isa = PBXBuildFile; fileRef = 165EB3992097165B00040A69 /* UIColor+Extensions.swift */; };
		165EB39C2097181D00040A69 /* KMView.swift in Sources */ = {isa = PBXBuildFile; fileRef = 165EB39B2097181D00040A69 /* KMView.swift */; };
		981AFA8F19EF44DE006706BF /* 724-info@2x.png in Resources */ = {isa = PBXBuildFile; fileRef = 9815725518E4F0930014DF0C /* 724-info@2x.png */; };
		981AFA9619EF44DE006706BF /* MainViewController_iPhone.xib in Resources */ = {isa = PBXBuildFile; fileRef = 98ABADCE176935E500B62590 /* MainViewController_iPhone.xib */; };
		981AFA9819EF44DE006706BF /* 724-info.png in Resources */ = {isa = PBXBuildFile; fileRef = 9815725418E4F0930014DF0C /* 724-info.png */; };
		981AFA9919EF44DE006706BF /* MainViewController_iPad.xib in Resources */ = {isa = PBXBuildFile; fileRef = 98ABADD1176935E500B62590 /* MainViewController_iPad.xib */; };
		981AFA9E19EF44DE006706BF /* textsize.png in Resources */ = {isa = PBXBuildFile; fileRef = 98158A7518EE3681002E2517 /* textsize.png */; };
		981AFAA219EF44DE006706BF /* navbar-Portrait@2x.png in Resources */ = {isa = PBXBuildFile; fileRef = 9825527E19CBEC10009CDD83 /* navbar-Portrait@2x.png */; };
		981AFAA519EF44DE006706BF /* 724-info-selected@2x.png in Resources */ = {isa = PBXBuildFile; fileRef = 9815726318E4F2C20014DF0C /* 724-info-selected@2x.png */; };
		981AFAA919EF44DE006706BF /* 702-share-selected@2x.png in Resources */ = {isa = PBXBuildFile; fileRef = 9815726118E4F2C20014DF0C /* 702-share-selected@2x.png */; };
		981AFAAA19EF44DE006706BF /* navbar-Landscape~ipad.png in Resources */ = {isa = PBXBuildFile; fileRef = 9825527C19CBEC10009CDD83 /* navbar-Landscape~ipad.png */; };
		981AFAB019EF44DE006706BF /* textsize_selected.png in Resources */ = {isa = PBXBuildFile; fileRef = 987F3E9B19417F3D00209D4F /* textsize_selected.png */; };
		981AFAB119EF44DE006706BF /* 702-share.png in Resources */ = {isa = PBXBuildFile; fileRef = 9815725018E4F0930014DF0C /* 702-share.png */; };
		981AFAB219EF44DE006706BF /* navbar-Portrait~ipad.png in Resources */ = {isa = PBXBuildFile; fileRef = 9825528019CBEC10009CDD83 /* navbar-Portrait~ipad.png */; };
		981AFAB519EF44DE006706BF /* 711-trash-selected.png in Resources */ = {isa = PBXBuildFile; fileRef = 9815725C18E4F2130014DF0C /* 711-trash-selected.png */; };
		981AFAB619EF44DE006706BF /* navbar-Landscape@2x.png in Resources */ = {isa = PBXBuildFile; fileRef = 9825527A19CBEC10009CDD83 /* navbar-Landscape@2x.png */; };
		981AFAB719EF44DE006706BF /* navbar-Portrait@2x~ipad.png in Resources */ = {isa = PBXBuildFile; fileRef = 9825527F19CBEC10009CDD83 /* navbar-Portrait@2x~ipad.png */; };
		981AFAB819EF44DE006706BF /* textsize_down.png in Resources */ = {isa = PBXBuildFile; fileRef = 98D55ED618480B6800104956 /* textsize_down.png */; };
		981AFAB919EF44DE006706BF /* 887-notepad-selected@2x.png in Resources */ = {isa = PBXBuildFile; fileRef = 98AD861319B56AAE00D25C26 /* 887-notepad-selected@2x.png */; };
		981AFABA19EF44DE006706BF /* textsize_down@2x.png in Resources */ = {isa = PBXBuildFile; fileRef = 98D55ED718480B6800104956 /* textsize_down@2x.png */; };
		981AFABB19EF44DE006706BF /* 887-notepad-selected.png in Resources */ = {isa = PBXBuildFile; fileRef = 98AD861219B56AAE00D25C26 /* 887-notepad-selected.png */; };
		981AFABC19EF44DE006706BF /* 887-notepad@2x.png in Resources */ = {isa = PBXBuildFile; fileRef = 98727A3019A71218005E17A1 /* 887-notepad@2x.png */; };
		981AFABE19EF44DE006706BF /* textsize_up.png in Resources */ = {isa = PBXBuildFile; fileRef = 98D55EDC18480B6800104956 /* textsize_up.png */; };
		981AFABF19EF44DE006706BF /* textsize_up@2x.png in Resources */ = {isa = PBXBuildFile; fileRef = 98D55EDD18480B6800104956 /* textsize_up@2x.png */; };
		981AFAC019EF44DE006706BF /* textsize@2x.png in Resources */ = {isa = PBXBuildFile; fileRef = 98158A7618EE3681002E2517 /* textsize@2x.png */; };
		981AFAC419EF44DE006706BF /* navbar-Landscape.png in Resources */ = {isa = PBXBuildFile; fileRef = 9825527919CBEC10009CDD83 /* navbar-Landscape.png */; };
		981AFAC519EF44DE006706BF /* 724-info-selected.png in Resources */ = {isa = PBXBuildFile; fileRef = 9815726218E4F2C20014DF0C /* 724-info-selected.png */; };
		981AFAC619EF44DE006706BF /* 711-trash-selected@2x.png in Resources */ = {isa = PBXBuildFile; fileRef = 9815725D18E4F2130014DF0C /* 711-trash-selected@2x.png */; };
		981AFAC719EF44DE006706BF /* navbar-Landscape@2x~ipad.png in Resources */ = {isa = PBXBuildFile; fileRef = 9825527B19CBEC10009CDD83 /* navbar-Landscape@2x~ipad.png */; };
		981AFAC819EF44DE006706BF /* navbar-Portrait.png in Resources */ = {isa = PBXBuildFile; fileRef = 9825527D19CBEC10009CDD83 /* navbar-Portrait.png */; };
		981AFAC919EF44DE006706BF /* 711-trash.png in Resources */ = {isa = PBXBuildFile; fileRef = 9815725218E4F0930014DF0C /* 711-trash.png */; };
		981AFACD19EF44DE006706BF /* 711-trash@2x.png in Resources */ = {isa = PBXBuildFile; fileRef = 9815725318E4F0930014DF0C /* 711-trash@2x.png */; };
		981AFACE19EF44DE006706BF /* 702-share@2x.png in Resources */ = {isa = PBXBuildFile; fileRef = 9815725118E4F0930014DF0C /* 702-share@2x.png */; };
		981AFACF19EF44DE006706BF /* textsize_selected@2x.png in Resources */ = {isa = PBXBuildFile; fileRef = 987F3E9C19417F3D00209D4F /* textsize_selected@2x.png */; };
		981AFAD319EF44DE006706BF /* navbar-Landscape-568h@2x.png in Resources */ = {isa = PBXBuildFile; fileRef = 9825527719CBEC10009CDD83 /* navbar-Landscape-568h@2x.png */; };
		981AFAD419EF44DE006706BF /* 887-notepad.png in Resources */ = {isa = PBXBuildFile; fileRef = 98727A2F19A71218005E17A1 /* 887-notepad.png */; };
		981AFAD619EF44DE006706BF /* 702-share-selected.png in Resources */ = {isa = PBXBuildFile; fileRef = 9815726018E4F2C20014DF0C /* 702-share-selected.png */; };
		981AFADD19EF44DE006706BF /* SWKeyboard.appex in Embed App Extensions */ = {isa = PBXBuildFile; fileRef = 98CD125C19CA85710089385F /* SWKeyboard.appex */; settings = {ATTRIBUTES = (RemoveHeadersOnCopy, ); }; };
		9820CE521A144F0400EA909A /* navbar-Landscape-568h@3x.png in Resources */ = {isa = PBXBuildFile; fileRef = 9820CE501A144F0400EA909A /* navbar-Landscape-568h@3x.png */; };
		9820CE531A144F0400EA909A /* navbar-Portrait@3x.png in Resources */ = {isa = PBXBuildFile; fileRef = 9820CE511A144F0400EA909A /* navbar-Portrait@3x.png */; };
		9822CB691A3A77D200D73CAA /* MainViewController_.xib in Resources */ = {isa = PBXBuildFile; fileRef = 9822CB671A3A77D200D73CAA /* MainViewController_.xib */; };
		9822CB6D1A3A8E3200D73CAA /* more-selected@2x.png in Resources */ = {isa = PBXBuildFile; fileRef = 9822CB6A1A3A8E3200D73CAA /* more-selected@2x.png */; };
		9822CB6F1A3A8E3200D73CAA /* more@2x.png in Resources */ = {isa = PBXBuildFile; fileRef = 9822CB6B1A3A8E3200D73CAA /* more@2x.png */; };
		982D148B19FF462A007D4629 /* 702-share-selected@3x.png in Resources */ = {isa = PBXBuildFile; fileRef = 982D147E19FF462A007D4629 /* 702-share-selected@3x.png */; };
		982D148D19FF462A007D4629 /* 702-share@3x.png in Resources */ = {isa = PBXBuildFile; fileRef = 982D147F19FF462A007D4629 /* 702-share@3x.png */; };
		982D148F19FF462A007D4629 /* 711-trash-selected@3x.png in Resources */ = {isa = PBXBuildFile; fileRef = 982D148019FF462A007D4629 /* 711-trash-selected@3x.png */; };
		982D149119FF462A007D4629 /* 711-trash@3x.png in Resources */ = {isa = PBXBuildFile; fileRef = 982D148119FF462A007D4629 /* 711-trash@3x.png */; };
		982D149319FF462A007D4629 /* 724-info-selected@3x.png in Resources */ = {isa = PBXBuildFile; fileRef = 982D148219FF462A007D4629 /* 724-info-selected@3x.png */; };
		982D149519FF462A007D4629 /* 724-info@3x.png in Resources */ = {isa = PBXBuildFile; fileRef = 982D148319FF462A007D4629 /* 724-info@3x.png */; };
		982D149719FF462A007D4629 /* 887-notepad-selected@3x.png in Resources */ = {isa = PBXBuildFile; fileRef = 982D148419FF462A007D4629 /* 887-notepad-selected@3x.png */; };
		982D149919FF462A007D4629 /* 887-notepad@3x.png in Resources */ = {isa = PBXBuildFile; fileRef = 982D148519FF462A007D4629 /* 887-notepad@3x.png */; };
		982D149B19FF462A007D4629 /* textsize_down@3x.png in Resources */ = {isa = PBXBuildFile; fileRef = 982D148619FF462A007D4629 /* textsize_down@3x.png */; };
		982D149D19FF462A007D4629 /* textsize_selected@3x.png in Resources */ = {isa = PBXBuildFile; fileRef = 982D148719FF462A007D4629 /* textsize_selected@3x.png */; };
		982D149F19FF462A007D4629 /* textsize_up@3x.png in Resources */ = {isa = PBXBuildFile; fileRef = 982D148819FF462A007D4629 /* textsize_up@3x.png */; };
		982D14A119FF462A007D4629 /* textsize@3x.png in Resources */ = {isa = PBXBuildFile; fileRef = 982D148919FF462A007D4629 /* textsize@3x.png */; };
		9845A7AB1A43983300544E2E /* WebBrowserViewController.xib in Resources */ = {isa = PBXBuildFile; fileRef = 9845A79D1A43983300544E2E /* WebBrowserViewController.xib */; };
		9845A7AC1A43983300544E2E /* kmwb-navbar-Landscape-568h@2x.png in Resources */ = {isa = PBXBuildFile; fileRef = 9845A79F1A43983300544E2E /* kmwb-navbar-Landscape-568h@2x.png */; };
		9845A7AD1A43983300544E2E /* kmwb-navbar-Landscape-568h@3x.png in Resources */ = {isa = PBXBuildFile; fileRef = 9845A7A01A43983300544E2E /* kmwb-navbar-Landscape-568h@3x.png */; };
		9845A7AE1A43983300544E2E /* kmwb-navbar-Landscape.png in Resources */ = {isa = PBXBuildFile; fileRef = 9845A7A11A43983300544E2E /* kmwb-navbar-Landscape.png */; };
		9845A7AF1A43983300544E2E /* kmwb-navbar-Landscape@2x.png in Resources */ = {isa = PBXBuildFile; fileRef = 9845A7A21A43983300544E2E /* kmwb-navbar-Landscape@2x.png */; };
		9845A7B01A43983300544E2E /* kmwb-navbar-Landscape@2x~ipad.png in Resources */ = {isa = PBXBuildFile; fileRef = 9845A7A31A43983300544E2E /* kmwb-navbar-Landscape@2x~ipad.png */; };
		9845A7B11A43983300544E2E /* kmwb-navbar-Landscape~ipad.png in Resources */ = {isa = PBXBuildFile; fileRef = 9845A7A41A43983300544E2E /* kmwb-navbar-Landscape~ipad.png */; };
		9845A7B21A43983300544E2E /* kmwb-navbar-Portrait.png in Resources */ = {isa = PBXBuildFile; fileRef = 9845A7A51A43983300544E2E /* kmwb-navbar-Portrait.png */; };
		9845A7B31A43983300544E2E /* kmwb-navbar-Portrait@2x.png in Resources */ = {isa = PBXBuildFile; fileRef = 9845A7A61A43983300544E2E /* kmwb-navbar-Portrait@2x.png */; };
		9845A7B41A43983300544E2E /* kmwb-navbar-Portrait@2x~ipad.png in Resources */ = {isa = PBXBuildFile; fileRef = 9845A7A71A43983300544E2E /* kmwb-navbar-Portrait@2x~ipad.png */; };
		9845A7B51A43983300544E2E /* kmwb-navbar-Portrait@3x.png in Resources */ = {isa = PBXBuildFile; fileRef = 9845A7A81A43983300544E2E /* kmwb-navbar-Portrait@3x.png */; };
		9845A7B61A43983300544E2E /* kmwb-navbar-Portrait~ipad.png in Resources */ = {isa = PBXBuildFile; fileRef = 9845A7A91A43983300544E2E /* kmwb-navbar-Portrait~ipad.png */; };
		9845A7D01A439A9200544E2E /* GetStartedViewController.xib in Resources */ = {isa = PBXBuildFile; fileRef = 9845A7C11A439A9200544E2E /* GetStartedViewController.xib */; };
		9845A7D21A439A9200544E2E /* InfoViewController_iPad.xib in Resources */ = {isa = PBXBuildFile; fileRef = 9845A7C51A439A9200544E2E /* InfoViewController_iPad.xib */; };
		9845A7D31A439A9200544E2E /* InfoViewController_iPhone.xib in Resources */ = {isa = PBXBuildFile; fileRef = 9845A7C61A439A9200544E2E /* InfoViewController_iPhone.xib */; };
		9845A7D51A439A9200544E2E /* SetUpViewController.xib in Resources */ = {isa = PBXBuildFile; fileRef = 9845A7CA1A439A9200544E2E /* SetUpViewController.xib */; };
		9845A8B51A439D3000544E2E /* Images.xcassets in Resources */ = {isa = PBXBuildFile; fileRef = 98C893F119F0811A000B9AC8 /* Images.xcassets */; };
		9845A8CC1A439F1000544E2E /* 715-globe-toolbar.png in Resources */ = {isa = PBXBuildFile; fileRef = 9845A8BE1A439F1000544E2E /* 715-globe-toolbar.png */; };
		9845A8CD1A439F1000544E2E /* 715-globe-toolbar@2x.png in Resources */ = {isa = PBXBuildFile; fileRef = 9845A8BF1A439F1000544E2E /* 715-globe-toolbar@2x.png */; };
		9845A8CE1A439F1000544E2E /* 715-globe-toolbar@3x.png in Resources */ = {isa = PBXBuildFile; fileRef = 9845A8C01A439F1000544E2E /* 715-globe-toolbar@3x.png */; };
		9845A8CF1A439F1000544E2E /* 786-browser-selected.png in Resources */ = {isa = PBXBuildFile; fileRef = 9845A8C11A439F1000544E2E /* 786-browser-selected.png */; };
		9845A8D01A439F1000544E2E /* 786-browser-selected@2x.png in Resources */ = {isa = PBXBuildFile; fileRef = 9845A8C21A439F1000544E2E /* 786-browser-selected@2x.png */; };
		9845A8D11A439F1000544E2E /* 786-browser-selected@3x.png in Resources */ = {isa = PBXBuildFile; fileRef = 9845A8C31A439F1000544E2E /* 786-browser-selected@3x.png */; };
		9845A8D21A439F1000544E2E /* 786-browser.png in Resources */ = {isa = PBXBuildFile; fileRef = 9845A8C41A439F1000544E2E /* 786-browser.png */; };
		9845A8D31A439F1000544E2E /* 786-browser@2x.png in Resources */ = {isa = PBXBuildFile; fileRef = 9845A8C51A439F1000544E2E /* 786-browser@2x.png */; };
		9845A8D41A439F1000544E2E /* 786-browser@3x.png in Resources */ = {isa = PBXBuildFile; fileRef = 9845A8C61A439F1000544E2E /* 786-browser@3x.png */; };
		9845A8D51A439F1000544E2E /* UIAccessoryButtonX@2x.png in Resources */ = {isa = PBXBuildFile; fileRef = 9845A8C71A439F1000544E2E /* UIAccessoryButtonX@2x.png */; };
		9845A8D61A439F1000544E2E /* UIButtonBarArrowLeft@2x.png in Resources */ = {isa = PBXBuildFile; fileRef = 9845A8C81A439F1000544E2E /* UIButtonBarArrowLeft@2x.png */; };
		9845A8D71A439F1000544E2E /* UIButtonBarArrowRight@2x.png in Resources */ = {isa = PBXBuildFile; fileRef = 9845A8C91A439F1000544E2E /* UIButtonBarArrowRight@2x.png */; };
		9845A8D81A439F1000544E2E /* UIButtonBarRefresh@2x.png in Resources */ = {isa = PBXBuildFile; fileRef = 9845A8CA1A439F1000544E2E /* UIButtonBarRefresh@2x.png */; };
		9845A8D91A439F1000544E2E /* UIButtonBarStop@2x.png in Resources */ = {isa = PBXBuildFile; fileRef = 9845A8CB1A439F1000544E2E /* UIButtonBarStop@2x.png */; };
		9845A8DE1A439FB200544E2E /* BookmarksViewController.xib in Resources */ = {isa = PBXBuildFile; fileRef = 9845A8DC1A439FB200544E2E /* BookmarksViewController.xib */; };
		985EA9DF19E64A580006C017 /* banner-Landscape-568h@2x.png in Resources */ = {isa = PBXBuildFile; fileRef = 985EA9D419E64A580006C017 /* banner-Landscape-568h@2x.png */; };
		985EA9E019E64A580006C017 /* banner-Landscape-568h@3x.png in Resources */ = {isa = PBXBuildFile; fileRef = 985EA9D519E64A580006C017 /* banner-Landscape-568h@3x.png */; };
		985EA9E119E64A580006C017 /* banner-Landscape.png in Resources */ = {isa = PBXBuildFile; fileRef = 985EA9D619E64A580006C017 /* banner-Landscape.png */; };
		985EA9E219E64A580006C017 /* banner-Landscape@2x.png in Resources */ = {isa = PBXBuildFile; fileRef = 985EA9D719E64A580006C017 /* banner-Landscape@2x.png */; };
		985EA9E319E64A580006C017 /* banner-Landscape@2x~ipad.png in Resources */ = {isa = PBXBuildFile; fileRef = 985EA9D819E64A580006C017 /* banner-Landscape@2x~ipad.png */; };
		985EA9E419E64A580006C017 /* banner-Landscape~ipad.png in Resources */ = {isa = PBXBuildFile; fileRef = 985EA9D919E64A580006C017 /* banner-Landscape~ipad.png */; };
		985EA9E519E64A580006C017 /* banner-Portrait.png in Resources */ = {isa = PBXBuildFile; fileRef = 985EA9DA19E64A580006C017 /* banner-Portrait.png */; };
		985EA9E619E64A580006C017 /* banner-Portrait@2x.png in Resources */ = {isa = PBXBuildFile; fileRef = 985EA9DB19E64A580006C017 /* banner-Portrait@2x.png */; };
		985EA9E719E64A580006C017 /* banner-Portrait@2x~ipad.png in Resources */ = {isa = PBXBuildFile; fileRef = 985EA9DC19E64A580006C017 /* banner-Portrait@2x~ipad.png */; };
		985EA9E819E64A580006C017 /* banner-Portrait@3x.png in Resources */ = {isa = PBXBuildFile; fileRef = 985EA9DD19E64A580006C017 /* banner-Portrait@3x.png */; };
		985EA9E919E64A580006C017 /* banner-Portrait~ipad.png in Resources */ = {isa = PBXBuildFile; fileRef = 985EA9DE19E64A580006C017 /* banner-Portrait~ipad.png */; };
		989E4DBC1B1EB85200A345FB /* Settings.bundle in Resources */ = {isa = PBXBuildFile; fileRef = 989E4DBA1B1EB85200A345FB /* Settings.bundle */; };
		C055F0B11F60E8D400140735 /* GetStartedViewController.swift in Sources */ = {isa = PBXBuildFile; fileRef = C055F0B01F60E8D400140735 /* GetStartedViewController.swift */; };
		C055F0B31F60F7A400140735 /* DropDownView.swift in Sources */ = {isa = PBXBuildFile; fileRef = C055F0B21F60F7A400140735 /* DropDownView.swift */; };
		C055F0B51F610FB200140735 /* DropDownListView.swift in Sources */ = {isa = PBXBuildFile; fileRef = C055F0B41F610FB200140735 /* DropDownListView.swift */; };
		C059FCC01FD927EF00BD1A64 /* Log.swift in Sources */ = {isa = PBXBuildFile; fileRef = C059FCBF1FD927EF00BD1A64 /* Log.swift */; };
		C0A1A6311F5E4F4300EAF822 /* InfoViewController.swift in Sources */ = {isa = PBXBuildFile; fileRef = C0A1A6301F5E4F4300EAF822 /* InfoViewController.swift */; };
		C0A1A6331F5E749000EAF822 /* SetUpViewController.swift in Sources */ = {isa = PBXBuildFile; fileRef = C0A1A6321F5E749000EAF822 /* SetUpViewController.swift */; };
		C0A1A6351F5E786A00EAF822 /* BookmarksViewController.swift in Sources */ = {isa = PBXBuildFile; fileRef = C0A1A6341F5E786A00EAF822 /* BookmarksViewController.swift */; };
		C0A1A6371F5E8C9100EAF822 /* WebBrowserViewController.swift in Sources */ = {isa = PBXBuildFile; fileRef = C0A1A6361F5E8C9100EAF822 /* WebBrowserViewController.swift */; };
		C0E943F81F61234C00E7D98C /* UIImage+Helpers.swift in Sources */ = {isa = PBXBuildFile; fileRef = C0E943F71F61234C00E7D98C /* UIImage+Helpers.swift */; };
		C0E943FA1F6124E100E7D98C /* AppDelegate.swift in Sources */ = {isa = PBXBuildFile; fileRef = C0E943F91F6124E100E7D98C /* AppDelegate.swift */; };
		C0E943FE1F61377900E7D98C /* MainViewController.swift in Sources */ = {isa = PBXBuildFile; fileRef = C0E943FD1F61377900E7D98C /* MainViewController.swift */; };
		C0FF769B1F5D368C00BD23C3 /* KeyboardViewController.swift in Sources */ = {isa = PBXBuildFile; fileRef = C0FF769A1F5D368C00BD23C3 /* KeyboardViewController.swift */; };
		C0FF769E1F5D4ECB00BD23C3 /* ActivityItemProvider.swift in Sources */ = {isa = PBXBuildFile; fileRef = C0FF769D1F5D4ECB00BD23C3 /* ActivityItemProvider.swift */; };
		CE1F5ECE23331DA400141F3E /* OfflineHelp.bundle in Resources */ = {isa = PBXBuildFile; fileRef = CE1F5ECD23331DA400141F3E /* OfflineHelp.bundle */; };
		CE4C654624D0020900070856 /* Localizable.strings in Resources */ = {isa = PBXBuildFile; fileRef = CE4C654424D0020900070856 /* Localizable.strings */; };
		CE76FF8023EBB5CB005648A8 /* Images.xcassets in Resources */ = {isa = PBXBuildFile; fileRef = 98C893F119F0811A000B9AC8 /* Images.xcassets */; };
		CE79B23C23C6E8E6007E72AE /* KeyboardViewController.swift in Sources */ = {isa = PBXBuildFile; fileRef = C0FF769A1F5D368C00BD23C3 /* KeyboardViewController.swift */; };
		CE79B23D23C6ECB2007E72AE /* banner-Landscape-568h@2x.png in Resources */ = {isa = PBXBuildFile; fileRef = 985EA9D419E64A580006C017 /* banner-Landscape-568h@2x.png */; };
		CE79B23E23C6ECB4007E72AE /* banner-Landscape-568h@3x.png in Resources */ = {isa = PBXBuildFile; fileRef = 985EA9D519E64A580006C017 /* banner-Landscape-568h@3x.png */; };
		CE79B23F23C6ECB6007E72AE /* banner-Landscape.png in Resources */ = {isa = PBXBuildFile; fileRef = 985EA9D619E64A580006C017 /* banner-Landscape.png */; };
		CE79B24023C6ECB9007E72AE /* banner-Landscape@2x.png in Resources */ = {isa = PBXBuildFile; fileRef = 985EA9D719E64A580006C017 /* banner-Landscape@2x.png */; };
		CE79B24123C6ECBB007E72AE /* banner-Landscape@2x~ipad.png in Resources */ = {isa = PBXBuildFile; fileRef = 985EA9D819E64A580006C017 /* banner-Landscape@2x~ipad.png */; };
		CE79B24223C6ECBE007E72AE /* banner-Landscape~ipad.png in Resources */ = {isa = PBXBuildFile; fileRef = 985EA9D919E64A580006C017 /* banner-Landscape~ipad.png */; };
		CE79B24323C6ECC0007E72AE /* banner-Portrait.png in Resources */ = {isa = PBXBuildFile; fileRef = 985EA9DA19E64A580006C017 /* banner-Portrait.png */; };
		CE79B24423C6ECC2007E72AE /* banner-Portrait@2x.png in Resources */ = {isa = PBXBuildFile; fileRef = 985EA9DB19E64A580006C017 /* banner-Portrait@2x.png */; };
		CE79B24523C6ECC5007E72AE /* banner-Portrait@2x~ipad.png in Resources */ = {isa = PBXBuildFile; fileRef = 985EA9DC19E64A580006C017 /* banner-Portrait@2x~ipad.png */; };
		CE79B24623C6ECC7007E72AE /* banner-Portrait@3x.png in Resources */ = {isa = PBXBuildFile; fileRef = 985EA9DD19E64A580006C017 /* banner-Portrait@3x.png */; };
		CE79B24723C6ECC9007E72AE /* banner-Portrait~ipad.png in Resources */ = {isa = PBXBuildFile; fileRef = 985EA9DE19E64A580006C017 /* banner-Portrait~ipad.png */; };
		CE79CDB52370111200010C06 /* Themes+Colors.xcassets in Resources */ = {isa = PBXBuildFile; fileRef = CE79CDB42370111200010C06 /* Themes+Colors.xcassets */; };
		CE7C1AE2236925D800100C2C /* LaunchScreen.storyboard in Resources */ = {isa = PBXBuildFile; fileRef = CE7C1AE1236925D800100C2C /* LaunchScreen.storyboard */; };
		CE7FF1F0239A0293007859D9 /* PackageBrowserViewController.swift in Sources */ = {isa = PBXBuildFile; fileRef = CE7FF1EF239A0293007859D9 /* PackageBrowserViewController.swift */; };
		CE80AD33257F2B4A008D2150 /* KeymanEngine.framework in Frameworks */ = {isa = PBXBuildFile; fileRef = CE80AD32257F2B4A008D2150 /* KeymanEngine.framework */; };
		CE80AD34257F2B4B008D2150 /* KeymanEngine.framework in Embed Frameworks */ = {isa = PBXBuildFile; fileRef = CE80AD32257F2B4A008D2150 /* KeymanEngine.framework */; settings = {ATTRIBUTES = (CodeSignOnCopy, RemoveHeadersOnCopy, ); }; };
		CEBD34322654FE3500EB2EA8 /* KeymanEngine.framework in Frameworks */ = {isa = PBXBuildFile; fileRef = CE80AD32257F2B4A008D2150 /* KeymanEngine.framework */; };
		CEBD343B2654FEB400EB2EA8 /* DeviceKit.xcframework in Frameworks */ = {isa = PBXBuildFile; fileRef = CEBD34352654FEB400EB2EA8 /* DeviceKit.xcframework */; };
		CEBD343C2654FEB400EB2EA8 /* DeviceKit.xcframework in Embed Frameworks */ = {isa = PBXBuildFile; fileRef = CEBD34352654FEB400EB2EA8 /* DeviceKit.xcframework */; settings = {ATTRIBUTES = (CodeSignOnCopy, RemoveHeadersOnCopy, ); }; };
		CEBD343D2654FEB400EB2EA8 /* ObjcExceptionBridging.xcframework in Frameworks */ = {isa = PBXBuildFile; fileRef = CEBD34362654FEB400EB2EA8 /* ObjcExceptionBridging.xcframework */; };
		CEBD343E2654FEB400EB2EA8 /* ObjcExceptionBridging.xcframework in Embed Frameworks */ = {isa = PBXBuildFile; fileRef = CEBD34362654FEB400EB2EA8 /* ObjcExceptionBridging.xcframework */; settings = {ATTRIBUTES = (CodeSignOnCopy, RemoveHeadersOnCopy, ); }; };
		CEBD343F2654FEB400EB2EA8 /* Reachability.xcframework in Frameworks */ = {isa = PBXBuildFile; fileRef = CEBD34372654FEB400EB2EA8 /* Reachability.xcframework */; };
		CEBD34402654FEB400EB2EA8 /* Reachability.xcframework in Embed Frameworks */ = {isa = PBXBuildFile; fileRef = CEBD34372654FEB400EB2EA8 /* Reachability.xcframework */; settings = {ATTRIBUTES = (CodeSignOnCopy, RemoveHeadersOnCopy, ); }; };
		CEBD34412654FEB400EB2EA8 /* Sentry.xcframework in Frameworks */ = {isa = PBXBuildFile; fileRef = CEBD34382654FEB400EB2EA8 /* Sentry.xcframework */; };
		CEBD34422654FEB400EB2EA8 /* Sentry.xcframework in Embed Frameworks */ = {isa = PBXBuildFile; fileRef = CEBD34382654FEB400EB2EA8 /* Sentry.xcframework */; settings = {ATTRIBUTES = (CodeSignOnCopy, RemoveHeadersOnCopy, ); }; };
		CEBD34432654FEB400EB2EA8 /* XCGLogger.xcframework in Frameworks */ = {isa = PBXBuildFile; fileRef = CEBD34392654FEB400EB2EA8 /* XCGLogger.xcframework */; };
		CEBD34442654FEB400EB2EA8 /* XCGLogger.xcframework in Embed Frameworks */ = {isa = PBXBuildFile; fileRef = CEBD34392654FEB400EB2EA8 /* XCGLogger.xcframework */; settings = {ATTRIBUTES = (CodeSignOnCopy, RemoveHeadersOnCopy, ); }; };
		CEBD34452654FEB400EB2EA8 /* Zip.xcframework in Frameworks */ = {isa = PBXBuildFile; fileRef = CEBD343A2654FEB400EB2EA8 /* Zip.xcframework */; };
		CEBD34462654FEB400EB2EA8 /* Zip.xcframework in Embed Frameworks */ = {isa = PBXBuildFile; fileRef = CEBD343A2654FEB400EB2EA8 /* Zip.xcframework */; settings = {ATTRIBUTES = (CodeSignOnCopy, RemoveHeadersOnCopy, ); }; };
		CEF4E55623E95B7B0065B9C7 /* ImageBanner.xib in Resources */ = {isa = PBXBuildFile; fileRef = CEF4E55523E95B7B0065B9C7 /* ImageBanner.xib */; };
		CEF4E55723E95B7B0065B9C7 /* ImageBanner.xib in Resources */ = {isa = PBXBuildFile; fileRef = CEF4E55523E95B7B0065B9C7 /* ImageBanner.xib */; };
		CEF4E55923E967140065B9C7 /* ImageBannerViewController.swift in Sources */ = {isa = PBXBuildFile; fileRef = CEF4E55823E967140065B9C7 /* ImageBannerViewController.swift */; };
		CEF4E55A23E967140065B9C7 /* ImageBannerViewController.swift in Sources */ = {isa = PBXBuildFile; fileRef = CEF4E55823E967140065B9C7 /* ImageBannerViewController.swift */; };
/* End PBXBuildFile section */

/* Begin PBXCopyFilesBuildPhase section */
		981AFADC19EF44DE006706BF /* Embed App Extensions */ = {
			isa = PBXCopyFilesBuildPhase;
			buildActionMask = 2147483647;
			dstPath = "";
			dstSubfolderSpec = 13;
			files = (
				981AFADD19EF44DE006706BF /* SWKeyboard.appex in Embed App Extensions */,
			);
			name = "Embed App Extensions";
			runOnlyForDeploymentPostprocessing = 0;
		};
		C01AB5981F8343F7009B37D3 /* Embed Frameworks */ = {
			isa = PBXCopyFilesBuildPhase;
			buildActionMask = 2147483647;
			dstPath = "";
			dstSubfolderSpec = 10;
			files = (
				CEBD34402654FEB400EB2EA8 /* Reachability.xcframework in Embed Frameworks */,
				CEBD343E2654FEB400EB2EA8 /* ObjcExceptionBridging.xcframework in Embed Frameworks */,
				CEBD343C2654FEB400EB2EA8 /* DeviceKit.xcframework in Embed Frameworks */,
				CEBD34422654FEB400EB2EA8 /* Sentry.xcframework in Embed Frameworks */,
				CEBD34442654FEB400EB2EA8 /* XCGLogger.xcframework in Embed Frameworks */,
				CE80AD34257F2B4B008D2150 /* KeymanEngine.framework in Embed Frameworks */,
				CEBD34462654FEB400EB2EA8 /* Zip.xcframework in Embed Frameworks */,
			);
			name = "Embed Frameworks";
			runOnlyForDeploymentPostprocessing = 0;
		};
/* End PBXCopyFilesBuildPhase section */

/* Begin PBXFileReference section */
		162E2C8F20924EEE00F40769 /* keyman_logo@3x.png */ = {isa = PBXFileReference; lastKnownFileType = image.png; name = "keyman_logo@3x.png"; path = "Keyman Navbar/keyman_logo@3x.png"; sourceTree = "<group>"; };
		162E2C9720926C8600F40769 /* UIView+Extensions.swift */ = {isa = PBXFileReference; fileEncoding = 4; lastKnownFileType = sourcecode.swift; path = "UIView+Extensions.swift"; sourceTree = "<group>"; };
		162E2C9A20926C9B00F40769 /* KMNavigationBarBackgroundView.swift */ = {isa = PBXFileReference; lastKnownFileType = sourcecode.swift; path = KMNavigationBarBackgroundView.swift; sourceTree = "<group>"; };
		162E2C9C2092BFE400F40769 /* KMUnderscoreView.swift */ = {isa = PBXFileReference; lastKnownFileType = sourcecode.swift; path = KMUnderscoreView.swift; sourceTree = "<group>"; };
		162E2C9E2092D36800F40769 /* UIDevice+Extensions.swift */ = {isa = PBXFileReference; lastKnownFileType = sourcecode.swift; path = "UIDevice+Extensions.swift"; sourceTree = "<group>"; };
		165EB3992097165B00040A69 /* UIColor+Extensions.swift */ = {isa = PBXFileReference; lastKnownFileType = sourcecode.swift; path = "UIColor+Extensions.swift"; sourceTree = "<group>"; };
		165EB39B2097181D00040A69 /* KMView.swift */ = {isa = PBXFileReference; lastKnownFileType = sourcecode.swift; path = KMView.swift; sourceTree = "<group>"; };
		16A9229D20325253003CC98E /* Info.plist */ = {isa = PBXFileReference; fileEncoding = 4; lastKnownFileType = text.plist.xml; name = Info.plist; path = Keyman/Info.plist; sourceTree = SOURCE_ROOT; };
		293EA3E027059C6900545EED /* ha */ = {isa = PBXFileReference; lastKnownFileType = text.plist.strings; name = ha; path = ha.lproj/Localizable.strings; sourceTree = "<group>"; };
		294914742738DF7700400732 /* ff-NG */ = {isa = PBXFileReference; lastKnownFileType = text.plist.strings; name = "ff-NG"; path = "ff-NG.lproj/Localizable.strings"; sourceTree = "<group>"; };
<<<<<<< HEAD
		297810FD297FA818007C886D /* kn */ = {isa = PBXFileReference; lastKnownFileType = text.plist.strings; name = kn; path = kn.lproj/Localizable.strings; sourceTree = "<group>"; };
=======
		298566B829802828004ACA95 /* cs */ = {isa = PBXFileReference; lastKnownFileType = text.plist.strings; name = cs; path = cs.lproj/Localizable.strings; sourceTree = "<group>"; };
>>>>>>> 46305470
		29B27FEE29062BBC0036917E /* nl */ = {isa = PBXFileReference; lastKnownFileType = text.plist.strings; name = nl; path = nl.lproj/Localizable.strings; sourceTree = "<group>"; };
		29BFA75D282931F8009FCCC3 /* it */ = {isa = PBXFileReference; lastKnownFileType = text.plist.strings; name = it; path = it.lproj/Localizable.strings; sourceTree = "<group>"; };
		29BFA769282946EC009FCCC3 /* pl */ = {isa = PBXFileReference; lastKnownFileType = text.plist.strings; name = pl; path = pl.lproj/Localizable.strings; sourceTree = "<group>"; };
		29C1E17028001EC200759EDE /* pt-PT */ = {isa = PBXFileReference; lastKnownFileType = text.plist.strings; name = "pt-PT"; path = "pt-PT.lproj/Localizable.strings"; sourceTree = "<group>"; };
		37378F4222C9AA610043F22B /* Base */ = {isa = PBXFileReference; lastKnownFileType = file.xib; name = Base; path = Base.lproj/MainViewController_iPad.xib; sourceTree = "<group>"; };
		37378F4322C9AA630043F22B /* Base */ = {isa = PBXFileReference; lastKnownFileType = file.xib; name = Base; path = Base.lproj/MainViewController_iPhone.xib; sourceTree = "<group>"; };
		9815725018E4F0930014DF0C /* 702-share.png */ = {isa = PBXFileReference; lastKnownFileType = image.png; name = "702-share.png"; path = "Keyman Icons/702-share.png"; sourceTree = "<group>"; };
		9815725118E4F0930014DF0C /* 702-share@2x.png */ = {isa = PBXFileReference; lastKnownFileType = image.png; name = "702-share@2x.png"; path = "Keyman Icons/702-share@2x.png"; sourceTree = "<group>"; };
		9815725218E4F0930014DF0C /* 711-trash.png */ = {isa = PBXFileReference; lastKnownFileType = image.png; name = "711-trash.png"; path = "Keyman Icons/711-trash.png"; sourceTree = "<group>"; };
		9815725318E4F0930014DF0C /* 711-trash@2x.png */ = {isa = PBXFileReference; lastKnownFileType = image.png; name = "711-trash@2x.png"; path = "Keyman Icons/711-trash@2x.png"; sourceTree = "<group>"; };
		9815725418E4F0930014DF0C /* 724-info.png */ = {isa = PBXFileReference; lastKnownFileType = image.png; name = "724-info.png"; path = "Keyman Icons/724-info.png"; sourceTree = "<group>"; };
		9815725518E4F0930014DF0C /* 724-info@2x.png */ = {isa = PBXFileReference; lastKnownFileType = image.png; name = "724-info@2x.png"; path = "Keyman Icons/724-info@2x.png"; sourceTree = "<group>"; };
		9815725C18E4F2130014DF0C /* 711-trash-selected.png */ = {isa = PBXFileReference; lastKnownFileType = image.png; name = "711-trash-selected.png"; path = "Keyman Icons/711-trash-selected.png"; sourceTree = "<group>"; };
		9815725D18E4F2130014DF0C /* 711-trash-selected@2x.png */ = {isa = PBXFileReference; lastKnownFileType = image.png; name = "711-trash-selected@2x.png"; path = "Keyman Icons/711-trash-selected@2x.png"; sourceTree = "<group>"; };
		9815726018E4F2C20014DF0C /* 702-share-selected.png */ = {isa = PBXFileReference; lastKnownFileType = image.png; name = "702-share-selected.png"; path = "Keyman Icons/702-share-selected.png"; sourceTree = "<group>"; };
		9815726118E4F2C20014DF0C /* 702-share-selected@2x.png */ = {isa = PBXFileReference; lastKnownFileType = image.png; name = "702-share-selected@2x.png"; path = "Keyman Icons/702-share-selected@2x.png"; sourceTree = "<group>"; };
		9815726218E4F2C20014DF0C /* 724-info-selected.png */ = {isa = PBXFileReference; lastKnownFileType = image.png; name = "724-info-selected.png"; path = "Keyman Icons/724-info-selected.png"; sourceTree = "<group>"; };
		9815726318E4F2C20014DF0C /* 724-info-selected@2x.png */ = {isa = PBXFileReference; lastKnownFileType = image.png; name = "724-info-selected@2x.png"; path = "Keyman Icons/724-info-selected@2x.png"; sourceTree = "<group>"; };
		98158A7518EE3681002E2517 /* textsize.png */ = {isa = PBXFileReference; lastKnownFileType = image.png; name = textsize.png; path = "Keyman Icons/textsize.png"; sourceTree = "<group>"; };
		98158A7618EE3681002E2517 /* textsize@2x.png */ = {isa = PBXFileReference; lastKnownFileType = image.png; name = "textsize@2x.png"; path = "Keyman Icons/textsize@2x.png"; sourceTree = "<group>"; };
		981AFAE119EF44DE006706BF /* Keyman.app */ = {isa = PBXFileReference; explicitFileType = wrapper.application; includeInIndex = 0; path = Keyman.app; sourceTree = BUILT_PRODUCTS_DIR; };
		9820CE501A144F0400EA909A /* navbar-Landscape-568h@3x.png */ = {isa = PBXFileReference; lastKnownFileType = image.png; name = "navbar-Landscape-568h@3x.png"; path = "Keyman Navbar/navbar-Landscape-568h@3x.png"; sourceTree = "<group>"; };
		9820CE511A144F0400EA909A /* navbar-Portrait@3x.png */ = {isa = PBXFileReference; lastKnownFileType = image.png; name = "navbar-Portrait@3x.png"; path = "Keyman Navbar/navbar-Portrait@3x.png"; sourceTree = "<group>"; };
		9822CB671A3A77D200D73CAA /* MainViewController_.xib */ = {isa = PBXFileReference; fileEncoding = 4; lastKnownFileType = file.xib; path = MainViewController_.xib; sourceTree = "<group>"; };
		9822CB6A1A3A8E3200D73CAA /* more-selected@2x.png */ = {isa = PBXFileReference; lastKnownFileType = image.png; name = "more-selected@2x.png"; path = "Keyman Icons/more-selected@2x.png"; sourceTree = "<group>"; };
		9822CB6B1A3A8E3200D73CAA /* more@2x.png */ = {isa = PBXFileReference; lastKnownFileType = image.png; name = "more@2x.png"; path = "Keyman Icons/more@2x.png"; sourceTree = "<group>"; };
		9825527719CBEC10009CDD83 /* navbar-Landscape-568h@2x.png */ = {isa = PBXFileReference; lastKnownFileType = image.png; name = "navbar-Landscape-568h@2x.png"; path = "Keyman Navbar/navbar-Landscape-568h@2x.png"; sourceTree = "<group>"; };
		9825527919CBEC10009CDD83 /* navbar-Landscape.png */ = {isa = PBXFileReference; lastKnownFileType = image.png; name = "navbar-Landscape.png"; path = "Keyman Navbar/navbar-Landscape.png"; sourceTree = "<group>"; };
		9825527A19CBEC10009CDD83 /* navbar-Landscape@2x.png */ = {isa = PBXFileReference; lastKnownFileType = image.png; name = "navbar-Landscape@2x.png"; path = "Keyman Navbar/navbar-Landscape@2x.png"; sourceTree = "<group>"; };
		9825527B19CBEC10009CDD83 /* navbar-Landscape@2x~ipad.png */ = {isa = PBXFileReference; lastKnownFileType = image.png; name = "navbar-Landscape@2x~ipad.png"; path = "Keyman Navbar/navbar-Landscape@2x~ipad.png"; sourceTree = "<group>"; };
		9825527C19CBEC10009CDD83 /* navbar-Landscape~ipad.png */ = {isa = PBXFileReference; lastKnownFileType = image.png; name = "navbar-Landscape~ipad.png"; path = "Keyman Navbar/navbar-Landscape~ipad.png"; sourceTree = "<group>"; };
		9825527D19CBEC10009CDD83 /* navbar-Portrait.png */ = {isa = PBXFileReference; lastKnownFileType = image.png; name = "navbar-Portrait.png"; path = "Keyman Navbar/navbar-Portrait.png"; sourceTree = "<group>"; };
		9825527E19CBEC10009CDD83 /* navbar-Portrait@2x.png */ = {isa = PBXFileReference; lastKnownFileType = image.png; name = "navbar-Portrait@2x.png"; path = "Keyman Navbar/navbar-Portrait@2x.png"; sourceTree = "<group>"; };
		9825527F19CBEC10009CDD83 /* navbar-Portrait@2x~ipad.png */ = {isa = PBXFileReference; lastKnownFileType = image.png; name = "navbar-Portrait@2x~ipad.png"; path = "Keyman Navbar/navbar-Portrait@2x~ipad.png"; sourceTree = "<group>"; };
		9825528019CBEC10009CDD83 /* navbar-Portrait~ipad.png */ = {isa = PBXFileReference; lastKnownFileType = image.png; name = "navbar-Portrait~ipad.png"; path = "Keyman Navbar/navbar-Portrait~ipad.png"; sourceTree = "<group>"; };
		982D147E19FF462A007D4629 /* 702-share-selected@3x.png */ = {isa = PBXFileReference; lastKnownFileType = image.png; name = "702-share-selected@3x.png"; path = "Keyman Icons/702-share-selected@3x.png"; sourceTree = "<group>"; };
		982D147F19FF462A007D4629 /* 702-share@3x.png */ = {isa = PBXFileReference; lastKnownFileType = image.png; name = "702-share@3x.png"; path = "Keyman Icons/702-share@3x.png"; sourceTree = "<group>"; };
		982D148019FF462A007D4629 /* 711-trash-selected@3x.png */ = {isa = PBXFileReference; lastKnownFileType = image.png; name = "711-trash-selected@3x.png"; path = "Keyman Icons/711-trash-selected@3x.png"; sourceTree = "<group>"; };
		982D148119FF462A007D4629 /* 711-trash@3x.png */ = {isa = PBXFileReference; lastKnownFileType = image.png; name = "711-trash@3x.png"; path = "Keyman Icons/711-trash@3x.png"; sourceTree = "<group>"; };
		982D148219FF462A007D4629 /* 724-info-selected@3x.png */ = {isa = PBXFileReference; lastKnownFileType = image.png; name = "724-info-selected@3x.png"; path = "Keyman Icons/724-info-selected@3x.png"; sourceTree = "<group>"; };
		982D148319FF462A007D4629 /* 724-info@3x.png */ = {isa = PBXFileReference; lastKnownFileType = image.png; name = "724-info@3x.png"; path = "Keyman Icons/724-info@3x.png"; sourceTree = "<group>"; };
		982D148419FF462A007D4629 /* 887-notepad-selected@3x.png */ = {isa = PBXFileReference; lastKnownFileType = image.png; name = "887-notepad-selected@3x.png"; path = "Keyman Icons/887-notepad-selected@3x.png"; sourceTree = "<group>"; };
		982D148519FF462A007D4629 /* 887-notepad@3x.png */ = {isa = PBXFileReference; lastKnownFileType = image.png; name = "887-notepad@3x.png"; path = "Keyman Icons/887-notepad@3x.png"; sourceTree = "<group>"; };
		982D148619FF462A007D4629 /* textsize_down@3x.png */ = {isa = PBXFileReference; lastKnownFileType = image.png; name = "textsize_down@3x.png"; path = "Keyman Icons/textsize_down@3x.png"; sourceTree = "<group>"; };
		982D148719FF462A007D4629 /* textsize_selected@3x.png */ = {isa = PBXFileReference; lastKnownFileType = image.png; name = "textsize_selected@3x.png"; path = "Keyman Icons/textsize_selected@3x.png"; sourceTree = "<group>"; };
		982D148819FF462A007D4629 /* textsize_up@3x.png */ = {isa = PBXFileReference; lastKnownFileType = image.png; name = "textsize_up@3x.png"; path = "Keyman Icons/textsize_up@3x.png"; sourceTree = "<group>"; };
		982D148919FF462A007D4629 /* textsize@3x.png */ = {isa = PBXFileReference; lastKnownFileType = image.png; name = "textsize@3x.png"; path = "Keyman Icons/textsize@3x.png"; sourceTree = "<group>"; };
		9845A79D1A43983300544E2E /* WebBrowserViewController.xib */ = {isa = PBXFileReference; fileEncoding = 4; lastKnownFileType = file.xib; path = WebBrowserViewController.xib; sourceTree = "<group>"; };
		9845A79F1A43983300544E2E /* kmwb-navbar-Landscape-568h@2x.png */ = {isa = PBXFileReference; lastKnownFileType = image.png; path = "kmwb-navbar-Landscape-568h@2x.png"; sourceTree = "<group>"; };
		9845A7A01A43983300544E2E /* kmwb-navbar-Landscape-568h@3x.png */ = {isa = PBXFileReference; lastKnownFileType = image.png; path = "kmwb-navbar-Landscape-568h@3x.png"; sourceTree = "<group>"; };
		9845A7A11A43983300544E2E /* kmwb-navbar-Landscape.png */ = {isa = PBXFileReference; lastKnownFileType = image.png; path = "kmwb-navbar-Landscape.png"; sourceTree = "<group>"; };
		9845A7A21A43983300544E2E /* kmwb-navbar-Landscape@2x.png */ = {isa = PBXFileReference; lastKnownFileType = image.png; path = "kmwb-navbar-Landscape@2x.png"; sourceTree = "<group>"; };
		9845A7A31A43983300544E2E /* kmwb-navbar-Landscape@2x~ipad.png */ = {isa = PBXFileReference; lastKnownFileType = image.png; path = "kmwb-navbar-Landscape@2x~ipad.png"; sourceTree = "<group>"; };
		9845A7A41A43983300544E2E /* kmwb-navbar-Landscape~ipad.png */ = {isa = PBXFileReference; lastKnownFileType = image.png; path = "kmwb-navbar-Landscape~ipad.png"; sourceTree = "<group>"; };
		9845A7A51A43983300544E2E /* kmwb-navbar-Portrait.png */ = {isa = PBXFileReference; lastKnownFileType = image.png; path = "kmwb-navbar-Portrait.png"; sourceTree = "<group>"; };
		9845A7A61A43983300544E2E /* kmwb-navbar-Portrait@2x.png */ = {isa = PBXFileReference; lastKnownFileType = image.png; path = "kmwb-navbar-Portrait@2x.png"; sourceTree = "<group>"; };
		9845A7A71A43983300544E2E /* kmwb-navbar-Portrait@2x~ipad.png */ = {isa = PBXFileReference; lastKnownFileType = image.png; path = "kmwb-navbar-Portrait@2x~ipad.png"; sourceTree = "<group>"; };
		9845A7A81A43983300544E2E /* kmwb-navbar-Portrait@3x.png */ = {isa = PBXFileReference; lastKnownFileType = image.png; path = "kmwb-navbar-Portrait@3x.png"; sourceTree = "<group>"; };
		9845A7A91A43983300544E2E /* kmwb-navbar-Portrait~ipad.png */ = {isa = PBXFileReference; lastKnownFileType = image.png; path = "kmwb-navbar-Portrait~ipad.png"; sourceTree = "<group>"; };
		9845A7C11A439A9200544E2E /* GetStartedViewController.xib */ = {isa = PBXFileReference; fileEncoding = 4; lastKnownFileType = file.xib; path = GetStartedViewController.xib; sourceTree = "<group>"; };
		9845A7C51A439A9200544E2E /* InfoViewController_iPad.xib */ = {isa = PBXFileReference; fileEncoding = 4; lastKnownFileType = file.xib; path = InfoViewController_iPad.xib; sourceTree = "<group>"; };
		9845A7C61A439A9200544E2E /* InfoViewController_iPhone.xib */ = {isa = PBXFileReference; fileEncoding = 4; lastKnownFileType = file.xib; path = InfoViewController_iPhone.xib; sourceTree = "<group>"; };
		9845A7CA1A439A9200544E2E /* SetUpViewController.xib */ = {isa = PBXFileReference; fileEncoding = 4; lastKnownFileType = file.xib; path = SetUpViewController.xib; sourceTree = "<group>"; };
		9845A8BE1A439F1000544E2E /* 715-globe-toolbar.png */ = {isa = PBXFileReference; lastKnownFileType = image.png; path = "715-globe-toolbar.png"; sourceTree = "<group>"; };
		9845A8BF1A439F1000544E2E /* 715-globe-toolbar@2x.png */ = {isa = PBXFileReference; lastKnownFileType = image.png; path = "715-globe-toolbar@2x.png"; sourceTree = "<group>"; };
		9845A8C01A439F1000544E2E /* 715-globe-toolbar@3x.png */ = {isa = PBXFileReference; lastKnownFileType = image.png; path = "715-globe-toolbar@3x.png"; sourceTree = "<group>"; };
		9845A8C11A439F1000544E2E /* 786-browser-selected.png */ = {isa = PBXFileReference; lastKnownFileType = image.png; path = "786-browser-selected.png"; sourceTree = "<group>"; };
		9845A8C21A439F1000544E2E /* 786-browser-selected@2x.png */ = {isa = PBXFileReference; lastKnownFileType = image.png; path = "786-browser-selected@2x.png"; sourceTree = "<group>"; };
		9845A8C31A439F1000544E2E /* 786-browser-selected@3x.png */ = {isa = PBXFileReference; lastKnownFileType = image.png; path = "786-browser-selected@3x.png"; sourceTree = "<group>"; };
		9845A8C41A439F1000544E2E /* 786-browser.png */ = {isa = PBXFileReference; lastKnownFileType = image.png; path = "786-browser.png"; sourceTree = "<group>"; };
		9845A8C51A439F1000544E2E /* 786-browser@2x.png */ = {isa = PBXFileReference; lastKnownFileType = image.png; path = "786-browser@2x.png"; sourceTree = "<group>"; };
		9845A8C61A439F1000544E2E /* 786-browser@3x.png */ = {isa = PBXFileReference; lastKnownFileType = image.png; path = "786-browser@3x.png"; sourceTree = "<group>"; };
		9845A8C71A439F1000544E2E /* UIAccessoryButtonX@2x.png */ = {isa = PBXFileReference; lastKnownFileType = image.png; path = "UIAccessoryButtonX@2x.png"; sourceTree = "<group>"; };
		9845A8C81A439F1000544E2E /* UIButtonBarArrowLeft@2x.png */ = {isa = PBXFileReference; lastKnownFileType = image.png; path = "UIButtonBarArrowLeft@2x.png"; sourceTree = "<group>"; };
		9845A8C91A439F1000544E2E /* UIButtonBarArrowRight@2x.png */ = {isa = PBXFileReference; lastKnownFileType = image.png; path = "UIButtonBarArrowRight@2x.png"; sourceTree = "<group>"; };
		9845A8CA1A439F1000544E2E /* UIButtonBarRefresh@2x.png */ = {isa = PBXFileReference; lastKnownFileType = image.png; path = "UIButtonBarRefresh@2x.png"; sourceTree = "<group>"; };
		9845A8CB1A439F1000544E2E /* UIButtonBarStop@2x.png */ = {isa = PBXFileReference; lastKnownFileType = image.png; path = "UIButtonBarStop@2x.png"; sourceTree = "<group>"; };
		9845A8DC1A439FB200544E2E /* BookmarksViewController.xib */ = {isa = PBXFileReference; fileEncoding = 4; lastKnownFileType = file.xib; path = BookmarksViewController.xib; sourceTree = "<group>"; };
		984FA1E21974B06C0037EE5D /* Keyman.entitlements */ = {isa = PBXFileReference; lastKnownFileType = text.plist.entitlements; path = Keyman.entitlements; sourceTree = "<group>"; };
		985EA9D419E64A580006C017 /* banner-Landscape-568h@2x.png */ = {isa = PBXFileReference; lastKnownFileType = image.png; path = "banner-Landscape-568h@2x.png"; sourceTree = "<group>"; };
		985EA9D519E64A580006C017 /* banner-Landscape-568h@3x.png */ = {isa = PBXFileReference; lastKnownFileType = image.png; path = "banner-Landscape-568h@3x.png"; sourceTree = "<group>"; };
		985EA9D619E64A580006C017 /* banner-Landscape.png */ = {isa = PBXFileReference; lastKnownFileType = image.png; path = "banner-Landscape.png"; sourceTree = "<group>"; };
		985EA9D719E64A580006C017 /* banner-Landscape@2x.png */ = {isa = PBXFileReference; lastKnownFileType = image.png; path = "banner-Landscape@2x.png"; sourceTree = "<group>"; };
		985EA9D819E64A580006C017 /* banner-Landscape@2x~ipad.png */ = {isa = PBXFileReference; lastKnownFileType = image.png; path = "banner-Landscape@2x~ipad.png"; sourceTree = "<group>"; };
		985EA9D919E64A580006C017 /* banner-Landscape~ipad.png */ = {isa = PBXFileReference; lastKnownFileType = image.png; path = "banner-Landscape~ipad.png"; sourceTree = "<group>"; };
		985EA9DA19E64A580006C017 /* banner-Portrait.png */ = {isa = PBXFileReference; lastKnownFileType = image.png; path = "banner-Portrait.png"; sourceTree = "<group>"; };
		985EA9DB19E64A580006C017 /* banner-Portrait@2x.png */ = {isa = PBXFileReference; lastKnownFileType = image.png; path = "banner-Portrait@2x.png"; sourceTree = "<group>"; };
		985EA9DC19E64A580006C017 /* banner-Portrait@2x~ipad.png */ = {isa = PBXFileReference; lastKnownFileType = image.png; path = "banner-Portrait@2x~ipad.png"; sourceTree = "<group>"; };
		985EA9DD19E64A580006C017 /* banner-Portrait@3x.png */ = {isa = PBXFileReference; lastKnownFileType = image.png; path = "banner-Portrait@3x.png"; sourceTree = "<group>"; };
		985EA9DE19E64A580006C017 /* banner-Portrait~ipad.png */ = {isa = PBXFileReference; lastKnownFileType = image.png; path = "banner-Portrait~ipad.png"; sourceTree = "<group>"; };
		98727A2F19A71218005E17A1 /* 887-notepad.png */ = {isa = PBXFileReference; lastKnownFileType = image.png; name = "887-notepad.png"; path = "Keyman Icons/887-notepad.png"; sourceTree = "<group>"; };
		98727A3019A71218005E17A1 /* 887-notepad@2x.png */ = {isa = PBXFileReference; lastKnownFileType = image.png; name = "887-notepad@2x.png"; path = "Keyman Icons/887-notepad@2x.png"; sourceTree = "<group>"; };
		987F3E9B19417F3D00209D4F /* textsize_selected.png */ = {isa = PBXFileReference; lastKnownFileType = image.png; name = textsize_selected.png; path = "Keyman Icons/textsize_selected.png"; sourceTree = "<group>"; };
		987F3E9C19417F3D00209D4F /* textsize_selected@2x.png */ = {isa = PBXFileReference; lastKnownFileType = image.png; name = "textsize_selected@2x.png"; path = "Keyman Icons/textsize_selected@2x.png"; sourceTree = "<group>"; };
		989E4DBA1B1EB85200A345FB /* Settings.bundle */ = {isa = PBXFileReference; lastKnownFileType = "wrapper.plug-in"; path = Settings.bundle; sourceTree = "<group>"; };
		98AD861219B56AAE00D25C26 /* 887-notepad-selected.png */ = {isa = PBXFileReference; lastKnownFileType = image.png; name = "887-notepad-selected.png"; path = "Keyman Icons/887-notepad-selected.png"; sourceTree = "<group>"; };
		98AD861319B56AAE00D25C26 /* 887-notepad-selected@2x.png */ = {isa = PBXFileReference; lastKnownFileType = image.png; name = "887-notepad-selected@2x.png"; path = "Keyman Icons/887-notepad-selected@2x.png"; sourceTree = "<group>"; };
		98C893F119F0811A000B9AC8 /* Images.xcassets */ = {isa = PBXFileReference; lastKnownFileType = folder.assetcatalog; path = Images.xcassets; sourceTree = "<group>"; };
		98CD125C19CA85710089385F /* SWKeyboard.appex */ = {isa = PBXFileReference; explicitFileType = "wrapper.app-extension"; includeInIndex = 0; path = SWKeyboard.appex; sourceTree = BUILT_PRODUCTS_DIR; };
		98CD125F19CA85710089385F /* Info.plist */ = {isa = PBXFileReference; lastKnownFileType = text.plist.xml; path = Info.plist; sourceTree = "<group>"; };
		98CD127619CA866B0089385F /* SWKeyboard.entitlements */ = {isa = PBXFileReference; lastKnownFileType = text.xml; path = SWKeyboard.entitlements; sourceTree = "<group>"; };
		98D55ED618480B6800104956 /* textsize_down.png */ = {isa = PBXFileReference; lastKnownFileType = image.png; name = textsize_down.png; path = "Keyman Icons/textsize_down.png"; sourceTree = "<group>"; };
		98D55ED718480B6800104956 /* textsize_down@2x.png */ = {isa = PBXFileReference; lastKnownFileType = image.png; name = "textsize_down@2x.png"; path = "Keyman Icons/textsize_down@2x.png"; sourceTree = "<group>"; };
		98D55EDC18480B6800104956 /* textsize_up.png */ = {isa = PBXFileReference; lastKnownFileType = image.png; name = textsize_up.png; path = "Keyman Icons/textsize_up.png"; sourceTree = "<group>"; };
		98D55EDD18480B6800104956 /* textsize_up@2x.png */ = {isa = PBXFileReference; lastKnownFileType = image.png; name = "textsize_up@2x.png"; path = "Keyman Icons/textsize_up@2x.png"; sourceTree = "<group>"; };
		C055F0B01F60E8D400140735 /* GetStartedViewController.swift */ = {isa = PBXFileReference; fileEncoding = 4; indentWidth = 2; lastKnownFileType = sourcecode.swift; path = GetStartedViewController.swift; sourceTree = "<group>"; tabWidth = 2; };
		C055F0B21F60F7A400140735 /* DropDownView.swift */ = {isa = PBXFileReference; fileEncoding = 4; indentWidth = 2; lastKnownFileType = sourcecode.swift; path = DropDownView.swift; sourceTree = "<group>"; tabWidth = 2; };
		C055F0B41F610FB200140735 /* DropDownListView.swift */ = {isa = PBXFileReference; fileEncoding = 4; indentWidth = 2; lastKnownFileType = sourcecode.swift; path = DropDownListView.swift; sourceTree = "<group>"; tabWidth = 2; };
		C059FCBF1FD927EF00BD1A64 /* Log.swift */ = {isa = PBXFileReference; lastKnownFileType = sourcecode.swift; path = Log.swift; sourceTree = "<group>"; };
		C0A1A6301F5E4F4300EAF822 /* InfoViewController.swift */ = {isa = PBXFileReference; fileEncoding = 4; indentWidth = 2; lastKnownFileType = sourcecode.swift; path = InfoViewController.swift; sourceTree = "<group>"; tabWidth = 2; };
		C0A1A6321F5E749000EAF822 /* SetUpViewController.swift */ = {isa = PBXFileReference; fileEncoding = 4; indentWidth = 2; lastKnownFileType = sourcecode.swift; path = SetUpViewController.swift; sourceTree = "<group>"; tabWidth = 2; };
		C0A1A6341F5E786A00EAF822 /* BookmarksViewController.swift */ = {isa = PBXFileReference; fileEncoding = 4; indentWidth = 2; lastKnownFileType = sourcecode.swift; path = BookmarksViewController.swift; sourceTree = "<group>"; tabWidth = 2; };
		C0A1A6361F5E8C9100EAF822 /* WebBrowserViewController.swift */ = {isa = PBXFileReference; fileEncoding = 4; indentWidth = 2; lastKnownFileType = sourcecode.swift; path = WebBrowserViewController.swift; sourceTree = "<group>"; tabWidth = 2; };
		C0E943F71F61234C00E7D98C /* UIImage+Helpers.swift */ = {isa = PBXFileReference; fileEncoding = 4; indentWidth = 2; lastKnownFileType = sourcecode.swift; path = "UIImage+Helpers.swift"; sourceTree = "<group>"; tabWidth = 2; };
		C0E943F91F6124E100E7D98C /* AppDelegate.swift */ = {isa = PBXFileReference; fileEncoding = 4; indentWidth = 2; lastKnownFileType = sourcecode.swift; path = AppDelegate.swift; sourceTree = "<group>"; tabWidth = 2; };
		C0E943FD1F61377900E7D98C /* MainViewController.swift */ = {isa = PBXFileReference; fileEncoding = 4; indentWidth = 2; lastKnownFileType = sourcecode.swift; path = MainViewController.swift; sourceTree = "<group>"; tabWidth = 2; };
		C0FF769A1F5D368C00BD23C3 /* KeyboardViewController.swift */ = {isa = PBXFileReference; fileEncoding = 4; indentWidth = 2; lastKnownFileType = sourcecode.swift; path = KeyboardViewController.swift; sourceTree = "<group>"; tabWidth = 2; };
		C0FF769D1F5D4ECB00BD23C3 /* ActivityItemProvider.swift */ = {isa = PBXFileReference; fileEncoding = 4; indentWidth = 2; lastKnownFileType = sourcecode.swift; path = ActivityItemProvider.swift; sourceTree = "<group>"; tabWidth = 2; };
		CE1F5ECD23331DA400141F3E /* OfflineHelp.bundle */ = {isa = PBXFileReference; lastKnownFileType = "wrapper.plug-in"; path = OfflineHelp.bundle; sourceTree = "<group>"; };
		CE4C654524D0020900070856 /* en */ = {isa = PBXFileReference; fileEncoding = 4; lastKnownFileType = text.plist.strings; name = en; path = en.lproj/Localizable.strings; sourceTree = "<group>"; };
		CE72B3D62643ABB7006821CE /* az */ = {isa = PBXFileReference; lastKnownFileType = text.plist.strings; name = az; path = az.lproj/Localizable.strings; sourceTree = "<group>"; };
		CE79CDB42370111200010C06 /* Themes+Colors.xcassets */ = {isa = PBXFileReference; lastKnownFileType = folder.assetcatalog; path = "Themes+Colors.xcassets"; sourceTree = "<group>"; };
		CE7C1AE1236925D800100C2C /* LaunchScreen.storyboard */ = {isa = PBXFileReference; lastKnownFileType = file.storyboard; path = LaunchScreen.storyboard; sourceTree = "<group>"; };
		CE7FF1EF239A0293007859D9 /* PackageBrowserViewController.swift */ = {isa = PBXFileReference; lastKnownFileType = sourcecode.swift; path = PackageBrowserViewController.swift; sourceTree = "<group>"; };
		CE80AD32257F2B4A008D2150 /* KeymanEngine.framework */ = {isa = PBXFileReference; explicitFileType = wrapper.framework; path = KeymanEngine.framework; sourceTree = BUILT_PRODUCTS_DIR; };
		CE98E6BD2615593300F3F2C0 /* ff */ = {isa = PBXFileReference; lastKnownFileType = text.plist.strings; name = ff; path = ff.lproj/Localizable.strings; sourceTree = "<group>"; };
		CEACC90E25F07D58006EAB45 /* fr */ = {isa = PBXFileReference; lastKnownFileType = text.plist.strings; name = fr; path = fr.lproj/Localizable.strings; sourceTree = "<group>"; };
		CEACC90F25F07D5A006EAB45 /* km */ = {isa = PBXFileReference; lastKnownFileType = text.plist.strings; name = km; path = km.lproj/Localizable.strings; sourceTree = "<group>"; };
		CEACC91225F07D77006EAB45 /* de */ = {isa = PBXFileReference; lastKnownFileType = text.plist.strings; name = de; path = de.lproj/Localizable.strings; sourceTree = "<group>"; };
		CEBD34352654FEB400EB2EA8 /* DeviceKit.xcframework */ = {isa = PBXFileReference; lastKnownFileType = wrapper.xcframework; name = DeviceKit.xcframework; path = ../../Carthage/Build/DeviceKit.xcframework; sourceTree = "<absolute>"; };
		CEBD34362654FEB400EB2EA8 /* ObjcExceptionBridging.xcframework */ = {isa = PBXFileReference; lastKnownFileType = wrapper.xcframework; name = ObjcExceptionBridging.xcframework; path = ../../Carthage/Build/ObjcExceptionBridging.xcframework; sourceTree = "<absolute>"; };
		CEBD34372654FEB400EB2EA8 /* Reachability.xcframework */ = {isa = PBXFileReference; lastKnownFileType = wrapper.xcframework; name = Reachability.xcframework; path = ../../Carthage/Build/Reachability.xcframework; sourceTree = "<absolute>"; };
		CEBD34382654FEB400EB2EA8 /* Sentry.xcframework */ = {isa = PBXFileReference; lastKnownFileType = wrapper.xcframework; name = Sentry.xcframework; path = ../../Carthage/Build/Sentry.xcframework; sourceTree = "<absolute>"; };
		CEBD34392654FEB400EB2EA8 /* XCGLogger.xcframework */ = {isa = PBXFileReference; lastKnownFileType = wrapper.xcframework; name = XCGLogger.xcframework; path = ../../Carthage/Build/XCGLogger.xcframework; sourceTree = "<absolute>"; };
		CEBD343A2654FEB400EB2EA8 /* Zip.xcframework */ = {isa = PBXFileReference; lastKnownFileType = wrapper.xcframework; name = Zip.xcframework; path = ../../Carthage/Build/Zip.xcframework; sourceTree = "<absolute>"; };
		CEBD3458265511B700EB2EA8 /* am */ = {isa = PBXFileReference; lastKnownFileType = text.plist.strings; name = am; path = am.lproj/Localizable.strings; sourceTree = "<group>"; };
		CEEC468226F2F7BA009A5B7D /* zh-Hans */ = {isa = PBXFileReference; lastKnownFileType = text.plist.strings; name = "zh-Hans"; path = "zh-Hans.lproj/Localizable.strings"; sourceTree = "<group>"; };
		CEEF81B92673019600EE6A07 /* es-419 */ = {isa = PBXFileReference; lastKnownFileType = text.plist.strings; name = "es-419"; path = "es-419.lproj/Localizable.strings"; sourceTree = "<group>"; };
		CEF4E55523E95B7B0065B9C7 /* ImageBanner.xib */ = {isa = PBXFileReference; lastKnownFileType = file.xib; path = ImageBanner.xib; sourceTree = "<group>"; };
		CEF4E55823E967140065B9C7 /* ImageBannerViewController.swift */ = {isa = PBXFileReference; lastKnownFileType = sourcecode.swift; path = ImageBannerViewController.swift; sourceTree = "<group>"; };
/* End PBXFileReference section */

/* Begin PBXFrameworksBuildPhase section */
		981AFA8319EF44DE006706BF /* Frameworks */ = {
			isa = PBXFrameworksBuildPhase;
			buildActionMask = 2147483647;
			files = (
				CEBD343F2654FEB400EB2EA8 /* Reachability.xcframework in Frameworks */,
				CEBD343D2654FEB400EB2EA8 /* ObjcExceptionBridging.xcframework in Frameworks */,
				CEBD343B2654FEB400EB2EA8 /* DeviceKit.xcframework in Frameworks */,
				CEBD34412654FEB400EB2EA8 /* Sentry.xcframework in Frameworks */,
				CEBD34432654FEB400EB2EA8 /* XCGLogger.xcframework in Frameworks */,
				CE80AD33257F2B4A008D2150 /* KeymanEngine.framework in Frameworks */,
				CEBD34452654FEB400EB2EA8 /* Zip.xcframework in Frameworks */,
			);
			runOnlyForDeploymentPostprocessing = 0;
		};
		98CD125919CA85710089385F /* Frameworks */ = {
			isa = PBXFrameworksBuildPhase;
			buildActionMask = 2147483647;
			files = (
				CEBD34322654FE3500EB2EA8 /* KeymanEngine.framework in Frameworks */,
			);
			runOnlyForDeploymentPostprocessing = 0;
		};
/* End PBXFrameworksBuildPhase section */

/* Begin PBXGroup section */
		162E2C9420926C8600F40769 /* Classes */ = {
			isa = PBXGroup;
			children = (
				9845A7B71A4398B200544E2E /* DropDownList */,
				162E2C9620926C8600F40769 /* Extensions */,
				9845A7BE1A439A9200544E2E /* GetStartedViewController */,
				9845A7C21A439A9200544E2E /* InfoViewController */,
				9845A79A1A43983300544E2E /* KMWebBrowser */,
				162E2C9820926C8600F40769 /* LogoBackgroundView */,
				CE1679C5265F3E92008D6FCE /* MainViewController */,
				9845A7C71A439A9200544E2E /* SetUpViewController */,
			);
			path = Classes;
			sourceTree = "<group>";
		};
		162E2C9620926C8600F40769 /* Extensions */ = {
			isa = PBXGroup;
			children = (
				165EB3992097165B00040A69 /* UIColor+Extensions.swift */,
				162E2C9E2092D36800F40769 /* UIDevice+Extensions.swift */,
				C0E943F71F61234C00E7D98C /* UIImage+Helpers.swift */,
				162E2C9720926C8600F40769 /* UIView+Extensions.swift */,
			);
			path = Extensions;
			sourceTree = "<group>";
		};
		162E2C9820926C8600F40769 /* LogoBackgroundView */ = {
			isa = PBXGroup;
			children = (
				162E2C9A20926C9B00F40769 /* KMNavigationBarBackgroundView.swift */,
				162E2C9C2092BFE400F40769 /* KMUnderscoreView.swift */,
				165EB39B2097181D00040A69 /* KMView.swift */,
			);
			path = LogoBackgroundView;
			sourceTree = "<group>";
		};
		9845A79A1A43983300544E2E /* KMWebBrowser */ = {
			isa = PBXGroup;
			children = (
				9845A8BD1A439F1000544E2E /* Icons */,
				9845A79E1A43983300544E2E /* NavBar */,
				C0A1A6341F5E786A00EAF822 /* BookmarksViewController.swift */,
				9845A8DC1A439FB200544E2E /* BookmarksViewController.xib */,
				C0A1A6361F5E8C9100EAF822 /* WebBrowserViewController.swift */,
				9845A79D1A43983300544E2E /* WebBrowserViewController.xib */,
			);
			path = KMWebBrowser;
			sourceTree = "<group>";
		};
		9845A79E1A43983300544E2E /* NavBar */ = {
			isa = PBXGroup;
			children = (
				9845A79F1A43983300544E2E /* kmwb-navbar-Landscape-568h@2x.png */,
				9845A7A01A43983300544E2E /* kmwb-navbar-Landscape-568h@3x.png */,
				9845A7A11A43983300544E2E /* kmwb-navbar-Landscape.png */,
				9845A7A21A43983300544E2E /* kmwb-navbar-Landscape@2x.png */,
				9845A7A31A43983300544E2E /* kmwb-navbar-Landscape@2x~ipad.png */,
				9845A7A41A43983300544E2E /* kmwb-navbar-Landscape~ipad.png */,
				9845A7A51A43983300544E2E /* kmwb-navbar-Portrait.png */,
				9845A7A61A43983300544E2E /* kmwb-navbar-Portrait@2x.png */,
				9845A7A71A43983300544E2E /* kmwb-navbar-Portrait@2x~ipad.png */,
				9845A7A81A43983300544E2E /* kmwb-navbar-Portrait@3x.png */,
				9845A7A91A43983300544E2E /* kmwb-navbar-Portrait~ipad.png */,
			);
			path = NavBar;
			sourceTree = "<group>";
		};
		9845A7B71A4398B200544E2E /* DropDownList */ = {
			isa = PBXGroup;
			children = (
				C055F0B41F610FB200140735 /* DropDownListView.swift */,
				C055F0B21F60F7A400140735 /* DropDownView.swift */,
			);
			path = DropDownList;
			sourceTree = "<group>";
		};
		9845A7BE1A439A9200544E2E /* GetStartedViewController */ = {
			isa = PBXGroup;
			children = (
				C055F0B01F60E8D400140735 /* GetStartedViewController.swift */,
				9845A7C11A439A9200544E2E /* GetStartedViewController.xib */,
			);
			path = GetStartedViewController;
			sourceTree = "<group>";
		};
		9845A7C21A439A9200544E2E /* InfoViewController */ = {
			isa = PBXGroup;
			children = (
				9845A7C51A439A9200544E2E /* InfoViewController_iPad.xib */,
				9845A7C61A439A9200544E2E /* InfoViewController_iPhone.xib */,
				C0A1A6301F5E4F4300EAF822 /* InfoViewController.swift */,
			);
			path = InfoViewController;
			sourceTree = "<group>";
		};
		9845A7C71A439A9200544E2E /* SetUpViewController */ = {
			isa = PBXGroup;
			children = (
				C0A1A6321F5E749000EAF822 /* SetUpViewController.swift */,
				9845A7CA1A439A9200544E2E /* SetUpViewController.xib */,
			);
			path = SetUpViewController;
			sourceTree = "<group>";
		};
		9845A8BD1A439F1000544E2E /* Icons */ = {
			isa = PBXGroup;
			children = (
				9845A8BE1A439F1000544E2E /* 715-globe-toolbar.png */,
				9845A8BF1A439F1000544E2E /* 715-globe-toolbar@2x.png */,
				9845A8C01A439F1000544E2E /* 715-globe-toolbar@3x.png */,
				9845A8C11A439F1000544E2E /* 786-browser-selected.png */,
				9845A8C21A439F1000544E2E /* 786-browser-selected@2x.png */,
				9845A8C31A439F1000544E2E /* 786-browser-selected@3x.png */,
				9845A8C41A439F1000544E2E /* 786-browser.png */,
				9845A8C51A439F1000544E2E /* 786-browser@2x.png */,
				9845A8C61A439F1000544E2E /* 786-browser@3x.png */,
				9845A8C71A439F1000544E2E /* UIAccessoryButtonX@2x.png */,
				9845A8C81A439F1000544E2E /* UIButtonBarArrowLeft@2x.png */,
				9845A8C91A439F1000544E2E /* UIButtonBarArrowRight@2x.png */,
				9845A8CA1A439F1000544E2E /* UIButtonBarRefresh@2x.png */,
				9845A8CB1A439F1000544E2E /* UIButtonBarStop@2x.png */,
			);
			path = Icons;
			sourceTree = "<group>";
		};
		985EA9D319E64A580006C017 /* Keyman Banner */ = {
			isa = PBXGroup;
			children = (
				985EA9D419E64A580006C017 /* banner-Landscape-568h@2x.png */,
				985EA9D519E64A580006C017 /* banner-Landscape-568h@3x.png */,
				985EA9D619E64A580006C017 /* banner-Landscape.png */,
				985EA9D719E64A580006C017 /* banner-Landscape@2x.png */,
				985EA9D819E64A580006C017 /* banner-Landscape@2x~ipad.png */,
				985EA9D919E64A580006C017 /* banner-Landscape~ipad.png */,
				985EA9DA19E64A580006C017 /* banner-Portrait.png */,
				985EA9DB19E64A580006C017 /* banner-Portrait@2x.png */,
				985EA9DC19E64A580006C017 /* banner-Portrait@2x~ipad.png */,
				985EA9DD19E64A580006C017 /* banner-Portrait@3x.png */,
				985EA9DE19E64A580006C017 /* banner-Portrait~ipad.png */,
			);
			path = "Keyman Banner";
			sourceTree = "<group>";
		};
		98ABADA7176935E400B62590 = {
			isa = PBXGroup;
			children = (
				CE7C1AE1236925D800100C2C /* LaunchScreen.storyboard */,
				98ABADB9176935E400B62590 /* Keyman */,
				98CD125D19CA85710089385F /* SWKeyboard */,
				98ABADB2176935E400B62590 /* Frameworks */,
				98ABADB1176935E400B62590 /* Products */,
			);
			sourceTree = "<group>";
		};
		98ABADB1176935E400B62590 /* Products */ = {
			isa = PBXGroup;
			children = (
				98CD125C19CA85710089385F /* SWKeyboard.appex */,
				981AFAE119EF44DE006706BF /* Keyman.app */,
			);
			name = Products;
			sourceTree = "<group>";
		};
		98ABADB2176935E400B62590 /* Frameworks */ = {
			isa = PBXGroup;
			children = (
				CEBD34352654FEB400EB2EA8 /* DeviceKit.xcframework */,
				CEBD34362654FEB400EB2EA8 /* ObjcExceptionBridging.xcframework */,
				CEBD34372654FEB400EB2EA8 /* Reachability.xcframework */,
				CEBD34382654FEB400EB2EA8 /* Sentry.xcframework */,
				CEBD34392654FEB400EB2EA8 /* XCGLogger.xcframework */,
				CEBD343A2654FEB400EB2EA8 /* Zip.xcframework */,
				CE80AD32257F2B4A008D2150 /* KeymanEngine.framework */,
			);
			name = Frameworks;
			sourceTree = "<group>";
		};
		98ABADB9176935E400B62590 /* Keyman */ = {
			isa = PBXGroup;
			children = (
				CE1F5ECC23331C1C00141F3E /* resources */,
				984FA1E21974B06C0037EE5D /* Keyman.entitlements */,
				CE4C654424D0020900070856 /* Localizable.strings */,
				989E4DBA1B1EB85200A345FB /* Settings.bundle */,
				98C893F119F0811A000B9AC8 /* Images.xcassets */,
				CE79CDB42370111200010C06 /* Themes+Colors.xcassets */,
				98ABADBA176935E400B62590 /* Supporting Files */,
				16A9229D20325253003CC98E /* Info.plist */,
				162E2C9420926C8600F40769 /* Classes */,
				C0E943F91F6124E100E7D98C /* AppDelegate.swift */,
				C059FCBF1FD927EF00BD1A64 /* Log.swift */,
				CE7FF1EF239A0293007859D9 /* PackageBrowserViewController.swift */,
			);
			path = Keyman;
			sourceTree = "<group>";
		};
		98ABADBA176935E400B62590 /* Supporting Files */ = {
			isa = PBXGroup;
			children = (
				98AFAEDB17FE2ACF00178C0A /* Keyman Icons */,
				98AFAEDC17FE2B6A00178C0A /* Keyman Navbar */,
			);
			name = "Supporting Files";
			sourceTree = "<group>";
		};
		98AFAEDB17FE2ACF00178C0A /* Keyman Icons */ = {
			isa = PBXGroup;
			children = (
				9815726018E4F2C20014DF0C /* 702-share-selected.png */,
				9815726118E4F2C20014DF0C /* 702-share-selected@2x.png */,
				982D147E19FF462A007D4629 /* 702-share-selected@3x.png */,
				9815725018E4F0930014DF0C /* 702-share.png */,
				9815725118E4F0930014DF0C /* 702-share@2x.png */,
				982D147F19FF462A007D4629 /* 702-share@3x.png */,
				9815725C18E4F2130014DF0C /* 711-trash-selected.png */,
				9815725D18E4F2130014DF0C /* 711-trash-selected@2x.png */,
				982D148019FF462A007D4629 /* 711-trash-selected@3x.png */,
				9815725218E4F0930014DF0C /* 711-trash.png */,
				9815725318E4F0930014DF0C /* 711-trash@2x.png */,
				982D148119FF462A007D4629 /* 711-trash@3x.png */,
				9815726218E4F2C20014DF0C /* 724-info-selected.png */,
				9815726318E4F2C20014DF0C /* 724-info-selected@2x.png */,
				982D148219FF462A007D4629 /* 724-info-selected@3x.png */,
				9815725418E4F0930014DF0C /* 724-info.png */,
				9815725518E4F0930014DF0C /* 724-info@2x.png */,
				982D148319FF462A007D4629 /* 724-info@3x.png */,
				98AD861219B56AAE00D25C26 /* 887-notepad-selected.png */,
				98AD861319B56AAE00D25C26 /* 887-notepad-selected@2x.png */,
				982D148419FF462A007D4629 /* 887-notepad-selected@3x.png */,
				98727A2F19A71218005E17A1 /* 887-notepad.png */,
				98727A3019A71218005E17A1 /* 887-notepad@2x.png */,
				982D148519FF462A007D4629 /* 887-notepad@3x.png */,
				9822CB6A1A3A8E3200D73CAA /* more-selected@2x.png */,
				9822CB6B1A3A8E3200D73CAA /* more@2x.png */,
				98D55ED618480B6800104956 /* textsize_down.png */,
				98D55ED718480B6800104956 /* textsize_down@2x.png */,
				982D148619FF462A007D4629 /* textsize_down@3x.png */,
				987F3E9B19417F3D00209D4F /* textsize_selected.png */,
				987F3E9C19417F3D00209D4F /* textsize_selected@2x.png */,
				982D148719FF462A007D4629 /* textsize_selected@3x.png */,
				98D55EDC18480B6800104956 /* textsize_up.png */,
				98D55EDD18480B6800104956 /* textsize_up@2x.png */,
				982D148819FF462A007D4629 /* textsize_up@3x.png */,
				98158A7518EE3681002E2517 /* textsize.png */,
				98158A7618EE3681002E2517 /* textsize@2x.png */,
				982D148919FF462A007D4629 /* textsize@3x.png */,
			);
			name = "Keyman Icons";
			sourceTree = "<group>";
		};
		98AFAEDC17FE2B6A00178C0A /* Keyman Navbar */ = {
			isa = PBXGroup;
			children = (
				162E2C8F20924EEE00F40769 /* keyman_logo@3x.png */,
				9820CE501A144F0400EA909A /* navbar-Landscape-568h@3x.png */,
				9820CE511A144F0400EA909A /* navbar-Portrait@3x.png */,
				9825527719CBEC10009CDD83 /* navbar-Landscape-568h@2x.png */,
				9825527919CBEC10009CDD83 /* navbar-Landscape.png */,
				9825527A19CBEC10009CDD83 /* navbar-Landscape@2x.png */,
				9825527B19CBEC10009CDD83 /* navbar-Landscape@2x~ipad.png */,
				9825527C19CBEC10009CDD83 /* navbar-Landscape~ipad.png */,
				9825527D19CBEC10009CDD83 /* navbar-Portrait.png */,
				9825527E19CBEC10009CDD83 /* navbar-Portrait@2x.png */,
				9825527F19CBEC10009CDD83 /* navbar-Portrait@2x~ipad.png */,
				9825528019CBEC10009CDD83 /* navbar-Portrait~ipad.png */,
			);
			name = "Keyman Navbar";
			sourceTree = "<group>";
		};
		98CD125D19CA85710089385F /* SWKeyboard */ = {
			isa = PBXGroup;
			children = (
				98CD127619CA866B0089385F /* SWKeyboard.entitlements */,
				98CD125E19CA85710089385F /* Supporting Files */,
				C0FF769A1F5D368C00BD23C3 /* KeyboardViewController.swift */,
				CEF4E55523E95B7B0065B9C7 /* ImageBanner.xib */,
				CEF4E55823E967140065B9C7 /* ImageBannerViewController.swift */,
			);
			path = SWKeyboard;
			sourceTree = "<group>";
		};
		98CD125E19CA85710089385F /* Supporting Files */ = {
			isa = PBXGroup;
			children = (
				985EA9D319E64A580006C017 /* Keyman Banner */,
				98CD125F19CA85710089385F /* Info.plist */,
			);
			name = "Supporting Files";
			sourceTree = "<group>";
		};
		CE1679C5265F3E92008D6FCE /* MainViewController */ = {
			isa = PBXGroup;
			children = (
				C0FF769D1F5D4ECB00BD23C3 /* ActivityItemProvider.swift */,
				9822CB671A3A77D200D73CAA /* MainViewController_.xib */,
				98ABADD1176935E500B62590 /* MainViewController_iPad.xib */,
				98ABADCE176935E500B62590 /* MainViewController_iPhone.xib */,
				C0E943FD1F61377900E7D98C /* MainViewController.swift */,
			);
			path = MainViewController;
			sourceTree = "<group>";
		};
		CE1F5ECC23331C1C00141F3E /* resources */ = {
			isa = PBXGroup;
			children = (
				CE1F5ECD23331DA400141F3E /* OfflineHelp.bundle */,
			);
			path = resources;
			sourceTree = "<group>";
		};
/* End PBXGroup section */

/* Begin PBXHeadersBuildPhase section */
		37BC8FF91DE83B40006AEBFF /* Headers */ = {
			isa = PBXHeadersBuildPhase;
			buildActionMask = 2147483647;
			files = (
			);
			runOnlyForDeploymentPostprocessing = 0;
		};
		37BC8FFD1DE83BBD006AEBFF /* Headers */ = {
			isa = PBXHeadersBuildPhase;
			buildActionMask = 2147483647;
			files = (
			);
			runOnlyForDeploymentPostprocessing = 0;
		};
/* End PBXHeadersBuildPhase section */

/* Begin PBXNativeTarget section */
		981AFA7519EF44DE006706BF /* Keyman */ = {
			isa = PBXNativeTarget;
			buildConfigurationList = 981AFADE19EF44DE006706BF /* Build configuration list for PBXNativeTarget "Keyman" */;
			buildPhases = (
				981AFA7A19EF44DE006706BF /* Sources */,
				981AFA8319EF44DE006706BF /* Frameworks */,
				981AFA8E19EF44DE006706BF /* Resources */,
				981AFADC19EF44DE006706BF /* Embed App Extensions */,
				37BC8FF91DE83B40006AEBFF /* Headers */,
				C01AB5981F8343F7009B37D3 /* Embed Frameworks */,
				CE7E13D8240E285800252C00 /* Run Script - set versions */,
				989E4DB91B1EB5C200A345FB /* Run Script - update plists and lint */,
				CE002CB32408B372002026CE /* Run Script - upload dsyms to sentry */,
			);
			buildRules = (
			);
			dependencies = (
			);
			name = Keyman;
			productName = KeymanTouch;
			productReference = 981AFAE119EF44DE006706BF /* Keyman.app */;
			productType = "com.apple.product-type.application";
		};
		98CD125B19CA85710089385F /* SWKeyboard */ = {
			isa = PBXNativeTarget;
			buildConfigurationList = 98CD126819CA85710089385F /* Build configuration list for PBXNativeTarget "SWKeyboard" */;
			buildPhases = (
				CE06AA671F161422006D91C3 /* Run Script */,
				98CD125819CA85710089385F /* Sources */,
				98CD125919CA85710089385F /* Frameworks */,
				98CD125A19CA85710089385F /* Resources */,
				CED3CFDA240E49DF001540A1 /* ShellScript */,
				37BC8FFD1DE83BBD006AEBFF /* Headers */,
			);
			buildRules = (
			);
			dependencies = (
			);
			name = SWKeyboard;
			productName = SWKeyboard;
			productReference = 98CD125C19CA85710089385F /* SWKeyboard.appex */;
			productType = "com.apple.product-type.app-extension";
		};
/* End PBXNativeTarget section */

/* Begin PBXProject section */
		98ABADA8176935E400B62590 /* Project object */ = {
			isa = PBXProject;
			attributes = {
				LastUpgradeCheck = 1020;
				ORGANIZATIONNAME = "SIL International";
				TargetAttributes = {
					981AFA7519EF44DE006706BF = {
						DevelopmentTeam = 3YE4W86L3G;
						LastSwiftMigration = 0900;
						ProvisioningStyle = Manual;
					};
					98CD125B19CA85710089385F = {
						CreatedOnToolsVersion = 6.0.1;
						DevelopmentTeam = 3YE4W86L3G;
						LastSwiftMigration = 0900;
						ProvisioningStyle = Manual;
						SystemCapabilities = {
							com.apple.ApplicationGroups.iOS = {
								enabled = 1;
							};
						};
					};
				};
			};
			buildConfigurationList = 98ABADAB176935E400B62590 /* Build configuration list for PBXProject "Keyman" */;
			compatibilityVersion = "Xcode 3.2";
			developmentRegion = en;
			hasScannedForEncodings = 0;
			knownRegions = (
				en,
				Base,
				km,
				fr,
				de,
				ff,
				az,
				am,
				"es-419",
				"zh-Hans",
				ha,
				"ff-NG",
				"pt-PT",
				it,
				pl,
				nl,
<<<<<<< HEAD
				kn,
=======
				cs,
>>>>>>> 46305470
			);
			mainGroup = 98ABADA7176935E400B62590;
			productRefGroup = 98ABADB1176935E400B62590 /* Products */;
			projectDirPath = "";
			projectRoot = "";
			targets = (
				981AFA7519EF44DE006706BF /* Keyman */,
				98CD125B19CA85710089385F /* SWKeyboard */,
			);
		};
/* End PBXProject section */

/* Begin PBXResourcesBuildPhase section */
		981AFA8E19EF44DE006706BF /* Resources */ = {
			isa = PBXResourcesBuildPhase;
			buildActionMask = 2147483647;
			files = (
				9845A8DE1A439FB200544E2E /* BookmarksViewController.xib in Resources */,
				981AFA8F19EF44DE006706BF /* 724-info@2x.png in Resources */,
				9845A8D41A439F1000544E2E /* 786-browser@3x.png in Resources */,
				9845A7D31A439A9200544E2E /* InfoViewController_iPhone.xib in Resources */,
				9845A8B51A439D3000544E2E /* Images.xcassets in Resources */,
				9845A8D71A439F1000544E2E /* UIButtonBarArrowRight@2x.png in Resources */,
				981AFA9619EF44DE006706BF /* MainViewController_iPhone.xib in Resources */,
				981AFA9819EF44DE006706BF /* 724-info.png in Resources */,
				981AFA9919EF44DE006706BF /* MainViewController_iPad.xib in Resources */,
				982D149319FF462A007D4629 /* 724-info-selected@3x.png in Resources */,
				982D149519FF462A007D4629 /* 724-info@3x.png in Resources */,
				981AFA9E19EF44DE006706BF /* textsize.png in Resources */,
				9845A8D11A439F1000544E2E /* 786-browser-selected@3x.png in Resources */,
				9845A8CE1A439F1000544E2E /* 715-globe-toolbar@3x.png in Resources */,
				9845A7B11A43983300544E2E /* kmwb-navbar-Landscape~ipad.png in Resources */,
				9845A8D61A439F1000544E2E /* UIButtonBarArrowLeft@2x.png in Resources */,
				981AFAA219EF44DE006706BF /* navbar-Portrait@2x.png in Resources */,
				9845A8D01A439F1000544E2E /* 786-browser-selected@2x.png in Resources */,
				CE79B24223C6ECBE007E72AE /* banner-Landscape~ipad.png in Resources */,
				9822CB6D1A3A8E3200D73CAA /* more-selected@2x.png in Resources */,
				9845A7B01A43983300544E2E /* kmwb-navbar-Landscape@2x~ipad.png in Resources */,
				CE79B23F23C6ECB6007E72AE /* banner-Landscape.png in Resources */,
				9845A7AD1A43983300544E2E /* kmwb-navbar-Landscape-568h@3x.png in Resources */,
				9845A7B61A43983300544E2E /* kmwb-navbar-Portrait~ipad.png in Resources */,
				9845A7AF1A43983300544E2E /* kmwb-navbar-Landscape@2x.png in Resources */,
				9845A7AE1A43983300544E2E /* kmwb-navbar-Landscape.png in Resources */,
				981AFAA519EF44DE006706BF /* 724-info-selected@2x.png in Resources */,
				981AFAA919EF44DE006706BF /* 702-share-selected@2x.png in Resources */,
				982D14A119FF462A007D4629 /* textsize@3x.png in Resources */,
				9845A8CD1A439F1000544E2E /* 715-globe-toolbar@2x.png in Resources */,
				982D149B19FF462A007D4629 /* textsize_down@3x.png in Resources */,
				9845A8D81A439F1000544E2E /* UIButtonBarRefresh@2x.png in Resources */,
				981AFAAA19EF44DE006706BF /* navbar-Landscape~ipad.png in Resources */,
				982D149D19FF462A007D4629 /* textsize_selected@3x.png in Resources */,
				981AFAB019EF44DE006706BF /* textsize_selected.png in Resources */,
				9845A7B31A43983300544E2E /* kmwb-navbar-Portrait@2x.png in Resources */,
				9845A8D21A439F1000544E2E /* 786-browser.png in Resources */,
				981AFAB119EF44DE006706BF /* 702-share.png in Resources */,
				9845A7D21A439A9200544E2E /* InfoViewController_iPad.xib in Resources */,
				981AFAB219EF44DE006706BF /* navbar-Portrait~ipad.png in Resources */,
				989E4DBC1B1EB85200A345FB /* Settings.bundle in Resources */,
				9822CB6F1A3A8E3200D73CAA /* more@2x.png in Resources */,
				9820CE531A144F0400EA909A /* navbar-Portrait@3x.png in Resources */,
				981AFAB519EF44DE006706BF /* 711-trash-selected.png in Resources */,
				9845A7B51A43983300544E2E /* kmwb-navbar-Portrait@3x.png in Resources */,
				981AFAB619EF44DE006706BF /* navbar-Landscape@2x.png in Resources */,
				9820CE521A144F0400EA909A /* navbar-Landscape-568h@3x.png in Resources */,
				162E2C9020924EEE00F40769 /* keyman_logo@3x.png in Resources */,
				981AFAB719EF44DE006706BF /* navbar-Portrait@2x~ipad.png in Resources */,
				CE79B24423C6ECC2007E72AE /* banner-Portrait@2x.png in Resources */,
				981AFAB819EF44DE006706BF /* textsize_down.png in Resources */,
				CE79B23D23C6ECB2007E72AE /* banner-Landscape-568h@2x.png in Resources */,
				981AFAB919EF44DE006706BF /* 887-notepad-selected@2x.png in Resources */,
				9845A8CF1A439F1000544E2E /* 786-browser-selected.png in Resources */,
				981AFABA19EF44DE006706BF /* textsize_down@2x.png in Resources */,
				982D148B19FF462A007D4629 /* 702-share-selected@3x.png in Resources */,
				9845A7B21A43983300544E2E /* kmwb-navbar-Portrait.png in Resources */,
				981AFABB19EF44DE006706BF /* 887-notepad-selected.png in Resources */,
				CE7C1AE2236925D800100C2C /* LaunchScreen.storyboard in Resources */,
				981AFABC19EF44DE006706BF /* 887-notepad@2x.png in Resources */,
				981AFABE19EF44DE006706BF /* textsize_up.png in Resources */,
				CE79B24523C6ECC5007E72AE /* banner-Portrait@2x~ipad.png in Resources */,
				982D148F19FF462A007D4629 /* 711-trash-selected@3x.png in Resources */,
				981AFABF19EF44DE006706BF /* textsize_up@2x.png in Resources */,
				9845A7D01A439A9200544E2E /* GetStartedViewController.xib in Resources */,
				981AFAC019EF44DE006706BF /* textsize@2x.png in Resources */,
				981AFAC419EF44DE006706BF /* navbar-Landscape.png in Resources */,
				981AFAC519EF44DE006706BF /* 724-info-selected.png in Resources */,
				981AFAC619EF44DE006706BF /* 711-trash-selected@2x.png in Resources */,
				981AFAC719EF44DE006706BF /* navbar-Landscape@2x~ipad.png in Resources */,
				CE79B23E23C6ECB4007E72AE /* banner-Landscape-568h@3x.png in Resources */,
				981AFAC819EF44DE006706BF /* navbar-Portrait.png in Resources */,
				981AFAC919EF44DE006706BF /* 711-trash.png in Resources */,
				9845A7D51A439A9200544E2E /* SetUpViewController.xib in Resources */,
				CEF4E55623E95B7B0065B9C7 /* ImageBanner.xib in Resources */,
				CE79B24723C6ECC9007E72AE /* banner-Portrait~ipad.png in Resources */,
				9845A8D51A439F1000544E2E /* UIAccessoryButtonX@2x.png in Resources */,
				982D149919FF462A007D4629 /* 887-notepad@3x.png in Resources */,
				CE79B24023C6ECB9007E72AE /* banner-Landscape@2x.png in Resources */,
				982D149719FF462A007D4629 /* 887-notepad-selected@3x.png in Resources */,
				9845A7B41A43983300544E2E /* kmwb-navbar-Portrait@2x~ipad.png in Resources */,
				981AFACD19EF44DE006706BF /* 711-trash@2x.png in Resources */,
				981AFACE19EF44DE006706BF /* 702-share@2x.png in Resources */,
				9845A7AC1A43983300544E2E /* kmwb-navbar-Landscape-568h@2x.png in Resources */,
				9845A8D91A439F1000544E2E /* UIButtonBarStop@2x.png in Resources */,
				CE4C654624D0020900070856 /* Localizable.strings in Resources */,
				9845A8D31A439F1000544E2E /* 786-browser@2x.png in Resources */,
				981AFACF19EF44DE006706BF /* textsize_selected@2x.png in Resources */,
				CE79CDB52370111200010C06 /* Themes+Colors.xcassets in Resources */,
				CE1F5ECE23331DA400141F3E /* OfflineHelp.bundle in Resources */,
				981AFAD319EF44DE006706BF /* navbar-Landscape-568h@2x.png in Resources */,
				9845A8CC1A439F1000544E2E /* 715-globe-toolbar.png in Resources */,
				981AFAD419EF44DE006706BF /* 887-notepad.png in Resources */,
				981AFAD619EF44DE006706BF /* 702-share-selected.png in Resources */,
				982D149F19FF462A007D4629 /* textsize_up@3x.png in Resources */,
				CE79B24623C6ECC7007E72AE /* banner-Portrait@3x.png in Resources */,
				CE79B24123C6ECBB007E72AE /* banner-Landscape@2x~ipad.png in Resources */,
				982D149119FF462A007D4629 /* 711-trash@3x.png in Resources */,
				982D148D19FF462A007D4629 /* 702-share@3x.png in Resources */,
				9845A7AB1A43983300544E2E /* WebBrowserViewController.xib in Resources */,
				CE79B24323C6ECC0007E72AE /* banner-Portrait.png in Resources */,
				9822CB691A3A77D200D73CAA /* MainViewController_.xib in Resources */,
			);
			runOnlyForDeploymentPostprocessing = 0;
		};
		98CD125A19CA85710089385F /* Resources */ = {
			isa = PBXResourcesBuildPhase;
			buildActionMask = 2147483647;
			files = (
				985EA9E819E64A580006C017 /* banner-Portrait@3x.png in Resources */,
				985EA9E419E64A580006C017 /* banner-Landscape~ipad.png in Resources */,
				985EA9E019E64A580006C017 /* banner-Landscape-568h@3x.png in Resources */,
				CE76FF8023EBB5CB005648A8 /* Images.xcassets in Resources */,
				985EA9E719E64A580006C017 /* banner-Portrait@2x~ipad.png in Resources */,
				985EA9E519E64A580006C017 /* banner-Portrait.png in Resources */,
				985EA9E319E64A580006C017 /* banner-Landscape@2x~ipad.png in Resources */,
				985EA9E119E64A580006C017 /* banner-Landscape.png in Resources */,
				985EA9DF19E64A580006C017 /* banner-Landscape-568h@2x.png in Resources */,
				985EA9E619E64A580006C017 /* banner-Portrait@2x.png in Resources */,
				CEF4E55723E95B7B0065B9C7 /* ImageBanner.xib in Resources */,
				985EA9E219E64A580006C017 /* banner-Landscape@2x.png in Resources */,
				985EA9E919E64A580006C017 /* banner-Portrait~ipad.png in Resources */,
			);
			runOnlyForDeploymentPostprocessing = 0;
		};
/* End PBXResourcesBuildPhase section */

/* Begin PBXShellScriptBuildPhase section */
		989E4DB91B1EB5C200A345FB /* Run Script - update plists and lint */ = {
			isa = PBXShellScriptBuildPhase;
			buildActionMask = 2147483647;
			files = (
			);
			inputPaths = (
			);
			name = "Run Script - update plists and lint";
			outputPaths = (
			);
			runOnlyForDeploymentPostprocessing = 0;
			shellPath = "/usr/bin/env bash";
			shellScript = "verstr1=$(/usr/libexec/PlistBuddy -c \"Print CFBundleShortVersionString\" \"$SRCROOT/Keyman-Info.plist\")\nverstr2=$(/usr/libexec/PlistBuddy -c \"Print CFBundleVersion\" \"$SRCROOT/Keyman-Info.plist\")\n/usr/libexec/PlistBuddy \"$SRCROOT/Settings.bundle/Root.plist\" -c \"set PreferenceSpecifiers:0:DefaultValue $verstr1 (build $verstr2)\"\n\nif which swiftlint >/dev/null; then\n    swiftlint --config ../../.swiftlint.yml\nelse\n    echo \"warning: SwiftLint not installed, download from https://github.com/realm/SwiftLint\"\nfi\n";
			showEnvVarsInLog = 0;
		};
		CE002CB32408B372002026CE /* Run Script - upload dsyms to sentry */ = {
			isa = PBXShellScriptBuildPhase;
			buildActionMask = 2147483647;
			files = (
			);
			inputFileListPaths = (
			);
			inputPaths = (
				"${DWARF_DSYM_FOLDER_PATH}/${DWARF_DSYM_FILE_NAME}/Contents/Resources/DWARF/${TARGET_NAME}",
			);
			name = "Run Script - upload dsyms to sentry";
			outputFileListPaths = (
			);
			outputPaths = (
			);
			runOnlyForDeploymentPostprocessing = 0;
			shellPath = "/usr/bin/env bash";
			shellScript = ". \"$KEYMAN_ROOT/resources/build/xcode-utils.sh\"\n\nif [ ${UPLOAD_SENTRY:-false} = true ]; then\n  # Calls resource script to perform the dSYM upload\n  phaseSentryDsymUpload \"keyman-ios\"\nfi\n";
		};
		CE06AA671F161422006D91C3 /* Run Script */ = {
			isa = PBXShellScriptBuildPhase;
			buildActionMask = 2147483647;
			files = (
			);
			inputPaths = (
			);
			name = "Run Script";
			outputPaths = (
			);
			runOnlyForDeploymentPostprocessing = 0;
			shellPath = /bin/sh;
			shellScript = "if which swiftlint >/dev/null; then\n    swiftlint --config ../../.swiftlint.yml\nelse\n    echo \"warning: SwiftLint not installed, download from https://github.com/realm/SwiftLint\"\nfi\n";
		};
		CE7E13D8240E285800252C00 /* Run Script - set versions */ = {
			isa = PBXShellScriptBuildPhase;
			buildActionMask = 2147483647;
			files = (
			);
			inputFileListPaths = (
			);
			inputPaths = (
			);
			name = "Run Script - set versions";
			outputFileListPaths = (
			);
			outputPaths = (
			);
			runOnlyForDeploymentPostprocessing = 0;
			shellPath = "/usr/bin/env bash";
			shellScript = ". \"$KEYMAN_ROOT/resources/build/xcode-utils.sh\"\n\n# Calls resource script to update build products' versioning.\n# true:  applies VERSION_WITH_TAG to custom KeymanVersionWithTag plist member used for in-app display\nphaseSetBundleVersions true\n\n# Also updates the version string for Settings\nsetSettingsBundleVersion\n";
			showEnvVarsInLog = 0;
		};
		CED3CFDA240E49DF001540A1 /* ShellScript */ = {
			isa = PBXShellScriptBuildPhase;
			buildActionMask = 2147483647;
			files = (
			);
			inputFileListPaths = (
			);
			inputPaths = (
			);
			outputFileListPaths = (
			);
			outputPaths = (
			);
			runOnlyForDeploymentPostprocessing = 0;
			shellPath = /bin/sh;
			shellScript = ". \"$KEYMAN_ROOT/resources/build/xcode-utils.sh\"\n\n# Calls resource script to update build products' versioning.\nphaseSetBundleVersions\n";
			showEnvVarsInLog = 0;
		};
/* End PBXShellScriptBuildPhase section */

/* Begin PBXSourcesBuildPhase section */
		981AFA7A19EF44DE006706BF /* Sources */ = {
			isa = PBXSourcesBuildPhase;
			buildActionMask = 2147483647;
			files = (
				165EB39C2097181D00040A69 /* KMView.swift in Sources */,
				C055F0B11F60E8D400140735 /* GetStartedViewController.swift in Sources */,
				C055F0B51F610FB200140735 /* DropDownListView.swift in Sources */,
				C059FCC01FD927EF00BD1A64 /* Log.swift in Sources */,
				CE7FF1F0239A0293007859D9 /* PackageBrowserViewController.swift in Sources */,
				C0E943F81F61234C00E7D98C /* UIImage+Helpers.swift in Sources */,
				C0E943FE1F61377900E7D98C /* MainViewController.swift in Sources */,
				CEF4E55923E967140065B9C7 /* ImageBannerViewController.swift in Sources */,
				162E2C9920926C8600F40769 /* UIView+Extensions.swift in Sources */,
				162E2C9B20926C9B00F40769 /* KMNavigationBarBackgroundView.swift in Sources */,
				C055F0B31F60F7A400140735 /* DropDownView.swift in Sources */,
				C0A1A6371F5E8C9100EAF822 /* WebBrowserViewController.swift in Sources */,
				C0E943FA1F6124E100E7D98C /* AppDelegate.swift in Sources */,
				CE79B23C23C6E8E6007E72AE /* KeyboardViewController.swift in Sources */,
				C0A1A6351F5E786A00EAF822 /* BookmarksViewController.swift in Sources */,
				162E2C9D2092BFE400F40769 /* KMUnderscoreView.swift in Sources */,
				C0A1A6331F5E749000EAF822 /* SetUpViewController.swift in Sources */,
				162E2C9F2092D36800F40769 /* UIDevice+Extensions.swift in Sources */,
				C0A1A6311F5E4F4300EAF822 /* InfoViewController.swift in Sources */,
				165EB39A2097165B00040A69 /* UIColor+Extensions.swift in Sources */,
				C0FF769E1F5D4ECB00BD23C3 /* ActivityItemProvider.swift in Sources */,
			);
			runOnlyForDeploymentPostprocessing = 0;
		};
		98CD125819CA85710089385F /* Sources */ = {
			isa = PBXSourcesBuildPhase;
			buildActionMask = 2147483647;
			files = (
				CEF4E55A23E967140065B9C7 /* ImageBannerViewController.swift in Sources */,
				C0FF769B1F5D368C00BD23C3 /* KeyboardViewController.swift in Sources */,
			);
			runOnlyForDeploymentPostprocessing = 0;
		};
/* End PBXSourcesBuildPhase section */

/* Begin PBXVariantGroup section */
		98ABADCE176935E500B62590 /* MainViewController_iPhone.xib */ = {
			isa = PBXVariantGroup;
			children = (
				37378F4322C9AA630043F22B /* Base */,
			);
			name = MainViewController_iPhone.xib;
			sourceTree = "<group>";
		};
		98ABADD1176935E500B62590 /* MainViewController_iPad.xib */ = {
			isa = PBXVariantGroup;
			children = (
				37378F4222C9AA610043F22B /* Base */,
			);
			name = MainViewController_iPad.xib;
			sourceTree = "<group>";
		};
		CE4C654424D0020900070856 /* Localizable.strings */ = {
			isa = PBXVariantGroup;
			children = (
				CE4C654524D0020900070856 /* en */,
				CEACC90E25F07D58006EAB45 /* fr */,
				CEACC90F25F07D5A006EAB45 /* km */,
				CEACC91225F07D77006EAB45 /* de */,
				CE98E6BD2615593300F3F2C0 /* ff */,
				CE72B3D62643ABB7006821CE /* az */,
				CEBD3458265511B700EB2EA8 /* am */,
				CEEF81B92673019600EE6A07 /* es-419 */,
				CEEC468226F2F7BA009A5B7D /* zh-Hans */,
				293EA3E027059C6900545EED /* ha */,
				294914742738DF7700400732 /* ff-NG */,
				29C1E17028001EC200759EDE /* pt-PT */,
				29BFA75D282931F8009FCCC3 /* it */,
				29BFA769282946EC009FCCC3 /* pl */,
				29B27FEE29062BBC0036917E /* nl */,
<<<<<<< HEAD
				297810FD297FA818007C886D /* kn */,
=======
				298566B829802828004ACA95 /* cs */,
>>>>>>> 46305470
			);
			name = Localizable.strings;
			sourceTree = "<group>";
		};
/* End PBXVariantGroup section */

/* Begin XCBuildConfiguration section */
		981AFADF19EF44DE006706BF /* Debug */ = {
			isa = XCBuildConfiguration;
			buildSettings = {
				ALWAYS_EMBED_SWIFT_STANDARD_LIBRARIES = YES;
				ASSETCATALOG_COMPILER_APPICON_NAME = AppIcon;
				CLANG_ENABLE_MODULES = YES;
				CODE_SIGN_ENTITLEMENTS = Keyman/Keyman.entitlements;
				CODE_SIGN_IDENTITY = "iPhone Developer";
				CODE_SIGN_STYLE = Manual;
				DEFINES_MODULE = YES;
				DEVELOPMENT_TEAM = 3YE4W86L3G;
				GCC_PRECOMPILE_PREFIX_HEADER = YES;
				GCC_PREFIX_HEADER = "Keyman/Keyman-Prefix.pch";
				GCC_PREPROCESSOR_DEFINITIONS = "$(inherited)";
				INFOPLIST_FILE = Keyman/Info.plist;
				IPHONEOS_DEPLOYMENT_TARGET = 12.2;
				LD_RUNPATH_SEARCH_PATHS = (
					"$(inherited)",
					"@executable_path/Frameworks",
				);
				LIBRARY_SEARCH_PATHS = "$(inherited)";
				ONLY_ACTIVE_ARCH = NO;
				OTHER_LDFLAGS = "";
				PRODUCT_BUNDLE_IDENTIFIER = "Tavultesoft.${PRODUCT_NAME:rfc1034identifier}";
				PRODUCT_NAME = Keyman;
				PROVISIONING_PROFILE = "";
				"PROVISIONING_PROFILE[sdk=iphoneos*]" = "";
				PROVISIONING_PROFILE_SPECIFIER = "Keyman Development";
				SWIFT_OBJC_BRIDGING_HEADER = "";
				SWIFT_OPTIMIZATION_LEVEL = "-Onone";
				SWIFT_SWIFT3_OBJC_INFERENCE = Default;
				SWIFT_VERSION = 5.0;
				TARGETED_DEVICE_FAMILY = "1,2";
				WRAPPER_EXTENSION = app;
			};
			name = Debug;
		};
		981AFAE019EF44DE006706BF /* Release */ = {
			isa = XCBuildConfiguration;
			buildSettings = {
				ALWAYS_EMBED_SWIFT_STANDARD_LIBRARIES = YES;
				ASSETCATALOG_COMPILER_APPICON_NAME = AppIcon;
				CLANG_ENABLE_MODULES = YES;
				CODE_SIGN_ENTITLEMENTS = Keyman/Keyman.entitlements;
				CODE_SIGN_STYLE = Manual;
				DEFINES_MODULE = YES;
				DEVELOPMENT_TEAM = 3YE4W86L3G;
				GCC_PRECOMPILE_PREFIX_HEADER = YES;
				GCC_PREFIX_HEADER = "Keyman/Keyman-Prefix.pch";
				INFOPLIST_FILE = Keyman/Info.plist;
				IPHONEOS_DEPLOYMENT_TARGET = 12.2;
				LD_RUNPATH_SEARCH_PATHS = (
					"$(inherited)",
					"@executable_path/Frameworks",
				);
				LIBRARY_SEARCH_PATHS = "$(inherited)";
				ONLY_ACTIVE_ARCH = NO;
				OTHER_LDFLAGS = "";
				PRODUCT_BUNDLE_IDENTIFIER = "Tavultesoft.${PRODUCT_NAME:rfc1034identifier}";
				PRODUCT_NAME = Keyman;
				PROVISIONING_PROFILE = "";
				PROVISIONING_PROFILE_SPECIFIER = "Keyman Distribution";
				SWIFT_OBJC_BRIDGING_HEADER = "";
				SWIFT_SWIFT3_OBJC_INFERENCE = Default;
				SWIFT_VERSION = 5.0;
				TARGETED_DEVICE_FAMILY = "1,2";
				WRAPPER_EXTENSION = app;
			};
			name = Release;
		};
		98ABADD4176935E500B62590 /* Debug */ = {
			isa = XCBuildConfiguration;
			buildSettings = {
				ALWAYS_SEARCH_USER_PATHS = NO;
				CLANG_ANALYZER_LOCALIZABILITY_NONLOCALIZED = YES;
				CLANG_CXX_LANGUAGE_STANDARD = "gnu++0x";
				CLANG_CXX_LIBRARY = "libc++";
				CLANG_ENABLE_OBJC_ARC = YES;
				CLANG_WARN_BLOCK_CAPTURE_AUTORELEASING = YES;
				CLANG_WARN_BOOL_CONVERSION = YES;
				CLANG_WARN_COMMA = YES;
				CLANG_WARN_CONSTANT_CONVERSION = YES;
				CLANG_WARN_DEPRECATED_OBJC_IMPLEMENTATIONS = YES;
				CLANG_WARN_EMPTY_BODY = YES;
				CLANG_WARN_ENUM_CONVERSION = YES;
				CLANG_WARN_INFINITE_RECURSION = YES;
				CLANG_WARN_INT_CONVERSION = YES;
				CLANG_WARN_NON_LITERAL_NULL_CONVERSION = YES;
				CLANG_WARN_OBJC_IMPLICIT_RETAIN_SELF = YES;
				CLANG_WARN_OBJC_LITERAL_CONVERSION = YES;
				CLANG_WARN_RANGE_LOOP_ANALYSIS = YES;
				CLANG_WARN_STRICT_PROTOTYPES = YES;
				CLANG_WARN_SUSPICIOUS_MOVE = YES;
				CLANG_WARN_UNREACHABLE_CODE = YES;
				CLANG_WARN__DUPLICATE_METHOD_MATCH = YES;
				CODE_SIGN_IDENTITY = "iPhone Developer";
				"CODE_SIGN_IDENTITY[sdk=iphoneos*]" = "iPhone Developer";
				COPY_PHASE_STRIP = NO;
				ENABLE_BITCODE = NO;
				ENABLE_STRICT_OBJC_MSGSEND = YES;
				ENABLE_TESTABILITY = YES;
				FRAMEWORK_SEARCH_PATHS = (
					"$(PROJECT_DIR)",
					"$(SRCROOT)/../../Carthage/Build/",
				);
				GCC_C_LANGUAGE_STANDARD = gnu99;
				GCC_DYNAMIC_NO_PIC = NO;
				GCC_NO_COMMON_BLOCKS = YES;
				GCC_OPTIMIZATION_LEVEL = 0;
				GCC_SYMBOLS_PRIVATE_EXTERN = NO;
				GCC_WARN_64_TO_32_BIT_CONVERSION = YES;
				GCC_WARN_ABOUT_RETURN_TYPE = YES;
				GCC_WARN_UNDECLARED_SELECTOR = YES;
				GCC_WARN_UNINITIALIZED_AUTOS = YES;
				GCC_WARN_UNUSED_FUNCTION = YES;
				GCC_WARN_UNUSED_VARIABLE = YES;
				IPHONEOS_DEPLOYMENT_TARGET = 12.2;
				KEYMAN_ROOT = "$(SRCROOT)/../../..";
				ONLY_ACTIVE_ARCH = NO;
				OTHER_LDFLAGS = "";
				SDKROOT = iphoneos;
				SWIFT_ACTIVE_COMPILATION_CONDITIONS = "DEBUG NO_SENTRY";
				TARGETED_DEVICE_FAMILY = "1,2";
			};
			name = Debug;
		};
		98ABADD5176935E500B62590 /* Release */ = {
			isa = XCBuildConfiguration;
			buildSettings = {
				ALWAYS_SEARCH_USER_PATHS = NO;
				CLANG_ANALYZER_LOCALIZABILITY_NONLOCALIZED = YES;
				CLANG_CXX_LANGUAGE_STANDARD = "gnu++0x";
				CLANG_CXX_LIBRARY = "libc++";
				CLANG_ENABLE_OBJC_ARC = YES;
				CLANG_WARN_BLOCK_CAPTURE_AUTORELEASING = YES;
				CLANG_WARN_BOOL_CONVERSION = YES;
				CLANG_WARN_COMMA = YES;
				CLANG_WARN_CONSTANT_CONVERSION = YES;
				CLANG_WARN_DEPRECATED_OBJC_IMPLEMENTATIONS = YES;
				CLANG_WARN_EMPTY_BODY = YES;
				CLANG_WARN_ENUM_CONVERSION = YES;
				CLANG_WARN_INFINITE_RECURSION = YES;
				CLANG_WARN_INT_CONVERSION = YES;
				CLANG_WARN_NON_LITERAL_NULL_CONVERSION = YES;
				CLANG_WARN_OBJC_IMPLICIT_RETAIN_SELF = YES;
				CLANG_WARN_OBJC_LITERAL_CONVERSION = YES;
				CLANG_WARN_RANGE_LOOP_ANALYSIS = YES;
				CLANG_WARN_STRICT_PROTOTYPES = YES;
				CLANG_WARN_SUSPICIOUS_MOVE = YES;
				CLANG_WARN_UNREACHABLE_CODE = YES;
				CLANG_WARN__DUPLICATE_METHOD_MATCH = YES;
				CODE_SIGN_IDENTITY = "iPhone Distribution";
				"CODE_SIGN_IDENTITY[sdk=iphoneos*]" = "iPhone Distribution";
				COPY_PHASE_STRIP = YES;
				ENABLE_BITCODE = NO;
				ENABLE_STRICT_OBJC_MSGSEND = YES;
				FRAMEWORK_SEARCH_PATHS = (
					"$(PROJECT_DIR)",
					"$(SRCROOT)/../../Carthage/Build/",
				);
				GCC_C_LANGUAGE_STANDARD = gnu99;
				GCC_NO_COMMON_BLOCKS = YES;
				GCC_WARN_64_TO_32_BIT_CONVERSION = YES;
				GCC_WARN_ABOUT_RETURN_TYPE = YES;
				GCC_WARN_UNDECLARED_SELECTOR = YES;
				GCC_WARN_UNINITIALIZED_AUTOS = YES;
				GCC_WARN_UNUSED_FUNCTION = YES;
				GCC_WARN_UNUSED_VARIABLE = YES;
				IPHONEOS_DEPLOYMENT_TARGET = 12.2;
				KEYMAN_ROOT = "$(SRCROOT)/../../..";
				ONLY_ACTIVE_ARCH = NO;
				OTHER_CFLAGS = "-DNS_BLOCK_ASSERTIONS=1";
				OTHER_LDFLAGS = "";
				SDKROOT = iphoneos;
				SWIFT_COMPILATION_MODE = wholemodule;
				SWIFT_OPTIMIZATION_LEVEL = "-O";
				TARGETED_DEVICE_FAMILY = "1,2";
				VALIDATE_PRODUCT = YES;
			};
			name = Release;
		};
		98CD126919CA85710089385F /* Debug */ = {
			isa = XCBuildConfiguration;
			buildSettings = {
				CLANG_ENABLE_MODULES = YES;
				CLANG_WARN_BOOL_CONVERSION = YES;
				CLANG_WARN_DIRECT_OBJC_ISA_USAGE = YES_ERROR;
				CLANG_WARN_OBJC_ROOT_CLASS = YES_ERROR;
				CLANG_WARN_UNREACHABLE_CODE = YES;
				CODE_SIGN_ENTITLEMENTS = SWKeyboard/SWKeyboard.entitlements;
				CODE_SIGN_STYLE = Manual;
				DEVELOPMENT_TEAM = 3YE4W86L3G;
				ENABLE_STRICT_OBJC_MSGSEND = YES;
				GCC_PREPROCESSOR_DEFINITIONS = (
					"DEBUG=1",
					"$(inherited)",
				);
				GCC_WARN_64_TO_32_BIT_CONVERSION = YES;
				GCC_WARN_ABOUT_RETURN_TYPE = YES_ERROR;
				GCC_WARN_UNDECLARED_SELECTOR = YES;
				GCC_WARN_UNINITIALIZED_AUTOS = YES_AGGRESSIVE;
				GCC_WARN_UNUSED_FUNCTION = YES;
				INFOPLIST_FILE = SWKeyboard/Info.plist;
				IPHONEOS_DEPLOYMENT_TARGET = 12.2;
				LD_RUNPATH_SEARCH_PATHS = (
					"$(inherited)",
					"@executable_path/Frameworks",
					"@executable_path/../../Frameworks",
				);
				LIBRARY_SEARCH_PATHS = "$(inherited)";
				MTL_ENABLE_DEBUG_INFO = YES;
				ONLY_ACTIVE_ARCH = NO;
				OTHER_LDFLAGS = "";
				PRODUCT_BUNDLE_IDENTIFIER = Tavultesoft.Keyman.SWKeyboard;
				PRODUCT_NAME = "$(TARGET_NAME)";
				PROVISIONING_PROFILE = "";
				PROVISIONING_PROFILE_SPECIFIER = "Keyman Development SWKeyboard";
				SKIP_INSTALL = YES;
				SWIFT_ACTIVE_COMPILATION_CONDITIONS = "";
				SWIFT_OBJC_BRIDGING_HEADER = "";
				SWIFT_OPTIMIZATION_LEVEL = "-Onone";
				SWIFT_SWIFT3_OBJC_INFERENCE = Default;
				SWIFT_VERSION = 5.0;
				TARGETED_DEVICE_FAMILY = "1,2";
			};
			name = Debug;
		};
		98CD126A19CA85710089385F /* Release */ = {
			isa = XCBuildConfiguration;
			buildSettings = {
				CLANG_ENABLE_MODULES = YES;
				CLANG_WARN_BOOL_CONVERSION = YES;
				CLANG_WARN_DIRECT_OBJC_ISA_USAGE = YES_ERROR;
				CLANG_WARN_OBJC_ROOT_CLASS = YES_ERROR;
				CLANG_WARN_UNREACHABLE_CODE = YES;
				CODE_SIGN_ENTITLEMENTS = SWKeyboard/SWKeyboard.entitlements;
				CODE_SIGN_STYLE = Manual;
				DEVELOPMENT_TEAM = 3YE4W86L3G;
				ENABLE_NS_ASSERTIONS = NO;
				ENABLE_STRICT_OBJC_MSGSEND = YES;
				GCC_WARN_64_TO_32_BIT_CONVERSION = YES;
				GCC_WARN_ABOUT_RETURN_TYPE = YES_ERROR;
				GCC_WARN_UNDECLARED_SELECTOR = YES;
				GCC_WARN_UNINITIALIZED_AUTOS = YES_AGGRESSIVE;
				GCC_WARN_UNUSED_FUNCTION = YES;
				INFOPLIST_FILE = SWKeyboard/Info.plist;
				IPHONEOS_DEPLOYMENT_TARGET = 12.2;
				LD_RUNPATH_SEARCH_PATHS = (
					"$(inherited)",
					"@executable_path/Frameworks",
					"@executable_path/../../Frameworks",
				);
				LIBRARY_SEARCH_PATHS = "$(inherited)";
				MTL_ENABLE_DEBUG_INFO = NO;
				ONLY_ACTIVE_ARCH = NO;
				OTHER_LDFLAGS = "";
				PRODUCT_BUNDLE_IDENTIFIER = Tavultesoft.Keyman.SWKeyboard;
				PRODUCT_NAME = "$(TARGET_NAME)";
				PROVISIONING_PROFILE = "";
				PROVISIONING_PROFILE_SPECIFIER = "Keyman Distribution SWKeyboard";
				SKIP_INSTALL = YES;
				SWIFT_ACTIVE_COMPILATION_CONDITIONS = "";
				SWIFT_OBJC_BRIDGING_HEADER = "";
				SWIFT_SWIFT3_OBJC_INFERENCE = Default;
				SWIFT_VERSION = 5.0;
				TARGETED_DEVICE_FAMILY = "1,2";
			};
			name = Release;
		};
		CE7E13C7240DFC4500252C00 /* Debug + Sentry */ = {
			isa = XCBuildConfiguration;
			buildSettings = {
				ALWAYS_SEARCH_USER_PATHS = NO;
				CLANG_ANALYZER_LOCALIZABILITY_NONLOCALIZED = YES;
				CLANG_CXX_LANGUAGE_STANDARD = "gnu++0x";
				CLANG_CXX_LIBRARY = "libc++";
				CLANG_ENABLE_OBJC_ARC = YES;
				CLANG_WARN_BLOCK_CAPTURE_AUTORELEASING = YES;
				CLANG_WARN_BOOL_CONVERSION = YES;
				CLANG_WARN_COMMA = YES;
				CLANG_WARN_CONSTANT_CONVERSION = YES;
				CLANG_WARN_DEPRECATED_OBJC_IMPLEMENTATIONS = YES;
				CLANG_WARN_EMPTY_BODY = YES;
				CLANG_WARN_ENUM_CONVERSION = YES;
				CLANG_WARN_INFINITE_RECURSION = YES;
				CLANG_WARN_INT_CONVERSION = YES;
				CLANG_WARN_NON_LITERAL_NULL_CONVERSION = YES;
				CLANG_WARN_OBJC_IMPLICIT_RETAIN_SELF = YES;
				CLANG_WARN_OBJC_LITERAL_CONVERSION = YES;
				CLANG_WARN_RANGE_LOOP_ANALYSIS = YES;
				CLANG_WARN_STRICT_PROTOTYPES = YES;
				CLANG_WARN_SUSPICIOUS_MOVE = YES;
				CLANG_WARN_UNREACHABLE_CODE = YES;
				CLANG_WARN__DUPLICATE_METHOD_MATCH = YES;
				CODE_SIGN_IDENTITY = "iPhone Developer";
				"CODE_SIGN_IDENTITY[sdk=iphoneos*]" = "iPhone Developer";
				COPY_PHASE_STRIP = NO;
				ENABLE_BITCODE = NO;
				ENABLE_STRICT_OBJC_MSGSEND = YES;
				ENABLE_TESTABILITY = YES;
				FRAMEWORK_SEARCH_PATHS = (
					"$(PROJECT_DIR)",
					"$(SRCROOT)/../../Carthage/Build/",
				);
				GCC_C_LANGUAGE_STANDARD = gnu99;
				GCC_DYNAMIC_NO_PIC = NO;
				GCC_NO_COMMON_BLOCKS = YES;
				GCC_OPTIMIZATION_LEVEL = 0;
				GCC_SYMBOLS_PRIVATE_EXTERN = NO;
				GCC_WARN_64_TO_32_BIT_CONVERSION = YES;
				GCC_WARN_ABOUT_RETURN_TYPE = YES;
				GCC_WARN_UNDECLARED_SELECTOR = YES;
				GCC_WARN_UNINITIALIZED_AUTOS = YES;
				GCC_WARN_UNUSED_FUNCTION = YES;
				GCC_WARN_UNUSED_VARIABLE = YES;
				IPHONEOS_DEPLOYMENT_TARGET = 12.2;
				KEYMAN_ROOT = "$(SRCROOT)/../../..";
				ONLY_ACTIVE_ARCH = NO;
				OTHER_LDFLAGS = "";
				SDKROOT = iphoneos;
				SWIFT_ACTIVE_COMPILATION_CONDITIONS = DEBUG;
				TARGETED_DEVICE_FAMILY = "1,2";
			};
			name = "Debug + Sentry";
		};
		CE7E13C8240DFC4500252C00 /* Debug + Sentry */ = {
			isa = XCBuildConfiguration;
			buildSettings = {
				ALWAYS_EMBED_SWIFT_STANDARD_LIBRARIES = YES;
				ASSETCATALOG_COMPILER_APPICON_NAME = AppIcon;
				CLANG_ENABLE_MODULES = YES;
				CODE_SIGN_ENTITLEMENTS = Keyman/Keyman.entitlements;
				CODE_SIGN_IDENTITY = "iPhone Developer";
				CODE_SIGN_STYLE = Manual;
				DEFINES_MODULE = YES;
				DEVELOPMENT_TEAM = 3YE4W86L3G;
				GCC_PRECOMPILE_PREFIX_HEADER = YES;
				GCC_PREFIX_HEADER = "Keyman/Keyman-Prefix.pch";
				GCC_PREPROCESSOR_DEFINITIONS = "$(inherited)";
				INFOPLIST_FILE = Keyman/Info.plist;
				IPHONEOS_DEPLOYMENT_TARGET = 12.2;
				LD_RUNPATH_SEARCH_PATHS = (
					"$(inherited)",
					"@executable_path/Frameworks",
				);
				LIBRARY_SEARCH_PATHS = "$(inherited)";
				ONLY_ACTIVE_ARCH = NO;
				OTHER_LDFLAGS = "";
				PRODUCT_BUNDLE_IDENTIFIER = "Tavultesoft.${PRODUCT_NAME:rfc1034identifier}";
				PRODUCT_NAME = Keyman;
				PROVISIONING_PROFILE = "";
				"PROVISIONING_PROFILE[sdk=iphoneos*]" = "";
				PROVISIONING_PROFILE_SPECIFIER = "Keyman Development";
				SWIFT_OBJC_BRIDGING_HEADER = "";
				SWIFT_OPTIMIZATION_LEVEL = "-Onone";
				SWIFT_SWIFT3_OBJC_INFERENCE = Default;
				SWIFT_VERSION = 5.0;
				TARGETED_DEVICE_FAMILY = "1,2";
				WRAPPER_EXTENSION = app;
			};
			name = "Debug + Sentry";
		};
		CE7E13C9240DFC4500252C00 /* Debug + Sentry */ = {
			isa = XCBuildConfiguration;
			buildSettings = {
				CLANG_ENABLE_MODULES = YES;
				CLANG_WARN_BOOL_CONVERSION = YES;
				CLANG_WARN_DIRECT_OBJC_ISA_USAGE = YES_ERROR;
				CLANG_WARN_OBJC_ROOT_CLASS = YES_ERROR;
				CLANG_WARN_UNREACHABLE_CODE = YES;
				CODE_SIGN_ENTITLEMENTS = SWKeyboard/SWKeyboard.entitlements;
				CODE_SIGN_STYLE = Manual;
				DEVELOPMENT_TEAM = 3YE4W86L3G;
				ENABLE_STRICT_OBJC_MSGSEND = YES;
				GCC_PREPROCESSOR_DEFINITIONS = (
					"DEBUG=1",
					"$(inherited)",
				);
				GCC_WARN_64_TO_32_BIT_CONVERSION = YES;
				GCC_WARN_ABOUT_RETURN_TYPE = YES_ERROR;
				GCC_WARN_UNDECLARED_SELECTOR = YES;
				GCC_WARN_UNINITIALIZED_AUTOS = YES_AGGRESSIVE;
				GCC_WARN_UNUSED_FUNCTION = YES;
				INFOPLIST_FILE = SWKeyboard/Info.plist;
				IPHONEOS_DEPLOYMENT_TARGET = 12.2;
				LD_RUNPATH_SEARCH_PATHS = (
					"$(inherited)",
					"@executable_path/Frameworks",
					"@executable_path/../../Frameworks",
				);
				LIBRARY_SEARCH_PATHS = "$(inherited)";
				MTL_ENABLE_DEBUG_INFO = YES;
				ONLY_ACTIVE_ARCH = NO;
				OTHER_LDFLAGS = "";
				PRODUCT_BUNDLE_IDENTIFIER = Tavultesoft.Keyman.SWKeyboard;
				PRODUCT_NAME = "$(TARGET_NAME)";
				PROVISIONING_PROFILE = "";
				PROVISIONING_PROFILE_SPECIFIER = "Keyman Development SWKeyboard";
				SKIP_INSTALL = YES;
				SWIFT_ACTIVE_COMPILATION_CONDITIONS = "";
				SWIFT_OBJC_BRIDGING_HEADER = "";
				SWIFT_OPTIMIZATION_LEVEL = "-Onone";
				SWIFT_SWIFT3_OBJC_INFERENCE = Default;
				SWIFT_VERSION = 5.0;
				TARGETED_DEVICE_FAMILY = "1,2";
			};
			name = "Debug + Sentry";
		};
/* End XCBuildConfiguration section */

/* Begin XCConfigurationList section */
		981AFADE19EF44DE006706BF /* Build configuration list for PBXNativeTarget "Keyman" */ = {
			isa = XCConfigurationList;
			buildConfigurations = (
				981AFADF19EF44DE006706BF /* Debug */,
				CE7E13C8240DFC4500252C00 /* Debug + Sentry */,
				981AFAE019EF44DE006706BF /* Release */,
			);
			defaultConfigurationIsVisible = 0;
			defaultConfigurationName = Release;
		};
		98ABADAB176935E400B62590 /* Build configuration list for PBXProject "Keyman" */ = {
			isa = XCConfigurationList;
			buildConfigurations = (
				98ABADD4176935E500B62590 /* Debug */,
				CE7E13C7240DFC4500252C00 /* Debug + Sentry */,
				98ABADD5176935E500B62590 /* Release */,
			);
			defaultConfigurationIsVisible = 0;
			defaultConfigurationName = Release;
		};
		98CD126819CA85710089385F /* Build configuration list for PBXNativeTarget "SWKeyboard" */ = {
			isa = XCConfigurationList;
			buildConfigurations = (
				98CD126919CA85710089385F /* Debug */,
				CE7E13C9240DFC4500252C00 /* Debug + Sentry */,
				98CD126A19CA85710089385F /* Release */,
			);
			defaultConfigurationIsVisible = 0;
			defaultConfigurationName = Release;
		};
/* End XCConfigurationList section */
	};
	rootObject = 98ABADA8176935E400B62590 /* Project object */;
}<|MERGE_RESOLUTION|>--- conflicted
+++ resolved
@@ -205,11 +205,8 @@
 		16A9229D20325253003CC98E /* Info.plist */ = {isa = PBXFileReference; fileEncoding = 4; lastKnownFileType = text.plist.xml; name = Info.plist; path = Keyman/Info.plist; sourceTree = SOURCE_ROOT; };
 		293EA3E027059C6900545EED /* ha */ = {isa = PBXFileReference; lastKnownFileType = text.plist.strings; name = ha; path = ha.lproj/Localizable.strings; sourceTree = "<group>"; };
 		294914742738DF7700400732 /* ff-NG */ = {isa = PBXFileReference; lastKnownFileType = text.plist.strings; name = "ff-NG"; path = "ff-NG.lproj/Localizable.strings"; sourceTree = "<group>"; };
-<<<<<<< HEAD
 		297810FD297FA818007C886D /* kn */ = {isa = PBXFileReference; lastKnownFileType = text.plist.strings; name = kn; path = kn.lproj/Localizable.strings; sourceTree = "<group>"; };
-=======
 		298566B829802828004ACA95 /* cs */ = {isa = PBXFileReference; lastKnownFileType = text.plist.strings; name = cs; path = cs.lproj/Localizable.strings; sourceTree = "<group>"; };
->>>>>>> 46305470
 		29B27FEE29062BBC0036917E /* nl */ = {isa = PBXFileReference; lastKnownFileType = text.plist.strings; name = nl; path = nl.lproj/Localizable.strings; sourceTree = "<group>"; };
 		29BFA75D282931F8009FCCC3 /* it */ = {isa = PBXFileReference; lastKnownFileType = text.plist.strings; name = it; path = it.lproj/Localizable.strings; sourceTree = "<group>"; };
 		29BFA769282946EC009FCCC3 /* pl */ = {isa = PBXFileReference; lastKnownFileType = text.plist.strings; name = pl; path = pl.lproj/Localizable.strings; sourceTree = "<group>"; };
@@ -799,11 +796,8 @@
 				it,
 				pl,
 				nl,
-<<<<<<< HEAD
 				kn,
-=======
 				cs,
->>>>>>> 46305470
 			);
 			mainGroup = 98ABADA7176935E400B62590;
 			productRefGroup = 98ABADB1176935E400B62590 /* Products */;
@@ -1111,11 +1105,8 @@
 				29BFA75D282931F8009FCCC3 /* it */,
 				29BFA769282946EC009FCCC3 /* pl */,
 				29B27FEE29062BBC0036917E /* nl */,
-<<<<<<< HEAD
 				297810FD297FA818007C886D /* kn */,
-=======
 				298566B829802828004ACA95 /* cs */,
->>>>>>> 46305470
 			);
 			name = Localizable.strings;
 			sourceTree = "<group>";
