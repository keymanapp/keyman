// !$*UTF8*$!
{
	archiveVersion = 1;
	classes = {
	};
	objectVersion = 46;
	objects = {

/* Begin PBXBuildFile section */
		162E2C9020924EEE00F40769 /* keyman_logo@3x.png in Resources */ = {isa = PBXBuildFile; fileRef = 162E2C8F20924EEE00F40769 /* keyman_logo@3x.png */; };
		162E2C9920926C8600F40769 /* UIView+Extensions.swift in Sources */ = {isa = PBXBuildFile; fileRef = 162E2C9720926C8600F40769 /* UIView+Extensions.swift */; };
		162E2C9B20926C9B00F40769 /* KMNavigationBarBackgroundView.swift in Sources */ = {isa = PBXBuildFile; fileRef = 162E2C9A20926C9B00F40769 /* KMNavigationBarBackgroundView.swift */; };
		162E2C9D2092BFE400F40769 /* KMUnderscoreView.swift in Sources */ = {isa = PBXBuildFile; fileRef = 162E2C9C2092BFE400F40769 /* KMUnderscoreView.swift */; };
		162E2C9F2092D36800F40769 /* UIDevice+Extensions.swift in Sources */ = {isa = PBXBuildFile; fileRef = 162E2C9E2092D36800F40769 /* UIDevice+Extensions.swift */; };
		165EB39A2097165B00040A69 /* UIColor+Extensions.swift in Sources */ = {isa = PBXBuildFile; fileRef = 165EB3992097165B00040A69 /* UIColor+Extensions.swift */; };
		165EB39C2097181D00040A69 /* KMView.swift in Sources */ = {isa = PBXBuildFile; fileRef = 165EB39B2097181D00040A69 /* KMView.swift */; };
		1687ACD41FD8DE8000926D69 /* ObjcExceptionBridging.framework in Frameworks */ = {isa = PBXBuildFile; fileRef = 1687ACD11FD8DE7600926D69 /* ObjcExceptionBridging.framework */; };
		1687ACD61FD8DE8000926D69 /* XCGLogger.framework in Frameworks */ = {isa = PBXBuildFile; fileRef = 1687ACD01FD8DE7600926D69 /* XCGLogger.framework */; };
		981AFA8F19EF44DE006706BF /* 724-info@2x.png in Resources */ = {isa = PBXBuildFile; fileRef = 9815725518E4F0930014DF0C /* 724-info@2x.png */; };
		981AFA9019EF44DE006706BF /* InfoPlist.strings in Resources */ = {isa = PBXBuildFile; fileRef = 98ABADBC176935E400B62590 /* InfoPlist.strings */; };
		981AFA9619EF44DE006706BF /* MainViewController_iPhone.xib in Resources */ = {isa = PBXBuildFile; fileRef = 98ABADCE176935E500B62590 /* MainViewController_iPhone.xib */; };
		981AFA9819EF44DE006706BF /* 724-info.png in Resources */ = {isa = PBXBuildFile; fileRef = 9815725418E4F0930014DF0C /* 724-info.png */; };
		981AFA9919EF44DE006706BF /* MainViewController_iPad.xib in Resources */ = {isa = PBXBuildFile; fileRef = 98ABADD1176935E500B62590 /* MainViewController_iPad.xib */; };
		981AFA9E19EF44DE006706BF /* textsize.png in Resources */ = {isa = PBXBuildFile; fileRef = 98158A7518EE3681002E2517 /* textsize.png */; };
		981AFAA219EF44DE006706BF /* navbar-Portrait@2x.png in Resources */ = {isa = PBXBuildFile; fileRef = 9825527E19CBEC10009CDD83 /* navbar-Portrait@2x.png */; };
		981AFAA519EF44DE006706BF /* 724-info-selected@2x.png in Resources */ = {isa = PBXBuildFile; fileRef = 9815726318E4F2C20014DF0C /* 724-info-selected@2x.png */; };
		981AFAA919EF44DE006706BF /* 702-share-selected@2x.png in Resources */ = {isa = PBXBuildFile; fileRef = 9815726118E4F2C20014DF0C /* 702-share-selected@2x.png */; };
		981AFAAA19EF44DE006706BF /* navbar-Landscape~ipad.png in Resources */ = {isa = PBXBuildFile; fileRef = 9825527C19CBEC10009CDD83 /* navbar-Landscape~ipad.png */; };
		981AFAB019EF44DE006706BF /* textsize_selected.png in Resources */ = {isa = PBXBuildFile; fileRef = 987F3E9B19417F3D00209D4F /* textsize_selected.png */; };
		981AFAB119EF44DE006706BF /* 702-share.png in Resources */ = {isa = PBXBuildFile; fileRef = 9815725018E4F0930014DF0C /* 702-share.png */; };
		981AFAB219EF44DE006706BF /* navbar-Portrait~ipad.png in Resources */ = {isa = PBXBuildFile; fileRef = 9825528019CBEC10009CDD83 /* navbar-Portrait~ipad.png */; };
		981AFAB519EF44DE006706BF /* 711-trash-selected.png in Resources */ = {isa = PBXBuildFile; fileRef = 9815725C18E4F2130014DF0C /* 711-trash-selected.png */; };
		981AFAB619EF44DE006706BF /* navbar-Landscape@2x.png in Resources */ = {isa = PBXBuildFile; fileRef = 9825527A19CBEC10009CDD83 /* navbar-Landscape@2x.png */; };
		981AFAB719EF44DE006706BF /* navbar-Portrait@2x~ipad.png in Resources */ = {isa = PBXBuildFile; fileRef = 9825527F19CBEC10009CDD83 /* navbar-Portrait@2x~ipad.png */; };
		981AFAB819EF44DE006706BF /* textsize_down.png in Resources */ = {isa = PBXBuildFile; fileRef = 98D55ED618480B6800104956 /* textsize_down.png */; };
		981AFAB919EF44DE006706BF /* 887-notepad-selected@2x.png in Resources */ = {isa = PBXBuildFile; fileRef = 98AD861319B56AAE00D25C26 /* 887-notepad-selected@2x.png */; };
		981AFABA19EF44DE006706BF /* textsize_down@2x.png in Resources */ = {isa = PBXBuildFile; fileRef = 98D55ED718480B6800104956 /* textsize_down@2x.png */; };
		981AFABB19EF44DE006706BF /* 887-notepad-selected.png in Resources */ = {isa = PBXBuildFile; fileRef = 98AD861219B56AAE00D25C26 /* 887-notepad-selected.png */; };
		981AFABC19EF44DE006706BF /* 887-notepad@2x.png in Resources */ = {isa = PBXBuildFile; fileRef = 98727A3019A71218005E17A1 /* 887-notepad@2x.png */; };
		981AFABE19EF44DE006706BF /* textsize_up.png in Resources */ = {isa = PBXBuildFile; fileRef = 98D55EDC18480B6800104956 /* textsize_up.png */; };
		981AFABF19EF44DE006706BF /* textsize_up@2x.png in Resources */ = {isa = PBXBuildFile; fileRef = 98D55EDD18480B6800104956 /* textsize_up@2x.png */; };
		981AFAC019EF44DE006706BF /* textsize@2x.png in Resources */ = {isa = PBXBuildFile; fileRef = 98158A7618EE3681002E2517 /* textsize@2x.png */; };
		981AFAC419EF44DE006706BF /* navbar-Landscape.png in Resources */ = {isa = PBXBuildFile; fileRef = 9825527919CBEC10009CDD83 /* navbar-Landscape.png */; };
		981AFAC519EF44DE006706BF /* 724-info-selected.png in Resources */ = {isa = PBXBuildFile; fileRef = 9815726218E4F2C20014DF0C /* 724-info-selected.png */; };
		981AFAC619EF44DE006706BF /* 711-trash-selected@2x.png in Resources */ = {isa = PBXBuildFile; fileRef = 9815725D18E4F2130014DF0C /* 711-trash-selected@2x.png */; };
		981AFAC719EF44DE006706BF /* navbar-Landscape@2x~ipad.png in Resources */ = {isa = PBXBuildFile; fileRef = 9825527B19CBEC10009CDD83 /* navbar-Landscape@2x~ipad.png */; };
		981AFAC819EF44DE006706BF /* navbar-Portrait.png in Resources */ = {isa = PBXBuildFile; fileRef = 9825527D19CBEC10009CDD83 /* navbar-Portrait.png */; };
		981AFAC919EF44DE006706BF /* 711-trash.png in Resources */ = {isa = PBXBuildFile; fileRef = 9815725218E4F0930014DF0C /* 711-trash.png */; };
		981AFACD19EF44DE006706BF /* 711-trash@2x.png in Resources */ = {isa = PBXBuildFile; fileRef = 9815725318E4F0930014DF0C /* 711-trash@2x.png */; };
		981AFACE19EF44DE006706BF /* 702-share@2x.png in Resources */ = {isa = PBXBuildFile; fileRef = 9815725118E4F0930014DF0C /* 702-share@2x.png */; };
		981AFACF19EF44DE006706BF /* textsize_selected@2x.png in Resources */ = {isa = PBXBuildFile; fileRef = 987F3E9C19417F3D00209D4F /* textsize_selected@2x.png */; };
		981AFAD319EF44DE006706BF /* navbar-Landscape-568h@2x.png in Resources */ = {isa = PBXBuildFile; fileRef = 9825527719CBEC10009CDD83 /* navbar-Landscape-568h@2x.png */; };
		981AFAD419EF44DE006706BF /* 887-notepad.png in Resources */ = {isa = PBXBuildFile; fileRef = 98727A2F19A71218005E17A1 /* 887-notepad.png */; };
		981AFAD619EF44DE006706BF /* 702-share-selected.png in Resources */ = {isa = PBXBuildFile; fileRef = 9815726018E4F2C20014DF0C /* 702-share-selected.png */; };
		981AFADD19EF44DE006706BF /* SWKeyboard.appex in Embed App Extensions */ = {isa = PBXBuildFile; fileRef = 98CD125C19CA85710089385F /* SWKeyboard.appex */; settings = {ATTRIBUTES = (RemoveHeadersOnCopy, ); }; };
		9820CE521A144F0400EA909A /* navbar-Landscape-568h@3x.png in Resources */ = {isa = PBXBuildFile; fileRef = 9820CE501A144F0400EA909A /* navbar-Landscape-568h@3x.png */; };
		9820CE531A144F0400EA909A /* navbar-Portrait@3x.png in Resources */ = {isa = PBXBuildFile; fileRef = 9820CE511A144F0400EA909A /* navbar-Portrait@3x.png */; };
		9822CB691A3A77D200D73CAA /* MainViewController_.xib in Resources */ = {isa = PBXBuildFile; fileRef = 9822CB671A3A77D200D73CAA /* MainViewController_.xib */; };
		9822CB6D1A3A8E3200D73CAA /* more-selected@2x.png in Resources */ = {isa = PBXBuildFile; fileRef = 9822CB6A1A3A8E3200D73CAA /* more-selected@2x.png */; };
		9822CB6F1A3A8E3200D73CAA /* more@2x.png in Resources */ = {isa = PBXBuildFile; fileRef = 9822CB6B1A3A8E3200D73CAA /* more@2x.png */; };
		982D148B19FF462A007D4629 /* 702-share-selected@3x.png in Resources */ = {isa = PBXBuildFile; fileRef = 982D147E19FF462A007D4629 /* 702-share-selected@3x.png */; };
		982D148D19FF462A007D4629 /* 702-share@3x.png in Resources */ = {isa = PBXBuildFile; fileRef = 982D147F19FF462A007D4629 /* 702-share@3x.png */; };
		982D148F19FF462A007D4629 /* 711-trash-selected@3x.png in Resources */ = {isa = PBXBuildFile; fileRef = 982D148019FF462A007D4629 /* 711-trash-selected@3x.png */; };
		982D149119FF462A007D4629 /* 711-trash@3x.png in Resources */ = {isa = PBXBuildFile; fileRef = 982D148119FF462A007D4629 /* 711-trash@3x.png */; };
		982D149319FF462A007D4629 /* 724-info-selected@3x.png in Resources */ = {isa = PBXBuildFile; fileRef = 982D148219FF462A007D4629 /* 724-info-selected@3x.png */; };
		982D149519FF462A007D4629 /* 724-info@3x.png in Resources */ = {isa = PBXBuildFile; fileRef = 982D148319FF462A007D4629 /* 724-info@3x.png */; };
		982D149719FF462A007D4629 /* 887-notepad-selected@3x.png in Resources */ = {isa = PBXBuildFile; fileRef = 982D148419FF462A007D4629 /* 887-notepad-selected@3x.png */; };
		982D149919FF462A007D4629 /* 887-notepad@3x.png in Resources */ = {isa = PBXBuildFile; fileRef = 982D148519FF462A007D4629 /* 887-notepad@3x.png */; };
		982D149B19FF462A007D4629 /* textsize_down@3x.png in Resources */ = {isa = PBXBuildFile; fileRef = 982D148619FF462A007D4629 /* textsize_down@3x.png */; };
		982D149D19FF462A007D4629 /* textsize_selected@3x.png in Resources */ = {isa = PBXBuildFile; fileRef = 982D148719FF462A007D4629 /* textsize_selected@3x.png */; };
		982D149F19FF462A007D4629 /* textsize_up@3x.png in Resources */ = {isa = PBXBuildFile; fileRef = 982D148819FF462A007D4629 /* textsize_up@3x.png */; };
		982D14A119FF462A007D4629 /* textsize@3x.png in Resources */ = {isa = PBXBuildFile; fileRef = 982D148919FF462A007D4629 /* textsize@3x.png */; };
		9845A7AB1A43983300544E2E /* WebBrowserViewController.xib in Resources */ = {isa = PBXBuildFile; fileRef = 9845A79D1A43983300544E2E /* WebBrowserViewController.xib */; };
		9845A7AC1A43983300544E2E /* kmwb-navbar-Landscape-568h@2x.png in Resources */ = {isa = PBXBuildFile; fileRef = 9845A79F1A43983300544E2E /* kmwb-navbar-Landscape-568h@2x.png */; };
		9845A7AD1A43983300544E2E /* kmwb-navbar-Landscape-568h@3x.png in Resources */ = {isa = PBXBuildFile; fileRef = 9845A7A01A43983300544E2E /* kmwb-navbar-Landscape-568h@3x.png */; };
		9845A7AE1A43983300544E2E /* kmwb-navbar-Landscape.png in Resources */ = {isa = PBXBuildFile; fileRef = 9845A7A11A43983300544E2E /* kmwb-navbar-Landscape.png */; };
		9845A7AF1A43983300544E2E /* kmwb-navbar-Landscape@2x.png in Resources */ = {isa = PBXBuildFile; fileRef = 9845A7A21A43983300544E2E /* kmwb-navbar-Landscape@2x.png */; };
		9845A7B01A43983300544E2E /* kmwb-navbar-Landscape@2x~ipad.png in Resources */ = {isa = PBXBuildFile; fileRef = 9845A7A31A43983300544E2E /* kmwb-navbar-Landscape@2x~ipad.png */; };
		9845A7B11A43983300544E2E /* kmwb-navbar-Landscape~ipad.png in Resources */ = {isa = PBXBuildFile; fileRef = 9845A7A41A43983300544E2E /* kmwb-navbar-Landscape~ipad.png */; };
		9845A7B21A43983300544E2E /* kmwb-navbar-Portrait.png in Resources */ = {isa = PBXBuildFile; fileRef = 9845A7A51A43983300544E2E /* kmwb-navbar-Portrait.png */; };
		9845A7B31A43983300544E2E /* kmwb-navbar-Portrait@2x.png in Resources */ = {isa = PBXBuildFile; fileRef = 9845A7A61A43983300544E2E /* kmwb-navbar-Portrait@2x.png */; };
		9845A7B41A43983300544E2E /* kmwb-navbar-Portrait@2x~ipad.png in Resources */ = {isa = PBXBuildFile; fileRef = 9845A7A71A43983300544E2E /* kmwb-navbar-Portrait@2x~ipad.png */; };
		9845A7B51A43983300544E2E /* kmwb-navbar-Portrait@3x.png in Resources */ = {isa = PBXBuildFile; fileRef = 9845A7A81A43983300544E2E /* kmwb-navbar-Portrait@3x.png */; };
		9845A7B61A43983300544E2E /* kmwb-navbar-Portrait~ipad.png in Resources */ = {isa = PBXBuildFile; fileRef = 9845A7A91A43983300544E2E /* kmwb-navbar-Portrait~ipad.png */; };
		9845A7D01A439A9200544E2E /* GetStartedViewController.xib in Resources */ = {isa = PBXBuildFile; fileRef = 9845A7C11A439A9200544E2E /* GetStartedViewController.xib */; };
		9845A7D21A439A9200544E2E /* InfoViewController_iPad.xib in Resources */ = {isa = PBXBuildFile; fileRef = 9845A7C51A439A9200544E2E /* InfoViewController_iPad.xib */; };
		9845A7D31A439A9200544E2E /* InfoViewController_iPhone.xib in Resources */ = {isa = PBXBuildFile; fileRef = 9845A7C61A439A9200544E2E /* InfoViewController_iPhone.xib */; };
		9845A7D51A439A9200544E2E /* SetUpViewController.xib in Resources */ = {isa = PBXBuildFile; fileRef = 9845A7CA1A439A9200544E2E /* SetUpViewController.xib */; };
		9845A8B51A439D3000544E2E /* Images.xcassets in Resources */ = {isa = PBXBuildFile; fileRef = 98C893F119F0811A000B9AC8 /* Images.xcassets */; };
		9845A8CC1A439F1000544E2E /* 715-globe-toolbar.png in Resources */ = {isa = PBXBuildFile; fileRef = 9845A8BE1A439F1000544E2E /* 715-globe-toolbar.png */; };
		9845A8CD1A439F1000544E2E /* 715-globe-toolbar@2x.png in Resources */ = {isa = PBXBuildFile; fileRef = 9845A8BF1A439F1000544E2E /* 715-globe-toolbar@2x.png */; };
		9845A8CE1A439F1000544E2E /* 715-globe-toolbar@3x.png in Resources */ = {isa = PBXBuildFile; fileRef = 9845A8C01A439F1000544E2E /* 715-globe-toolbar@3x.png */; };
		9845A8CF1A439F1000544E2E /* 786-browser-selected.png in Resources */ = {isa = PBXBuildFile; fileRef = 9845A8C11A439F1000544E2E /* 786-browser-selected.png */; };
		9845A8D01A439F1000544E2E /* 786-browser-selected@2x.png in Resources */ = {isa = PBXBuildFile; fileRef = 9845A8C21A439F1000544E2E /* 786-browser-selected@2x.png */; };
		9845A8D11A439F1000544E2E /* 786-browser-selected@3x.png in Resources */ = {isa = PBXBuildFile; fileRef = 9845A8C31A439F1000544E2E /* 786-browser-selected@3x.png */; };
		9845A8D21A439F1000544E2E /* 786-browser.png in Resources */ = {isa = PBXBuildFile; fileRef = 9845A8C41A439F1000544E2E /* 786-browser.png */; };
		9845A8D31A439F1000544E2E /* 786-browser@2x.png in Resources */ = {isa = PBXBuildFile; fileRef = 9845A8C51A439F1000544E2E /* 786-browser@2x.png */; };
		9845A8D41A439F1000544E2E /* 786-browser@3x.png in Resources */ = {isa = PBXBuildFile; fileRef = 9845A8C61A439F1000544E2E /* 786-browser@3x.png */; };
		9845A8D51A439F1000544E2E /* UIAccessoryButtonX@2x.png in Resources */ = {isa = PBXBuildFile; fileRef = 9845A8C71A439F1000544E2E /* UIAccessoryButtonX@2x.png */; };
		9845A8D61A439F1000544E2E /* UIButtonBarArrowLeft@2x.png in Resources */ = {isa = PBXBuildFile; fileRef = 9845A8C81A439F1000544E2E /* UIButtonBarArrowLeft@2x.png */; };
		9845A8D71A439F1000544E2E /* UIButtonBarArrowRight@2x.png in Resources */ = {isa = PBXBuildFile; fileRef = 9845A8C91A439F1000544E2E /* UIButtonBarArrowRight@2x.png */; };
		9845A8D81A439F1000544E2E /* UIButtonBarRefresh@2x.png in Resources */ = {isa = PBXBuildFile; fileRef = 9845A8CA1A439F1000544E2E /* UIButtonBarRefresh@2x.png */; };
		9845A8D91A439F1000544E2E /* UIButtonBarStop@2x.png in Resources */ = {isa = PBXBuildFile; fileRef = 9845A8CB1A439F1000544E2E /* UIButtonBarStop@2x.png */; };
		9845A8DE1A439FB200544E2E /* BookmarksViewController.xib in Resources */ = {isa = PBXBuildFile; fileRef = 9845A8DC1A439FB200544E2E /* BookmarksViewController.xib */; };
		985EA9DF19E64A580006C017 /* banner-Landscape-568h@2x.png in Resources */ = {isa = PBXBuildFile; fileRef = 985EA9D419E64A580006C017 /* banner-Landscape-568h@2x.png */; };
		985EA9E019E64A580006C017 /* banner-Landscape-568h@3x.png in Resources */ = {isa = PBXBuildFile; fileRef = 985EA9D519E64A580006C017 /* banner-Landscape-568h@3x.png */; };
		985EA9E119E64A580006C017 /* banner-Landscape.png in Resources */ = {isa = PBXBuildFile; fileRef = 985EA9D619E64A580006C017 /* banner-Landscape.png */; };
		985EA9E219E64A580006C017 /* banner-Landscape@2x.png in Resources */ = {isa = PBXBuildFile; fileRef = 985EA9D719E64A580006C017 /* banner-Landscape@2x.png */; };
		985EA9E319E64A580006C017 /* banner-Landscape@2x~ipad.png in Resources */ = {isa = PBXBuildFile; fileRef = 985EA9D819E64A580006C017 /* banner-Landscape@2x~ipad.png */; };
		985EA9E419E64A580006C017 /* banner-Landscape~ipad.png in Resources */ = {isa = PBXBuildFile; fileRef = 985EA9D919E64A580006C017 /* banner-Landscape~ipad.png */; };
		985EA9E519E64A580006C017 /* banner-Portrait.png in Resources */ = {isa = PBXBuildFile; fileRef = 985EA9DA19E64A580006C017 /* banner-Portrait.png */; };
		985EA9E619E64A580006C017 /* banner-Portrait@2x.png in Resources */ = {isa = PBXBuildFile; fileRef = 985EA9DB19E64A580006C017 /* banner-Portrait@2x.png */; };
		985EA9E719E64A580006C017 /* banner-Portrait@2x~ipad.png in Resources */ = {isa = PBXBuildFile; fileRef = 985EA9DC19E64A580006C017 /* banner-Portrait@2x~ipad.png */; };
		985EA9E819E64A580006C017 /* banner-Portrait@3x.png in Resources */ = {isa = PBXBuildFile; fileRef = 985EA9DD19E64A580006C017 /* banner-Portrait@3x.png */; };
		985EA9E919E64A580006C017 /* banner-Portrait~ipad.png in Resources */ = {isa = PBXBuildFile; fileRef = 985EA9DE19E64A580006C017 /* banner-Portrait~ipad.png */; };
		989E4DBC1B1EB85200A345FB /* Settings.bundle in Resources */ = {isa = PBXBuildFile; fileRef = 989E4DBA1B1EB85200A345FB /* Settings.bundle */; };
		C055F0B11F60E8D400140735 /* GetStartedViewController.swift in Sources */ = {isa = PBXBuildFile; fileRef = C055F0B01F60E8D400140735 /* GetStartedViewController.swift */; };
		C055F0B31F60F7A400140735 /* DropDownView.swift in Sources */ = {isa = PBXBuildFile; fileRef = C055F0B21F60F7A400140735 /* DropDownView.swift */; };
		C055F0B51F610FB200140735 /* DropDownListView.swift in Sources */ = {isa = PBXBuildFile; fileRef = C055F0B41F610FB200140735 /* DropDownListView.swift */; };
		C059FCB91FD925AF00BD1A64 /* ObjcExceptionBridging.framework in Frameworks */ = {isa = PBXBuildFile; fileRef = 1687ACD11FD8DE7600926D69 /* ObjcExceptionBridging.framework */; };
		C059FCBA1FD925AF00BD1A64 /* XCGLogger.framework in Frameworks */ = {isa = PBXBuildFile; fileRef = 1687ACD01FD8DE7600926D69 /* XCGLogger.framework */; };
		C059FCBB1FD925AF00BD1A64 /* Zip.framework in Frameworks */ = {isa = PBXBuildFile; fileRef = 165C8B8F1FD8221800D4A78D /* Zip.framework */; };
		C059FCC01FD927EF00BD1A64 /* Log.swift in Sources */ = {isa = PBXBuildFile; fileRef = C059FCBF1FD927EF00BD1A64 /* Log.swift */; };
		C0A1A6311F5E4F4300EAF822 /* InfoViewController.swift in Sources */ = {isa = PBXBuildFile; fileRef = C0A1A6301F5E4F4300EAF822 /* InfoViewController.swift */; };
		C0A1A6331F5E749000EAF822 /* SetUpViewController.swift in Sources */ = {isa = PBXBuildFile; fileRef = C0A1A6321F5E749000EAF822 /* SetUpViewController.swift */; };
		C0A1A6351F5E786A00EAF822 /* BookmarksViewController.swift in Sources */ = {isa = PBXBuildFile; fileRef = C0A1A6341F5E786A00EAF822 /* BookmarksViewController.swift */; };
		C0A1A6371F5E8C9100EAF822 /* WebBrowserViewController.swift in Sources */ = {isa = PBXBuildFile; fileRef = C0A1A6361F5E8C9100EAF822 /* WebBrowserViewController.swift */; };
		C0E943F81F61234C00E7D98C /* UIImage+Helpers.swift in Sources */ = {isa = PBXBuildFile; fileRef = C0E943F71F61234C00E7D98C /* UIImage+Helpers.swift */; };
		C0E943FA1F6124E100E7D98C /* AppDelegate.swift in Sources */ = {isa = PBXBuildFile; fileRef = C0E943F91F6124E100E7D98C /* AppDelegate.swift */; };
		C0E943FE1F61377900E7D98C /* MainViewController.swift in Sources */ = {isa = PBXBuildFile; fileRef = C0E943FD1F61377900E7D98C /* MainViewController.swift */; };
		C0FF769B1F5D368C00BD23C3 /* KeyboardViewController.swift in Sources */ = {isa = PBXBuildFile; fileRef = C0FF769A1F5D368C00BD23C3 /* KeyboardViewController.swift */; };
		C0FF769E1F5D4ECB00BD23C3 /* ActivityItemProvider.swift in Sources */ = {isa = PBXBuildFile; fileRef = C0FF769D1F5D4ECB00BD23C3 /* ActivityItemProvider.swift */; };
		CE002CB52408B4A5002026CE /* Sentry.framework in Frameworks */ = {isa = PBXBuildFile; fileRef = CE002CB42408B4A5002026CE /* Sentry.framework */; };
		CE002CB62408B4A5002026CE /* Sentry.framework in Embed Frameworks */ = {isa = PBXBuildFile; fileRef = CE002CB42408B4A5002026CE /* Sentry.framework */; settings = {ATTRIBUTES = (CodeSignOnCopy, RemoveHeadersOnCopy, ); }; };
		CE1F5ECE23331DA400141F3E /* OfflineHelp.bundle in Resources */ = {isa = PBXBuildFile; fileRef = CE1F5ECD23331DA400141F3E /* OfflineHelp.bundle */; };
		CE2B1E4C21B6112B007D092E /* DeviceKit.framework in Frameworks */ = {isa = PBXBuildFile; fileRef = CE2B1E4B21B6112B007D092E /* DeviceKit.framework */; };
		CE6138011FB99538009D0EF2 /* KeymanEngine.framework in Embed Frameworks */ = {isa = PBXBuildFile; fileRef = CE6137FF1FB99538009D0EF2 /* KeymanEngine.framework */; settings = {ATTRIBUTES = (CodeSignOnCopy, RemoveHeadersOnCopy, ); }; };
		CE6138021FB999C8009D0EF2 /* KeymanEngine.framework in Frameworks */ = {isa = PBXBuildFile; fileRef = CE6138031FB999C8009D0EF2 /* KeymanEngine.framework */; };
		CE76FF8023EBB5CB005648A8 /* Images.xcassets in Resources */ = {isa = PBXBuildFile; fileRef = 98C893F119F0811A000B9AC8 /* Images.xcassets */; };
		CE79B23C23C6E8E6007E72AE /* KeyboardViewController.swift in Sources */ = {isa = PBXBuildFile; fileRef = C0FF769A1F5D368C00BD23C3 /* KeyboardViewController.swift */; };
		CE79B23D23C6ECB2007E72AE /* banner-Landscape-568h@2x.png in Resources */ = {isa = PBXBuildFile; fileRef = 985EA9D419E64A580006C017 /* banner-Landscape-568h@2x.png */; };
		CE79B23E23C6ECB4007E72AE /* banner-Landscape-568h@3x.png in Resources */ = {isa = PBXBuildFile; fileRef = 985EA9D519E64A580006C017 /* banner-Landscape-568h@3x.png */; };
		CE79B23F23C6ECB6007E72AE /* banner-Landscape.png in Resources */ = {isa = PBXBuildFile; fileRef = 985EA9D619E64A580006C017 /* banner-Landscape.png */; };
		CE79B24023C6ECB9007E72AE /* banner-Landscape@2x.png in Resources */ = {isa = PBXBuildFile; fileRef = 985EA9D719E64A580006C017 /* banner-Landscape@2x.png */; };
		CE79B24123C6ECBB007E72AE /* banner-Landscape@2x~ipad.png in Resources */ = {isa = PBXBuildFile; fileRef = 985EA9D819E64A580006C017 /* banner-Landscape@2x~ipad.png */; };
		CE79B24223C6ECBE007E72AE /* banner-Landscape~ipad.png in Resources */ = {isa = PBXBuildFile; fileRef = 985EA9D919E64A580006C017 /* banner-Landscape~ipad.png */; };
		CE79B24323C6ECC0007E72AE /* banner-Portrait.png in Resources */ = {isa = PBXBuildFile; fileRef = 985EA9DA19E64A580006C017 /* banner-Portrait.png */; };
		CE79B24423C6ECC2007E72AE /* banner-Portrait@2x.png in Resources */ = {isa = PBXBuildFile; fileRef = 985EA9DB19E64A580006C017 /* banner-Portrait@2x.png */; };
		CE79B24523C6ECC5007E72AE /* banner-Portrait@2x~ipad.png in Resources */ = {isa = PBXBuildFile; fileRef = 985EA9DC19E64A580006C017 /* banner-Portrait@2x~ipad.png */; };
		CE79B24623C6ECC7007E72AE /* banner-Portrait@3x.png in Resources */ = {isa = PBXBuildFile; fileRef = 985EA9DD19E64A580006C017 /* banner-Portrait@3x.png */; };
		CE79B24723C6ECC9007E72AE /* banner-Portrait~ipad.png in Resources */ = {isa = PBXBuildFile; fileRef = 985EA9DE19E64A580006C017 /* banner-Portrait~ipad.png */; };
		CE79CDB52370111200010C06 /* Themes+Colors.xcassets in Resources */ = {isa = PBXBuildFile; fileRef = CE79CDB42370111200010C06 /* Themes+Colors.xcassets */; };
		CE7C1AE2236925D800100C2C /* LaunchScreen.storyboard in Resources */ = {isa = PBXBuildFile; fileRef = CE7C1AE1236925D800100C2C /* LaunchScreen.storyboard */; };
		CE7FF1F0239A0293007859D9 /* PackageBrowserViewController.swift in Sources */ = {isa = PBXBuildFile; fileRef = CE7FF1EF239A0293007859D9 /* PackageBrowserViewController.swift */; };
		CEF4E55623E95B7B0065B9C7 /* ImageBanner.xib in Resources */ = {isa = PBXBuildFile; fileRef = CEF4E55523E95B7B0065B9C7 /* ImageBanner.xib */; };
		CEF4E55723E95B7B0065B9C7 /* ImageBanner.xib in Resources */ = {isa = PBXBuildFile; fileRef = CEF4E55523E95B7B0065B9C7 /* ImageBanner.xib */; };
		CEF4E55923E967140065B9C7 /* ImageBannerViewController.swift in Sources */ = {isa = PBXBuildFile; fileRef = CEF4E55823E967140065B9C7 /* ImageBannerViewController.swift */; };
		CEF4E55A23E967140065B9C7 /* ImageBannerViewController.swift in Sources */ = {isa = PBXBuildFile; fileRef = CEF4E55823E967140065B9C7 /* ImageBannerViewController.swift */; };
/* End PBXBuildFile section */

/* Begin PBXCopyFilesBuildPhase section */
		981AFADC19EF44DE006706BF /* Embed App Extensions */ = {
			isa = PBXCopyFilesBuildPhase;
			buildActionMask = 2147483647;
			dstPath = "";
			dstSubfolderSpec = 13;
			files = (
				981AFADD19EF44DE006706BF /* SWKeyboard.appex in Embed App Extensions */,
			);
			name = "Embed App Extensions";
			runOnlyForDeploymentPostprocessing = 0;
		};
		C01AB5981F8343F7009B37D3 /* Embed Frameworks */ = {
			isa = PBXCopyFilesBuildPhase;
			buildActionMask = 2147483647;
			dstPath = "";
			dstSubfolderSpec = 10;
			files = (
				CE6138011FB99538009D0EF2 /* KeymanEngine.framework in Embed Frameworks */,
				CE002CB62408B4A5002026CE /* Sentry.framework in Embed Frameworks */,
			);
			name = "Embed Frameworks";
			runOnlyForDeploymentPostprocessing = 0;
		};
/* End PBXCopyFilesBuildPhase section */

/* Begin PBXFileReference section */
		162E2C8F20924EEE00F40769 /* keyman_logo@3x.png */ = {isa = PBXFileReference; lastKnownFileType = image.png; name = "keyman_logo@3x.png"; path = "Keyman Navbar/keyman_logo@3x.png"; sourceTree = "<group>"; };
		162E2C9720926C8600F40769 /* UIView+Extensions.swift */ = {isa = PBXFileReference; fileEncoding = 4; lastKnownFileType = sourcecode.swift; path = "UIView+Extensions.swift"; sourceTree = "<group>"; };
		162E2C9A20926C9B00F40769 /* KMNavigationBarBackgroundView.swift */ = {isa = PBXFileReference; lastKnownFileType = sourcecode.swift; path = KMNavigationBarBackgroundView.swift; sourceTree = "<group>"; };
		162E2C9C2092BFE400F40769 /* KMUnderscoreView.swift */ = {isa = PBXFileReference; lastKnownFileType = sourcecode.swift; path = KMUnderscoreView.swift; sourceTree = "<group>"; };
		162E2C9E2092D36800F40769 /* UIDevice+Extensions.swift */ = {isa = PBXFileReference; lastKnownFileType = sourcecode.swift; path = "UIDevice+Extensions.swift"; sourceTree = "<group>"; };
		165C8B8F1FD8221800D4A78D /* Zip.framework */ = {isa = PBXFileReference; lastKnownFileType = wrapper.framework; name = Zip.framework; path = ../../Carthage/Build/iOS/Zip.framework; sourceTree = "<group>"; };
		165EB3992097165B00040A69 /* UIColor+Extensions.swift */ = {isa = PBXFileReference; lastKnownFileType = sourcecode.swift; path = "UIColor+Extensions.swift"; sourceTree = "<group>"; };
		165EB39B2097181D00040A69 /* KMView.swift */ = {isa = PBXFileReference; lastKnownFileType = sourcecode.swift; path = KMView.swift; sourceTree = "<group>"; };
		1687ACD01FD8DE7600926D69 /* XCGLogger.framework */ = {isa = PBXFileReference; lastKnownFileType = wrapper.framework; name = XCGLogger.framework; path = ../../Carthage/Build/iOS/XCGLogger.framework; sourceTree = "<group>"; };
		1687ACD11FD8DE7600926D69 /* ObjcExceptionBridging.framework */ = {isa = PBXFileReference; lastKnownFileType = wrapper.framework; name = ObjcExceptionBridging.framework; path = ../../Carthage/Build/iOS/ObjcExceptionBridging.framework; sourceTree = "<group>"; };
		16A9229D20325253003CC98E /* Keyman-Info.plist */ = {isa = PBXFileReference; fileEncoding = 4; lastKnownFileType = text.plist.xml; path = "Keyman-Info.plist"; sourceTree = SOURCE_ROOT; };
		37378F4222C9AA610043F22B /* Base */ = {isa = PBXFileReference; lastKnownFileType = file.xib; name = Base; path = Base.lproj/MainViewController_iPad.xib; sourceTree = "<group>"; };
		37378F4322C9AA630043F22B /* Base */ = {isa = PBXFileReference; lastKnownFileType = file.xib; name = Base; path = Base.lproj/MainViewController_iPhone.xib; sourceTree = "<group>"; };
		9815725018E4F0930014DF0C /* 702-share.png */ = {isa = PBXFileReference; lastKnownFileType = image.png; name = "702-share.png"; path = "Keyman Icons/702-share.png"; sourceTree = "<group>"; };
		9815725118E4F0930014DF0C /* 702-share@2x.png */ = {isa = PBXFileReference; lastKnownFileType = image.png; name = "702-share@2x.png"; path = "Keyman Icons/702-share@2x.png"; sourceTree = "<group>"; };
		9815725218E4F0930014DF0C /* 711-trash.png */ = {isa = PBXFileReference; lastKnownFileType = image.png; name = "711-trash.png"; path = "Keyman Icons/711-trash.png"; sourceTree = "<group>"; };
		9815725318E4F0930014DF0C /* 711-trash@2x.png */ = {isa = PBXFileReference; lastKnownFileType = image.png; name = "711-trash@2x.png"; path = "Keyman Icons/711-trash@2x.png"; sourceTree = "<group>"; };
		9815725418E4F0930014DF0C /* 724-info.png */ = {isa = PBXFileReference; lastKnownFileType = image.png; name = "724-info.png"; path = "Keyman Icons/724-info.png"; sourceTree = "<group>"; };
		9815725518E4F0930014DF0C /* 724-info@2x.png */ = {isa = PBXFileReference; lastKnownFileType = image.png; name = "724-info@2x.png"; path = "Keyman Icons/724-info@2x.png"; sourceTree = "<group>"; };
		9815725C18E4F2130014DF0C /* 711-trash-selected.png */ = {isa = PBXFileReference; lastKnownFileType = image.png; name = "711-trash-selected.png"; path = "Keyman Icons/711-trash-selected.png"; sourceTree = "<group>"; };
		9815725D18E4F2130014DF0C /* 711-trash-selected@2x.png */ = {isa = PBXFileReference; lastKnownFileType = image.png; name = "711-trash-selected@2x.png"; path = "Keyman Icons/711-trash-selected@2x.png"; sourceTree = "<group>"; };
		9815726018E4F2C20014DF0C /* 702-share-selected.png */ = {isa = PBXFileReference; lastKnownFileType = image.png; name = "702-share-selected.png"; path = "Keyman Icons/702-share-selected.png"; sourceTree = "<group>"; };
		9815726118E4F2C20014DF0C /* 702-share-selected@2x.png */ = {isa = PBXFileReference; lastKnownFileType = image.png; name = "702-share-selected@2x.png"; path = "Keyman Icons/702-share-selected@2x.png"; sourceTree = "<group>"; };
		9815726218E4F2C20014DF0C /* 724-info-selected.png */ = {isa = PBXFileReference; lastKnownFileType = image.png; name = "724-info-selected.png"; path = "Keyman Icons/724-info-selected.png"; sourceTree = "<group>"; };
		9815726318E4F2C20014DF0C /* 724-info-selected@2x.png */ = {isa = PBXFileReference; lastKnownFileType = image.png; name = "724-info-selected@2x.png"; path = "Keyman Icons/724-info-selected@2x.png"; sourceTree = "<group>"; };
		98158A7518EE3681002E2517 /* textsize.png */ = {isa = PBXFileReference; lastKnownFileType = image.png; name = textsize.png; path = "Keyman Icons/textsize.png"; sourceTree = "<group>"; };
		98158A7618EE3681002E2517 /* textsize@2x.png */ = {isa = PBXFileReference; lastKnownFileType = image.png; name = "textsize@2x.png"; path = "Keyman Icons/textsize@2x.png"; sourceTree = "<group>"; };
		981AFAE119EF44DE006706BF /* Keyman.app */ = {isa = PBXFileReference; explicitFileType = wrapper.application; includeInIndex = 0; path = Keyman.app; sourceTree = BUILT_PRODUCTS_DIR; };
		9820CE501A144F0400EA909A /* navbar-Landscape-568h@3x.png */ = {isa = PBXFileReference; lastKnownFileType = image.png; name = "navbar-Landscape-568h@3x.png"; path = "Keyman Navbar/navbar-Landscape-568h@3x.png"; sourceTree = "<group>"; };
		9820CE511A144F0400EA909A /* navbar-Portrait@3x.png */ = {isa = PBXFileReference; lastKnownFileType = image.png; name = "navbar-Portrait@3x.png"; path = "Keyman Navbar/navbar-Portrait@3x.png"; sourceTree = "<group>"; };
		9822CB671A3A77D200D73CAA /* MainViewController_.xib */ = {isa = PBXFileReference; fileEncoding = 4; lastKnownFileType = file.xib; path = MainViewController_.xib; sourceTree = "<group>"; };
		9822CB6A1A3A8E3200D73CAA /* more-selected@2x.png */ = {isa = PBXFileReference; lastKnownFileType = image.png; name = "more-selected@2x.png"; path = "Keyman Icons/more-selected@2x.png"; sourceTree = "<group>"; };
		9822CB6B1A3A8E3200D73CAA /* more@2x.png */ = {isa = PBXFileReference; lastKnownFileType = image.png; name = "more@2x.png"; path = "Keyman Icons/more@2x.png"; sourceTree = "<group>"; };
		9825527719CBEC10009CDD83 /* navbar-Landscape-568h@2x.png */ = {isa = PBXFileReference; lastKnownFileType = image.png; name = "navbar-Landscape-568h@2x.png"; path = "Keyman Navbar/navbar-Landscape-568h@2x.png"; sourceTree = "<group>"; };
		9825527919CBEC10009CDD83 /* navbar-Landscape.png */ = {isa = PBXFileReference; lastKnownFileType = image.png; name = "navbar-Landscape.png"; path = "Keyman Navbar/navbar-Landscape.png"; sourceTree = "<group>"; };
		9825527A19CBEC10009CDD83 /* navbar-Landscape@2x.png */ = {isa = PBXFileReference; lastKnownFileType = image.png; name = "navbar-Landscape@2x.png"; path = "Keyman Navbar/navbar-Landscape@2x.png"; sourceTree = "<group>"; };
		9825527B19CBEC10009CDD83 /* navbar-Landscape@2x~ipad.png */ = {isa = PBXFileReference; lastKnownFileType = image.png; name = "navbar-Landscape@2x~ipad.png"; path = "Keyman Navbar/navbar-Landscape@2x~ipad.png"; sourceTree = "<group>"; };
		9825527C19CBEC10009CDD83 /* navbar-Landscape~ipad.png */ = {isa = PBXFileReference; lastKnownFileType = image.png; name = "navbar-Landscape~ipad.png"; path = "Keyman Navbar/navbar-Landscape~ipad.png"; sourceTree = "<group>"; };
		9825527D19CBEC10009CDD83 /* navbar-Portrait.png */ = {isa = PBXFileReference; lastKnownFileType = image.png; name = "navbar-Portrait.png"; path = "Keyman Navbar/navbar-Portrait.png"; sourceTree = "<group>"; };
		9825527E19CBEC10009CDD83 /* navbar-Portrait@2x.png */ = {isa = PBXFileReference; lastKnownFileType = image.png; name = "navbar-Portrait@2x.png"; path = "Keyman Navbar/navbar-Portrait@2x.png"; sourceTree = "<group>"; };
		9825527F19CBEC10009CDD83 /* navbar-Portrait@2x~ipad.png */ = {isa = PBXFileReference; lastKnownFileType = image.png; name = "navbar-Portrait@2x~ipad.png"; path = "Keyman Navbar/navbar-Portrait@2x~ipad.png"; sourceTree = "<group>"; };
		9825528019CBEC10009CDD83 /* navbar-Portrait~ipad.png */ = {isa = PBXFileReference; lastKnownFileType = image.png; name = "navbar-Portrait~ipad.png"; path = "Keyman Navbar/navbar-Portrait~ipad.png"; sourceTree = "<group>"; };
		982D147E19FF462A007D4629 /* 702-share-selected@3x.png */ = {isa = PBXFileReference; lastKnownFileType = image.png; name = "702-share-selected@3x.png"; path = "Keyman Icons/702-share-selected@3x.png"; sourceTree = "<group>"; };
		982D147F19FF462A007D4629 /* 702-share@3x.png */ = {isa = PBXFileReference; lastKnownFileType = image.png; name = "702-share@3x.png"; path = "Keyman Icons/702-share@3x.png"; sourceTree = "<group>"; };
		982D148019FF462A007D4629 /* 711-trash-selected@3x.png */ = {isa = PBXFileReference; lastKnownFileType = image.png; name = "711-trash-selected@3x.png"; path = "Keyman Icons/711-trash-selected@3x.png"; sourceTree = "<group>"; };
		982D148119FF462A007D4629 /* 711-trash@3x.png */ = {isa = PBXFileReference; lastKnownFileType = image.png; name = "711-trash@3x.png"; path = "Keyman Icons/711-trash@3x.png"; sourceTree = "<group>"; };
		982D148219FF462A007D4629 /* 724-info-selected@3x.png */ = {isa = PBXFileReference; lastKnownFileType = image.png; name = "724-info-selected@3x.png"; path = "Keyman Icons/724-info-selected@3x.png"; sourceTree = "<group>"; };
		982D148319FF462A007D4629 /* 724-info@3x.png */ = {isa = PBXFileReference; lastKnownFileType = image.png; name = "724-info@3x.png"; path = "Keyman Icons/724-info@3x.png"; sourceTree = "<group>"; };
		982D148419FF462A007D4629 /* 887-notepad-selected@3x.png */ = {isa = PBXFileReference; lastKnownFileType = image.png; name = "887-notepad-selected@3x.png"; path = "Keyman Icons/887-notepad-selected@3x.png"; sourceTree = "<group>"; };
		982D148519FF462A007D4629 /* 887-notepad@3x.png */ = {isa = PBXFileReference; lastKnownFileType = image.png; name = "887-notepad@3x.png"; path = "Keyman Icons/887-notepad@3x.png"; sourceTree = "<group>"; };
		982D148619FF462A007D4629 /* textsize_down@3x.png */ = {isa = PBXFileReference; lastKnownFileType = image.png; name = "textsize_down@3x.png"; path = "Keyman Icons/textsize_down@3x.png"; sourceTree = "<group>"; };
		982D148719FF462A007D4629 /* textsize_selected@3x.png */ = {isa = PBXFileReference; lastKnownFileType = image.png; name = "textsize_selected@3x.png"; path = "Keyman Icons/textsize_selected@3x.png"; sourceTree = "<group>"; };
		982D148819FF462A007D4629 /* textsize_up@3x.png */ = {isa = PBXFileReference; lastKnownFileType = image.png; name = "textsize_up@3x.png"; path = "Keyman Icons/textsize_up@3x.png"; sourceTree = "<group>"; };
		982D148919FF462A007D4629 /* textsize@3x.png */ = {isa = PBXFileReference; lastKnownFileType = image.png; name = "textsize@3x.png"; path = "Keyman Icons/textsize@3x.png"; sourceTree = "<group>"; };
		9845A79D1A43983300544E2E /* WebBrowserViewController.xib */ = {isa = PBXFileReference; fileEncoding = 4; lastKnownFileType = file.xib; path = WebBrowserViewController.xib; sourceTree = "<group>"; };
		9845A79F1A43983300544E2E /* kmwb-navbar-Landscape-568h@2x.png */ = {isa = PBXFileReference; lastKnownFileType = image.png; path = "kmwb-navbar-Landscape-568h@2x.png"; sourceTree = "<group>"; };
		9845A7A01A43983300544E2E /* kmwb-navbar-Landscape-568h@3x.png */ = {isa = PBXFileReference; lastKnownFileType = image.png; path = "kmwb-navbar-Landscape-568h@3x.png"; sourceTree = "<group>"; };
		9845A7A11A43983300544E2E /* kmwb-navbar-Landscape.png */ = {isa = PBXFileReference; lastKnownFileType = image.png; path = "kmwb-navbar-Landscape.png"; sourceTree = "<group>"; };
		9845A7A21A43983300544E2E /* kmwb-navbar-Landscape@2x.png */ = {isa = PBXFileReference; lastKnownFileType = image.png; path = "kmwb-navbar-Landscape@2x.png"; sourceTree = "<group>"; };
		9845A7A31A43983300544E2E /* kmwb-navbar-Landscape@2x~ipad.png */ = {isa = PBXFileReference; lastKnownFileType = image.png; path = "kmwb-navbar-Landscape@2x~ipad.png"; sourceTree = "<group>"; };
		9845A7A41A43983300544E2E /* kmwb-navbar-Landscape~ipad.png */ = {isa = PBXFileReference; lastKnownFileType = image.png; path = "kmwb-navbar-Landscape~ipad.png"; sourceTree = "<group>"; };
		9845A7A51A43983300544E2E /* kmwb-navbar-Portrait.png */ = {isa = PBXFileReference; lastKnownFileType = image.png; path = "kmwb-navbar-Portrait.png"; sourceTree = "<group>"; };
		9845A7A61A43983300544E2E /* kmwb-navbar-Portrait@2x.png */ = {isa = PBXFileReference; lastKnownFileType = image.png; path = "kmwb-navbar-Portrait@2x.png"; sourceTree = "<group>"; };
		9845A7A71A43983300544E2E /* kmwb-navbar-Portrait@2x~ipad.png */ = {isa = PBXFileReference; lastKnownFileType = image.png; path = "kmwb-navbar-Portrait@2x~ipad.png"; sourceTree = "<group>"; };
		9845A7A81A43983300544E2E /* kmwb-navbar-Portrait@3x.png */ = {isa = PBXFileReference; lastKnownFileType = image.png; path = "kmwb-navbar-Portrait@3x.png"; sourceTree = "<group>"; };
		9845A7A91A43983300544E2E /* kmwb-navbar-Portrait~ipad.png */ = {isa = PBXFileReference; lastKnownFileType = image.png; path = "kmwb-navbar-Portrait~ipad.png"; sourceTree = "<group>"; };
		9845A7C11A439A9200544E2E /* GetStartedViewController.xib */ = {isa = PBXFileReference; fileEncoding = 4; lastKnownFileType = file.xib; path = GetStartedViewController.xib; sourceTree = "<group>"; };
		9845A7C51A439A9200544E2E /* InfoViewController_iPad.xib */ = {isa = PBXFileReference; fileEncoding = 4; lastKnownFileType = file.xib; path = InfoViewController_iPad.xib; sourceTree = "<group>"; };
		9845A7C61A439A9200544E2E /* InfoViewController_iPhone.xib */ = {isa = PBXFileReference; fileEncoding = 4; lastKnownFileType = file.xib; path = InfoViewController_iPhone.xib; sourceTree = "<group>"; };
		9845A7CA1A439A9200544E2E /* SetUpViewController.xib */ = {isa = PBXFileReference; fileEncoding = 4; lastKnownFileType = file.xib; path = SetUpViewController.xib; sourceTree = "<group>"; };
		9845A8BE1A439F1000544E2E /* 715-globe-toolbar.png */ = {isa = PBXFileReference; lastKnownFileType = image.png; path = "715-globe-toolbar.png"; sourceTree = "<group>"; };
		9845A8BF1A439F1000544E2E /* 715-globe-toolbar@2x.png */ = {isa = PBXFileReference; lastKnownFileType = image.png; path = "715-globe-toolbar@2x.png"; sourceTree = "<group>"; };
		9845A8C01A439F1000544E2E /* 715-globe-toolbar@3x.png */ = {isa = PBXFileReference; lastKnownFileType = image.png; path = "715-globe-toolbar@3x.png"; sourceTree = "<group>"; };
		9845A8C11A439F1000544E2E /* 786-browser-selected.png */ = {isa = PBXFileReference; lastKnownFileType = image.png; path = "786-browser-selected.png"; sourceTree = "<group>"; };
		9845A8C21A439F1000544E2E /* 786-browser-selected@2x.png */ = {isa = PBXFileReference; lastKnownFileType = image.png; path = "786-browser-selected@2x.png"; sourceTree = "<group>"; };
		9845A8C31A439F1000544E2E /* 786-browser-selected@3x.png */ = {isa = PBXFileReference; lastKnownFileType = image.png; path = "786-browser-selected@3x.png"; sourceTree = "<group>"; };
		9845A8C41A439F1000544E2E /* 786-browser.png */ = {isa = PBXFileReference; lastKnownFileType = image.png; path = "786-browser.png"; sourceTree = "<group>"; };
		9845A8C51A439F1000544E2E /* 786-browser@2x.png */ = {isa = PBXFileReference; lastKnownFileType = image.png; path = "786-browser@2x.png"; sourceTree = "<group>"; };
		9845A8C61A439F1000544E2E /* 786-browser@3x.png */ = {isa = PBXFileReference; lastKnownFileType = image.png; path = "786-browser@3x.png"; sourceTree = "<group>"; };
		9845A8C71A439F1000544E2E /* UIAccessoryButtonX@2x.png */ = {isa = PBXFileReference; lastKnownFileType = image.png; path = "UIAccessoryButtonX@2x.png"; sourceTree = "<group>"; };
		9845A8C81A439F1000544E2E /* UIButtonBarArrowLeft@2x.png */ = {isa = PBXFileReference; lastKnownFileType = image.png; path = "UIButtonBarArrowLeft@2x.png"; sourceTree = "<group>"; };
		9845A8C91A439F1000544E2E /* UIButtonBarArrowRight@2x.png */ = {isa = PBXFileReference; lastKnownFileType = image.png; path = "UIButtonBarArrowRight@2x.png"; sourceTree = "<group>"; };
		9845A8CA1A439F1000544E2E /* UIButtonBarRefresh@2x.png */ = {isa = PBXFileReference; lastKnownFileType = image.png; path = "UIButtonBarRefresh@2x.png"; sourceTree = "<group>"; };
		9845A8CB1A439F1000544E2E /* UIButtonBarStop@2x.png */ = {isa = PBXFileReference; lastKnownFileType = image.png; path = "UIButtonBarStop@2x.png"; sourceTree = "<group>"; };
		9845A8DC1A439FB200544E2E /* BookmarksViewController.xib */ = {isa = PBXFileReference; fileEncoding = 4; lastKnownFileType = file.xib; path = BookmarksViewController.xib; sourceTree = "<group>"; };
		984FA1E21974B06C0037EE5D /* Keyman.entitlements */ = {isa = PBXFileReference; lastKnownFileType = text.xml; path = Keyman.entitlements; sourceTree = "<group>"; };
		985EA9D419E64A580006C017 /* banner-Landscape-568h@2x.png */ = {isa = PBXFileReference; lastKnownFileType = image.png; path = "banner-Landscape-568h@2x.png"; sourceTree = "<group>"; };
		985EA9D519E64A580006C017 /* banner-Landscape-568h@3x.png */ = {isa = PBXFileReference; lastKnownFileType = image.png; path = "banner-Landscape-568h@3x.png"; sourceTree = "<group>"; };
		985EA9D619E64A580006C017 /* banner-Landscape.png */ = {isa = PBXFileReference; lastKnownFileType = image.png; path = "banner-Landscape.png"; sourceTree = "<group>"; };
		985EA9D719E64A580006C017 /* banner-Landscape@2x.png */ = {isa = PBXFileReference; lastKnownFileType = image.png; path = "banner-Landscape@2x.png"; sourceTree = "<group>"; };
		985EA9D819E64A580006C017 /* banner-Landscape@2x~ipad.png */ = {isa = PBXFileReference; lastKnownFileType = image.png; path = "banner-Landscape@2x~ipad.png"; sourceTree = "<group>"; };
		985EA9D919E64A580006C017 /* banner-Landscape~ipad.png */ = {isa = PBXFileReference; lastKnownFileType = image.png; path = "banner-Landscape~ipad.png"; sourceTree = "<group>"; };
		985EA9DA19E64A580006C017 /* banner-Portrait.png */ = {isa = PBXFileReference; lastKnownFileType = image.png; path = "banner-Portrait.png"; sourceTree = "<group>"; };
		985EA9DB19E64A580006C017 /* banner-Portrait@2x.png */ = {isa = PBXFileReference; lastKnownFileType = image.png; path = "banner-Portrait@2x.png"; sourceTree = "<group>"; };
		985EA9DC19E64A580006C017 /* banner-Portrait@2x~ipad.png */ = {isa = PBXFileReference; lastKnownFileType = image.png; path = "banner-Portrait@2x~ipad.png"; sourceTree = "<group>"; };
		985EA9DD19E64A580006C017 /* banner-Portrait@3x.png */ = {isa = PBXFileReference; lastKnownFileType = image.png; path = "banner-Portrait@3x.png"; sourceTree = "<group>"; };
		985EA9DE19E64A580006C017 /* banner-Portrait~ipad.png */ = {isa = PBXFileReference; lastKnownFileType = image.png; path = "banner-Portrait~ipad.png"; sourceTree = "<group>"; };
		98727A2F19A71218005E17A1 /* 887-notepad.png */ = {isa = PBXFileReference; lastKnownFileType = image.png; name = "887-notepad.png"; path = "Keyman Icons/887-notepad.png"; sourceTree = "<group>"; };
		98727A3019A71218005E17A1 /* 887-notepad@2x.png */ = {isa = PBXFileReference; lastKnownFileType = image.png; name = "887-notepad@2x.png"; path = "Keyman Icons/887-notepad@2x.png"; sourceTree = "<group>"; };
		987F3E9B19417F3D00209D4F /* textsize_selected.png */ = {isa = PBXFileReference; lastKnownFileType = image.png; name = textsize_selected.png; path = "Keyman Icons/textsize_selected.png"; sourceTree = "<group>"; };
		987F3E9C19417F3D00209D4F /* textsize_selected@2x.png */ = {isa = PBXFileReference; lastKnownFileType = image.png; name = "textsize_selected@2x.png"; path = "Keyman Icons/textsize_selected@2x.png"; sourceTree = "<group>"; };
		989E4DBA1B1EB85200A345FB /* Settings.bundle */ = {isa = PBXFileReference; lastKnownFileType = "wrapper.plug-in"; path = Settings.bundle; sourceTree = "<group>"; };
		98ABADBB176935E400B62590 /* Keyman-Free-Info.plist */ = {isa = PBXFileReference; lastKnownFileType = text.plist.xml; path = "Keyman-Free-Info.plist"; sourceTree = "<group>"; };
		98ABADBD176935E400B62590 /* en */ = {isa = PBXFileReference; lastKnownFileType = text.plist.strings; name = en; path = en.lproj/InfoPlist.strings; sourceTree = "<group>"; };
		98ABADC1176935E400B62590 /* Keyman-Prefix.pch */ = {isa = PBXFileReference; lastKnownFileType = sourcecode.c.h; path = "Keyman-Prefix.pch"; sourceTree = "<group>"; };
		98AD861219B56AAE00D25C26 /* 887-notepad-selected.png */ = {isa = PBXFileReference; lastKnownFileType = image.png; name = "887-notepad-selected.png"; path = "Keyman Icons/887-notepad-selected.png"; sourceTree = "<group>"; };
		98AD861319B56AAE00D25C26 /* 887-notepad-selected@2x.png */ = {isa = PBXFileReference; lastKnownFileType = image.png; name = "887-notepad-selected@2x.png"; path = "Keyman Icons/887-notepad-selected@2x.png"; sourceTree = "<group>"; };
		98C893F119F0811A000B9AC8 /* Images.xcassets */ = {isa = PBXFileReference; lastKnownFileType = folder.assetcatalog; path = Images.xcassets; sourceTree = "<group>"; };
		98CD125C19CA85710089385F /* SWKeyboard.appex */ = {isa = PBXFileReference; explicitFileType = "wrapper.app-extension"; includeInIndex = 0; path = SWKeyboard.appex; sourceTree = BUILT_PRODUCTS_DIR; };
		98CD125F19CA85710089385F /* Info.plist */ = {isa = PBXFileReference; lastKnownFileType = text.plist.xml; path = Info.plist; sourceTree = "<group>"; };
		98CD127619CA866B0089385F /* SWKeyboard.entitlements */ = {isa = PBXFileReference; lastKnownFileType = text.xml; path = SWKeyboard.entitlements; sourceTree = "<group>"; };
		98D55ED618480B6800104956 /* textsize_down.png */ = {isa = PBXFileReference; lastKnownFileType = image.png; name = textsize_down.png; path = "Keyman Icons/textsize_down.png"; sourceTree = "<group>"; };
		98D55ED718480B6800104956 /* textsize_down@2x.png */ = {isa = PBXFileReference; lastKnownFileType = image.png; name = "textsize_down@2x.png"; path = "Keyman Icons/textsize_down@2x.png"; sourceTree = "<group>"; };
		98D55EDC18480B6800104956 /* textsize_up.png */ = {isa = PBXFileReference; lastKnownFileType = image.png; name = textsize_up.png; path = "Keyman Icons/textsize_up.png"; sourceTree = "<group>"; };
		98D55EDD18480B6800104956 /* textsize_up@2x.png */ = {isa = PBXFileReference; lastKnownFileType = image.png; name = "textsize_up@2x.png"; path = "Keyman Icons/textsize_up@2x.png"; sourceTree = "<group>"; };
		9A0FC9FF22D7C21F00D33F86 /* Reachability.framework */ = {isa = PBXFileReference; lastKnownFileType = wrapper.framework; name = Reachability.framework; path = ../../Carthage/Build/iOS/Reachability.framework; sourceTree = "<group>"; };
		C055F0B01F60E8D400140735 /* GetStartedViewController.swift */ = {isa = PBXFileReference; fileEncoding = 4; indentWidth = 2; lastKnownFileType = sourcecode.swift; path = GetStartedViewController.swift; sourceTree = "<group>"; tabWidth = 2; };
		C055F0B21F60F7A400140735 /* DropDownView.swift */ = {isa = PBXFileReference; fileEncoding = 4; indentWidth = 2; lastKnownFileType = sourcecode.swift; path = DropDownView.swift; sourceTree = "<group>"; tabWidth = 2; };
		C055F0B41F610FB200140735 /* DropDownListView.swift */ = {isa = PBXFileReference; fileEncoding = 4; indentWidth = 2; lastKnownFileType = sourcecode.swift; path = DropDownListView.swift; sourceTree = "<group>"; tabWidth = 2; };
		C059FCBF1FD927EF00BD1A64 /* Log.swift */ = {isa = PBXFileReference; lastKnownFileType = sourcecode.swift; path = Log.swift; sourceTree = "<group>"; };
		C0A1A6301F5E4F4300EAF822 /* InfoViewController.swift */ = {isa = PBXFileReference; fileEncoding = 4; indentWidth = 2; lastKnownFileType = sourcecode.swift; path = InfoViewController.swift; sourceTree = "<group>"; tabWidth = 2; };
		C0A1A6321F5E749000EAF822 /* SetUpViewController.swift */ = {isa = PBXFileReference; fileEncoding = 4; indentWidth = 2; lastKnownFileType = sourcecode.swift; path = SetUpViewController.swift; sourceTree = "<group>"; tabWidth = 2; };
		C0A1A6341F5E786A00EAF822 /* BookmarksViewController.swift */ = {isa = PBXFileReference; fileEncoding = 4; indentWidth = 2; lastKnownFileType = sourcecode.swift; path = BookmarksViewController.swift; sourceTree = "<group>"; tabWidth = 2; };
		C0A1A6361F5E8C9100EAF822 /* WebBrowserViewController.swift */ = {isa = PBXFileReference; fileEncoding = 4; indentWidth = 2; lastKnownFileType = sourcecode.swift; path = WebBrowserViewController.swift; sourceTree = "<group>"; tabWidth = 2; };
		C0E943F71F61234C00E7D98C /* UIImage+Helpers.swift */ = {isa = PBXFileReference; fileEncoding = 4; indentWidth = 2; lastKnownFileType = sourcecode.swift; path = "UIImage+Helpers.swift"; sourceTree = "<group>"; tabWidth = 2; };
		C0E943F91F6124E100E7D98C /* AppDelegate.swift */ = {isa = PBXFileReference; fileEncoding = 4; indentWidth = 2; lastKnownFileType = sourcecode.swift; path = AppDelegate.swift; sourceTree = "<group>"; tabWidth = 2; };
		C0E943FD1F61377900E7D98C /* MainViewController.swift */ = {isa = PBXFileReference; fileEncoding = 4; indentWidth = 2; lastKnownFileType = sourcecode.swift; path = MainViewController.swift; sourceTree = "<group>"; tabWidth = 2; };
		C0FF769A1F5D368C00BD23C3 /* KeyboardViewController.swift */ = {isa = PBXFileReference; fileEncoding = 4; indentWidth = 2; lastKnownFileType = sourcecode.swift; path = KeyboardViewController.swift; sourceTree = "<group>"; tabWidth = 2; };
		C0FF769C1F5D4ECA00BD23C3 /* Keyman-Bridging-Header.h */ = {isa = PBXFileReference; lastKnownFileType = sourcecode.c.h; path = "Keyman-Bridging-Header.h"; sourceTree = "<group>"; };
		C0FF769D1F5D4ECB00BD23C3 /* ActivityItemProvider.swift */ = {isa = PBXFileReference; fileEncoding = 4; indentWidth = 2; lastKnownFileType = sourcecode.swift; path = ActivityItemProvider.swift; sourceTree = "<group>"; tabWidth = 2; };
		CE002CB42408B4A5002026CE /* Sentry.framework */ = {isa = PBXFileReference; lastKnownFileType = wrapper.framework; name = Sentry.framework; path = ../../Carthage/Build/iOS/Sentry.framework; sourceTree = "<group>"; };
		CE1F5ECD23331DA400141F3E /* OfflineHelp.bundle */ = {isa = PBXFileReference; lastKnownFileType = "wrapper.plug-in"; path = OfflineHelp.bundle; sourceTree = "<group>"; };
		CE2B1E4B21B6112B007D092E /* DeviceKit.framework */ = {isa = PBXFileReference; lastKnownFileType = wrapper.framework; name = DeviceKit.framework; path = ../../Carthage/Build/iOS/DeviceKit.framework; sourceTree = "<group>"; };
		CE6137FF1FB99538009D0EF2 /* KeymanEngine.framework */ = {isa = PBXFileReference; explicitFileType = wrapper.framework; path = KeymanEngine.framework; sourceTree = BUILT_PRODUCTS_DIR; };
		CE6138031FB999C8009D0EF2 /* KeymanEngine.framework */ = {isa = PBXFileReference; explicitFileType = wrapper.framework; path = KeymanEngine.framework; sourceTree = BUILT_PRODUCTS_DIR; };
		CE79CDB42370111200010C06 /* Themes+Colors.xcassets */ = {isa = PBXFileReference; lastKnownFileType = folder.assetcatalog; path = "Themes+Colors.xcassets"; sourceTree = "<group>"; };
		CE7A26D523CEEB8D0005955C /* UIColors.swift */ = {isa = PBXFileReference; lastKnownFileType = sourcecode.swift; name = UIColors.swift; path = ../../../engine/KMEI/KeymanEngine/Classes/UIColors.swift; sourceTree = "<group>"; };
		CE7C1AE1236925D800100C2C /* LaunchScreen.storyboard */ = {isa = PBXFileReference; lastKnownFileType = file.storyboard; path = LaunchScreen.storyboard; sourceTree = "<group>"; };
		CE7FF1EF239A0293007859D9 /* PackageBrowserViewController.swift */ = {isa = PBXFileReference; lastKnownFileType = sourcecode.swift; path = PackageBrowserViewController.swift; sourceTree = "<group>"; };
		CEF4E55523E95B7B0065B9C7 /* ImageBanner.xib */ = {isa = PBXFileReference; lastKnownFileType = file.xib; path = ImageBanner.xib; sourceTree = "<group>"; };
		CEF4E55823E967140065B9C7 /* ImageBannerViewController.swift */ = {isa = PBXFileReference; lastKnownFileType = sourcecode.swift; path = ImageBannerViewController.swift; sourceTree = "<group>"; };
/* End PBXFileReference section */

/* Begin PBXFrameworksBuildPhase section */
		981AFA8319EF44DE006706BF /* Frameworks */ = {
			isa = PBXFrameworksBuildPhase;
			buildActionMask = 2147483647;
			files = (
				CE2B1E4C21B6112B007D092E /* DeviceKit.framework in Frameworks */,
				CE002CB52408B4A5002026CE /* Sentry.framework in Frameworks */,
				1687ACD41FD8DE8000926D69 /* ObjcExceptionBridging.framework in Frameworks */,
				1687ACD61FD8DE8000926D69 /* XCGLogger.framework in Frameworks */,
			);
			runOnlyForDeploymentPostprocessing = 0;
		};
		98CD125919CA85710089385F /* Frameworks */ = {
			isa = PBXFrameworksBuildPhase;
			buildActionMask = 2147483647;
			files = (
				CE6138021FB999C8009D0EF2 /* KeymanEngine.framework in Frameworks */,
				C059FCB91FD925AF00BD1A64 /* ObjcExceptionBridging.framework in Frameworks */,
				C059FCBA1FD925AF00BD1A64 /* XCGLogger.framework in Frameworks */,
				C059FCBB1FD925AF00BD1A64 /* Zip.framework in Frameworks */,
			);
			runOnlyForDeploymentPostprocessing = 0;
		};
/* End PBXFrameworksBuildPhase section */

/* Begin PBXGroup section */
		162E2C9420926C8600F40769 /* Classes */ = {
			isa = PBXGroup;
			children = (
				162E2C9520926C8600F40769 /* Controller */,
				162E2C9620926C8600F40769 /* Extensions */,
				162E2C9820926C8600F40769 /* View */,
			);
			path = Classes;
			sourceTree = "<group>";
		};
		162E2C9520926C8600F40769 /* Controller */ = {
			isa = PBXGroup;
			children = (
			);
			path = Controller;
			sourceTree = "<group>";
		};
		162E2C9620926C8600F40769 /* Extensions */ = {
			isa = PBXGroup;
			children = (
				162E2C9720926C8600F40769 /* UIView+Extensions.swift */,
				162E2C9E2092D36800F40769 /* UIDevice+Extensions.swift */,
				165EB3992097165B00040A69 /* UIColor+Extensions.swift */,
			);
			path = Extensions;
			sourceTree = "<group>";
		};
		162E2C9820926C8600F40769 /* View */ = {
			isa = PBXGroup;
			children = (
				162E2C9A20926C9B00F40769 /* KMNavigationBarBackgroundView.swift */,
				162E2C9C2092BFE400F40769 /* KMUnderscoreView.swift */,
				165EB39B2097181D00040A69 /* KMView.swift */,
			);
			path = View;
			sourceTree = "<group>";
		};
		9845A79A1A43983300544E2E /* KMWebBrowser */ = {
			isa = PBXGroup;
			children = (
				9845A8DC1A439FB200544E2E /* BookmarksViewController.xib */,
				9845A79D1A43983300544E2E /* WebBrowserViewController.xib */,
				C0A1A6341F5E786A00EAF822 /* BookmarksViewController.swift */,
				C0A1A6361F5E8C9100EAF822 /* WebBrowserViewController.swift */,
				9845A8BD1A439F1000544E2E /* Icons */,
				9845A79E1A43983300544E2E /* NavBar */,
			);
			path = KMWebBrowser;
			sourceTree = "<group>";
		};
		9845A79E1A43983300544E2E /* NavBar */ = {
			isa = PBXGroup;
			children = (
				9845A79F1A43983300544E2E /* kmwb-navbar-Landscape-568h@2x.png */,
				9845A7A01A43983300544E2E /* kmwb-navbar-Landscape-568h@3x.png */,
				9845A7A11A43983300544E2E /* kmwb-navbar-Landscape.png */,
				9845A7A21A43983300544E2E /* kmwb-navbar-Landscape@2x.png */,
				9845A7A31A43983300544E2E /* kmwb-navbar-Landscape@2x~ipad.png */,
				9845A7A41A43983300544E2E /* kmwb-navbar-Landscape~ipad.png */,
				9845A7A51A43983300544E2E /* kmwb-navbar-Portrait.png */,
				9845A7A61A43983300544E2E /* kmwb-navbar-Portrait@2x.png */,
				9845A7A71A43983300544E2E /* kmwb-navbar-Portrait@2x~ipad.png */,
				9845A7A81A43983300544E2E /* kmwb-navbar-Portrait@3x.png */,
				9845A7A91A43983300544E2E /* kmwb-navbar-Portrait~ipad.png */,
			);
			path = NavBar;
			sourceTree = "<group>";
		};
		9845A7B71A4398B200544E2E /* DropDownList */ = {
			isa = PBXGroup;
			children = (
				C055F0B41F610FB200140735 /* DropDownListView.swift */,
				C055F0B21F60F7A400140735 /* DropDownView.swift */,
			);
			path = DropDownList;
			sourceTree = "<group>";
		};
		9845A7BE1A439A9200544E2E /* GetStartedViewController */ = {
			isa = PBXGroup;
			children = (
				9845A7C11A439A9200544E2E /* GetStartedViewController.xib */,
				C055F0B01F60E8D400140735 /* GetStartedViewController.swift */,
			);
			path = GetStartedViewController;
			sourceTree = "<group>";
		};
		9845A7C21A439A9200544E2E /* InfoViewController */ = {
			isa = PBXGroup;
			children = (
				9845A7C51A439A9200544E2E /* InfoViewController_iPad.xib */,
				9845A7C61A439A9200544E2E /* InfoViewController_iPhone.xib */,
				C0A1A6301F5E4F4300EAF822 /* InfoViewController.swift */,
			);
			path = InfoViewController;
			sourceTree = "<group>";
		};
		9845A7C71A439A9200544E2E /* SetUpViewController */ = {
			isa = PBXGroup;
			children = (
				9845A7CA1A439A9200544E2E /* SetUpViewController.xib */,
				C0A1A6321F5E749000EAF822 /* SetUpViewController.swift */,
			);
			path = SetUpViewController;
			sourceTree = "<group>";
		};
		9845A8BD1A439F1000544E2E /* Icons */ = {
			isa = PBXGroup;
			children = (
				9845A8BE1A439F1000544E2E /* 715-globe-toolbar.png */,
				9845A8BF1A439F1000544E2E /* 715-globe-toolbar@2x.png */,
				9845A8C01A439F1000544E2E /* 715-globe-toolbar@3x.png */,
				9845A8C11A439F1000544E2E /* 786-browser-selected.png */,
				9845A8C21A439F1000544E2E /* 786-browser-selected@2x.png */,
				9845A8C31A439F1000544E2E /* 786-browser-selected@3x.png */,
				9845A8C41A439F1000544E2E /* 786-browser.png */,
				9845A8C51A439F1000544E2E /* 786-browser@2x.png */,
				9845A8C61A439F1000544E2E /* 786-browser@3x.png */,
				9845A8C71A439F1000544E2E /* UIAccessoryButtonX@2x.png */,
				9845A8C81A439F1000544E2E /* UIButtonBarArrowLeft@2x.png */,
				9845A8C91A439F1000544E2E /* UIButtonBarArrowRight@2x.png */,
				9845A8CA1A439F1000544E2E /* UIButtonBarRefresh@2x.png */,
				9845A8CB1A439F1000544E2E /* UIButtonBarStop@2x.png */,
			);
			path = Icons;
			sourceTree = "<group>";
		};
		985EA9D319E64A580006C017 /* Keyman Banner */ = {
			isa = PBXGroup;
			children = (
				985EA9D419E64A580006C017 /* banner-Landscape-568h@2x.png */,
				985EA9D519E64A580006C017 /* banner-Landscape-568h@3x.png */,
				985EA9D619E64A580006C017 /* banner-Landscape.png */,
				985EA9D719E64A580006C017 /* banner-Landscape@2x.png */,
				985EA9D819E64A580006C017 /* banner-Landscape@2x~ipad.png */,
				985EA9D919E64A580006C017 /* banner-Landscape~ipad.png */,
				985EA9DA19E64A580006C017 /* banner-Portrait.png */,
				985EA9DB19E64A580006C017 /* banner-Portrait@2x.png */,
				985EA9DC19E64A580006C017 /* banner-Portrait@2x~ipad.png */,
				985EA9DD19E64A580006C017 /* banner-Portrait@3x.png */,
				985EA9DE19E64A580006C017 /* banner-Portrait~ipad.png */,
			);
			path = "Keyman Banner";
			sourceTree = "<group>";
		};
		98ABADA7176935E400B62590 = {
			isa = PBXGroup;
			children = (
				CE7C1AE1236925D800100C2C /* LaunchScreen.storyboard */,
				9A0FC9FF22D7C21F00D33F86 /* Reachability.framework */,
				CE2B1E4B21B6112B007D092E /* DeviceKit.framework */,
				CE6137FF1FB99538009D0EF2 /* KeymanEngine.framework */,
				989E4DBA1B1EB85200A345FB /* Settings.bundle */,
				CE1F5ECC23331C1C00141F3E /* resources */,
				98ABADB2176935E400B62590 /* Frameworks */,
				98ABADB9176935E400B62590 /* Keyman */,
				98ABADB1176935E400B62590 /* Products */,
				98CD125D19CA85710089385F /* SWKeyboard */,
			);
			sourceTree = "<group>";
		};
		98ABADB1176935E400B62590 /* Products */ = {
			isa = PBXGroup;
			children = (
				98CD125C19CA85710089385F /* SWKeyboard.appex */,
				981AFAE119EF44DE006706BF /* Keyman.app */,
			);
			name = Products;
			sourceTree = "<group>";
		};
		98ABADB2176935E400B62590 /* Frameworks */ = {
			isa = PBXGroup;
			children = (
				CE002CB42408B4A5002026CE /* Sentry.framework */,
				1687ACD11FD8DE7600926D69 /* ObjcExceptionBridging.framework */,
				1687ACD01FD8DE7600926D69 /* XCGLogger.framework */,
				165C8B8F1FD8221800D4A78D /* Zip.framework */,
				CE6138031FB999C8009D0EF2 /* KeymanEngine.framework */,
			);
			name = Frameworks;
			sourceTree = "<group>";
		};
		98ABADB9176935E400B62590 /* Keyman */ = {
			isa = PBXGroup;
			children = (
				162E2C9420926C8600F40769 /* Classes */,
				9845A7BE1A439A9200544E2E /* GetStartedViewController */,
				98C893F119F0811A000B9AC8 /* Images.xcassets */,
				CE79CDB42370111200010C06 /* Themes+Colors.xcassets */,
				CE7A26D523CEEB8D0005955C /* UIColors.swift */,
				9845A7C21A439A9200544E2E /* InfoViewController */,
				984FA1E21974B06C0037EE5D /* Keyman.entitlements */,
				9845A7B71A4398B200544E2E /* DropDownList */,
				9845A79A1A43983300544E2E /* KMWebBrowser */,
				9822CB671A3A77D200D73CAA /* MainViewController_.xib */,
				98ABADD1176935E500B62590 /* MainViewController_iPad.xib */,
				98ABADCE176935E500B62590 /* MainViewController_iPhone.xib */,
				9845A7C71A439A9200544E2E /* SetUpViewController */,
				98ABADBA176935E400B62590 /* Supporting Files */,
				C0FF769D1F5D4ECB00BD23C3 /* ActivityItemProvider.swift */,
				CE7FF1EF239A0293007859D9 /* PackageBrowserViewController.swift */,
				C0FF769C1F5D4ECA00BD23C3 /* Keyman-Bridging-Header.h */,
				C0E943F71F61234C00E7D98C /* UIImage+Helpers.swift */,
				C0E943F91F6124E100E7D98C /* AppDelegate.swift */,
				C0E943FD1F61377900E7D98C /* MainViewController.swift */,
				C059FCBF1FD927EF00BD1A64 /* Log.swift */,
			);
			path = Keyman;
			sourceTree = "<group>";
		};
		98ABADBA176935E400B62590 /* Supporting Files */ = {
			isa = PBXGroup;
			children = (
				16A9229D20325253003CC98E /* Keyman-Info.plist */,
				98ABADBC176935E400B62590 /* InfoPlist.strings */,
				98AFAEDB17FE2ACF00178C0A /* Keyman Icons */,
				98AFAEDC17FE2B6A00178C0A /* Keyman Navbar */,
				98ABADBB176935E400B62590 /* Keyman-Free-Info.plist */,
				98ABADC1176935E400B62590 /* Keyman-Prefix.pch */,
			);
			name = "Supporting Files";
			sourceTree = "<group>";
		};
		98AFAEDB17FE2ACF00178C0A /* Keyman Icons */ = {
			isa = PBXGroup;
			children = (
				9815726018E4F2C20014DF0C /* 702-share-selected.png */,
				9815726118E4F2C20014DF0C /* 702-share-selected@2x.png */,
				982D147E19FF462A007D4629 /* 702-share-selected@3x.png */,
				9815725018E4F0930014DF0C /* 702-share.png */,
				9815725118E4F0930014DF0C /* 702-share@2x.png */,
				982D147F19FF462A007D4629 /* 702-share@3x.png */,
				9815725C18E4F2130014DF0C /* 711-trash-selected.png */,
				9815725D18E4F2130014DF0C /* 711-trash-selected@2x.png */,
				982D148019FF462A007D4629 /* 711-trash-selected@3x.png */,
				9815725218E4F0930014DF0C /* 711-trash.png */,
				9815725318E4F0930014DF0C /* 711-trash@2x.png */,
				982D148119FF462A007D4629 /* 711-trash@3x.png */,
				9815726218E4F2C20014DF0C /* 724-info-selected.png */,
				9815726318E4F2C20014DF0C /* 724-info-selected@2x.png */,
				982D148219FF462A007D4629 /* 724-info-selected@3x.png */,
				9815725418E4F0930014DF0C /* 724-info.png */,
				9815725518E4F0930014DF0C /* 724-info@2x.png */,
				982D148319FF462A007D4629 /* 724-info@3x.png */,
				98AD861219B56AAE00D25C26 /* 887-notepad-selected.png */,
				98AD861319B56AAE00D25C26 /* 887-notepad-selected@2x.png */,
				982D148419FF462A007D4629 /* 887-notepad-selected@3x.png */,
				98727A2F19A71218005E17A1 /* 887-notepad.png */,
				98727A3019A71218005E17A1 /* 887-notepad@2x.png */,
				982D148519FF462A007D4629 /* 887-notepad@3x.png */,
				9822CB6A1A3A8E3200D73CAA /* more-selected@2x.png */,
				9822CB6B1A3A8E3200D73CAA /* more@2x.png */,
				98D55ED618480B6800104956 /* textsize_down.png */,
				98D55ED718480B6800104956 /* textsize_down@2x.png */,
				982D148619FF462A007D4629 /* textsize_down@3x.png */,
				987F3E9B19417F3D00209D4F /* textsize_selected.png */,
				987F3E9C19417F3D00209D4F /* textsize_selected@2x.png */,
				982D148719FF462A007D4629 /* textsize_selected@3x.png */,
				98D55EDC18480B6800104956 /* textsize_up.png */,
				98D55EDD18480B6800104956 /* textsize_up@2x.png */,
				982D148819FF462A007D4629 /* textsize_up@3x.png */,
				98158A7518EE3681002E2517 /* textsize.png */,
				98158A7618EE3681002E2517 /* textsize@2x.png */,
				982D148919FF462A007D4629 /* textsize@3x.png */,
			);
			name = "Keyman Icons";
			sourceTree = "<group>";
		};
		98AFAEDC17FE2B6A00178C0A /* Keyman Navbar */ = {
			isa = PBXGroup;
			children = (
				162E2C8F20924EEE00F40769 /* keyman_logo@3x.png */,
				9820CE501A144F0400EA909A /* navbar-Landscape-568h@3x.png */,
				9820CE511A144F0400EA909A /* navbar-Portrait@3x.png */,
				9825527719CBEC10009CDD83 /* navbar-Landscape-568h@2x.png */,
				9825527919CBEC10009CDD83 /* navbar-Landscape.png */,
				9825527A19CBEC10009CDD83 /* navbar-Landscape@2x.png */,
				9825527B19CBEC10009CDD83 /* navbar-Landscape@2x~ipad.png */,
				9825527C19CBEC10009CDD83 /* navbar-Landscape~ipad.png */,
				9825527D19CBEC10009CDD83 /* navbar-Portrait.png */,
				9825527E19CBEC10009CDD83 /* navbar-Portrait@2x.png */,
				9825527F19CBEC10009CDD83 /* navbar-Portrait@2x~ipad.png */,
				9825528019CBEC10009CDD83 /* navbar-Portrait~ipad.png */,
			);
			name = "Keyman Navbar";
			sourceTree = "<group>";
		};
		98CD125D19CA85710089385F /* SWKeyboard */ = {
			isa = PBXGroup;
			children = (
				98CD127619CA866B0089385F /* SWKeyboard.entitlements */,
				98CD125E19CA85710089385F /* Supporting Files */,
				C0FF769A1F5D368C00BD23C3 /* KeyboardViewController.swift */,
				CEF4E55523E95B7B0065B9C7 /* ImageBanner.xib */,
				CEF4E55823E967140065B9C7 /* ImageBannerViewController.swift */,
			);
			path = SWKeyboard;
			sourceTree = "<group>";
		};
		98CD125E19CA85710089385F /* Supporting Files */ = {
			isa = PBXGroup;
			children = (
				985EA9D319E64A580006C017 /* Keyman Banner */,
				98CD125F19CA85710089385F /* Info.plist */,
			);
			name = "Supporting Files";
			sourceTree = "<group>";
		};
		CE1F5ECC23331C1C00141F3E /* resources */ = {
			isa = PBXGroup;
			children = (
				CE1F5ECD23331DA400141F3E /* OfflineHelp.bundle */,
			);
			path = resources;
			sourceTree = "<group>";
		};
/* End PBXGroup section */

/* Begin PBXHeadersBuildPhase section */
		37BC8FF91DE83B40006AEBFF /* Headers */ = {
			isa = PBXHeadersBuildPhase;
			buildActionMask = 2147483647;
			files = (
			);
			runOnlyForDeploymentPostprocessing = 0;
		};
		37BC8FFD1DE83BBD006AEBFF /* Headers */ = {
			isa = PBXHeadersBuildPhase;
			buildActionMask = 2147483647;
			files = (
			);
			runOnlyForDeploymentPostprocessing = 0;
		};
/* End PBXHeadersBuildPhase section */

/* Begin PBXNativeTarget section */
		981AFA7519EF44DE006706BF /* Keyman */ = {
			isa = PBXNativeTarget;
			buildConfigurationList = 981AFADE19EF44DE006706BF /* Build configuration list for PBXNativeTarget "Keyman" */;
			buildPhases = (
				981AFA7A19EF44DE006706BF /* Sources */,
				1687ACCB1FD826D000926D69 /* Run Script */,
				981AFA8319EF44DE006706BF /* Frameworks */,
				981AFA8E19EF44DE006706BF /* Resources */,
				981AFADC19EF44DE006706BF /* Embed App Extensions */,
				37BC8FF91DE83B40006AEBFF /* Headers */,
				C01AB5981F8343F7009B37D3 /* Embed Frameworks */,
<<<<<<< HEAD
				CE002CB32408B372002026CE /* ShellScript */,
=======
				CE7E13D8240E285800252C00 /* ShellScript */,
				989E4DB91B1EB5C200A345FB /* Run Script */,
>>>>>>> 9cf45434
			);
			buildRules = (
			);
			dependencies = (
			);
			name = Keyman;
			productName = KeymanTouch;
			productReference = 981AFAE119EF44DE006706BF /* Keyman.app */;
			productType = "com.apple.product-type.application";
		};
		98CD125B19CA85710089385F /* SWKeyboard */ = {
			isa = PBXNativeTarget;
			buildConfigurationList = 98CD126819CA85710089385F /* Build configuration list for PBXNativeTarget "SWKeyboard" */;
			buildPhases = (
				CE06AA671F161422006D91C3 /* Run Script */,
				98CD125819CA85710089385F /* Sources */,
				98CD125919CA85710089385F /* Frameworks */,
				98CD125A19CA85710089385F /* Resources */,
				CED3CFDA240E49DF001540A1 /* ShellScript */,
				37BC8FFD1DE83BBD006AEBFF /* Headers */,
			);
			buildRules = (
			);
			dependencies = (
			);
			name = SWKeyboard;
			productName = SWKeyboard;
			productReference = 98CD125C19CA85710089385F /* SWKeyboard.appex */;
			productType = "com.apple.product-type.app-extension";
		};
/* End PBXNativeTarget section */

/* Begin PBXProject section */
		98ABADA8176935E400B62590 /* Project object */ = {
			isa = PBXProject;
			attributes = {
				LastUpgradeCheck = 1020;
				ORGANIZATIONNAME = "SIL International";
				TargetAttributes = {
					981AFA7519EF44DE006706BF = {
						DevelopmentTeam = 3YE4W86L3G;
						LastSwiftMigration = 0900;
						ProvisioningStyle = Manual;
					};
					98CD125B19CA85710089385F = {
						CreatedOnToolsVersion = 6.0.1;
						DevelopmentTeam = 3YE4W86L3G;
						LastSwiftMigration = 0900;
						ProvisioningStyle = Manual;
						SystemCapabilities = {
							com.apple.ApplicationGroups.iOS = {
								enabled = 1;
							};
						};
					};
				};
			};
			buildConfigurationList = 98ABADAB176935E400B62590 /* Build configuration list for PBXProject "Keyman" */;
			compatibilityVersion = "Xcode 3.2";
			developmentRegion = en;
			hasScannedForEncodings = 0;
			knownRegions = (
				en,
				Base,
			);
			mainGroup = 98ABADA7176935E400B62590;
			productRefGroup = 98ABADB1176935E400B62590 /* Products */;
			projectDirPath = "";
			projectRoot = "";
			targets = (
				981AFA7519EF44DE006706BF /* Keyman */,
				98CD125B19CA85710089385F /* SWKeyboard */,
			);
		};
/* End PBXProject section */

/* Begin PBXResourcesBuildPhase section */
		981AFA8E19EF44DE006706BF /* Resources */ = {
			isa = PBXResourcesBuildPhase;
			buildActionMask = 2147483647;
			files = (
				9845A8DE1A439FB200544E2E /* BookmarksViewController.xib in Resources */,
				981AFA8F19EF44DE006706BF /* 724-info@2x.png in Resources */,
				9845A8D41A439F1000544E2E /* 786-browser@3x.png in Resources */,
				9845A7D31A439A9200544E2E /* InfoViewController_iPhone.xib in Resources */,
				9845A8B51A439D3000544E2E /* Images.xcassets in Resources */,
				981AFA9019EF44DE006706BF /* InfoPlist.strings in Resources */,
				9845A8D71A439F1000544E2E /* UIButtonBarArrowRight@2x.png in Resources */,
				981AFA9619EF44DE006706BF /* MainViewController_iPhone.xib in Resources */,
				981AFA9819EF44DE006706BF /* 724-info.png in Resources */,
				981AFA9919EF44DE006706BF /* MainViewController_iPad.xib in Resources */,
				982D149319FF462A007D4629 /* 724-info-selected@3x.png in Resources */,
				982D149519FF462A007D4629 /* 724-info@3x.png in Resources */,
				981AFA9E19EF44DE006706BF /* textsize.png in Resources */,
				9845A8D11A439F1000544E2E /* 786-browser-selected@3x.png in Resources */,
				9845A8CE1A439F1000544E2E /* 715-globe-toolbar@3x.png in Resources */,
				9845A7B11A43983300544E2E /* kmwb-navbar-Landscape~ipad.png in Resources */,
				9845A8D61A439F1000544E2E /* UIButtonBarArrowLeft@2x.png in Resources */,
				981AFAA219EF44DE006706BF /* navbar-Portrait@2x.png in Resources */,
				9845A8D01A439F1000544E2E /* 786-browser-selected@2x.png in Resources */,
				CE79B24223C6ECBE007E72AE /* banner-Landscape~ipad.png in Resources */,
				9822CB6D1A3A8E3200D73CAA /* more-selected@2x.png in Resources */,
				9845A7B01A43983300544E2E /* kmwb-navbar-Landscape@2x~ipad.png in Resources */,
				CE79B23F23C6ECB6007E72AE /* banner-Landscape.png in Resources */,
				9845A7AD1A43983300544E2E /* kmwb-navbar-Landscape-568h@3x.png in Resources */,
				9845A7B61A43983300544E2E /* kmwb-navbar-Portrait~ipad.png in Resources */,
				9845A7AF1A43983300544E2E /* kmwb-navbar-Landscape@2x.png in Resources */,
				9845A7AE1A43983300544E2E /* kmwb-navbar-Landscape.png in Resources */,
				981AFAA519EF44DE006706BF /* 724-info-selected@2x.png in Resources */,
				981AFAA919EF44DE006706BF /* 702-share-selected@2x.png in Resources */,
				982D14A119FF462A007D4629 /* textsize@3x.png in Resources */,
				9845A8CD1A439F1000544E2E /* 715-globe-toolbar@2x.png in Resources */,
				982D149B19FF462A007D4629 /* textsize_down@3x.png in Resources */,
				9845A8D81A439F1000544E2E /* UIButtonBarRefresh@2x.png in Resources */,
				981AFAAA19EF44DE006706BF /* navbar-Landscape~ipad.png in Resources */,
				982D149D19FF462A007D4629 /* textsize_selected@3x.png in Resources */,
				981AFAB019EF44DE006706BF /* textsize_selected.png in Resources */,
				9845A7B31A43983300544E2E /* kmwb-navbar-Portrait@2x.png in Resources */,
				9845A8D21A439F1000544E2E /* 786-browser.png in Resources */,
				981AFAB119EF44DE006706BF /* 702-share.png in Resources */,
				9845A7D21A439A9200544E2E /* InfoViewController_iPad.xib in Resources */,
				981AFAB219EF44DE006706BF /* navbar-Portrait~ipad.png in Resources */,
				989E4DBC1B1EB85200A345FB /* Settings.bundle in Resources */,
				9822CB6F1A3A8E3200D73CAA /* more@2x.png in Resources */,
				9820CE531A144F0400EA909A /* navbar-Portrait@3x.png in Resources */,
				981AFAB519EF44DE006706BF /* 711-trash-selected.png in Resources */,
				9845A7B51A43983300544E2E /* kmwb-navbar-Portrait@3x.png in Resources */,
				981AFAB619EF44DE006706BF /* navbar-Landscape@2x.png in Resources */,
				9820CE521A144F0400EA909A /* navbar-Landscape-568h@3x.png in Resources */,
				162E2C9020924EEE00F40769 /* keyman_logo@3x.png in Resources */,
				981AFAB719EF44DE006706BF /* navbar-Portrait@2x~ipad.png in Resources */,
				CE79B24423C6ECC2007E72AE /* banner-Portrait@2x.png in Resources */,
				981AFAB819EF44DE006706BF /* textsize_down.png in Resources */,
				CE79B23D23C6ECB2007E72AE /* banner-Landscape-568h@2x.png in Resources */,
				981AFAB919EF44DE006706BF /* 887-notepad-selected@2x.png in Resources */,
				9845A8CF1A439F1000544E2E /* 786-browser-selected.png in Resources */,
				981AFABA19EF44DE006706BF /* textsize_down@2x.png in Resources */,
				982D148B19FF462A007D4629 /* 702-share-selected@3x.png in Resources */,
				9845A7B21A43983300544E2E /* kmwb-navbar-Portrait.png in Resources */,
				981AFABB19EF44DE006706BF /* 887-notepad-selected.png in Resources */,
				CE7C1AE2236925D800100C2C /* LaunchScreen.storyboard in Resources */,
				981AFABC19EF44DE006706BF /* 887-notepad@2x.png in Resources */,
				981AFABE19EF44DE006706BF /* textsize_up.png in Resources */,
				CE79B24523C6ECC5007E72AE /* banner-Portrait@2x~ipad.png in Resources */,
				982D148F19FF462A007D4629 /* 711-trash-selected@3x.png in Resources */,
				981AFABF19EF44DE006706BF /* textsize_up@2x.png in Resources */,
				9845A7D01A439A9200544E2E /* GetStartedViewController.xib in Resources */,
				981AFAC019EF44DE006706BF /* textsize@2x.png in Resources */,
				981AFAC419EF44DE006706BF /* navbar-Landscape.png in Resources */,
				981AFAC519EF44DE006706BF /* 724-info-selected.png in Resources */,
				981AFAC619EF44DE006706BF /* 711-trash-selected@2x.png in Resources */,
				981AFAC719EF44DE006706BF /* navbar-Landscape@2x~ipad.png in Resources */,
				CE79B23E23C6ECB4007E72AE /* banner-Landscape-568h@3x.png in Resources */,
				981AFAC819EF44DE006706BF /* navbar-Portrait.png in Resources */,
				981AFAC919EF44DE006706BF /* 711-trash.png in Resources */,
				9845A7D51A439A9200544E2E /* SetUpViewController.xib in Resources */,
				CEF4E55623E95B7B0065B9C7 /* ImageBanner.xib in Resources */,
				CE79B24723C6ECC9007E72AE /* banner-Portrait~ipad.png in Resources */,
				9845A8D51A439F1000544E2E /* UIAccessoryButtonX@2x.png in Resources */,
				982D149919FF462A007D4629 /* 887-notepad@3x.png in Resources */,
				CE79B24023C6ECB9007E72AE /* banner-Landscape@2x.png in Resources */,
				982D149719FF462A007D4629 /* 887-notepad-selected@3x.png in Resources */,
				9845A7B41A43983300544E2E /* kmwb-navbar-Portrait@2x~ipad.png in Resources */,
				981AFACD19EF44DE006706BF /* 711-trash@2x.png in Resources */,
				981AFACE19EF44DE006706BF /* 702-share@2x.png in Resources */,
				9845A7AC1A43983300544E2E /* kmwb-navbar-Landscape-568h@2x.png in Resources */,
				9845A8D91A439F1000544E2E /* UIButtonBarStop@2x.png in Resources */,
				9845A8D31A439F1000544E2E /* 786-browser@2x.png in Resources */,
				981AFACF19EF44DE006706BF /* textsize_selected@2x.png in Resources */,
				CE79CDB52370111200010C06 /* Themes+Colors.xcassets in Resources */,
				CE1F5ECE23331DA400141F3E /* OfflineHelp.bundle in Resources */,
				981AFAD319EF44DE006706BF /* navbar-Landscape-568h@2x.png in Resources */,
				9845A8CC1A439F1000544E2E /* 715-globe-toolbar.png in Resources */,
				981AFAD419EF44DE006706BF /* 887-notepad.png in Resources */,
				981AFAD619EF44DE006706BF /* 702-share-selected.png in Resources */,
				982D149F19FF462A007D4629 /* textsize_up@3x.png in Resources */,
				CE79B24623C6ECC7007E72AE /* banner-Portrait@3x.png in Resources */,
				CE79B24123C6ECBB007E72AE /* banner-Landscape@2x~ipad.png in Resources */,
				982D149119FF462A007D4629 /* 711-trash@3x.png in Resources */,
				982D148D19FF462A007D4629 /* 702-share@3x.png in Resources */,
				9845A7AB1A43983300544E2E /* WebBrowserViewController.xib in Resources */,
				CE79B24323C6ECC0007E72AE /* banner-Portrait.png in Resources */,
				9822CB691A3A77D200D73CAA /* MainViewController_.xib in Resources */,
			);
			runOnlyForDeploymentPostprocessing = 0;
		};
		98CD125A19CA85710089385F /* Resources */ = {
			isa = PBXResourcesBuildPhase;
			buildActionMask = 2147483647;
			files = (
				985EA9E819E64A580006C017 /* banner-Portrait@3x.png in Resources */,
				985EA9E419E64A580006C017 /* banner-Landscape~ipad.png in Resources */,
				985EA9E019E64A580006C017 /* banner-Landscape-568h@3x.png in Resources */,
				CE76FF8023EBB5CB005648A8 /* Images.xcassets in Resources */,
				985EA9E719E64A580006C017 /* banner-Portrait@2x~ipad.png in Resources */,
				985EA9E519E64A580006C017 /* banner-Portrait.png in Resources */,
				985EA9E319E64A580006C017 /* banner-Landscape@2x~ipad.png in Resources */,
				985EA9E119E64A580006C017 /* banner-Landscape.png in Resources */,
				985EA9DF19E64A580006C017 /* banner-Landscape-568h@2x.png in Resources */,
				985EA9E619E64A580006C017 /* banner-Portrait@2x.png in Resources */,
				CEF4E55723E95B7B0065B9C7 /* ImageBanner.xib in Resources */,
				985EA9E219E64A580006C017 /* banner-Landscape@2x.png in Resources */,
				985EA9E919E64A580006C017 /* banner-Portrait~ipad.png in Resources */,
			);
			runOnlyForDeploymentPostprocessing = 0;
		};
/* End PBXResourcesBuildPhase section */

/* Begin PBXShellScriptBuildPhase section */
		1687ACCB1FD826D000926D69 /* Run Script */ = {
			isa = PBXShellScriptBuildPhase;
			buildActionMask = 2147483647;
			files = (
			);
			inputPaths = (
				"$(SRCROOT)/../../Carthage/Build/iOS/Zip.framework",
				"$(SRCROOT)/../../Carthage/Build/iOS/ObjcExceptionBridging.framework",
				"$(SRCROOT)/../../Carthage/Build/iOS/XCGLogger.framework",
				"$(SRCROOT)/../../Carthage/Build/iOS/DeviceKit.framework",
				"$(SRCROOT)/../../Carthage/Build/iOS/Reachability.framework",
				"$(SRCROOT)/../../Carthage/Build/iOS/Sentry.framework",
			);
			name = "Run Script";
			outputPaths = (
				"$(BUILT_PRODUCTS_DIR)/$(FRAMEWORKS_FOLDER_PATH)/Zip.framework",
				"$(BUILT_PRODUCTS_DIR)/$(FRAMEWORKS_FOLDER_PATH)/ObjcExceptionBridging.framework",
				"$(BUILT_PRODUCTS_DIR)/$(FRAMEWORKS_FOLDER_PATH)/XCGLogger.framework",
				"$(BUILT_PRODUCTS_DIR)/$(FRAMEWORKS_FOLDER_PATH)/DeviceKit.framework",
				"$(BUILT_PRODUCTS_DIR)/$(FRAMEWORKS_FOLDER_PATH)/Reachability.framework",
			);
			runOnlyForDeploymentPostprocessing = 0;
			shellPath = /bin/sh;
			shellScript = "echo \"-- Copying Frameworks --\"\n/usr/local/bin/carthage copy-frameworks\n\n\n";
			showEnvVarsInLog = 0;
		};
		989E4DB91B1EB5C200A345FB /* Run Script */ = {
			isa = PBXShellScriptBuildPhase;
			buildActionMask = 2147483647;
			files = (
			);
			inputPaths = (
			);
			name = "Run Script";
			outputPaths = (
			);
			runOnlyForDeploymentPostprocessing = 0;
			shellPath = /bin/sh;
			shellScript = "verstr1=$(/usr/libexec/PlistBuddy -c \"Print CFBundleShortVersionString\" \"$SRCROOT/Keyman-Info.plist\")\nverstr2=$(/usr/libexec/PlistBuddy -c \"Print CFBundleVersion\" \"$SRCROOT/Keyman-Info.plist\")\n/usr/libexec/PlistBuddy \"$SRCROOT/Settings.bundle/Root.plist\" -c \"set PreferenceSpecifiers:0:DefaultValue $verstr1 (build $verstr2)\"\n\nif which swiftlint >/dev/null; then\n    swiftlint --config ../../.swiftlint.yml\nelse\n    echo \"warning: SwiftLint not installed, download from https://github.com/realm/SwiftLint\"\nfi\n";
			showEnvVarsInLog = 0;
		};
		CE002CB32408B372002026CE /* ShellScript */ = {
			isa = PBXShellScriptBuildPhase;
			buildActionMask = 2147483647;
			files = (
			);
			inputFileListPaths = (
			);
			inputPaths = (
				"${DWARF_DSYM_FOLDER_PATH}/${DWARF_DSYM_FILE_NAME}/Contents/Resources/DWARF/${TARGET_NAME}",
			);
			outputFileListPaths = (
			);
			outputPaths = (
			);
			runOnlyForDeploymentPostprocessing = 0;
			shellPath = /bin/zsh;
			shellScript = "# Uploads dSYM for use with Sentry.\n# Auto-generated at https://sentry.keyman.com/keyman/keyman-ios/getting-started/cocoa-swift/\n#\n# Note that we explicitly keep the SENTRY_AUTH_TOKEN parameter out of the project configs -\n# it should be placed for inclusion by the line below:\nsource ~/.zshrc\n\nif which sentry-cli >/dev/null; then\n  export SENTRY_URL=\"https://sentry.keyman.com\"\n  export SENTRY_ORG=keyman\n  export SENTRY_PROJECT=keyman-ios\n  ERROR=$(sentry-cli upload-dif \"$DWARF_DSYM_FOLDER_PATH\" 2>&1 >/dev/null)\n  if [ ! $? -eq 0 ]; then\n    echo \"warning: sentry-cli - $ERROR\"\n  fi\nelse\n  echo \"warning: sentry-cli not installed, download from https://github.com/getsentry/sentry-cli/releases\"\nfi\n";
		};
		CE06AA671F161422006D91C3 /* Run Script */ = {
			isa = PBXShellScriptBuildPhase;
			buildActionMask = 2147483647;
			files = (
			);
			inputPaths = (
			);
			name = "Run Script";
			outputPaths = (
			);
			runOnlyForDeploymentPostprocessing = 0;
			shellPath = /bin/sh;
			shellScript = "if which swiftlint >/dev/null; then\n    swiftlint --config ../../.swiftlint.yml\nelse\n    echo \"warning: SwiftLint not installed, download from https://github.com/realm/SwiftLint\"\nfi\n";
		};
		CE7E13D8240E285800252C00 /* ShellScript */ = {
			isa = PBXShellScriptBuildPhase;
			buildActionMask = 2147483647;
			files = (
			);
			inputFileListPaths = (
			);
			inputPaths = (
			);
			outputFileListPaths = (
			);
			outputPaths = (
			);
			runOnlyForDeploymentPostprocessing = 0;
			shellPath = /bin/sh;
			shellScript = ". $KEYMAN_ROOT/resources/build/xcode-utils.sh\n\n# Calls resource script to update build products' versioning.\n# true:  applies VERSION_WITH_TAG to custom KeymanVersionWithTag plist member used for in-app display\nphaseSetBundleVersions true\n";
			showEnvVarsInLog = 0;
		};
		CED3CFDA240E49DF001540A1 /* ShellScript */ = {
			isa = PBXShellScriptBuildPhase;
			buildActionMask = 2147483647;
			files = (
			);
			inputFileListPaths = (
			);
			inputPaths = (
			);
			outputFileListPaths = (
			);
			outputPaths = (
			);
			runOnlyForDeploymentPostprocessing = 0;
			shellPath = /bin/sh;
			shellScript = ". $KEYMAN_ROOT/resources/build/xcode-utils.sh\n\n# Calls resource script to update build products' versioning.\nphaseSetBundleVersions\n";
		};
/* End PBXShellScriptBuildPhase section */

/* Begin PBXSourcesBuildPhase section */
		981AFA7A19EF44DE006706BF /* Sources */ = {
			isa = PBXSourcesBuildPhase;
			buildActionMask = 2147483647;
			files = (
				165EB39C2097181D00040A69 /* KMView.swift in Sources */,
				C055F0B11F60E8D400140735 /* GetStartedViewController.swift in Sources */,
				C055F0B51F610FB200140735 /* DropDownListView.swift in Sources */,
				C059FCC01FD927EF00BD1A64 /* Log.swift in Sources */,
				CE7FF1F0239A0293007859D9 /* PackageBrowserViewController.swift in Sources */,
				C0E943F81F61234C00E7D98C /* UIImage+Helpers.swift in Sources */,
				C0E943FE1F61377900E7D98C /* MainViewController.swift in Sources */,
				CEF4E55923E967140065B9C7 /* ImageBannerViewController.swift in Sources */,
				162E2C9920926C8600F40769 /* UIView+Extensions.swift in Sources */,
				162E2C9B20926C9B00F40769 /* KMNavigationBarBackgroundView.swift in Sources */,
				C055F0B31F60F7A400140735 /* DropDownView.swift in Sources */,
				C0A1A6371F5E8C9100EAF822 /* WebBrowserViewController.swift in Sources */,
				C0E943FA1F6124E100E7D98C /* AppDelegate.swift in Sources */,
				CE79B23C23C6E8E6007E72AE /* KeyboardViewController.swift in Sources */,
				C0A1A6351F5E786A00EAF822 /* BookmarksViewController.swift in Sources */,
				162E2C9D2092BFE400F40769 /* KMUnderscoreView.swift in Sources */,
				C0A1A6331F5E749000EAF822 /* SetUpViewController.swift in Sources */,
				162E2C9F2092D36800F40769 /* UIDevice+Extensions.swift in Sources */,
				C0A1A6311F5E4F4300EAF822 /* InfoViewController.swift in Sources */,
				165EB39A2097165B00040A69 /* UIColor+Extensions.swift in Sources */,
				C0FF769E1F5D4ECB00BD23C3 /* ActivityItemProvider.swift in Sources */,
			);
			runOnlyForDeploymentPostprocessing = 0;
		};
		98CD125819CA85710089385F /* Sources */ = {
			isa = PBXSourcesBuildPhase;
			buildActionMask = 2147483647;
			files = (
				CEF4E55A23E967140065B9C7 /* ImageBannerViewController.swift in Sources */,
				C0FF769B1F5D368C00BD23C3 /* KeyboardViewController.swift in Sources */,
			);
			runOnlyForDeploymentPostprocessing = 0;
		};
/* End PBXSourcesBuildPhase section */

/* Begin PBXVariantGroup section */
		98ABADBC176935E400B62590 /* InfoPlist.strings */ = {
			isa = PBXVariantGroup;
			children = (
				98ABADBD176935E400B62590 /* en */,
			);
			name = InfoPlist.strings;
			sourceTree = "<group>";
		};
		98ABADCE176935E500B62590 /* MainViewController_iPhone.xib */ = {
			isa = PBXVariantGroup;
			children = (
				37378F4322C9AA630043F22B /* Base */,
			);
			name = MainViewController_iPhone.xib;
			sourceTree = "<group>";
		};
		98ABADD1176935E500B62590 /* MainViewController_iPad.xib */ = {
			isa = PBXVariantGroup;
			children = (
				37378F4222C9AA610043F22B /* Base */,
			);
			name = MainViewController_iPad.xib;
			sourceTree = "<group>";
		};
/* End PBXVariantGroup section */

/* Begin XCBuildConfiguration section */
		981AFADF19EF44DE006706BF /* Debug */ = {
			isa = XCBuildConfiguration;
			buildSettings = {
				ALWAYS_EMBED_SWIFT_STANDARD_LIBRARIES = YES;
				ASSETCATALOG_COMPILER_APPICON_NAME = AppIcon;
				CLANG_ENABLE_MODULES = YES;
				CODE_SIGN_ENTITLEMENTS = Keyman/Keyman.entitlements;
				CODE_SIGN_IDENTITY = "iPhone Developer";
				CODE_SIGN_STYLE = Manual;
				DEFINES_MODULE = YES;
				DEVELOPMENT_TEAM = 3YE4W86L3G;
				GCC_PRECOMPILE_PREFIX_HEADER = YES;
				GCC_PREFIX_HEADER = "Keyman/Keyman-Prefix.pch";
				GCC_PREPROCESSOR_DEFINITIONS = "$(inherited)";
				INFOPLIST_FILE = "Keyman-Info.plist";
				IPHONEOS_DEPLOYMENT_TARGET = 9.0;
				KEYMAN_ROOT = "$(SRCROOT)/../../..";
				LD_RUNPATH_SEARCH_PATHS = "$(inherited) @executable_path/Frameworks";
				LIBRARY_SEARCH_PATHS = "$(inherited)";
				ONLY_ACTIVE_ARCH = NO;
				OTHER_LDFLAGS = "";
				PRODUCT_BUNDLE_IDENTIFIER = "Tavultesoft.${PRODUCT_NAME:rfc1034identifier}.dev";
				PRODUCT_NAME = Keyman;
				PROVISIONING_PROFILE = "";
				"PROVISIONING_PROFILE[sdk=iphoneos*]" = "";
				PROVISIONING_PROFILE_SPECIFIER = "Keyman Development";
				SWIFT_OBJC_BRIDGING_HEADER = "";
				SWIFT_OPTIMIZATION_LEVEL = "-Onone";
				SWIFT_SWIFT3_OBJC_INFERENCE = Default;
				SWIFT_VERSION = 5.0;
				TARGETED_DEVICE_FAMILY = "1,2";
				WRAPPER_EXTENSION = app;
			};
			name = Debug;
		};
		981AFAE019EF44DE006706BF /* Release */ = {
			isa = XCBuildConfiguration;
			buildSettings = {
				ALWAYS_EMBED_SWIFT_STANDARD_LIBRARIES = YES;
				ASSETCATALOG_COMPILER_APPICON_NAME = AppIcon;
				CLANG_ENABLE_MODULES = YES;
				CODE_SIGN_ENTITLEMENTS = Keyman/Keyman.entitlements;
				CODE_SIGN_STYLE = Manual;
				DEFINES_MODULE = YES;
				DEVELOPMENT_TEAM = 3YE4W86L3G;
				GCC_PRECOMPILE_PREFIX_HEADER = YES;
				GCC_PREFIX_HEADER = "Keyman/Keyman-Prefix.pch";
				INFOPLIST_FILE = "Keyman-Info.plist";
				IPHONEOS_DEPLOYMENT_TARGET = 9.0;
				KEYMAN_ROOT = "$(SRCROOT)/../../..";
				LD_RUNPATH_SEARCH_PATHS = "$(inherited) @executable_path/Frameworks";
				LIBRARY_SEARCH_PATHS = "$(inherited)";
				ONLY_ACTIVE_ARCH = NO;
				OTHER_LDFLAGS = "";
				PRODUCT_BUNDLE_IDENTIFIER = "Tavultesoft.${PRODUCT_NAME:rfc1034identifier}";
				PRODUCT_NAME = Keyman;
				PROVISIONING_PROFILE = "";
				"PROVISIONING_PROFILE[sdk=iphoneos*]" = "";
				PROVISIONING_PROFILE_SPECIFIER = "Keyman Distribution";
				SWIFT_OBJC_BRIDGING_HEADER = "";
				SWIFT_SWIFT3_OBJC_INFERENCE = Default;
				SWIFT_VERSION = 5.0;
				TARGETED_DEVICE_FAMILY = "1,2";
				WRAPPER_EXTENSION = app;
			};
			name = Release;
		};
		98ABADD4176935E500B62590 /* Debug */ = {
			isa = XCBuildConfiguration;
			buildSettings = {
				ALWAYS_SEARCH_USER_PATHS = NO;
				CLANG_ANALYZER_LOCALIZABILITY_NONLOCALIZED = YES;
				CLANG_CXX_LANGUAGE_STANDARD = "gnu++0x";
				CLANG_CXX_LIBRARY = "libc++";
				CLANG_ENABLE_OBJC_ARC = YES;
				CLANG_WARN_BLOCK_CAPTURE_AUTORELEASING = YES;
				CLANG_WARN_BOOL_CONVERSION = YES;
				CLANG_WARN_COMMA = YES;
				CLANG_WARN_CONSTANT_CONVERSION = YES;
				CLANG_WARN_DEPRECATED_OBJC_IMPLEMENTATIONS = YES;
				CLANG_WARN_EMPTY_BODY = YES;
				CLANG_WARN_ENUM_CONVERSION = YES;
				CLANG_WARN_INFINITE_RECURSION = YES;
				CLANG_WARN_INT_CONVERSION = YES;
				CLANG_WARN_NON_LITERAL_NULL_CONVERSION = YES;
				CLANG_WARN_OBJC_IMPLICIT_RETAIN_SELF = YES;
				CLANG_WARN_OBJC_LITERAL_CONVERSION = YES;
				CLANG_WARN_RANGE_LOOP_ANALYSIS = YES;
				CLANG_WARN_STRICT_PROTOTYPES = YES;
				CLANG_WARN_SUSPICIOUS_MOVE = YES;
				CLANG_WARN_UNREACHABLE_CODE = YES;
				CLANG_WARN__DUPLICATE_METHOD_MATCH = YES;
				CODE_SIGN_IDENTITY = "iPhone Developer";
				"CODE_SIGN_IDENTITY[sdk=iphoneos*]" = "iPhone Developer";
				COPY_PHASE_STRIP = NO;
				ENABLE_BITCODE = NO;
				ENABLE_STRICT_OBJC_MSGSEND = YES;
				ENABLE_TESTABILITY = YES;
				FRAMEWORK_SEARCH_PATHS = (
					"$(PROJECT_DIR)",
					"$(SRCROOT)/../../Carthage/Build/iOS/",
				);
				GCC_C_LANGUAGE_STANDARD = gnu99;
				GCC_DYNAMIC_NO_PIC = NO;
				GCC_NO_COMMON_BLOCKS = YES;
				GCC_OPTIMIZATION_LEVEL = 0;
				GCC_SYMBOLS_PRIVATE_EXTERN = NO;
				GCC_WARN_64_TO_32_BIT_CONVERSION = YES;
				GCC_WARN_ABOUT_RETURN_TYPE = YES;
				GCC_WARN_UNDECLARED_SELECTOR = YES;
				GCC_WARN_UNINITIALIZED_AUTOS = YES;
				GCC_WARN_UNUSED_FUNCTION = YES;
				GCC_WARN_UNUSED_VARIABLE = YES;
				IPHONEOS_DEPLOYMENT_TARGET = 8.0;
				ONLY_ACTIVE_ARCH = YES;
				OTHER_LDFLAGS = "";
				SDKROOT = iphoneos;
				SWIFT_ACTIVE_COMPILATION_CONDITIONS = "DEBUG NO_SENTRY";
				TARGETED_DEVICE_FAMILY = "1,2";
			};
			name = Debug;
		};
		98ABADD5176935E500B62590 /* Release */ = {
			isa = XCBuildConfiguration;
			buildSettings = {
				ALWAYS_SEARCH_USER_PATHS = NO;
				CLANG_ANALYZER_LOCALIZABILITY_NONLOCALIZED = YES;
				CLANG_CXX_LANGUAGE_STANDARD = "gnu++0x";
				CLANG_CXX_LIBRARY = "libc++";
				CLANG_ENABLE_OBJC_ARC = YES;
				CLANG_WARN_BLOCK_CAPTURE_AUTORELEASING = YES;
				CLANG_WARN_BOOL_CONVERSION = YES;
				CLANG_WARN_COMMA = YES;
				CLANG_WARN_CONSTANT_CONVERSION = YES;
				CLANG_WARN_DEPRECATED_OBJC_IMPLEMENTATIONS = YES;
				CLANG_WARN_EMPTY_BODY = YES;
				CLANG_WARN_ENUM_CONVERSION = YES;
				CLANG_WARN_INFINITE_RECURSION = YES;
				CLANG_WARN_INT_CONVERSION = YES;
				CLANG_WARN_NON_LITERAL_NULL_CONVERSION = YES;
				CLANG_WARN_OBJC_IMPLICIT_RETAIN_SELF = YES;
				CLANG_WARN_OBJC_LITERAL_CONVERSION = YES;
				CLANG_WARN_RANGE_LOOP_ANALYSIS = YES;
				CLANG_WARN_STRICT_PROTOTYPES = YES;
				CLANG_WARN_SUSPICIOUS_MOVE = YES;
				CLANG_WARN_UNREACHABLE_CODE = YES;
				CLANG_WARN__DUPLICATE_METHOD_MATCH = YES;
				CODE_SIGN_IDENTITY = "iPhone Distribution";
				"CODE_SIGN_IDENTITY[sdk=iphoneos*]" = "iPhone Distribution";
				COPY_PHASE_STRIP = YES;
				ENABLE_BITCODE = NO;
				ENABLE_STRICT_OBJC_MSGSEND = YES;
				FRAMEWORK_SEARCH_PATHS = (
					"$(PROJECT_DIR)",
					"$(SRCROOT)/../../Carthage/Build/iOS/",
				);
				GCC_C_LANGUAGE_STANDARD = gnu99;
				GCC_NO_COMMON_BLOCKS = YES;
				GCC_WARN_64_TO_32_BIT_CONVERSION = YES;
				GCC_WARN_ABOUT_RETURN_TYPE = YES;
				GCC_WARN_UNDECLARED_SELECTOR = YES;
				GCC_WARN_UNINITIALIZED_AUTOS = YES;
				GCC_WARN_UNUSED_FUNCTION = YES;
				GCC_WARN_UNUSED_VARIABLE = YES;
				IPHONEOS_DEPLOYMENT_TARGET = 8.0;
				ONLY_ACTIVE_ARCH = NO;
				OTHER_CFLAGS = "-DNS_BLOCK_ASSERTIONS=1";
				OTHER_LDFLAGS = "";
				SDKROOT = iphoneos;
				SWIFT_OPTIMIZATION_LEVEL = "-Owholemodule";
				TARGETED_DEVICE_FAMILY = "1,2";
				VALIDATE_PRODUCT = YES;
			};
			name = Release;
		};
		98CD126919CA85710089385F /* Debug */ = {
			isa = XCBuildConfiguration;
			buildSettings = {
				CLANG_ENABLE_MODULES = YES;
				CLANG_WARN_BOOL_CONVERSION = YES;
				CLANG_WARN_DIRECT_OBJC_ISA_USAGE = YES_ERROR;
				CLANG_WARN_OBJC_ROOT_CLASS = YES_ERROR;
				CLANG_WARN_UNREACHABLE_CODE = YES;
				CODE_SIGN_ENTITLEMENTS = SWKeyboard/SWKeyboard.entitlements;
				CODE_SIGN_STYLE = Manual;
				DEVELOPMENT_TEAM = 3YE4W86L3G;
				ENABLE_STRICT_OBJC_MSGSEND = YES;
				GCC_PREPROCESSOR_DEFINITIONS = (
					"DEBUG=1",
					"$(inherited)",
				);
				GCC_WARN_64_TO_32_BIT_CONVERSION = YES;
				GCC_WARN_ABOUT_RETURN_TYPE = YES_ERROR;
				GCC_WARN_UNDECLARED_SELECTOR = YES;
				GCC_WARN_UNINITIALIZED_AUTOS = YES_AGGRESSIVE;
				GCC_WARN_UNUSED_FUNCTION = YES;
				INFOPLIST_FILE = SWKeyboard/Info.plist;
				IPHONEOS_DEPLOYMENT_TARGET = 9.0;
				KEYMAN_ROOT = "$(SRCROOT)/../../..";
				LD_RUNPATH_SEARCH_PATHS = "$(inherited) @executable_path/Frameworks @executable_path/../../Frameworks";
				LIBRARY_SEARCH_PATHS = "$(inherited)";
				MTL_ENABLE_DEBUG_INFO = YES;
				ONLY_ACTIVE_ARCH = NO;
				OTHER_LDFLAGS = "";
				PRODUCT_BUNDLE_IDENTIFIER = Tavultesoft.Keyman.dev.SWKeyboard;
				PRODUCT_NAME = "$(TARGET_NAME)";
				PROVISIONING_PROFILE = "";
				PROVISIONING_PROFILE_SPECIFIER = "Keyman Development SWKeyboard";
				SKIP_INSTALL = YES;
				SWIFT_ACTIVE_COMPILATION_CONDITIONS = "";
				SWIFT_OBJC_BRIDGING_HEADER = "";
				SWIFT_OPTIMIZATION_LEVEL = "-Onone";
				SWIFT_SWIFT3_OBJC_INFERENCE = Default;
				SWIFT_VERSION = 5.0;
				TARGETED_DEVICE_FAMILY = "1,2";
			};
			name = Debug;
		};
		98CD126A19CA85710089385F /* Release */ = {
			isa = XCBuildConfiguration;
			buildSettings = {
				CLANG_ENABLE_MODULES = YES;
				CLANG_WARN_BOOL_CONVERSION = YES;
				CLANG_WARN_DIRECT_OBJC_ISA_USAGE = YES_ERROR;
				CLANG_WARN_OBJC_ROOT_CLASS = YES_ERROR;
				CLANG_WARN_UNREACHABLE_CODE = YES;
				CODE_SIGN_ENTITLEMENTS = SWKeyboard/SWKeyboard.entitlements;
				CODE_SIGN_STYLE = Manual;
				DEVELOPMENT_TEAM = 3YE4W86L3G;
				ENABLE_NS_ASSERTIONS = NO;
				ENABLE_STRICT_OBJC_MSGSEND = YES;
				GCC_WARN_64_TO_32_BIT_CONVERSION = YES;
				GCC_WARN_ABOUT_RETURN_TYPE = YES_ERROR;
				GCC_WARN_UNDECLARED_SELECTOR = YES;
				GCC_WARN_UNINITIALIZED_AUTOS = YES_AGGRESSIVE;
				GCC_WARN_UNUSED_FUNCTION = YES;
				INFOPLIST_FILE = SWKeyboard/Info.plist;
				IPHONEOS_DEPLOYMENT_TARGET = 9.0;
				KEYMAN_ROOT = "$(SRCROOT)/../../..";
				LD_RUNPATH_SEARCH_PATHS = "$(inherited) @executable_path/Frameworks @executable_path/../../Frameworks";
				LIBRARY_SEARCH_PATHS = "$(inherited)";
				MTL_ENABLE_DEBUG_INFO = NO;
				ONLY_ACTIVE_ARCH = NO;
				OTHER_LDFLAGS = "";
				PRODUCT_BUNDLE_IDENTIFIER = Tavultesoft.Keyman.SWKeyboard;
				PRODUCT_NAME = "$(TARGET_NAME)";
				PROVISIONING_PROFILE = "";
				PROVISIONING_PROFILE_SPECIFIER = "Keyman Distribution SWKeyboard";
				SKIP_INSTALL = YES;
				SWIFT_ACTIVE_COMPILATION_CONDITIONS = "";
				SWIFT_OBJC_BRIDGING_HEADER = "";
				SWIFT_SWIFT3_OBJC_INFERENCE = Default;
				SWIFT_VERSION = 5.0;
				TARGETED_DEVICE_FAMILY = "1,2";
			};
			name = Release;
		};
		CE7E13C7240DFC4500252C00 /* Debug + Sentry */ = {
			isa = XCBuildConfiguration;
			buildSettings = {
				ALWAYS_SEARCH_USER_PATHS = NO;
				CLANG_ANALYZER_LOCALIZABILITY_NONLOCALIZED = YES;
				CLANG_CXX_LANGUAGE_STANDARD = "gnu++0x";
				CLANG_CXX_LIBRARY = "libc++";
				CLANG_ENABLE_OBJC_ARC = YES;
				CLANG_WARN_BLOCK_CAPTURE_AUTORELEASING = YES;
				CLANG_WARN_BOOL_CONVERSION = YES;
				CLANG_WARN_COMMA = YES;
				CLANG_WARN_CONSTANT_CONVERSION = YES;
				CLANG_WARN_DEPRECATED_OBJC_IMPLEMENTATIONS = YES;
				CLANG_WARN_EMPTY_BODY = YES;
				CLANG_WARN_ENUM_CONVERSION = YES;
				CLANG_WARN_INFINITE_RECURSION = YES;
				CLANG_WARN_INT_CONVERSION = YES;
				CLANG_WARN_NON_LITERAL_NULL_CONVERSION = YES;
				CLANG_WARN_OBJC_IMPLICIT_RETAIN_SELF = YES;
				CLANG_WARN_OBJC_LITERAL_CONVERSION = YES;
				CLANG_WARN_RANGE_LOOP_ANALYSIS = YES;
				CLANG_WARN_STRICT_PROTOTYPES = YES;
				CLANG_WARN_SUSPICIOUS_MOVE = YES;
				CLANG_WARN_UNREACHABLE_CODE = YES;
				CLANG_WARN__DUPLICATE_METHOD_MATCH = YES;
				CODE_SIGN_IDENTITY = "iPhone Developer";
				"CODE_SIGN_IDENTITY[sdk=iphoneos*]" = "iPhone Developer";
				COPY_PHASE_STRIP = NO;
				ENABLE_BITCODE = NO;
				ENABLE_STRICT_OBJC_MSGSEND = YES;
				ENABLE_TESTABILITY = YES;
				FRAMEWORK_SEARCH_PATHS = (
					"$(PROJECT_DIR)",
					"$(SRCROOT)/../../Carthage/Build/iOS/",
				);
				GCC_C_LANGUAGE_STANDARD = gnu99;
				GCC_DYNAMIC_NO_PIC = NO;
				GCC_NO_COMMON_BLOCKS = YES;
				GCC_OPTIMIZATION_LEVEL = 0;
				GCC_SYMBOLS_PRIVATE_EXTERN = NO;
				GCC_WARN_64_TO_32_BIT_CONVERSION = YES;
				GCC_WARN_ABOUT_RETURN_TYPE = YES;
				GCC_WARN_UNDECLARED_SELECTOR = YES;
				GCC_WARN_UNINITIALIZED_AUTOS = YES;
				GCC_WARN_UNUSED_FUNCTION = YES;
				GCC_WARN_UNUSED_VARIABLE = YES;
				IPHONEOS_DEPLOYMENT_TARGET = 8.0;
				ONLY_ACTIVE_ARCH = YES;
				OTHER_LDFLAGS = "";
				SDKROOT = iphoneos;
				SWIFT_ACTIVE_COMPILATION_CONDITIONS = DEBUG;
				TARGETED_DEVICE_FAMILY = "1,2";
			};
			name = "Debug + Sentry";
		};
		CE7E13C8240DFC4500252C00 /* Debug + Sentry */ = {
			isa = XCBuildConfiguration;
			buildSettings = {
				ALWAYS_EMBED_SWIFT_STANDARD_LIBRARIES = YES;
				ASSETCATALOG_COMPILER_APPICON_NAME = AppIcon;
				CLANG_ENABLE_MODULES = YES;
				CODE_SIGN_ENTITLEMENTS = Keyman/Keyman.entitlements;
				CODE_SIGN_IDENTITY = "iPhone Developer";
				CODE_SIGN_STYLE = Manual;
				DEFINES_MODULE = YES;
				DEVELOPMENT_TEAM = 3YE4W86L3G;
				GCC_PRECOMPILE_PREFIX_HEADER = YES;
				GCC_PREFIX_HEADER = "Keyman/Keyman-Prefix.pch";
				GCC_PREPROCESSOR_DEFINITIONS = "$(inherited)";
				INFOPLIST_FILE = "Keyman-Info.plist";
				IPHONEOS_DEPLOYMENT_TARGET = 9.0;
				LD_RUNPATH_SEARCH_PATHS = "$(inherited) @executable_path/Frameworks";
				LIBRARY_SEARCH_PATHS = "$(inherited)";
				ONLY_ACTIVE_ARCH = NO;
				OTHER_LDFLAGS = "";
				PRODUCT_BUNDLE_IDENTIFIER = "Tavultesoft.${PRODUCT_NAME:rfc1034identifier}.dev";
				PRODUCT_NAME = Keyman;
				PROVISIONING_PROFILE = "";
				"PROVISIONING_PROFILE[sdk=iphoneos*]" = "";
				PROVISIONING_PROFILE_SPECIFIER = "Keyman Development";
				SWIFT_OBJC_BRIDGING_HEADER = "";
				SWIFT_OPTIMIZATION_LEVEL = "-Onone";
				SWIFT_SWIFT3_OBJC_INFERENCE = Default;
				SWIFT_VERSION = 5.0;
				TARGETED_DEVICE_FAMILY = "1,2";
				WRAPPER_EXTENSION = app;
			};
			name = "Debug + Sentry";
		};
		CE7E13C9240DFC4500252C00 /* Debug + Sentry */ = {
			isa = XCBuildConfiguration;
			buildSettings = {
				CLANG_ENABLE_MODULES = YES;
				CLANG_WARN_BOOL_CONVERSION = YES;
				CLANG_WARN_DIRECT_OBJC_ISA_USAGE = YES_ERROR;
				CLANG_WARN_OBJC_ROOT_CLASS = YES_ERROR;
				CLANG_WARN_UNREACHABLE_CODE = YES;
				CODE_SIGN_ENTITLEMENTS = SWKeyboard/SWKeyboard.entitlements;
				CODE_SIGN_STYLE = Manual;
				DEVELOPMENT_TEAM = 3YE4W86L3G;
				ENABLE_STRICT_OBJC_MSGSEND = YES;
				GCC_PREPROCESSOR_DEFINITIONS = (
					"DEBUG=1",
					"$(inherited)",
				);
				GCC_WARN_64_TO_32_BIT_CONVERSION = YES;
				GCC_WARN_ABOUT_RETURN_TYPE = YES_ERROR;
				GCC_WARN_UNDECLARED_SELECTOR = YES;
				GCC_WARN_UNINITIALIZED_AUTOS = YES_AGGRESSIVE;
				GCC_WARN_UNUSED_FUNCTION = YES;
				INFOPLIST_FILE = SWKeyboard/Info.plist;
				IPHONEOS_DEPLOYMENT_TARGET = 9.0;
				LD_RUNPATH_SEARCH_PATHS = "$(inherited) @executable_path/Frameworks @executable_path/../../Frameworks";
				LIBRARY_SEARCH_PATHS = "$(inherited)";
				MTL_ENABLE_DEBUG_INFO = YES;
				ONLY_ACTIVE_ARCH = NO;
				OTHER_LDFLAGS = "";
				PRODUCT_BUNDLE_IDENTIFIER = Tavultesoft.Keyman.dev.SWKeyboard;
				PRODUCT_NAME = "$(TARGET_NAME)";
				PROVISIONING_PROFILE = "";
				PROVISIONING_PROFILE_SPECIFIER = "Keyman Development SWKeyboard";
				SKIP_INSTALL = YES;
				SWIFT_ACTIVE_COMPILATION_CONDITIONS = "";
				SWIFT_OBJC_BRIDGING_HEADER = "";
				SWIFT_OPTIMIZATION_LEVEL = "-Onone";
				SWIFT_SWIFT3_OBJC_INFERENCE = Default;
				SWIFT_VERSION = 5.0;
				TARGETED_DEVICE_FAMILY = "1,2";
			};
			name = "Debug + Sentry";
		};
/* End XCBuildConfiguration section */

/* Begin XCConfigurationList section */
		981AFADE19EF44DE006706BF /* Build configuration list for PBXNativeTarget "Keyman" */ = {
			isa = XCConfigurationList;
			buildConfigurations = (
				981AFADF19EF44DE006706BF /* Debug */,
				CE7E13C8240DFC4500252C00 /* Debug + Sentry */,
				981AFAE019EF44DE006706BF /* Release */,
			);
			defaultConfigurationIsVisible = 0;
			defaultConfigurationName = Release;
		};
		98ABADAB176935E400B62590 /* Build configuration list for PBXProject "Keyman" */ = {
			isa = XCConfigurationList;
			buildConfigurations = (
				98ABADD4176935E500B62590 /* Debug */,
				CE7E13C7240DFC4500252C00 /* Debug + Sentry */,
				98ABADD5176935E500B62590 /* Release */,
			);
			defaultConfigurationIsVisible = 0;
			defaultConfigurationName = Release;
		};
		98CD126819CA85710089385F /* Build configuration list for PBXNativeTarget "SWKeyboard" */ = {
			isa = XCConfigurationList;
			buildConfigurations = (
				98CD126919CA85710089385F /* Debug */,
				CE7E13C9240DFC4500252C00 /* Debug + Sentry */,
				98CD126A19CA85710089385F /* Release */,
			);
			defaultConfigurationIsVisible = 0;
			defaultConfigurationName = Release;
		};
/* End XCConfigurationList section */
	};
	rootObject = 98ABADA8176935E400B62590 /* Project object */;
}<|MERGE_RESOLUTION|>--- conflicted
+++ resolved
@@ -700,12 +700,9 @@
 				981AFADC19EF44DE006706BF /* Embed App Extensions */,
 				37BC8FF91DE83B40006AEBFF /* Headers */,
 				C01AB5981F8343F7009B37D3 /* Embed Frameworks */,
-<<<<<<< HEAD
-				CE002CB32408B372002026CE /* ShellScript */,
-=======
 				CE7E13D8240E285800252C00 /* ShellScript */,
 				989E4DB91B1EB5C200A345FB /* Run Script */,
->>>>>>> 9cf45434
+				CE002CB32408B372002026CE /* ShellScript */,
 			);
 			buildRules = (
 			);
@@ -1109,7 +1106,6 @@
 				GCC_PREPROCESSOR_DEFINITIONS = "$(inherited)";
 				INFOPLIST_FILE = "Keyman-Info.plist";
 				IPHONEOS_DEPLOYMENT_TARGET = 9.0;
-				KEYMAN_ROOT = "$(SRCROOT)/../../..";
 				LD_RUNPATH_SEARCH_PATHS = "$(inherited) @executable_path/Frameworks";
 				LIBRARY_SEARCH_PATHS = "$(inherited)";
 				ONLY_ACTIVE_ARCH = NO;
@@ -1142,7 +1138,6 @@
 				GCC_PREFIX_HEADER = "Keyman/Keyman-Prefix.pch";
 				INFOPLIST_FILE = "Keyman-Info.plist";
 				IPHONEOS_DEPLOYMENT_TARGET = 9.0;
-				KEYMAN_ROOT = "$(SRCROOT)/../../..";
 				LD_RUNPATH_SEARCH_PATHS = "$(inherited) @executable_path/Frameworks";
 				LIBRARY_SEARCH_PATHS = "$(inherited)";
 				ONLY_ACTIVE_ARCH = NO;
@@ -1207,6 +1202,7 @@
 				GCC_WARN_UNUSED_FUNCTION = YES;
 				GCC_WARN_UNUSED_VARIABLE = YES;
 				IPHONEOS_DEPLOYMENT_TARGET = 8.0;
+				KEYMAN_ROOT = "$(SRCROOT)/../../..";
 				ONLY_ACTIVE_ARCH = YES;
 				OTHER_LDFLAGS = "";
 				SDKROOT = iphoneos;
@@ -1258,6 +1254,7 @@
 				GCC_WARN_UNUSED_FUNCTION = YES;
 				GCC_WARN_UNUSED_VARIABLE = YES;
 				IPHONEOS_DEPLOYMENT_TARGET = 8.0;
+				KEYMAN_ROOT = "$(SRCROOT)/../../..";
 				ONLY_ACTIVE_ARCH = NO;
 				OTHER_CFLAGS = "-DNS_BLOCK_ASSERTIONS=1";
 				OTHER_LDFLAGS = "";
@@ -1291,7 +1288,6 @@
 				GCC_WARN_UNUSED_FUNCTION = YES;
 				INFOPLIST_FILE = SWKeyboard/Info.plist;
 				IPHONEOS_DEPLOYMENT_TARGET = 9.0;
-				KEYMAN_ROOT = "$(SRCROOT)/../../..";
 				LD_RUNPATH_SEARCH_PATHS = "$(inherited) @executable_path/Frameworks @executable_path/../../Frameworks";
 				LIBRARY_SEARCH_PATHS = "$(inherited)";
 				MTL_ENABLE_DEBUG_INFO = YES;
@@ -1331,7 +1327,6 @@
 				GCC_WARN_UNUSED_FUNCTION = YES;
 				INFOPLIST_FILE = SWKeyboard/Info.plist;
 				IPHONEOS_DEPLOYMENT_TARGET = 9.0;
-				KEYMAN_ROOT = "$(SRCROOT)/../../..";
 				LD_RUNPATH_SEARCH_PATHS = "$(inherited) @executable_path/Frameworks @executable_path/../../Frameworks";
 				LIBRARY_SEARCH_PATHS = "$(inherited)";
 				MTL_ENABLE_DEBUG_INFO = NO;
@@ -1397,6 +1392,7 @@
 				GCC_WARN_UNUSED_FUNCTION = YES;
 				GCC_WARN_UNUSED_VARIABLE = YES;
 				IPHONEOS_DEPLOYMENT_TARGET = 8.0;
+				KEYMAN_ROOT = "$(SRCROOT)/../../..";
 				ONLY_ACTIVE_ARCH = YES;
 				OTHER_LDFLAGS = "";
 				SDKROOT = iphoneos;
