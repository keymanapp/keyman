--- conflicted
+++ resolved
@@ -205,11 +205,8 @@
 		16A9229D20325253003CC98E /* Info.plist */ = {isa = PBXFileReference; fileEncoding = 4; lastKnownFileType = text.plist.xml; name = Info.plist; path = Keyman/Info.plist; sourceTree = SOURCE_ROOT; };
 		293EA3E027059C6900545EED /* ha */ = {isa = PBXFileReference; lastKnownFileType = text.plist.strings; name = ha; path = ha.lproj/Localizable.strings; sourceTree = "<group>"; };
 		294914742738DF7700400732 /* ff-NG */ = {isa = PBXFileReference; lastKnownFileType = text.plist.strings; name = "ff-NG"; path = "ff-NG.lproj/Localizable.strings"; sourceTree = "<group>"; };
-<<<<<<< HEAD
 		298566D02980D354004ACA95 /* uk */ = {isa = PBXFileReference; lastKnownFileType = text.plist.strings; name = uk; path = uk.lproj/Localizable.strings; sourceTree = "<group>"; };
-=======
 		298566DC2980E416004ACA95 /* ru */ = {isa = PBXFileReference; lastKnownFileType = text.plist.strings; name = ru; path = ru.lproj/Localizable.strings; sourceTree = "<group>"; };
->>>>>>> 526aead5
 		297810FD297FA818007C886D /* kn */ = {isa = PBXFileReference; lastKnownFileType = text.plist.strings; name = kn; path = kn.lproj/Localizable.strings; sourceTree = "<group>"; };
 		29B27FEE29062BBC0036917E /* nl */ = {isa = PBXFileReference; lastKnownFileType = text.plist.strings; name = nl; path = nl.lproj/Localizable.strings; sourceTree = "<group>"; };
 		29BFA75D282931F8009FCCC3 /* it */ = {isa = PBXFileReference; lastKnownFileType = text.plist.strings; name = it; path = it.lproj/Localizable.strings; sourceTree = "<group>"; };
@@ -800,11 +797,8 @@
 				it,
 				pl,
 				nl,
-<<<<<<< HEAD
 				uk,
-=======
 				ru,
->>>>>>> 526aead5
 				kn,
 			);
 			mainGroup = 98ABADA7176935E400B62590;
@@ -1113,11 +1107,8 @@
 				29BFA75D282931F8009FCCC3 /* it */,
 				29BFA769282946EC009FCCC3 /* pl */,
 				29B27FEE29062BBC0036917E /* nl */,
-<<<<<<< HEAD
 				298566D02980D354004ACA95 /* uk */,
-=======
 				298566DC2980E416004ACA95 /* ru */,
->>>>>>> 526aead5
 				297810FD297FA818007C886D /* kn */,
 			);
 			name = Localizable.strings;
