--- conflicted
+++ resolved
@@ -782,11 +782,8 @@
 				az,
 				am,
 				"es-419",
-<<<<<<< HEAD
-				ar,
-=======
 				"zh-Hans",
->>>>>>> b700cf33
+				ar
 			);
 			mainGroup = 98ABADA7176935E400B62590;
 			productRefGroup = 98ABADB1176935E400B62590 /* Products */;
@@ -1085,11 +1082,8 @@
 				CE72B3D62643ABB7006821CE /* az */,
 				CEBD3458265511B700EB2EA8 /* am */,
 				CEEF81B92673019600EE6A07 /* es-419 */,
-<<<<<<< HEAD
-				29E94B5226FC49D00061DD09 /* ar */,
-=======
 				CEEC468226F2F7BA009A5B7D /* zh-Hans */,
->>>>>>> b700cf33
+				29E94B5226FC49D00061DD09 /* ar */
 			);
 			name = Localizable.strings;
 			sourceTree = "<group>";
