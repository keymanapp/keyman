{
  // Lists only ES modules; as we move modules from cjs/none to esm, we should
  // move them from tsconfig.cjs.json to here. Eventually, when we have only ES
  // modules, we can rename this to tsconfig.json.
  "files": [],
  "include": [],
  "references": [
    { "path": "./core/include/ldml/tsconfig.json" },

    //{ "path": "./developer/src/kmc/test/tsconfig.json" },
    { "path": "./developer/src/common/web/test-helpers/tsconfig.json" },

    { "path": "./developer/src/kmc/tsconfig.json" },

    { "path": "./developer/src/kmc-kmn/test/tsconfig.json" },
    { "path": "./developer/src/kmc-kmn/tsconfig.json" },
    { "path": "./developer/src/kmc-kmw/test/tsconfig.json" },
    { "path": "./developer/src/kmc-kmw/tsconfig.json" },
<<<<<<< HEAD
=======
    { "path": "./developer/src/kmc-ldml/test/tsconfig.json" },
    { "path": "./developer/src/kmc-ldml/tsconfig.json" },
>>>>>>> 169ba9a8
    { "path": "./developer/src/kmc-model/test/tsconfig.json" },
    { "path": "./developer/src/kmc-model/tsconfig.json" },
    //{ "path": "./developer/src/kmc-model-info/test/tsconfig.json" },
    { "path": "./developer/src/kmc-model-info/tsconfig.json" },
    { "path": "./developer/src/kmc-package/test/tsconfig.json" },
    { "path": "./developer/src/kmc-package/tsconfig.json" },

    { "path": "./common/web/keyman-version/tsconfig.esm.json" },
    { "path": "./common/web/types/" },
  ]
}<|MERGE_RESOLUTION|>--- conflicted
+++ resolved
@@ -12,15 +12,14 @@
 
     { "path": "./developer/src/kmc/tsconfig.json" },
 
+    // { "path": "./developer/src/kmc-analyze/test/tsconfig.json" },
+    { "path": "./developer/src/kmc-analyze/tsconfig.json" },
     { "path": "./developer/src/kmc-kmn/test/tsconfig.json" },
     { "path": "./developer/src/kmc-kmn/tsconfig.json" },
     { "path": "./developer/src/kmc-kmw/test/tsconfig.json" },
     { "path": "./developer/src/kmc-kmw/tsconfig.json" },
-<<<<<<< HEAD
-=======
     { "path": "./developer/src/kmc-ldml/test/tsconfig.json" },
     { "path": "./developer/src/kmc-ldml/tsconfig.json" },
->>>>>>> 169ba9a8
     { "path": "./developer/src/kmc-model/test/tsconfig.json" },
     { "path": "./developer/src/kmc-model/tsconfig.json" },
     //{ "path": "./developer/src/kmc-model-info/test/tsconfig.json" },
