# Keyman Version History

<<<<<<< HEAD
## 15.0.228 beta 2022-04-05

* feat(web): prediction casing follows current layer (#6459)
* fix(mac): check package fileVersion during install (#6415)

## 15.0.227 beta 2022-04-04

* fix(developer): improves More Help link for icon tool (#6464)
* chore(android): Document minimum required version of Chrome (#6468)
* chore(common): Update in-app help versions to 15.0 (#6469)
* fix(web): rely on caller for unmatched keys (#6457)
* feat(developer): hint on unreachable code (#6440)
* feat(developer): check filename case consistency when compiling keyboard (#6445)
* feat(developer): add Clear All button to icon editor (#6465)
* fix(developer): icon editor font color now follows fgcolor (#6466)
* fix(developer): validate kmconvert parameters (#6451)
* feat(developer): check for duplicate store/group names (#6463)
* docs(linux): Update testing section in readme (#6460)
=======
## 16.0.6 alpha 2022-04-05

* chore(deps): bump ansi-regex from 3.0.0 to 3.0.1 in /web/testing/regression-tests (#6470)
* chore(deps-dev): bump minimist from 1.2.5 to 1.2.6 in /web/testing/regression-tests (#6471)
* chore(deps): bump minimist from 1.2.5 to 1.2.6 in /developer/server (#6472)

## 16.0.5 alpha 2022-04-04

* chore(common): beta to master B15S6 (#6467)

## 16.0.4 alpha 2022-03-22

* chore: B15S4 beta->alpha (#6402)

## 16.0.3 alpha 2022-03-16

* chore: merge beta changes to alpha B15S4 (#6376)
* chore(common/core/desktop): Improve meson build file  ️ (#6183)

## 16.0.2 alpha 2022-03-03

* chore(deps-dev): bump karma from 6.3.14 to 6.3.16 in /web/testing/regression-tests (#6322)

## 16.0.1 alpha 2022-03-02

* chore: move to 16.0 (#6318)
>>>>>>> 71b20013

## 15.0.226 beta 2022-04-01

* fix(web): track stateKeys changes with layer changes (#6453)

## 15.0.225 beta 2022-04-01

* fix(ios): reset context when osk is resized (#6428)
* feat(developer): keep Virtual Key Identifier dialog open on Insert (#6449)
* fix(oem/fv/ios): maintain consistent keyboard state between Keyman Engine and FV app (#6446)

## 15.0.224 beta 2022-03-29

* fix(android/engine): Clear WebView cache on package install (#6438)
* feat(oem/fv/ios): Dictionary Support (#6197)

## 15.0.223 beta 2022-03-27

* fix(mac): invalid keyboard breaks configuration (#6421)
* fix(windows): make long menus scroll in Configuration (#6424)
* fix(web): ios popup positioning and style (#6383)

## 15.0.222 beta 2022-03-25

* fix(windows): put correct HK_ALT flag for modifier (#6425)

## 15.0.221 beta 2022-03-24

* fix(developer): structure sizes for kmcomp x64 (#6408)
* fix(common): report more log detail in increment-version (#6418)

## 15.0.220 beta 2022-03-23

* fix(web): adjust touch alias element positioning (#6406)
* fix(android/engine): Display longpress keys during a Move gesture (#6138)

## 15.0.219 beta 2022-03-22

* chore(common): Update Hausa strings (#6399)

## 15.0.218 beta 2022-03-21

* chore(android/engine): Remove visual gaps in keyboard picker menu (#6370)

## 15.0.217 beta 2022-03-19

* fix(web): bounding rect offset was incorrect (#6357)

## 15.0.216 beta 2022-03-18

* feat(linux): Allow to run ibus tests on Wayland  ️ (#6202)

## 15.0.215 beta 2022-03-17

* fix(web): crash on focus before init (#6393)

## 15.0.214 beta 2022-03-16

* feat(web): `&newLayer` and `&oldLayer` (#6366)

## 15.0.213 beta 2022-03-15

* feat(common): zip and index keyboard artifacts (#6367)
* fix(android/engine): Activate menu on globe longpress before release (#6356)
* fix(web): subkey touch position after scroll (#6340)
* fix(developer): warn on ncaps usage inconsistency (#6347)
* fix(web): caps state tracking for touch (#6351)
* chore(windows): Update license date (#6374)
* chore(android): Separate CI step to generate Play Store notes (#6375)
* chore(linux): Update changelog and copyright (#6372)
* fix(oem/fv/android): Consolidate dictionary and keyboard settings (#6369)
* fix(linux): Don't start ibus-daemon multiple times (#6283)

## 15.0.212 beta 2022-03-11

* chore(linux): Fix lintian warnings (#6360)
* fix(common): allow custom keyboard builds (#6358)

## 15.0.211 beta 2022-03-10

* fix(oem/fv/android): Check keyboard exists before registering a model (#6346)
* chore(common): cleanup sh global color variables (#6353)

## 15.0.210 beta 2022-03-10

* feat(common): build test keyboards via script (#6352)

## 15.0.209 beta 2022-03-08

* fix(windows): add null pointer checks imsample keyboard (#6187)
* chore(linux): Debug why Beta build didn't get triggered (#6337)
* fix(developer): project should not steal focus on load (#6325)
* chore(android/engine): Remove bold styling in lists (#6341)
* fix(linux): Fix trigger script (#6342)
* chore: increment to 15.0.209 (#6343)

## 15.0.206 beta 2022-03-02

* change(web): tightens call signature for banner selection (#4966)
* fix(windows): cleanup edge cases in k32_load (#5197)
* feat(ios): refinement of spacebar-captioning PR (#5368)

## 15.0.205 alpha 2022-03-02

* fix(developer): move ngrok to Server/bin/ (#6304)
* fix(linux): Gracefully handle keyboard download failure (#6285)
* fix(linux): Gracefully handle makedirs failures (#6287)
* chore(common): tweak CODEOWNERS (#6305)
* fix(developer): rename Code to ID in Touch Layout Editor (#6309)
* feat(developer): kmcomp -h and -help (#6312)
* chore(developer): remove Package for Distribution action (#6313)
* fix(web): error in floating osk view when no keyboard active (#6316)
* chore(developer): disable upload for server except localhost (#6300)
* fix(ios): tweak simulator builds to support M1 (#6317)
* fix(developer): handle paste event in touch layout editor (#6295)
* fix(developer): Improve active tab visibility (#6314)
* fix(developer): font for Package and Model Editors (#6311)
* fix(web): stop repeated CSS injection (#6310)
* feat(developer): support commas in frequency in wordlists (#6315)
* chore: release to beta

## 15.0.204 alpha 2022-03-01

* feat(android): Android web-based test harness (#6250)
* fix(developer): server font support (#6298)
* chore(windows): Remove core icon from system tray (#6302)

## 15.0.203 alpha 2022-02-26

* chore(common): remove rust (for now!) (#6291)

## 15.0.202 alpha 2022-02-24

* feat(common): echo in macos.sh setup script (#6246)
* chore(common): Add CODEOWNERS file (#6262)
* chore(oem/fv): Add keyboard version and languages (#6226)
* fix(common/core/desktop): Add num and scroll lock mask to VKeyToChar (#6211)
* fix(linux): Properly compare versions in km-package-install (#6278)

## 15.0.201 alpha 2022-02-21

* fix(developer): npm publish with correct tier (#6259)
* fix(linux): Fix stray `[-vv]` in man pages (#6241)

## 15.0.200 alpha 2022-02-20

* chore(common): Update French strings (#6263)

## 15.0.199 alpha 2022-02-18

* fix(web): Non-integer OSK sizes (#6248)

## 15.0.198 alpha 2022-02-13

* fix(developer): compile package fileVersion from keyboard FileVersion (#6145)
* chore(android/app): Clarify help on switching keyboards (#6234)

## 15.0.197 alpha 2022-02-12

* chore(deps): bump follow-redirects from 1.7.0 to 1.14.8 in /web/testing/regression-tests (#6247)
* chore(deps-dev): bump karma from 6.3.4 to 6.3.14 in /web/testing/regression-tests (#6236)
* fix(windows): create Keyman/Diag folder in redirected profile (#6225)
* fix(developer): support KM_KBP_IT_CAPSLOCK (#6230)

## 15.0.196 alpha 2022-02-11

* fix(windows): add flag to track core process event (#6219)

## 15.0.195 alpha 2022-02-09

* chore(android): Upgrade gradle-wrapper version to 6.8 (#6223)

## 15.0.194 alpha 2022-02-08

* chore(android): Update Play publishing plugin to 3.5.0 (#6217)
* feat(android/engine): Single tap globe switch to previous system IME (#6206)
* feat(linux): Try to start ibus if not running (#6109)

## 15.0.193 alpha 2022-02-07

* chore(ios): certificate update again (#6208)

## 15.0.192 alpha 2022-02-04

* chore(oem/firstvoices): Add fv_haisla keyboard (#6181)
* chore(linux): Improve dependencies in Linux package (#6198)
* chore(linux): Remove obsolete Ubuntu 21.04 Hirsute (#6199)

## 15.0.191 alpha 2022-02-03

* fix(developer): remove keymanengine.msm (#6143)

## 15.0.190 alpha 2022-02-02

* fix(linux): Don't crash when installing keyboards in Wasta (#6159)

## 15.0.189 alpha 2022-02-01

* fix(linux): Don't crash if we lack permissions (#6179)
* chore(linux): stop releasing KMFL together with Keyman (#6184)

## 15.0.188 alpha 2022-01-28

* fix(mac): Check for CODE_SETSYSTEMSTORE (#6169)
* feat(developer): Keyman Developer Server (#6073)

## 15.0.187 alpha 2022-01-27

* fix(developer): handle Core failure to load (#6141)
* feat(windows): Keyman Core Integration - Support for IMX DLLs (#5936)
* chore(windows): testhost readme (#6164)
* chore(ios): certificate update (#6165)
* feat(linux): add support for Wayland (#6135)

## 15.0.186 alpha 2022-01-26

* feat(linux): Replace hirsute with impish (#6161)

## 15.0.185 alpha 2022-01-25

* feat(windows): testhost project for debugging keyman32 (#6154)
* feat(windows): handle key output in testhost (#6157)
* chore(deps): bump node-fetch from 2.6.1 to 2.6.7 in /resources/build/version (#6156)
* fix(developer): prevent crash on build dblclicked file (#6151)
* chore(linux): Add comment for clarification of code behaviour (#6152)

## 15.0.184 alpha 2022-01-24

* fix: only auto-merge if `auto:` prefix in title (#6146)

## 15.0.183 alpha 2022-01-21

* chore(linux): Update changelogs for 14.0.284 :cherries: (#6132)
* chore(linux): Revert workaround for Python bug (#6133)

## 15.0.182 alpha 2022-01-21

* chore(linux): Add metadata file for packaging (#6127)
* fix(web): crash in setTitleFromKeyboard when no keyboard active (#6129)

## 15.0.181 alpha 2022-01-19

* fix(linux): Add workaround for Python bug (#6124)
* docs(linux): Add missing dependency (#6118)

## 15.0.180 alpha 2022-01-18

* feat(web): Caps Layer and double-tap gesture (#5989)
* fix(web): Use regex to determine display layer and functional layers (#6100)

## 15.0.179 alpha 2022-01-17

* feat(web): Start of Sentence support - part 1 (#5963)
* feat(developer): support for Caps Lock layer (#5988)
* fix(web): call postKeystroke on banner touch (#6004)
* chore(ios): project scripts should use /usr/bin/env bash (#6114)
* chore: update docs (#6115)
* chore(common): Check in crowdin strings for Kibaku (#6048)
* fix(mac): externalize strings for package info window localization (#6088)
* fix(developer): repatch #6074 (#6111)
* fix(linux): Fix lintian errors (#6106)

## 15.0.178 alpha 2022-01-14

* chore(common): Check in crowdin strings for Waha (#6050)

## 15.0.177 alpha 2022-01-13

* chore(common): Check in crowdin strings for Marghi (#6049)

## 15.0.176 alpha 2022-01-12

* fix(windows): add x64 build fix invalid memory access (#6057)
* feat(windows): method set context correctly truncates input buffer (#6080)
* chore(common): Check in crowdin strings for Kanuri (#6047)
* fix(linux): Update minimum sentry-sdk version (#6093)
* docs: Enhance Linux build setup doc (#6094)

## 15.0.175 alpha 2022-01-11

* feat(linux): Don't create Sentry events for errors (#6070)
* fix(linux): Fix attribute error (#6086)
* fix(developer): bundle.sh must succeed (#6091)

## 15.0.174 alpha 2022-01-10

* chore(android/samples): Add -no-daemon flag to KMSample2 build script (#6082)
* fix(linux): Fix installation of shared packages (#6015)

## 15.0.173 alpha 2022-01-05

* chore(common): Update crowdin strings for Amharic (#6040)
* fix(linux): fix release version number for Sentry reporting (#6068)

## 15.0.172 alpha 2021-12-23

* fix(developer): work around devDependencies bug in npm (#6074)
* chore(windows): nmake makefile cleanup (#6065)

## 15.0.171 alpha 2021-12-17

* feat(developer): remember test page preferences on reload (#6033)
* feat(developer): tidy up package list in web test view (#6034)
* feat(developer): live reload of web debugger (#6035)
* feat(developer): cache web debug objects across sessions (#6036)
* fix(developer): project_mru.xml path (#6061)
* chore(developer): add browse4folder to components (#6062)
* docs(windows): Add note on split user/admin accounts (#6059)
* fix(mac): increase OSK character size by 50% (#6006)

## 15.0.170 alpha 2021-12-16

* docs(linux): Document how to disable error reporting (#6051)
* fix(linux): fix release version number for Sentry reporting (#6052)
* fix(linux): Fix package description (#6054)

## 15.0.169 alpha 2021-12-15

* fix(mac): display Unicode package name correctly instead of '????' (#6016)
* fix(linux): Improve ibus-keyman tests (#6044)

## 15.0.168 alpha 2021-12-14

* feat(linux): Add support for Ubuntu 22.04 Jammy (#6037)

## 15.0.167 alpha 2021-12-13

* fix(windows): remove unused variable (#6039)

## 15.0.166 alpha 2021-12-11

* chore(windows): version.rc use macros instead of mkver (#6019)
* chore(windows): move from Borland make to nmake (#6020)
* chore(windows): use findstr instead of Borland grep (#6021)
* chore(windows): replace mkver with mkver.sh (#6022)
* chore(windows): build without delphi (#6030)

## 15.0.165 alpha 2021-12-08

* fix(web): font size was not consistently set (#5906)

## 15.0.164 alpha 2021-12-07

* refactor(common/core): Use defines in all xstring tests (#6002)

## 15.0.163 alpha 2021-12-06

* chore(common): buf now uses decxstr so remove comment (#6012)

## 15.0.162 alpha 2021-12-05

* chore(linux): Update changelogs for 14.0.283 :package:  :cherries: (#6008)

## 15.0.161 alpha 2021-12-04

* chore(linux): Allow to specify debian revision :package:  :cherries: (#5999)
* chore(linux): Remove lintian warning :package:  :cherries: (#6000)

## 15.0.160 alpha 2021-12-03

* fix(developer): building kmw keyboard had wrong message callback signature (#5972)
* chore(common): add more description to Buf method (#6003)
* chore(linux): add non-surrounding-text feature to tests (#5968)

## 15.0.159 alpha 2021-12-02

* fix(developer): debugger crash with empty group (#5995)
* chore(android): Document switching to other system keyboard (#5991)
* fix(android/engine): Fix font paths (#5987)

## 15.0.158 alpha 2021-12-01

* feat(android/engine): Add other IME's to the Keyboard Picker menu (#5973)
* chore(android): Specify build tools version on other projects (#5979)

## 15.0.157 alpha 2021-11-29

* fix(web): remove obsolete popupBaseTarget (#5949)
* fix(web): improve keyboard switch performance (#5958)
* fix(web): support saving focus for custom OSK interactions (#5947)
* fix(developer): render OSK nicely on touch devices (#5923)
* chore(developer): move kcframe into its own folder (#5971)
* fix(web): restore `dragEnd` function (#5977)
* feat(common/core/desktop): Allow preserved key support (#5850)
* chore(windows): Consolidate documentation for Windows devboxes (#5481)
* chore(developer): tweak language metadata message (#5978)
* fix(linux): Fix ibus-keyman integration tests (#5966)

## 15.0.156 alpha 2021-11-26

* fix(windows): fix loadkeyboardoptions core memory error (#5959)

## 15.0.155 alpha 2021-11-24

* fix(web): reset scroll anchor on touchend (#5919)
* fix(web): shorten setFocusTimer() (#5946)
* fix(web): clear longpress timeout if user does a flick up (#5952)

## 15.0.154 alpha 2021-11-22

* fix(web): simplify hide transition (#5910)
* fix(web): inline osk keytip position (#5938)
* feat(mac): i18n, support localization of Keyman for Mac (#5869)
* chore(linux): Remove unused test methods (#5954)
* chore(linux): Run ibus-keyman tests as part of the build (#5889)

## 15.0.153 alpha 2021-11-20

* fix(web): resolve unhandled exception in promise (#5902)

## 15.0.152 alpha 2021-11-19

* fix(common/core):  Update decxstr to check all characters while decrementing (#5842)

## 15.0.151 alpha 2021-11-18

* fix(developer): use correct tike icon (#5925)
* fix(android/engine): Support for U_xxxx_yyyy subkeys (#5913)
* fix(mac): use xcframework to support m1 (#5933)
* fix(developer): move web osk beneath text area (#5937)

## 15.0.150 alpha 2021-11-17

* fix(web): remove canvas use for iOS compatibility (#5915)

## 15.0.149 alpha 2021-11-17

* chore(developer): Update jszip version (#5770)
* chore(common): Check in crowdin strings for Fulfulde Nigeria (#5841)

## 15.0.148 alpha 2021-11-16

* chore(common): Check in crowdin strings for Mandara (Wandala) (#5857)
* chore(linux): Update method comments (#5883)

## 15.0.147 alpha 2021-11-15

* chore(android,linux,windows): Check in crowdin strings for Bura-Pabir (#5839)
* chore: add keyman-local.com to iis https setup (#5892)
* fix(web): avoid error if timerid not valid (#5908)

## 15.0.146 alpha 2021-11-14

* feat(developer): support for U_xxxx_yyyy (#5894)

## 15.0.145 alpha 2021-11-13

* fix(developer): crash exporting OSK on European keyboard (#5893)
* feat(developer): validate .kps files during compile (#5895)

## 15.0.144 alpha 2021-11-12

* fix(android/engine): Truncate language name in list (#5878)
* fix(android/app): Check KMP file exists before attempting to extract (#5849)
* fix(web): Check parent element is defined before assigning (#5874)
* fix(android/app): Revert test code (#5899)

## 15.0.143 alpha 2021-11-11

* fix(developer): handle shortcut keys in debugger (#5776)

## 15.0.142 alpha 2021-11-08

* chore(linux): Cleanup (#5886)
* chore(linux): cleanup defunct tests (#5885)
* chore(linux): fix failing ibus-keyman tests (#5884)

## 15.0.141 alpha 2021-11-05

* chore(linux): Add integration tests for ibus-keyman (#5881)

## 15.0.140 alpha 2021-11-03

* feat(android): Allow uninstall of sil_euro_latin keyboard (#5838)
* chore(common/core): Compile test keyboards to .kmp (#5864)

## 15.0.139 alpha 2021-11-02

* chore(common/core): refactor kmx unit tests (#5862)
* chore(linux): Extract keycode_to_vk[] to separate header file (#5863)

## 15.0.138 alpha 2021-10-29

* chore(linux): Set correct version number on ibus component (#5859)
* chore(common/core): generate kmp.json (#5860)

## 15.0.137 alpha 2021-10-28

* chore(common): Don't check for conventional commit for fixups (#5858)

## 15.0.136 alpha 2021-10-23

* chore(android/engine): Address globe key TODO (#5836)

## 15.0.135 alpha 2021-10-20

* docs(windows): add note to caps-lock-stores test (#5837)

## 15.0.134 alpha 2021-10-19

* docs(windows): add install apps from anywhere instructions (#5829)

## 15.0.133 alpha 2021-10-16

* chore(common): Check in crowdin strings for Hausa (#5768)

## 15.0.132 alpha 2021-10-15

* feat(windows): manual keyboard caps tests (#5808)

## 15.0.131 alpha 2021-10-13

* chore(windows): Add obj cod and pdb to gitignore (#5826)

## 15.0.130 alpha 2021-10-11

* fix(common/core): incxstr checks all character while incrementing (#5712)

## 15.0.129 alpha 2021-10-08

* chore: Create CODE_OF_CONDUCT.md (#5819)
* chore: Add CONTRIBUTING documentation (#5821)
* chore: Add link to SIL (#5823)

## 15.0.128 alpha 2021-10-07

* fix(ios): move sentry settings responsibility to build agent  ‍ ️ (#5805)

## 15.0.127 alpha 2021-10-06

* chore(web): disable registerstub test (#5800)

## 15.0.126 alpha 2021-10-05

* chore: sentry.io dsn  ‍ ️ (#5787)

## 15.0.125 alpha 2021-10-05

* fix(android/engine): Remove unnecessary permissions from Manifest (#5752)
* feat(developer): touch layout testing (#5723)
* fix(web): popup positioning (#5742)
* chore(linux): Update changelog files for 14.0.282 :cherries: (#5794)

## 15.0.124 alpha 2021-10-04

* fix(web): support variable stores with predictive text (#5749)
* fix(windows): handle edge cases using default language (#5709)
* fix(linux): Don't crash with non-keyboard package file (#5755)
* fix(linux): Don't crash displaying keyboard details (#5758)

## 15.0.123 alpha 2021-10-01

* fix(common): Fix cherry-pick labeling (#5782)
* chore(ios,android,windows): Update crowdin strings for Amharic (#5722)

## 15.0.122 alpha 2021-09-30

* fix(developer): move ampersand to shift+7 on touch (#5746)
* feat(windows): Keyman Core integration (#5443)
* chore(windows): Keyman Core UI and Settings (#5769)
* fix(linux): Fix debian package script (#5771)
* docs(mac): Add note about installing with homebrew (#5767)

## 15.0.121 alpha 2021-09-29

* fix(developer): remove empty touch rows on save (#5720)
* chore(common): Check in crowdin strings for Shuwa Latin (#5734)
* chore(windows): fix broken links in help (#5765)

## 15.0.120 alpha 2021-09-28

* fix: help.keyman.com script file cleanup (#5751)
* chore(common): Enhance cherry-pick labeling (#5759)

## 15.0.119 alpha 2021-09-24

* chore(common): support forked repos when triggering test builds (#5738)

## 15.0.118 alpha 2021-09-23

* chore(deps): bump ansi-regex from 5.0.0 to 5.0.1 in /resources/build/version (#5741)
* refactor(web): active element management in relation to OSK display control  ️ (#5644)
* refactor(web): osk activation and visibility modeling  ️ (#5661)
* chore(android/app): Remove runConfigruations.xml file (#5743)
* feat(web): new OSK type - the inlined OSK (#5665)
* chore(web): inline osk test page (#5728)
* feat(web): enables mouse interactivity for the predictive banner (#5739)
* fix(mac): add support for M1 processor (#5701)

## 15.0.117 alpha 2021-09-22

* fix(developer): run kmlmc from Keyman source path (#5727)

## 15.0.116 alpha 2021-09-21

* fix(common/core): insure list pntr is incremented (#5669)
* chore(common): Check in crowdin strings for Simplified Chinese (#5681)
* fix(web): Null check for calculating globe key position (#5724)

## 15.0.115 alpha 2021-09-20

* chore(common/core): cleanup version headers (#5719)
* refactor(web): OSK modularization - specialized OSKView classes  ️ (#5633)
* feat(developer): track changes to option values better in debugger (#5696)
* fix(developer): support chiral modifiers in debugger (#5697)

## 15.0.114 alpha 2021-09-17

* feat(developer): Debugger platform option (#5640)
* feat(developer): Debugger keyboard options (#5647)
* fix(developer): add version info to Core (#5711)
* fix(common/core/web): layer reset on physical keystroke after OSK interaction (#5641)
* fix(ios): prevents installation of packages without JS (#5698)

## 15.0.113 alpha 2021-09-16

* fix(ios): version-tagging for errors logged from the system keyboard (#5693)
* fix(web): spacebar caption when functional layer differs from display layer (#5688)
* refactor(web): OSK modularization - view components, layout cleanup  ️ (#5619)
* refactor(web): OSK modularization - common-path code -> OSKView  ️ (#5620)
* fix(common/core/web): Remove empty rows in OSK (#5699)

## 15.0.112 alpha 2021-09-14

* chore(common): Update to Unicode 14.0 (#5686)
* chore(common): Add GitHub action to upload sources to crowdin (#5687)
* fix(windows): fallback to filename if `&name` not set (#5684)

## 15.0.111 alpha 2021-09-13

* fix(developer): include Keyman Core in Keyman Developer (#5649)
* fix(developer): ensure file modified after import from layout (#5676)
* chore(android/engine): Fix dictionary selector and back arrow styling (#5667)
* fix(web,android/app): Select numeric layer when entering a numeric field (#5664)

## 15.0.110 alpha 2021-09-10

* fix(android/engine): Fix localization on Android M (#5670)

## 15.0.109 alpha 2021-09-06

* fix(android/engine): Fix backspace on Android 5.0 (#5660)

## 15.0.108 alpha 2021-09-01

* fix(linux): Use first keyboard language if none given (#5655)

## 15.0.107 alpha 2021-08-31

* fix(linux): Fix launch of km-config (#5631)

## 15.0.106 alpha 2021-08-30

* fix(linux): Remove Linux workspace (#5654)

## 15.0.105 alpha 2021-08-27

* feat(android/app): Add navigation buttons to Info Activity (#5622)
* fix(android): Fix Chrome version ranges for Keyman engine functionality (#5629)

## 15.0.104 alpha 2021-08-26

* chore(linux): Update changelog files (#5637)
* fix(web): Check keyboard before marking layout calibrated (#5630)

## 15.0.103 alpha 2021-08-25

* chore(linux): Improve debian package script (#5626)
* chore(linux): Fix uploading to Sentry (#5623)

## 15.0.102 alpha 2021-08-24

* fix(android/engine): UX improvement when 1 keyboard installed (#5570)
* chore(windows): sentrytool param file support (#4172)
* fix(developer): F6 in debugger and cef focus (#5597)
* chore(common): add report-history.sh (#5527)
* chore(common): more on report-history (#5603)
* chore: fixup HISTORY.md (#5604)
* chore(android/app): Add in-app help for adjusting keyboard height (#5621)

## 15.0.101 alpha 2021-08-23

* refactor(web): overhaul of OSK key layout calcs + styling, merges desktop & touch logic 📐 (#5462)
* fix(android): keyboard's black bar bug (#5521)
* refactor(web): prep work for mouse-based use of touch events 👆  (#5506)
* refactor(web): mouse-based use of touch handlers 👆  (#5530)

## 15.0.100 alpha 2021-08-22

* fix(linux): Fix uploading to launchpad for legacy projects 📦 (#5612)

## 15.0.99 alpha 2021-08-21

* feat(android/app): Add menu to adjust keyboard height (#5606)

## 15.0.98 alpha 2021-08-20

* fix(windows): Ignore Access Denied error creating task (#4365)
* fix(web): Have util.wait check useAlerts option (#5538)
* fix(developer): debugger cleanup 🐞 (#5588)
* chore(developer): debug deadkey 1-based values 🐞 (#5592)
* chore(developer): refactor forcekeyboard in debug 🐞 (#5593)
* fix(developer): get Test Mode working again 🐞 (#5594)
* chore(developer): hide debug events panel 🐞 (#5595)
* fix(common/core/web): behavior with unmatched final group (#5553)
* fix(ios): iOS 13 and 14 only - stuck settings toggles (#5548)
* fix(linux): Fix lost context after pressing K_SHIFT 🚧 (#5601)

## 15.0.97 alpha 2021-08-19

* fix(linux): Fix uploading to launchpad 📦 (#5607)

## 15.0.96 alpha 2021-08-19

* docs(linux): Fix readme for ibus-keyman (#5565)
* chore(common/core): Add uninstall option to build script (#5564)
* feat(web): setup build artifacts for manual tests (#5582)
* feat(ios): adds option for Simulator-compatible testing artifact (#5557)
* refactor(web): OSK layout hierarchy encapsulation (#5451)
* refactor(web): reworks VisualKeyboard layout spec design (#5459)
* refactor(web): overhaul of OSK key layout calcs + styling, merges desktop & touch logic (#5462)
* fix(android): keyboard's black bar bug (#5521)
* fix(android): removes duplicated line (#5587)
* fix(linux): Check for valid kmp file (#5583)
* fix(linux): Handle corrupt icon file (#5585)
* fix(windows): handle restoring modal dialogs consistently (#5586)
* chore(android): Remove runConfigurations.xml files (#5572)
* fix(windows): Welcome should always show in front (#4657)

## 15.0.95 alpha 2021-08-06

* fix(windows): wrap text in keyboard installation dialog (#5559)
* fix(windows): tsysinfo format grid correctly (#5556)
* feat(android): Add API for checking Chrome version (#5520)
* fix(android/app): Fix cleanup when progress dialog cancelled (#5541)
* fix(common/core/desktop): split smp for context chars (#5562)
* feat(developer): debugger uses Keyman Core (#5513)
* fix(common/models): keep/suggestion diacritic sensitivity when de-duping (#5480)
* fix(web): Blank spacebar text when displayName is empty string (#5555)
* chore(linux): Consolidate Debian source packages (#5536)
* chore(common/core): Linux side of caps-lock stores (#5497)

## 15.0.94 alpha 2021-08-05

* chore(ios,windows): Update crowdin strings for Azerbaijani (#5486)
* chore(android): Update sentry-android-gradle-plugin to 2.1.0 (#5546)
* fix(web): Have util.wait check useAlerts option (#5538)
* fix(android): gracefully handle errors in KMW keyboards (#5423)
* chore(linux): Remove compiler warning in ibus-keyman (#5549)

## 15.0.93 alpha 2021-08-04

* fix(linux): Improve uninstallation (#5505)
* refactor(linux): Reformat keycode_to_vk table (#5508)
* refactor(linux): Cleanup import of os.path (#5529)
* chore(common/core): Allow shell script for kmcomp (#5498)
* refactor(common/core): Move comment to where it belongs (#5518)

## 15.0.92 alpha 2021-08-03

* fix(android/app): Check Play Store release notes less than 500 chars (#5535)

## 15.0.91 alpha 2021-08-02

* chore(common): stable history update (#5515)
* chore(android): log fontpath error (#5516)
* chore(windows): fixup cef interfaces for CEF 90 (#5514)
* chore(common/core): refactor backspace handling (#5512)
* chore(windows): split keyman64 header to keymanengine (#5522)
* fix(ios/engine): engine migration always precedes installs (#5484)
* chore(common): Add C++ formatting rules (#5523)
* fix(developer): compiler use and match behavior for Web should be same as Core (#5525)
* fix(web): stuck key highlighting from touchpoint movement (#5490)

## 15.0.90 alpha 2021-07-28

* chore(windows): patches for Delphi 10.4 (#5496)
* chore(common/core): additional debug tests (#5482)
* chore(android): Update globe key help and whatsnew (#5495)
* chore(common/core): handle deletion of markers in actions (#5489)
* chore(linux): Remove Groovy and Impish builds (#5502)

## 15.0.89 alpha 2021-07-27

* feat(web): Update addKeyboards to return Promise (#5389)
* fix(common/core/web): error from early fat-finger termination due to OS interruptions (#5479)
* fix(common/core/web): OSK state-key management (#5456)
* feat(android/engine): Improve globe key experience (#5437)

## 15.0.88 alpha 2021-07-23

* feat(common/core): debug action index (#5470)
* refactor(web): osk inner-frame abstraction (help text vs std OSK) (#5430)
* refactor(web): delayed OSK initialization (#5412)
* chore(common/core): Implement capsAlwaysOff system store (#5432)

## 15.0.87 alpha 2021-07-22

* fix(ios): keyboard swapping (#5475)
* refactor(linux): Refactor processing actions in separate methods (#5452)

## 15.0.86 alpha 2021-07-20

* chore(android): improve error reporting for kmw (#5468)

## 15.0.85 alpha 2021-07-19

* feat(common/core/desktop): kmx debugger basic infrastructure (#5425)
* feat(common/core/desktop): add debug events (#5448)
* chore(developer): fixup devtime paths (#5449)
* refactor(web): partial encapsulation of the desktop title bar and resize bar (#5393)
* refactor(web): osk move & resize handler encapsulation (#5409)

## 15.0.84 alpha 2021-07-09

* fix(web): Copy the keyboard stubs for registration (#5438)
* fix(android/engine): register lexical model in switchToNextKeyboard (#5439)

## 15.0.83 alpha 2021-07-08

* chore(windows): remove backup build step (#5434)
* refactor(common/core/desktop): Fix file and class names (#5445)
* refactor(web): longpresses, groundwork for additional gestures (#5387)
* fix(android/engine): Display dictionary help link (#5427)
* refactor(common/core/desktop): Rename Load method (#5444)

## 15.0.82 alpha 2021-07-07

* fix(common/models/types): fixes test script config (#5441)

## 15.0.81 alpha 2021-07-06

* fix(android/engine): Fix font file path (#5424)
* chore(common): npm audit fixes (#5419)
* chore(web): updates regression test-deps to same versions as web (#5420)
* chore(windows): make build paths consistent (#5405)

## 15.0.80 alpha 2021-07-02

* feat(web): spacebar text controls (#5348)
* feat(android): Spacebar text controls (#5349)
* feat(ios): add spacebar text controls (#5365)
* fix(linux): Don't crash with corrupt keyboard (#5414)

## 15.0.79 alpha 2021-07-01

* docs: start consolidation of build config docs (#5324)
* fix(developer): builder and editor commands were ignored (#5391)
* chore(developer): remove obsolete InitClasses (#5403)
* change(web): fat-finger-performance unit-test threshold (#5404)
* fix(linux): Fix auto-generated help (#5399)
* fix(linux): Improve bitmap conversion (#5401)

## 15.0.78 alpha 2021-06-30

* fix(web): console errors when using SHIFT w help-text 'osk' (#5392)

## 15.0.77 alpha 2021-06-29

* fix(windows): #5336 appcontext get to handle small buffer (#5383)
* fix(common): get handle caller buffer size small than internal Fixes … (#5390)

## 15.0.76 alpha 2021-06-28

* chore(android): Add help on Settings option to change spacebar caption (#5375)
* feat(android): hide textarea for perf (#5376)
* chore: keyboard_info.source.json 1.0.6 (#5379)
* refactor(android): setKeyboard and setKeymanLanguage (#5338)
* feat(web): Merge keyboard stub with error stub (#5340)
* feat(linux): Add reference index page (#5370)
* fix(linux): Fix restarting ibus when running with sudo (#5371)
* refactor(linux): Centralize paths (#5372)
* fix(linux): Save QR code in temporary directory (#5373)

## 15.0.75 alpha 2021-06-25

* fix(windows): osk scaling mismatch on horz axis (#5341)
* fix(linux): Don't add duplicate entries when reinstalling keyboard (#5363)
* fix(linux): fix tab completion for command line tools (#5362)
* feat(web): Update addLanguageKeyboards to return a Promise (#5260)
* feat(web): Add option useAlerts to control alerts() (#5302)

## 15.0.74 alpha 2021-06-24

* fix(android): fixes application of nextlayer for subkeys with customized layer setting (#5350)
* feat(common/core/web): engine correction-prep optimizations (#5319)
* feat(linux): Add support for impish (Ubuntu 21.10) (#5334)
* fix(linux): Add libglib2.0-bin to keyman Depends (#5360)

## 15.0.73 alpha 2021-06-23

* chore(windows): add engine test framework (#5337)
* feat(linux): Auto-generate reference help (#5326)
* fix(linux): Improve error handling if `lang_tags_map.py` is missing (#5345)

## 15.0.72 alpha 2021-06-22

* fix(mac): .kmx max file version is now 0x0E00 (14.0) (#5329)
* fix(mac): kmp.inf is windows-1252 (#5328)
* fix(windows): restore endpoints for interface stability (#5254)
* chore(linux): Build also on riscv64 to facilitate migration on Ubuntu (#5323)
* refactor(web): OSK key source-code reorganization (#5291)
* refactor(web): osk key highlighting/preview behavior (#5292)
* change(ios): setText now uses JSON serialization (#5321)

## 15.0.71 alpha 2021-06-18

* feat(common): keyboard_processor wasm build (#5233)
* chore(linux): Update changelogs to match Debian (#5304)

## 15.0.70 alpha 2021-06-17

* fix(web): touch-move cancellation (#5290)
* fix(developer): kmconvert help match reality (#5298)

## 15.0.69 alpha 2021-06-16

* refactor(web): OSK layout calculations - simplification (#5279)
* refactor(web): VisualKeyboard - key event model (#5280)
* refactor(web): OSK keytip abstraction (#5287)
* refactor(web): encapsulation of browser-based subkey array popup (#5288)
* chore(common): bash version for run-required-test-builds.sh (#5267)
* fix(linux): Adjust version of dependency for ibus-keyman (#5281)

## 15.0.68 alpha 2021-06-15

* chore(common): Add YouTube links to Keyman 14 features (#5276)
* chore(common): Check in crowdin strings for Spanish (Latin America) (#5269)
* refactor(web): polishes management of OSK keys (#5257)
* refactor(web): Visual Keyboard disentanglement - pass 1 (#5259)
* refactor(web): VisualKeyboard height styling consistency (#5278)
* fix(common/models): predictive-text engine use of NFD input (#5273)
* chore(linux): Fix warnings (#5282)

## 15.0.67 alpha 2021-06-11

* feat(linux): Fix Linux packaging on i386 (#5250)

## 15.0.66 alpha 2021-06-11

* feat(android): silent install for referred kbd (#5240)
* fix(android): rotation is not updating keyboard (#5247)

## 15.0.65 alpha 2021-06-10

* docs(ios): minor readme tweak regarding prerequisites (#5253)
* fix(common/core/web): optimizes transform construction (#5248)

## 15.0.64 alpha 2021-06-09

* feat(android): Automatically install keyboard through Play Store (#5230)
* fix(oem/fv/ios): app encryption flag for app store uploads (15.0) (#5244)
* refactor(common/core/web, web): target-agnostic key events (#5181)
* fix(linux): Fix packaging on ppa (#5249)

## 15.0.63 alpha 2021-06-08

* feat(common): Rust infrastructure (#5162)
* fix(web): Always pass kill_browserstack (#5234)
* chore(common): iis setup script for dev boxes (#5206)
* fix(windows): support Esc key in Download Keyboard dialog (#5207)
* fix(android/engine): Adjust default OSK landscape size (#5201)

## 15.0.62 alpha 2021-06-04

* fix(developer): support spaces in regression tests (#5217)

## 15.0.61 alpha 2021-06-03

* fix(linux): Exclude s390x from package builds for ibus-keyman (#5213)
* feat(linux): Integrate with fcitx5 (#5215)

## 15.0.60 alpha 2021-06-01

* fix(windows): sentry.dll version handling (#5187)
* fix(windows): start keymanx64 with ShellExecute (#5202)
* fix(windows): fix size of splash (#5203)

## 15.0.59 alpha 2021-05-31

* fix(common): build script help param (#5175)
* feat(ios): resource file validation before use (#5178)
* fix(linux): Migrate from /usr/lib/ibus to /usr/libexec (#5183)
* fix(linux): Don't crash on invalid metadata (#5185)
* fix(android/samples): Set gradlew executable for Tests (#5198)
* fix(windows): avoid cached hotkey state (#5190)
* chore(windows): minor maintenance (#5192)
* fix(common/core/desktop): Fix failing tests on armhf (#5169)

## 15.0.58 alpha 2021-05-28

* chore(android): Add -clean flag to build script (#5145)
* feat(web): Add script to deploy KeymanWeb release to s.keyman.com (#5150)
* feat(ios): partial conversion of internal logs to use of Sentry (#5153)
* change(ios): workspace reorganization + cleanup (#5167)
* fix(linux): Fix Makefile and instructions for building (#5170)

## 15.0.57 alpha 2021-05-28

* chore(ios): dependencies - update sentry-cocoa to 6.2.1 (#5120)
* change(ios): minimum iOS version -> 12.1 (#5168)
* chore(ios): renames problematic app selectors (#5173)

## 15.0.56 alpha 2021-05-27

* fix(ios): link, but NOT embed KeymanEngine.xcframework in app exs (#5164)
* feat(common): offline help css (#5157)
* change(ios): help always offline (#5158)

## 15.0.55 alpha 2021-05-27

* fix(ios): artifact upload preparation (#5160)

## 15.0.54 alpha 2021-05-26

* chore(windows): Update Sentry to 0.4.9 (#5144)
* chore(web): Add CI script to kill BrowserStack tunnel (#5136)
* docs(linux): Update readme (#5147)
* chore(linux): Update changelogs (#5146)
* fix(ios): re-enable SKIP_INSTALL (#5155)

## 15.0.53 alpha 2021-05-25

* feat(android/app): Auto-generate Play Store release notes (#5132)
* fix(web): active element selection in multi-touch scenarios (#5134)
* chore(windows): cleanup old .dof, .bdsproj and .cfg files (#5131)
* chore(ios): shift to use of XCFrameworks (#5107)
* chore(ios): imports iOS artifact-upload script for CI use (#5140)
* refactor(ios/engine): "should reload keyboard" now a property of the keyboard (#4847)
* docs(windows): Initial commit - README.md (#5119)
* chore(windows): move to vc++ 2019 (#5143)

## 15.0.52 alpha 2021-05-24

* chore(windows): Chromium 89.0.18 (#5128)
* chore(android/samples,oem/fv/android) Update dependencies (#5127)
* feat(web): basic promise wrapper on cloud api call (#5121)

## 15.0.51 alpha 2021-05-21

* chore(windows): reorganise tests (#5084)
* feat(developer): Add 'full copyright' field to templates (#5085)
* fix(developer): TframeTextEditor.SetText was not synchronous (#5096)
* chore(android): Update Gradle and other dependencies (#5098)
* chore(web): add test page for playing with CKEditor (#5089)
* chore(ios): update fv cert ref (#5123)
* chore(mac): Add help links for installing Keyman and keyboards (#5108)
* chore(android): Update targetSDKVersion to 30 (#5126)

## 15.0.50 alpha 2021-05-20

* chore(common): Check in crowdin strings for Amharic (#5102)
* chore(common): resolve audit issues in Web-related repo NPM packages (#5092)
* refactor(linux): Refactor `install_kmp.py` (#4932)
* chore(linux): Swap order of dependency (#5113)
* chore(linux): Remove unnecessary dependency on kmflcomp (#5115)

## 15.0.49 alpha 2021-05-19

* refactor(linux): Remove obsolete SCIM kmfl imengine (#5093)
* fix(common/core/desktop): Fix warnings when compiling for armhf (#5099)
* fix(common/core/desktop): Don't segfault on invalid .kmx file (#5101)

## 15.0.48 alpha 2021-05-17

* chore(common): Update stable history for 14.0.274 (#5087)
* fix(web): position popups correctly in landscape mode on Android and during Chrome emulation (#5075)

## 15.0.47 alpha 2021-05-14

* fix(developer): kmconvert commandline and deploy (#5082)

## 15.0.46 alpha 2021-05-13

* chore(windows): remove unused keymanx64 parameter (#5062)
* fix(android/engine): Check lexical-model file exists before using (#5071)
* chore(web/resources): bump lodash from 4.17.19 to 4.17.21 in /web/testing/regression-tests (#5037)

## 15.0.45 alpha 2021-05-12

* fix(windows): refactor controller windows (#5060)
* chore(windows): remove KMC_CHANGEUISTATE (#5061)
* fix(linux): Swap order of dependencies for Debian package (#5064)
* fix(linux): Fix Caps Lock (#5054)

## 15.0.44 alpha 2021-05-11

* chore(windows): FixupMissingFile needed current component code (#5057)
* chore(windows): remove unused utilrun unit (#5056)
* fix(developer): two small issues in kmdecomp (#5031)
* fix(common/core): Add values for Caps and Nocaps modifiers (#5053)

## 15.0.43 alpha 2021-05-10

* chore(mac): update requirements to include Big Sur (#5030)
* feat(android/app): Add telemetry for launching WebBrowserActivity (#5046)
* chore(android/app): Always use offline help (#5047)
* fix(windows): avoid disabling Keyman when speech recognition starts (#5000)
* chore(windows): add telemetry to trace crash on exit (#5007)
* fix(windows): make keymanx64 responsible for its own lifecycle (#5002)

## 15.0.42 alpha 2021-05-07

* chore(common): Check in crowdin files for Azerbaijani (#4992)

## 15.0.41 alpha 2021-05-06

* chore(linux): Add support for Ubuntu 21.04 (hirsute) (#5033)

## 15.0.40 alpha 2021-05-02

* chore(common): update stable history for 14.0.273 (#5003)

## 15.0.39 alpha 2021-04-30

* chore: support for xcode 12 (#4995)

## 15.0.38 alpha 2021-04-29

* fix(android/engine): Fix toHex() for null string (#4991)

## 15.0.37 alpha 2021-04-28

* fix(windows): handle errors starting keymanx64 (#4989)

## 15.0.36 alpha 2021-04-26

* docs(ios): tweaks prereqs in readme (#4977)
* fix(linux): Fix crash with incomplete metadata (#4908) (#4971)
* chore(android/engine): Don't use localized string for Sentry errors (#4978)
* fix(web): Make banner initialization more robust (#4961)
* chore: disable findTouchAliasElement logging (#4981)
* chore(common): update stable history for 14.0.272 (#4975)
* chore: Add cherry-pick label for cherry-pick PRs (#4973)

## 15.0.35 alpha 2021-04-23

* chore(ios): prep for CI transition to Xcode 12, build script tweak (#4967)
* chore(linux): Fix triggering of Jenkins builds for stable branch (#4969)
* fix(linux): Don't crash if kmp file vanishes (fixes #4907) (#4970)

## 15.0.34 alpha 2021-04-22

* No changes made

## 15.0.33 alpha 2021-04-22

* fix(oem/fv/android): Migrate keyboard list from 12.0 to 14.0 (#4951)
* fix(web): publish restorePosition() function (#4946)
* fix(web): fixes subkey lookup for fat-finger processing (#4954)
* feat(linux): Improve Sentry crash reporting (#4914)
* fix(web, ios): better SMP, emoji handling with frequent keyboard swaps (#4938)

## 15.0.32 alpha 2021-04-21

* fix(windows): handle invalid package names during install (#4887)
* fix(windows): crash when installing TIP in some rare situations (#4890)
* chore(windows): disable profile repair (#4899)
* fix(windows): access violation closing text editor (#4920)
* fix(windows): help contents broken from tray menu (#4922)
* fix(developer): avoid crash if .kpj.user file is malformed (#4918)
* fix(developer): chiral mismatch warning is disruptive (#4934)
* fix(windows): avoid error if keyman32.dll renamed (#4940)
* change(web): adds error + console logs usable for Sentry reporting targeting #4797 (#4821)

## 15.0.31 alpha 2021-04-20

* fix(android/engine): Don't load woff fonts on Android N (#4905)
* fix(android/engine): Change getList() to return an empty list instead of null (#4926)
* fix(android/engine): Don't set lexical model list to null (#4927)
* fix(linux): don't crash on legacy non-Unicode files (#4906)
* fix(linux): Don't crash on network problem (fixes #4911) (#4912)
* chore(linux): Remove experimental scripts (#4913)

## 15.0.30 alpha 2021-04-19

* chore(android/engine): Rename "Pulaar" to "Pulaar-Fulfulde" (#4865)
* fix(developer): Reduce non-canonical BCP 47 tag warning in PackageInfo to "Info" (#4863)
* chore(common): Update crowdin for French (#4895)
* chore(android,windows): Check in crowdin for Indonesian (#4829)

## 15.0.29 alpha 2021-04-05

* chore(android/engine): Rename "Fula" to "Pulaar" (#4859)

## 15.0.28 alpha 2021-04-02

* fix(linux): Fix crash if `<kbd>.json` doesn't contain description (#4851)

## 15.0.27 alpha 2021-04-01

* docs(android): Update installing-keyboards.md (#4837)
* chore(deps): bump y18n from 4.0.0 to 4.0.1 in /web/testing/regression-tests (#4817)
* fix(android): ensure keyboard is always set after pageLoaded (#4840)
* chore(deps): bump y18n from 4.0.0 to 4.0.1 in /resources/build/version (#4818)
* fix(developer): buffer size for range expansions (#4831)
* chore(common): Check in crowdin for Fulah (#4846)
* docs(android): Update image for enabling-system-keyboards (#4844)
* chore: history from 14.0.271 (#4849)

## 15.0.26 alpha 2021-03-31

* fix(android/engine): Add KMString wrapper for formatting Strings (#4813)

## 15.0.25 alpha 2021-03-30

* fix(developer): requote font names (#4814)

## 15.0.24 alpha 2021-03-29

* fix(ios): ensures JS keyboard set after page load (#4808)
* fix(developer): open containing folder was not opening correct folder (#4776)
* fix(linux): Fix crash if query doesn't contain bcp47 tag   (#4800) (#4811)

## 15.0.23 alpha 2021-03-26

* fix(ios): fixes sys-kbd setup help link for iOS 9 and 10 (#4774)
* fix(android): Fix NullPointerException in package installation (#4790)

## 15.0.22 alpha 2021-03-25

* fix(ios/samples): samples should use package-oriented API (#4771)
* fix(android/engine): Sanitize embedded KMW Sentry error (#4782)

## 15.0.21 alpha 2021-03-23

* chore: beta to alpha A15S1 (#4759)

## 15.0.20 alpha 2021-03-22

* chore: B14S8 beta to alpha (#4739)
* chore: merge beta to master (A15S1) (#4745)

## 15.0.19 alpha 2021-03-09

* chore: beta to alpha merge, B14S7 (#4624)

## 15.0.18 alpha 2021-02-25

* fix(linux): Set help-keyman.com.sh executable (#4530)

## 15.0.17 alpha 2021-02-22

* chore: merge B14S6 beta to alpha (#4503)

## 15.0.16 alpha 2021-02-11

* chore: B14S6 beta to master merge (#4473)
* chore: manual version increment (#4478)

## 15.0.15 alpha 2021-02-11

* chore: merge B14S5 beta to master (#4432)

## 15.0.14 alpha 2021-02-02

* docs(linux): Improve packaging doc (#4389)

## 15.0.13 alpha 2021-02-01

* chore(linux): Don't report on Sentry when running unit tests (#4374)
* chore(linux): Pass second tag parameter to Jenkins build (#4376)

## 15.0.12 alpha 2021-01-28

* chore(linux): Improve launchpad.sh script (#4355)

## 15.0.11 alpha 2021-01-27

* chore: Enhance PR labeling based on PR title (#4226)

## 15.0.10 alpha 2021-01-27

* fix(ios): renew distribution certificate (#4342)

## 15.0.9 alpha 2021-01-25

* chore(windows): help for 14.0, part 1 (#4109)
* chore: merge B14S4 beta to master (#4320)

## 15.0.8 alpha 2021-01-18

* chore(linux): Allow to push to the `keyman-beta` ppa (#4271)

## 15.0.7 alpha 2021-01-12

* chore(linux): Update debian metadata (#4223)

## 15.0.6 alpha 2021-01-07

* fix(linux): only pass tag if we just created one (#4220)

## 15.0.5 alpha 2021-01-05

* chore(linux): pass tag to Jenkins build (#4160) (#4215)

## 15.0.4 alpha 2020-12-23

* feat(common/models): naive backspace workaround, naive multi-char Transform mitigation (#4206)
* fix(web): supplies missing (optional) argument to prevent warnings (#4208)
* fix(ios): moves Settings notification UI code to main thread (#4210)

## 15.0.3 alpha 2020-12-21

* fix(web): Solving kmwosk color inconsistency (#4154)

## 15.0.2 alpha 2020-12-16

* fix(common): increment version needs to check base (#4156)

## 15.0.1 alpha 2020-12-14

* chore: prepare 15.0 alpha (#4129)

## 14.0.280 stable 2021-08-02

* fix(android): displayName for keyboard was not optional (#5492)
* chore(linux): Remove Groovy builds (#5503)
* chore(linux): Fix dependency versions (#5504)
* fix(common/core/web): error from early fat-finger termination due to OS interruptions (#5491)
* chore(android): log fontpath error (#5517)
* fix(ios/engine): engine migration always precedes installs (#5501)
* fix(common/core/web): OSK state-key management (#5494)
* fix(linux): fix crash trying to display QR code (#5528)
* fix(android): avoid error with empty font data (#5534)

## 14.0.279 stable 2021-07-22

* fix(ios): keyboard swapping (#5476)

## 14.0.278 stable 2021-07-20

* change(common/core/web): fat-finger-performance unit-test threshold (#5417)
* fix(linux): Improve bitmap conversion (#5410)
* fix(linux): Save QR code in temporary directory (#5411)
* fix(linux): Fix restarting ibus when running with `sudo` (#5413)
* fix(linux): Don't crash with corrupt keyboard (#5421)
* fix(web): fixes osk resize-popping effect (#5428)
* fix(android/engine): register lexical model in switchToNextKeyboard (#5447)
* feat(web): spacebar text controls (#5406)
* feat(android): Spacebar text controls (#5407)
* feat(ios): add spacebar text controls (#5408)
* chore(android): improve error reporting for kmw (#5469)

## 14.0.277 stable 2021-06-29

* chore(common): bash version for run-required-test-builds.sh (#5268)
* chore(common): Add YouTube links to Keyman 14 features (#5285)
* fix(common/models): predictive-text engine use of NFD input (#5286)
* fix(developer): kmconvert help match reality (#5299)
* chore(linux): Update changelogs to match Debian (#5303)
* fix(mac): .kmx max file version is now 0x0E00 (14.0) (#5331)
* fix(mac): kmp.inf is windows-1252 (#5330)
* fix(windows): improve keymanx64 start stability (#5222)
* chore(linux): Build also on riscv64 to facilitate migration on Ubuntu (#5322)
* fix(android): fixes application of nextlayer for subkeys with customized layer setting (#5351)
* feat(common/core/web): engine correction-prep optimizations (#5352)
* fix(linux): Add libglib2.0-bin to keyman Depends (#5359)
* fix(windows): osk scaling mismatch on horz axis (#5342)
* fix(linux): Don't add duplicate entries when reinstalling keyboard (#5369)
* chore: keyboard_info.source.json 1.0.6 (#5380)
* feat(android): hide textarea for perf (#5377)
* change(ios): setText now uses JSON serialization (#5333)

## 14.0.276 stable 2021-06-11

* fix(linux): Exclude s390x from package builds for ibus-keyman (#5220)
* fix(web): Always pass kill_browserstack (#5235)
* feat(android): Automatically install keyboard through Play Store (#5231)
* fix(oem/fv/ios): app encryption flag for app store uploads (14.0) (#5243)
* fix(common/core/web): optimizes transform construction (#5255)
* fix(android): rotation is not updating keyboard (#5262)
* feat(android): silent install for referred kbd (#5266)
* fix(windows): disable new hotkey modifier check (#5270)

## 14.0.275 stable 2021-06-04

* fix(linux): Swap order of dependencies for Debian package (#5070)
* fix(android/engine): Check lexical-model file exists before using (#5080)
* fix(developer): kmconvert commandline and deploy (#5083)
* fix(web): position popups correctly in landscape mode on Android and during Chrome emulation (#5090)
* fix(common/core/desktop): Fix warnings when compiling for armhf (#5109)
* fix(common/core/desktop): Don't segfault on invalid .kmx file (#5110)
* chore(common): Check in crowdin strings for Amharic (#5117)
* chore(linux): Swap order of dependency (#5114)
* fix(developer): TframeTextEditor.SetText was not synchronous (#5097)
* chore(ios): update fv cert ref (#5124)
* chore(ios): works around wrong-workspace Carthage 0.38 lookup issue (#5135)
* fix(web): multi touch handling (#5142)
* chore(ios): artifact prep script now in-repo (#5141)
* chore(web): Add CI script to kill BrowserStack tunnel (#5152)
* fix(ios): artifact upload preparation (#5161)
* chore(android): Add -clean flag to build script (#5177)
* fix(windows): avoid cached hotkey state (#5189)
* fix(android/samples): Set gradlew executable for Tests (#5199)
* fix(common/core/desktop): Fix failing tests on armhf (#5204)
* feat(web): Add script to deploy KeymanWeb release to s.keyman.com (#5179)
* chore(ios): renames problematic app selectors (#5174)
* fix(developer): support spaces in regression tests (#5218)

## 14.0.274 stable 2021-05-11

* fix(android/engine): Fix toHex() for null string (#4997)
* chore: support for xcode 12 (#4996)
* chore(linux): Add support for Ubuntu 21.04 (hirsute) (#5035)
* chore(ios): prep for CI transition to Xcode 12, build script tweak (#5048)
* chore(windows): add telemetry to trace crash on exit (#5008)
* fix(windows): avoid disabling Keyman when speech recognition starts (#5038)
* chore(android/app): Always use offline help (#5051)
* chore(common): Check in crowdin files for Azerbaijani (#5039)
* feat(android/app): Add telemetry for launching WebBrowserActivity (#5050)
* fix(linux): Enable caps lock support (#5058)

## 14.0.273 stable 2021-04-26

* chore(linux): Fix triggering of Jenkins builds for stable branch (#4968)
* fix(linux): Don't crash if kmp file vanishes (fixes #4907) (#4972)
* fix(linux): Fix crash with incomplete metadata (#4908) (#4979)
* chore(android/engine): Don't use localized string for Sentry errors (#4980)
* chore: disable findTouchAliasElement logging (#4982)
* fix(web): Make banner initialization more robust (#4983)
* chore: Add cherry-pick label for cherry-pick PRs (#4984)

## 14.0.272 stable 2021-04-23

* chore(linux): Debug triggering Jenkins build (#4852)
* chore(android/engine): Rename "Fula" to "Pulaar" (#4860)
* chore(android/engine): Rename "Pulaar" to "Pulaar-Fulfulde" (#4891)
* fix(developer): Reduce non-canonical BCP 47 tag warning in PackageInfo to Info (#4892)
* chore(common): Update crowdin for French (#4903)
* chore(android,windows): Check in crowdin for Indonesian (#4904)
* fix(linux): don't crash on legacy non-Unicode files (#4878)
* fix(android/engine): Don't load woff fonts on Android N (#4924)
* fix(linux): Don't crash on network problem (fixes #4911) (#4931)
* fix(android/engine): Change getList() to return an empty list instead of null (#4928)
* fix(windows): handle invalid package names during install (#4888)
* fix(windows): crash when installing TIP in some rare situations (#4901)
* fix(windows): access violation closing text editor (#4921)
* fix(windows): help contents broken from tray menu (#4923)
* fix(developer): avoid crash if .kpj.user file is malformed (#4919)
* fix(developer): chiral mismatch warning is disruptive (#4935)
* chore(windows): disable profile repair (#4900)
* fix(windows): avoid error if keyman32.dll renamed (#4941)
* change(web): adds error + console logs usable for Sentry reporting targeting (#4929)
* fix(web): fixes subkey lookup for fat-finger processing (#4955)
* fix(oem/fv/android): Migrate keyboard list from 12.0 to 14.0 (#4952)
* fix(web): publish restorePosition() function (#4957)
* fix(web, ios): better SMP, emoji handling with frequent keyboard swaps (#4958)
* feat(linux): Improve Sentry crash reporting (#4960)

## 14.0.271 stable 2021-04-01

* fix(android/engine): Sanitize embedded KMW Sentry error (#4786)
* fix(ios/samples): samples should use package-oriented API (#4772)
* fix(ios): fixes sys-kbd setup help link for iOS 9 and 10 (#4775)
* fix(android): Fix NullPointerException in package installation (#4796)
* fix(ios): ensures JS keyboard set after page load (#4809)
* fix(developer): open containing folder was not opening correct folder (#4777)
* fix(linux): Fix crash if query doesn't contain bcp47 tag (#4800) (#4801)
* fix(android/engine): Add KMString wrapper for formatting Strings (#4820)
* fix(developer): requote font names (#4815)
* fix(android): ensure keyboard is always set after pageLoaded (#4841)
* fix(linux): Fix crash if `<kbd>.json` doesn't contain description (#4835)
* fix(developer): buffer size for range expansions (#4832)
* chore(common): Check in crowdin strings for Fulah (#4822)
* docs(android): Update installing-keyboards and enabling-system-keyboards (#4842)

## 14.0.270 stable 2021-03-23

* chore: stable tier (#4763)

## 14.0.269 beta 2021-03-23

* chore: history: (#4760)
* fix: support new branches in increment-version (#4761)

## 14.0.268 beta 2021-03-23

* fix(windows): Change TLangSwitchRefreshWatcher ownership from thread to form (#4752)
* fix(common/models): prediction threshold when count is low, unintentional aliasing (#4754)

## 14.0.267 beta 2021-03-22

* docs(ios): Help for 14.0 features (#4741)
* chore: increment-version.sh for stable (#4742)

## 14.0.266 beta 2021-03-19

* chore(android/app): Migrate launcher icon to adaptive (#4720)
* fix(common/core/web): predictive banner activation logic (#4713)
* fix(web): allows refresh of currently-loaded model (#4728)
* fix(ios): kbd search now caches publishing data for result (#4729)
* fix(linux): Fix switching to keyboard in middle of line (#4678) (#4721)
* fix(windows): ensure profiles are reinstalled during setup (#4727)
* fix(windows): Avoid double start during setup (#4726)

## 14.0.265 beta 2021-03-18

* fix(common/core/web): disambiguation of keys sharing same base key ID (#4703)
* fix(windows): Download keyboard dialog TLS protocol support (#4714)
* fix(web): first-pass workaround for popup-key corrections (#4704)
* fix(developer): use var not let in definitions (#4718)
* chore(windows): finalize help (#4717)

## 14.0.264 beta 2021-03-17

* fix(android/app): Load system keyboard before checking overrides (#4696)
* fix(android): Update styling and set text to black (#4662)

## 14.0.263 beta 2021-03-16

* fix(ios): keyboard search did not alert for lack of net (#4693)
* chore(android/engine): Send KMW console errors to Sentry (#4692)
* fix(windows): start Keyman after setup only if not running (#4681)
* fix(developer): &CasedKeys and &MnemonicLayout are not compatible together (#4690)
* fix(android/engine): Fix crash when download file fails to copy to cache (#4697)
* fix(developer): validate keyboard_info should give info on non-canonical bcp47 (#4689)
* chore(developer): upgrade bcp 47 canonicalisation to warning (#4699)
* fix(developer): support named character codes at end of line (#4691)

## 14.0.262 beta 2021-03-16

* fix(android): Update styling and set text to black (#4662)
* fix(mac): prevent duplicate keyboards in list (#4674)

## 14.0.261 beta 2021-03-15

* fix(windows): Trigger language sync after changes (#4663)
* chore(linux): Ignore buildtools in keyman-config tarball (#4675)

## 14.0.260 beta 2021-03-15

* chore(windows): fully disable auto start task (#4658)
* fix(windows): keep online update in focus (#4661)
* fix(windows): setup must save install state for restarts (#4649)
* fix(ios): removal of default keyboard respected when updating app (#4651)
* feat(ios): auto-bundles the most recent version of default resources (#4656)
* fix(mac): register configuration window on load (#4667)
* chore(ios): Set Localizable.strings to UTF-8 (#4670)
* fix(android/app): Fix crash when clicking QR code (#4664)
* fix(android): fixes errors within lists used for UI (#4666)
* chore(common): Update crowdin for km (#4671)
* chore(android/app,ios/app): Update crowdin for de (#4672)
* fix(mac): release window resources on close (#4669)
* fix(mac): show local help in app (#4673)
* chore(windows): Update whatsnew.md (#4665)

## 14.0.259 beta 2021-03-12

* chore(developer): add B11 ISO code for ABNT2 keyboard (#4654)
* fix(web): better check for missing MutationObserver type (#4646)
* fix(android/engine): Reset in-app context when selection changes (#4636)
* chore(linux): Move signature files as well (#4653)

## 14.0.258 beta 2021-03-11

* fix(windows): context help links (#4626)
* fix(windows): hotkeys correctly ignore right modifier keys (#4628)
* fix(windows): Handle disabled profiles and invalid language ids (#4635)
* fix(web): event handling for TouchAliasElement's blinking caret (#4638)
* fix(common/models): prevents "undefined" reversion display string (#4648)
* docs(common): Update npm-packages readme (#4644)

## 14.0.257 beta 2021-03-10

* fix(common/core/web): Add keyboard check for scriptObject (#4640)
* docs(common): Update readme (#4642)

## 14.0.256 beta 2021-03-10

* chore(linux): Update readme (#4633)

## 14.0.255 beta 2021-03-09

* chore(common): Update readme (#4631)

## 14.0.254 beta 2021-03-09

* fix(web): use language code correctly in toolbar (#4620)
* chore(linux): Fix some lintian warnings for Debian package (#4621)
* docs(ios): adds supported l10ns to help/about/whatsnew (#4625)
* fix(windows): represerve keys on setfocus (#4622)
* fix(windows): show version selector for Keyman in installer (#4623)
* fix(windows): ensure valid base layout on install (#4627)

## 14.0.253 beta 2021-03-05

* fix(android/app): Fix welcome.htm responsiveness (#4531)
* feat(developer): &CasedKeys system store (#4586)
* fix(android): Localize Toast notifications (#4588)
* fix(windows): PreservedKeyMap::MapUSCharToVK line order bug (#4595)
* fix(developer): tidy up expansions tests (#4592)
* fix(ios): adds i18n for some error alerts (#4577)
* fix(windows): incxstr could run over buffer with malformed data (#4596)
* chore(android/app): Update whatsnew with available display languages (#4610)
* chore(linux): Improve Sentry environment setting (#4589)
* fix(developer): Expand filenames before load (#4606)

## 14.0.252 beta 2021-03-04

* feat(ios): enables de, fr, and km localizations (#4585)
* fix(developer): improve CEF location search stability (#4571)
* fix(developer): Support all fonts in Keyboard Fonts dialog (#4574)
* feat(developer): Add different Open Containing Folder buttons (#4576)
* feat(developer): Range expansions (#4584)
* fix(web): fixes lack of respect for underlying-key display settings (#4572)
* fix(common/models): fixes application of suggestions immediately after a backspace (#4587)
* fix(linux): Improve version number (#4582)
* chore(linux): Don't report to Sentry in dev environment (#4581)

## 14.0.251 beta 2021-03-03

* fix(developer): Improve stability of named code constants (#4547)
* fix(developer): schema conformance for model package compiler (#4548)
* fix(developer): touch layout osk import handling of multiple modifiers (#4552)
* fix(developer): require language tag when compiling keyboard package (#4563)
* fix(developer): Avoid blank keys when importing KMX to KVKS (#4564)
* feat(developer): isRTL support for lexical model editor (#4559)
* fix(developer): track modified state in wordlist editor better (#4562)
* chore(ios): better visual feedback for keyboard search during poor internet connectivity (#4573)
* chore(common): Update crowdin files for `de` (#4578)
* chore(common/core/desktop): write debug output to console (#4569)

## 14.0.250 beta 2021-03-02

* fix(common/resources): Fix help.keyman.com path for CI (#4565)

## 14.0.249 beta 2021-03-01

* fix(web): mnemonic keystrokes w FF keymapping (#4540)
* chore(ios/app): Adjust help titles for installing custom dictionaries (#4550)

## 14.0.248 beta 2021-02-26

* fix(common/models): predictions after context reset / caret shift (#4411)
* change(oem/fv/ios): FV keyboards now package-based (#4471)
* fix(windows): Handle Caps Lock event correctly from TIP (#4536)
* fix(developer): run even if sentry unavailable (#4537)
* fix(developer): UTF-8 messages in LM compiler (#4539)
* feat(common/models): mid-context suggestions & reversions, fix(common/models): correction-search SMP issues (#4427)
* fix(ios): package installer completion requires welcome dismissal (#4543)
* fix(windows): Refresh settings on 64-bit apps (#4378)
* fix(windows): prevent re-registration of TIPs on 14.0 upgrade (#4535)

## 14.0.247 beta 2021-02-25

* fix(web): keyboard documentation patch-up (#4512)
* fix(web): removes package namespacing from kbd's CSS class (#4516)

## 14.0.246 beta 2021-02-24

* chore(common): allow forced version increment (#4522)

## 14.0.245 beta 2021-02-24

* fix(common/core/web): core key-processing now always returns RuleBehavior type. (#4508)
* fix(common/resources): Set help-keyman.com.sh executable (#4510)
* fix(developer/compilers): fixes error when "constructor" is in wordlist (#4504)
* fix(web): hides touch-alias caret when keystroke causes focus change (#4514)

## 14.0.244 beta 2021-02-22

* fix(common/models): merges identical suggestions after casing (#4502)
* fix(web): macOS 11 agent string parsing (#4497)
* fix(ios): app logging messages were transient, never stored (#4500)
* chore(ios): web-side sentry enablement try-catch (#4492)

## 14.0.243 beta 2021-02-12

* change(ios/app): Generate offline help from markdown (#4470)
* fix(windows): tsysinfox64 not signed (#4486)
* chore(android/app): Update help formatting and images (#4485)
* fix(android/engine): Display welcome.htm help within the app (#4477)
* fix(ios): tutorial's link to "Add a Keyboard" links directly to keyboard search (#4491)
* feat(linux): Improve output of km-package-list-installed (#4481)

## 14.0.242 beta 2021-02-11

* fix(android/engine): Display online keyboard help (#4462)
* fix(windows): Track modifier changes in UWP apps (#4468)
* fix(common/resources): Fix help.keyman.com path for commit (#4469)
* fix(common): create GitHub comments serially (#4472)
* fix(linux): Fix dependencies on packages (#4464)

## 14.0.241 beta 2021-02-10

* fix(common/resources): Just use master branch for help.keyman.com (#4459)
* fix(windows): hotkeys offset in config list (#4454)
* chore(ios): Settings case-statement cleanup (#4443)
* fix(linux): Also use staging site for beta versions (#4455)

## 14.0.240 beta 2021-02-09

* fix(windows): When uninstalling, exit Keyman (#4383)
* fix(common/models): predictions after context reset / caret shift (#4411)
* modify(common): Refactor help-keyman-com.sh script for uploading help files (#4433)
* fix(linux): improve BCP 47 canonicalization (#4439)

## 14.0.239 beta 2021-02-08

* fix(developer): debug information with unicode identifiers (#4408)
* fix(developer): Compiler check for if and nul at start of context (#4410)
* feat(developer): improve BCP 47 canonicalization (#4425)
* chore(linux): Check in markdown help for Linux (#4414)

## 14.0.238 beta 2021-02-08

* fix(android/engine): Remove WRITE_EXTERNAL_STORAGE from manifest (#4434)
* chore(common): Check in crowdin files for French (#4420)

## 14.0.237 beta 2021-02-06

* fix(linux): Fix packaging (#4428)

## 14.0.236 beta 2021-02-04

* chore(windows/resources): Fix typo about Community Forum link (#4412)
* change(android/app): Separate displaying welcome.htm from keyboard installation (#4413)
* fix(linux): Improve fix for #3399 (#4418)

## 14.0.235 beta 2021-02-03

* fix(windows): Ensure UAC window comes to foreground (#4384)
* fix(windows): setup should ignore cert revocation (#4392)
* fix(developer): don't check both setup.exe and setup-redist.exe (#4398)
* fix(windows): Show balloon when Keyman is already running (#4386)
* fix(developer): Generate platforms correctly from template (#4399)
* fix(developer): Import Keyboard support for Targets (#4400)
* fix(ios): fixes unit test mocking, test init (#4394)
* fix(ios): fixes app crash on network/install error during resource updates (#4395)
* fix(ios): fixes package-install/update event concurrency management (#4396)
* fix(common/models): bksp workaround now works beyond first word (#4401)
* chore(windows): tests should be case-sensitive (#4405)
* fix(windows): crash deleting wordlist (#4406)
* fix(windows): Use forward slashes in wordlist paths (#4407)
* modify(android/app): Change build-help.sh to generate offline help from Markdown files (#4397)
* fix(linux): Don't crash if uninstalling last keyboard (#4402)

## 14.0.234 beta 2021-02-02

* fix(windows): remove Show Keyboard Usage hotkey (#4379)
* fix(windows): avoid invalid language codes in Add Language dialog (#4381)

## 14.0.233 beta 2021-02-01

* fix(windows): SMP-aware deletion in TSF-aware apps (#4360)
* fix(common): tweak surrogate pair deletions (#4361)
* fix(windows): Enter and Spacebar handling in Configuration (#4349)
* fix(web): removes stylesheets from unloaded keyboards (#4371)
* fix(android, ios): eliminates OSK layout flashing from predictive text banner display (#4370)
* fix(windows): crash for Sinhala mitigation (#4380)
* chore(linux): Pass second tag parameter to Jenkins build (#4388)

## 14.0.232 beta 2021-01-29

* chore(linux): Don't report on Sentry when running unit tests (#4356)
* fix(windows): Ignore Access Denied error creating task (#4365)
* chore(windows/resources): Fix more titles and TODOs in help (#4367)

## 14.0.231 beta 2021-01-28

* chore(common): Enhance PR labeling based on PR title (#4357)
* change(web): set -eu for web scripts (#4353)
* fix(ios): accidental duplicated line from merge (#4366)

## 14.0.230 beta 2021-01-28

* fix(android/app): Wrap preference screen titles (#4326)
* fix(ios): better handling of scoped vs non-scoped package URLs (#4327)
* fix(web): bulk renderer using video stream capture (#4316)
* change(android/engine): Allow swipe to dismiss update notifications (#4329)
* fix(windows): improve support for strings.xml (#4323)
* fix(windows): invalid character in text content opening help (#4330)
* fix(windows): align title to top in Install Keyboard (#4331)
* chore(windows/resources): Cherry-pick 14.0 help from #4109 (#4335)
* fix(ios): renew distribution certificate 🍒 (#4344)
* fix(ios): reloads keyboard after package updates (#4347)
* fix(ios): fixes accidental logo / cancel button overlap during package installation (#4332)
* fix(ios): resolves rough edges with installation view transitions (#4338)
* fix(web/ui): propagates UI module build failures (#4352)
* chore(linux): Fix typo (#4341)
* chore(windows/resources): Address more TODO links for help (#4351)
* fix(windows): setup strings comment for language (#4362)
* fix(windows): Splash button sizes (#4348)
* chore: manual version increment (#4363)

## 14.0.228 beta 2021-01-22

* fix(web): uses CSS line-height to vertically center oversized OSK keycaps (#4255)
* fix(web): OSK loading efficiency (#4279)
* fix(web): default popup key selection, space highlight after popup (#4306)
* fix(web): language menu key highlighting (#4308)
* fix(web): dynamic font downscaling for OSK keys (#4270)
* chore(windows/resources): Cleanup Notes and Tips in help (#4307)
* fix(developer): Debug character grid performance (#4237)
* chore(android/samples): Remove old sample keyboard loaded code (#4315)

## 14.0.227 beta 2021-01-21

* fix(web): dynamic font downscaling for OSK keys (#4270)
* fix(web): toolbar and loading optimisations (#4304)
* chore(web): updates MTNT for pred-text testing page to 0.1.5 (casing) (#4305)
* fix(android/samples): Add dependency on androidx.preference (#4310)

## 14.0.226 beta 2021-01-20

* fix(windows, common/core/desktop): context mismatch with if and dk (#4276)
* chore(common): Check in crowdin files for de (German) (#4295)
* feat(android/app): Add option to change display language (#4261)
* fix(developer/compilers): fixes developer build breakage from #4291 (#4299)
* fix(android/app): Handle keyman protocol from external browser (#4292)

## 14.0.225 beta 2021-01-19

* fix(android/samples): Fix Sentry dependencies (#4267)
* fix(web): better font-wait null guards (#4286)
* fix(web): uses CSS line-height to vertically center oversized OSK keycaps (#4255)
* fix(developer): disable TSentryClient on WINE (#4274)
* fix(web): no key previews for special keys reliant on keyboard-specific OSK font (#4282)
* fix(web): default kbd ui name is now generic (#4293)
* fix(developer/compilers): fixes dependency versioning on alpha, beta tiers (#4291)

## 14.0.224 beta 2021-01-18

* fix(android): Popup misalignments and compatibility with WeChat, Telegram (#4254)
* chore(web): sample pages now wait on init's promise for keyboard loading (#4253)

## 14.0.223 beta 2021-01-15

* fix(windows): typo in font helper string (#4251)
* chore(android/app): Add Obolo language from crowdin (#4256)
* fix(web): unexpected errors in OSK / banner position calculations (#4238)
* chore(linux): Improve version number for debian package (#4258)

## 14.0.222 beta 2021-01-14

* chore(common): Check in crowdin files for km (Khmer) (#4228)
* fix(web): OSK key preview positioning (#4241)
* fix(web): disables predictive text on Opera mini (#4243)

## 14.0.221 beta 2021-01-13

* fix(windows): fix menu popup position (#4175)
* fix(windows): Update mitigation for Keyman 14 and Windows 10 19597 (#4180)
* fix(developer): Allow unhandled keys to go through to debugger memo (#4209)

## 14.0.220 beta 2021-01-13

* fix(android/engine): Remove usage of WRITE_EXTERNAL_STORAGE permission (#4170)
* fix(web): osk size & position after focus changes (#4232)
* chore(linux): Update debian metadata based on Debian repos (#4233)

## 14.0.219 beta 2021-01-12

* chore: bugfix cherrypick (#4208, #4210) (#4230)
* fix(common/core/web): mnemonic modifier key-up handling (#4231)

## 14.0.218 beta 2021-01-08

* chore(linux): pass tag to Jenkins build (#4160) (#4224)

## 14.0.217 beta 2021-01-05

* chore(linux): Allow to push to the `keyman-beta` ppa (#4214)

## 14.0.216 beta 2020-12-23

* fix(developer): make touch layout editor source view fonts consistent (#4198)
* fix(developer): Respect tab editor option (#4200)
* fix(web): Solving kmwosk color inconsistency 🍒 (#4187)

## 14.0.215 beta 2020-12-22

* fix(windows): create task fails (#4181)
* fix(windows): prevent modifier key from navigating in download dialog (#4182)
* fix(windows): keyboard help missing (#4177)
* fix(windows): Proxy Configuration window size (#4159)
* chore(common): update copyright year in various locations (#4197)
* fix(windows): Settings refresh management (#4164)
* fix(windows): Improve refresh performance (#4165)
* fix(windows): exception handling list error (#4166)
* fix(windows): OSK toolbar sync (#4167)
* fix(windows): Show full version with tag in Setup (#4169)
* fix(windows): Improve refresh reliablilty (#4171)
* fix(developer): debug.log created unexpectedly (#4189)
* chore(windows): Remove silent exception in task cleanup (#4191)
* fix(windows/config): keyboard icons missing (#4193)
* fix(developer): Map symbols for *LTREnter* and *LTRBkSp* (#4190)
* fix(developer): Encoding for .model.ts files (#4199)
* feat(common): annotate PRs with build links (#4202)

## 14.0.214 beta 2020-12-20

* fix(windows): Text editor font bugs (#4149)
* fix(windows): Warn if we reach maximum transient languages (#4157)

## 14.0.213 beta 2020-12-18

* fix(windows): sentrytool should fail build on exception and access violation when rewriting executables (#4158)

## 14.0.212 beta 2020-12-17

* fix(windows): uninstall language button z-index (#4145)
* fix(windows): exit button position on setup (#4150)
* fix(windows): Online Update dialog layout was messy (#4152)

## 14.0.211 beta 2020-12-16

* chore(windows): remove obsolete importkeyboard app (#4138)
* fix(windows): glitch in keyboard menu (#4139)
* fix(windows): menu scroll positions need reset at popup (#4140)
* fix(windows): remove obsolete option 'Switch to OSK/Help' (#4141)
* fix(windows): Canonicalize BCP 47 tag on keyboard download (#4144)
* fix(windows): help window centred on load (#4147)
* fix(windows): Text editor font bugs (#4149)
* chore(common): Update history for 14.0 beta release (#4148)
* fix(common): increment version needs to check base (#4155)

## 14.0.210 beta 2020-12-15

* fix(windows): beta uses wrong server (#4142)

## 14.0.209 beta 2020-12-14

* chore(common): fix trigger for beta branches (#4135)

## 14.0.208 beta 2020-12-14

* chore: re-trigger beta (#4133)

## 14.0.207 beta 2020-12-14

* fix: build trigger definitions (#4131)

## 14.0.206 beta 2020-12-14

* feat(ios/app): adds error reporting toggle (#4106)
* chore(android): rework versionCode system (#4128)

## 14.0.205 alpha 2020-12-14

* fix(web): sporadic blank keyboard on Android (#4117)
* chore(common/models): predictive-text "semi-fill" for iOS 9 use (#4118)

## 14.0.204 alpha 2020-12-11

* chore(windows): apply eberhard's suggestions to docs (#4105)
* fix(ios): prevents crash from failed legacy-resource-wrapping attempt (#4100)
* chore(deps): bump ini from 1.3.5 to 1.3.7 in /web/testing/regression-tests (#4108)

## 14.0.203 alpha 2020-12-10

* fix(web/ui): Add null check for calculations when canceling touch (#4098)

## 14.0.202 alpha 2020-12-09

* fix(ios): fixes nav bar issues when using "Install From File" (#4099)
* fix(web/ui): Fix check on indexOf (#4103)
* fix(ios): autosets + autodisplays keyboard after a package install (#4101)

## 14.0.201 alpha 2020-12-08

* chore(ios): pbxproj file compat for Xcode 12 & Simulator (#4094)
* refactor(ios/engine): changes "install from file" to better match Apple guidelines (#4089)
* fix(ios/engine): requests security for imported files (#4095)
* fix(android/app) Change UX to ensure package installation finishes (#4088)
* chore(windows): help titles and missing files (#4091)

## 14.0.200 alpha 2020-12-07

* fix(web/ui): Add check for suggestion.tag (#4085)

## 14.0.199 alpha 2020-12-07

* chore(windows): also build web help (#4086)

## 14.0.198 alpha 2020-12-07

* fix(windows): help deployment (#4083)

## 14.0.197 alpha 2020-12-04

* fix(windows): bootstrap installer not signed (#4067)
* fix(common/core/web): Sanitize embedded KMW Sentry events (#4071)
* fix(windows): keyman: link with = sign is mishandled (#4069)
* chore(android/app,oem/fv/android): Revert #4025 (#4076)
* chore(oem/fv/windows): update oem firstvoices product name (#4052)
* feat(windows): convert Keyman for Windows help to Markdown (#4074)
* chore(windows): remove docbook and libxslt (#4075)
* fix(android/engine): Remove in-app keyboard Sentry log about fallback keyboard (#4078)
* fix(web/engine): findNearestKey erroneously returned key child (#4077)
* fix(common/core/web): predictive context reset (#4072)
* fix(ios/engine): deletion for selected text at the context start (#4080)

## 14.0.196 alpha 2020-12-03

* fix(common): improve increment-version robustness (#4062)
* fix(ios/engine): preserves early context-setting effects (#4070)
* feat(linux): Rename onboard package (#4059)

## 14.0.195 alpha 2020-12-02

* chore(windows): remove obsolete newhelp folder (#4048)
* feat(ios/engine): keyboard-menu scroll indicator now flashes when opened (#4043)
* fix(ios): better meta viewport consistency (#4045)
* fix(windows): Rename to Keyman in help files (#4049)
* chore(common/resources): Fix dest paths for crowdin strings (#3995)
* fix(windows): Rename to Keyman (#4050)
* fix(ios/engine): adds check for keyboard load success, auto-reset on load failure (#4054)

## 14.0.194 alpha 2020-12-01

* fix(android/app,oem/fv/android): Sanitize Sentry navigation breadcrumbs (#4025)
* fix(windows): Task creation and deletion cleanup (#4033)
* fix(windows): crash with package online update (#4034)
* fix(windows): Keep language associations when updating keyboard (#4035)
* fix(windows): Handle network errors when downloading keyboards (#4036)
* chore(windows): disable Sentry 'Started' event (#4037)
* fix(ios): package-internal links should be considered internal (#4022)

## 14.0.193 alpha 2020-11-30

* chore: refresh github templates (#3999)

## 14.0.192 alpha 2020-11-28

* chore(linux/resources): Cleanup formatting in  history.md (#3983)

## 14.0.191 alpha 2020-11-27

* fix(mac): improve robustness of altool call (#3959)
* fix(mac): Handle duplicate filenames for packages (#3961)
* chore(common/resources): Document keeping scopes in sync (#3974)
* fix(common/models): proper RTL quote ordering (#3897)
* chore(mac): englishspanish test keyboard (#3976)
* chore(mac/resources): Catch up mac history for 13.0 releases (#3977)
* fix(android/engine,android/app) Notify when invalid keyboard package fails to install (#3964)
* chore(windows): cleanup unused variable (#3978)

## 14.0.190 alpha 2020-11-26

* fix(oem/fv/android): Check keyboard selected  before allowing setup (#3923)
* chore(common): fixup missing history (#3957)

## 14.0.189 alpha 2020-11-25

* fix(mac): re-sign files post plist update (#3932)
* fix(mac/engine): wrong variable type (#3933)
* feat(mac): Add support for "ISO" keyboard layouts (#3924)
* fix(mac): turn on legacy mode for Java apps (#3944)
* feat(developer): add new touch layout special tags (#3878)
* fix(web): default attachment behavior (#3948)
* fix(mac): arrow keys now reset context (#3946)
* feat(mac): user-controllable legacy app list (#3949)
* chore(mac): fix iso section key code (#3952)
* chore(common/resources): Part 3 of additional HISTORY.md cleanup (#3947)

## 14.0.188 alpha 2020-11-24

* chore(mac): Update README.md (#3880)
* fix(windows): sentry range check error (#3921)
* chore(common/resources): Clean up commit types in HISTORY.md (#3926)
* fix(android/engine): adds null guard to refreshLayouts call (#3927)
* fix(ios/engine): adds null guard to refreshLayouts call (#3927)
* fix(ios/engine): banner inconsistency (#3925)
* chore(web): adds LTREnter, LTRBkSp, and associated layout mapping (#3937)
* fix(web): adds null guards for two Sentry errors (#3941)
* chore(common/resources): additional cleanup to HISTORY.md (#3942)

## 14.0.187 alpha 2020-11-23

* chore(mac): use new keyboard install page (#3908)
* fix(ios/engine): allows some language-code incomplete matches during package installation (#3884)
* feat(ios/engine): launches external links outside the app (#3889)
* chore(linux): Fix launchpad build (closes #3875) (#3913)
* fix(linux): Don't fail installation if restarting ibus fails (#3915)

## 14.0.186 alpha 2020-11-20

* feat(mac): Sentry support (#3886)
* chore(mac): rewrite plists after build (#3891)
* fix(mac): add icon for Keyman.app (#3892)
* fix(mac): codesign resilience (#3893)
* fix(mac): support page and copyright (#3904)
* fix(oem/fv/android): Update Sentry library in FV app (#3905)
* fix(android/app): Install keyboard packages w/o welcome.htm (#3874)
* fix(web/engine): fixes OSK rotation (#3909)
* feat(common/core/web): integrated suggestion casing tests (#3887)
* fix(ios/engine): changes image-banner display logic (#3911)

## 14.0.185 alpha 2020-11-19

* feat(web/engine): allows touch aliasing away from blank keys (#3858)
* chore(linux): Additionally build packages for Ubuntu 20.10 (Groovy) (#3876)
* fix(linux): Remove version.sh and get tier/version from .md files (#3686)
* fix(android/samples): Remove use of version.gradle in Sample projects (#3899)
* feat(android/engine): Add embedded KeymanWeb engine crash reporting to Sentry (#3825)

## 14.0.184 alpha 2020-11-18

* feat(developer/compilers): compiler-side groundwork for applyCasing (#3770)
* feat(common/models): use of applyCasing for suggestions (#3824)
* feat(common/models): casing for suggestions with partial replacement (#3845)
* fix(common/core/web): Add environment to web Sentry reports (#3888)
* fix(android/engine): Update in-app TextView context on pageLoaded (#3867)

## 14.0.183 alpha 2020-11-17

* feat(windows): major version upgrades (#3866)
* feat(developer): support major version upgrades (#3868)
* docs(windows): Update Delphi version requirement note (#3871)
* feat(web/engine): updates osk font, adds layout codes for new glyphs (#3851)
* fix(common/core/web): meta key handling (#3847)
* feat(common/core/web): input processor unit tests (#3836)

## 14.0.182 alpha 2020-11-16

* fix(web/engine): blocks key previews for blank/hidden keys (#3857)
* fix(common/core/web): Fixes engine-level context tests, adds notany cases (#3860)

## 14.0.181 alpha 2020-11-13

* fix(common/core/web): fixes no-output logic check, arrow keys (#3848)
* fix(common/core/web): adds missing null-check (#3859)

## 14.0.180 alpha 2020-11-12

* fix(windows): makefile format error (#3854)

## 14.0.179 alpha 2020-11-12

* fix(windows): Import OSK wrong for European layouts (#3830)
* fix(windows): SizeOfImage header was wrong for dbg (#3833)
* chore(windows): symbol server support (#3834)
* fix(windows): sporadic 8087 control word corruption (#3842)

## 14.0.178 alpha 2020-11-10

* fix(developer): Remove IE dependency from Developer Setup (#3839)

## 14.0.177 alpha 2020-11-07

* fix(developer): support for notany() and context() (#3816)
* fix(web): support for notany() and context() (#3817)
* fix(developer): debug window inherits editor font (#3829)

## 14.0.176 alpha 2020-11-05

* fix(developer): remove obsolete NRSIAllTags (#3819)
* fix(developer): Incorrect script:language map (#3818)
* fix(android/app): Remove network check on "Get Started" menu (#3823)

## 14.0.175 alpha 2020-11-04

* feat(android/engine): Add check for associated model on ModelPickerActivity (#3808)

## 14.0.174 alpha 2020-11-03

* chore(common/resources): improve build README.md (#3812)

## 14.0.173 alpha 2020-10-30

* fix(windows): Cleanup setup.inf processing and CompareVersions function (#3790)
* fix(windows): setup now allows choice of source (#3794)
* fix(windows): show bootstrap progress in setup (#3792)
* fix(windows): cleanup setup action list (#3793)
* chore(android/engine): Remove use of lexical-model catalog (#3803)
* fix(windows): disabling/enabling a profile could have wrong association (#3799)
* fix(windows): keyboard menu could get out of sync (#3800)
* fix(windows): crash installing package with a race (#3805)
* fix(windows): Handle failure on task creation (#3804)

## 14.0.172 alpha 2020-10-29

* fix(windows): Start Keyman on Demand - keyman32 (#3772)
* fix(windows): Start Keyman on Demand - tasks (#3773)
* fix(windows): remove msctf free from DllMain (#3779)
* fix(windows): error reading kmp.inf in setup (#3781)
* chore(web): Update keymanweb-osk.ttf to v. 2.100 (#3782)
* fix(android/engine): Fix issues when re-installing lexical-models (#3731)

## 14.0.171 alpha 2020-10-28

* fix(android/browser): Fix slow input in embedded browser (WebViews) (#3768)
* chore(common/models): fixes context tracking with accepted suggestions (#3767)
* chore(windows): small cleanups (#3774)

## 14.0.170 alpha 2020-10-27

* fix(windows): Remove double refresh (#3754)
* fix(windows): Keyman Configuration changes apply instantly (#3753)
* fix(windows): Make help button work (#3760)
* fix(windows): use new windows url for online update check (#3761)
* fix(windows): Community button had wrong link (#3764)
* fix(windows): Crash in Keep in Touch external link (#3763)
* fix(windows): Fix multiple issues with UI locales (#3766)
* fix(android/engine): Only get keyboard version for cloud/ (#3740)

## 14.0.169 alpha 2020-10-26

* feat(common/core/web): simplify corrective distribution (#3726)
* fix(windows): restore Setup after minimize (#3739)
* fix(windows): buffer overrun in debug function (#3745)
* fix(windows): download error dialog could be blank (#3747)
* feat: Keyman Settings Manager base classes (#2456)
* feat(windows): kmconfig console app (#3732)
* feat(windows): kmconfig GUI (in kmshell) (#3733)
* feat(windows): Apps for Controlling Browser TSF integration (#3734)

## 14.0.168 alpha 2020-10-24

* chore(android): Update dependencies (#3738)

## 14.0.167 alpha 2020-10-23

* fix(android/browser): Improve how embedded browser handles input (#3722)

## 14.0.166 alpha 2020-10-22

* fix(web): disable U+25CC for diacritics (#3039)
* refactor(common/models): Common tokenization and wordbreaking functions (#3706)
* fix(windows): setup status showed only 'removing older versions' (#3735)
* fix(windows): improve tsysinfo upload messages (#3727)
* chore(windows): update msgping to Winsdk 10 (#3728)
* fix(android/engine): Improve KMManager robustness (#3721)
* feat(common/core/web): fat-finger ignores inputs that beep (#3701)

## 14.0.165 alpha 2020-10-21

* fix(web): K_SPACE handling for embedded mode, hardware keystrokes (#3707)

## 14.0.164 alpha 2020-10-20

* feat(common/models): context tracking of accepted Suggestions (#3663)
* feat(common/models): context reversion modeling (#3685)
* fix(windows): RefreshKeyboards loses some profiles (#3714)
* fix(windows): icons missing in Configuration (#3717)
* fix(windows): tweak scrolling in keyboard menu (#3719)
* fix(developer): crash creating basic project (#3716)

## 14.0.163 alpha 2020-10-19

* fix(web): Remove base key from popup keys (#3718)

## 14.0.162 alpha 2020-10-18

* fix(web): Let embedded device handle K_TAB or K_ENTER (#3664)

## 14.0.161 alpha 2020-10-16

* fix(common/core/web): fixes revert event bug (#3709)

## 14.0.160 alpha 2020-10-14

* feat(common/models): disables "keep" when word is not suggestion otherwise (#3700)
* feat(common/core/web): selective wordbreak swallowing after accepting suggestions (#3702)
* refactor(common/models): extract Outcome type (#3705)

## 14.0.159 alpha 2020-10-12

* fix(web): unit test script failure on compilation failures (#3597)

## 14.0.158 alpha 2020-10-09

* feat(common/models): 'revert' now uses model's punctuation (#3647)
* fix(windows): launch configuration non-elevated (#3691)
* fix(windows): disabled keyboards listed in hotkeys (#3693)

## 14.0.157 alpha 2020-10-08

* fix(windows): show version with tag in setup (#3682)
* fix(windows): keyman desktop setup filename (#3684)

## 14.0.156 alpha 2020-10-08

* chore(windows): Move to Windows SDK 10.0.17763.0 (#3654)
* fix(windows): Some registry keys could have incorrect permissions 🍒 (#3668)
* fix(developer): ci uses repo tier and version (#3670)
* fix(windows): update CI for publishing desktop help (#3671)
* fix(web): ci uses repo tier and version (#3672)
* fix(windows): improve version numbers (#3678)
* chore: don't add tag to version in filenames (#3681)

## 14.0.155 alpha 2020-10-07

* refactor(common/models): centralizes suggestion & keep inits (#3645)
* fix(common/models): predictions after typed whitespace (#3657)
* fix(web): Fix how layer is separated from key name (#3659)

## 14.0.154 alpha 2020-10-05

* fix(windows): Upgrading keyboards with transient profiles (#3637)
* fix(windows): upgrading disabled keyboards (#3638)
* fix(developer): coverity reports for compiler (#3640)
* fix(windows): coverity reports for mcompile (#3641)
* fix(windows): coverity reports for kmtip (#3642)
* fix(windows): coverity reports for keyman32 (#3649)
* chore: exclude parens if no scope in commit msg (#3653)

## 14.0.153 alpha 2020-10-02

* chore(common/resources): bump @actions/core from 1.2.2 to 1.2.6 in /resources/build/version (#3646)
* fix(android/app): Switch system keyboard in KMPBrowserActivity (#3648)

## 14.0.152 alpha 2020-09-30

* fix(ios/engine): package installation language-picker improvements (#3623)

## 14.0.151 alpha 2020-09-29

* fix(windows): Buffer overrun in firstrun (#3634)
* fix(windows): upgrading transitional profiles (#3635)
* fix(android/engine): Fix undetermined lexical model package ID (#3624)

## 14.0.150 alpha 2020-09-28

* feat(windows): overflow menu for osk toolbar (#3626)
* feat(windows): scrollable keyboard menu (#3627)
* fix(android/app): Allow uninstalling sil_euro_latin for non-default languages (#3628)
* feat(ios/engine): Utilizes packages' welcome pages (#3622)
* fix(android/app): Only copy asset .kmp file if it doesn't exist (#3629)

## 14.0.149 alpha 2020-09-25

* fix(windows): add back support for disabling keyboards (#3607)
* fix(windows): bootstrap package install specified language bugs (#3609)
* fix(windows): bootstrap should skip install of failed downloads (#3610)
* refactor(android/app): Move Settings activities from KMEA to KMAPro (#3614)
* fix(android/app): Change install intent to MainActivity (#3615)
* fix(windows): cleanup pointer to int typecasts (#3612)
* fix(developer): hardcoded urls in debugger (#3613)
* fix(developer): Project window and About window hardcoded urls (#3618)
* fix(windows): cleanup hardcoded urls in tsysinfo (#3619)

## 14.0.148 alpha 2020-09-24

* fix(windows): external links should open externally (#3602)
* fix(windows): hint dialog was blank when elevated (#3604)
* fix(android): Log errors for crashes involving Keyboard Picker (#3499)

## 14.0.147 alpha 2020-09-23

* feat(common/models): context + input tracking for predictive text (#3549)
* feat(common/models): initial integration for enhanced corrections (#3555)
* feat(common/models): correction thresholding, acceptance (#3556)
* refactor(common/models): distance modeler cleanup (#3565)
* change(common/models): context tracker cleanup, optimizations, fixes (#3573)
* feat(common/models): Correction improvement (#3575)
* feat(common/models): naive correction-algorithm timer (#3581)
* fix(common/models): Android API compat for upgraded correction-search (#3601)
* fix(android/app): Query api.keyman.com for downloading associated dictionary (#3606)
* refactor(web/engine): application of predictive suggestions (#3582)
* fix(windows): simplify profile repair (#3559)

## 14.0.146 alpha 2020-09-22

* chore(web): bump http-proxy from 1.17.0 to 1.18.1 in /web/testing/regression-tests (#3568)
* feat(ios/engine): go/package use for model pkg downloads (#3603)

## 14.0.145 alpha 2020-09-21

* feat(windows): improve keyboard language dialog (#3557)
* fix(windows): lookup language name on create (#3558)

## 14.0.144 alpha 2020-09-18

* feat(developer): add viewport to html templates (#3531)
* fix(windows): use new signtime.bat on build agents (#3586)
* fix(developer): Touch font size should be string (#3585)
* fix(android/app): Fix Info page title size (#3571)
* fix(linux/config): Check if file exists before creating hard links (#3592)
* fix(windows): remove obsolete releaseCapture calls (#3594)
* fix(linux/config): Catch if kmp.json is invalid JSON (#3593)

## 14.0.143 alpha 2020-09-16

* fix(android/app): Validate language selection for "INSTALL" button (#3579)

## 14.0.142 alpha 2020-09-15

* chore(common/resources): bump node-fetch from 2.6.0 to 2.6.1 in /resources/build/version (#3578)

## 14.0.141 alpha 2020-09-11

* fix(web): default layout shift not changing layer (#3574)

## 14.0.140 alpha 2020-09-09

* feat(common/models): core edit-distance calculation class (#3526)
* feat(common/models): Edit path derivation (#3547)
* feat(common/models): low-level correction-algorithm infrastructure (#3527)
* feat(common/models): correction-search algorithm core (#3534)

## 14.0.139 alpha 2020-09-04

* fix(windows): BCP 47 tag canonicalization (#3545)
* fix(windows): upgrade of profiles from 13.0 (#3552)

## 14.0.138 alpha 2020-09-02

* feat(windows): map installed bcp47 (#3542)
* fix(windows): simplify profile uninstall (#3543)
* fix(android/app): Remove unused intent ACTION_GET_USERDATA (#3551)
* fix(android/engine): Remove notification after installing kbd package (#3546)
* fix(android): Re-enable monitoring of Application Not Responding (ANR) (#3550)

## 14.0.137 alpha 2020-08-31

* fix(android/engine): Fix package filename when downloading from cloud (#3541)
* feat(windows): select language at keyboard install (#3524)
* feat(windows): add langtags.json data (#3529)
* fix(windows): add transient profile support to keyman32 (#3539)

## 14.0.136 alpha 2020-08-28

* fix(android/app): Inject meta viewport tag for viewing help (#3523)
* fix(android/app): Fix overflow menu for hdpi devices (#3532)
* feat(windows): Rework of profile installation - Engine (#3509)
* feat(windows): profile installation - Keyman for Windows (#3510)
* feat(windows): profile installation - Support Tool (#3511)
* chore(windows): remove stockeditor (#3516)
* fix(windows): refresh configuration after changes (#3517)
* feat(windows): split language registration on app install (#3520)
* fix(linux): Improve robustness when installing ibus-keyman (#3535)

## 14.0.135 alpha 2020-08-27

* feat(common/models): override script defaults: spaces break words (#3506)
* fix(android/engine): Check asset package version before installing (#3514)
* feat(android): Use Stepper for navigating package installation steps (#3498)

## 14.0.134 alpha 2020-08-26

* fix(linux): Add packaging of Linux localization files (#3504)

## 14.0.133 alpha 2020-08-25

* feat(common/models): lexicon traversal (#3479)
* feat(common/models): actual priority queue for Trie models (#3480)
* feat(common/models): efficient batch-enqueue (#3486)

## 14.0.132 alpha 2020-08-24

* feat(linux): Add link to share online (#3494)
* docs(common): Clarify l10n readme (#3496)
* feat(linux): Add i18n for Linux (#3492)
* feat(linux): Small UI improvements (#3495)

## 14.0.131 alpha 2020-08-21

* feat(android/app): Add language picker for keyboard package installation (#3481)

## 14.0.130 alpha 2020-08-19

* fix(android): Fix util to getting the tier on CI builds (#3491)

## 14.0.129 alpha 2020-08-17

* feat(windows): rework download keyboard dialog style (#3463)
* chore(common/resources): Add sample vscode settings files (#3249)
* fix(linux): Lookup language tag from keyboard (#3408)

## 14.0.128 alpha 2020-08-13

* feat(linux): Hook up Sentry for km-config (#3378)
* chore(linux): Use new staging site names and use variable for downloads.keyman.com (#3406)

## 14.0.127 alpha 2020-08-12

* refactor(common/models): LMLayer state management tweak, persistent ModelCompositor (#3477)

## 14.0.126 alpha 2020-08-10

* fix(android): Add CI script to publish to Play Store (#3469)
* fix(android): Update sentry plugin to remove obsolete API use (#3471)
* feat(ios/app): universal links for keyboard installation (#3466)
* fix(ios/engine): Proper associating-installer deinitialization, cancellation tests (#3468)
* refactor(ios): error definitions, i18n (#3470)
* chore(common/core/desktop): cleanup keyboardprocessor.h.in (#3473)

## 14.0.125 alpha 2020-08-07

* fix(android): Update Gradle wrapper to 5.6.4 (#3467)
* feat(ios/engine): Associating package installer (#3458)
* feat(ios/app): Associating package installer use within existing install paths (#3465)

## 14.0.124 alpha 2020-08-06

* feat(windows): set default UI language at install (#3438)
* feat(windows): i18n for Setup (#3444)
* feat(windows): add globe icon to Configuration UI (#3446)
* feat(windows): set UI language from Setup preference on first install (#3447)
* feat(windows): docs on editing translations (#3448)
* change(android): Improve string context to help crowdin translators (#3457)
* fix(android/app): Fix environment portion of app version string (#3462)

## 14.0.123 alpha 2020-08-05

* feat(android): Use staging help site for pre-release builds (#3453)
* fix(android): Cleanup string formatting with strings.xml (#3452)
* chore(android): Add script to find unused strings. Manually remove them (#3456)
* feat(ios/engine): LanguagePickAssociator progress tracking, base integration with package lang picker (#3455)

## 14.0.122 alpha 2020-08-04

* feat(android/app): Associate app with /keyboards/install links (#3449)
* fix(android): Update KMPBrowser to pass external links to user browser (#3439)
* feat(ios/engine): Language-pick associator (#3451)

## 14.0.121 alpha 2020-08-03

* fix(android): Fix KMTextView to compile on Linux (#3442)

## 14.0.120 alpha 2020-07-31

* feat(android): Use api.keyman-staging.com for pre-release builds (#3423)
* refactor(ios/engine): merges keyboard & lexical model info views, fixes QR code logic (#3432)
* feat(android): Add app association to keyman.com (#3431)
* chore(windows): cleanup comments in strings.xml (#3434)
* feat(ios/engine): language selection during (file-based) package installation (#3416)
* feat(ios/engine) Package-installer layout optimizations (#3437)

## 14.0.119 alpha 2020-07-30

* feat(windows): convert locale.xml to strings.xml format (#3424)
* refactor(windows): add translations to windows install (#3428)
* refactor(windows): remove old locale links (#3429)
* chore(windows): remove old locale tools (#3430)
* feat(ios): Start of engine and app internationalization (#2745)

## 14.0.118 alpha 2020-07-29

* chore(common): unify crowdin.yml (#3418)
* fix(windows): more i18n cleanup: (#3415)
* feat(windows): generate message consts at build time (#3413)
* fix(android/app): Use go/android/ links to download cloud keyboards (#3343)
* fix(windows): i18n of strings in Font Helper (#3414)
* refactor(windows): refactor Dialog elements (#3421)
* chore(windows): Remove usage page resources (#3422)

## 14.0.117 alpha 2020-07-28

* feat(windows): i18n groundwork (#3411)
* feat(windows): Removes unused strings from locale.xml (#3412)
* refactor(ios/engine): package installer tweaks (#3410)
* chore(ios/engine): more obsoletions (#3407)

## 14.0.116 alpha 2020-07-24

* refactor(ios/engine): builds package download links (#3383)
* refactor(ios/engine): chained lexical model install callback, fix (#3388)
* feat(ios/engine): download queue concurrency (#3395)
* feat(ios/engine): keyboard search core (#3384)
* feat(ios/engine): support for deferred chaining of lexical model downloads (#3401)
* docs(linux): Update readme (#3397)
* feat(ios/engine): use of Keyman staging sites (#3405)
* feat(linux): keyman:// protocol handler (#3398)
* chore(ios/engine): dead code removal + deprecations (#3402)

## 14.0.115 alpha 2020-07-23

* fix(windows): proxy configuration from system (#3389)
* fix(windows): hide unavailable options in Setup (#3392)
* fix(windows): make sure silent is actually silent for setup (#3391)
* chore(windows): staging site hostnames (#3387)
* feat(windows): cleanup server names (#3325)
* feat(windows): keyman: protocol handler (#3382)
* feat(developer/compilers): logging errors and warnings in the lexical model compiler (#3385)

## 14.0.114 alpha 2020-07-22

* chore(web): bump lodash from 4.17.15 to 4.17.19 in /web/testing/regression-tests (#3360)

## 14.0.113 alpha 2020-07-21

* refactor(ios/engine): update detection now based upon packages (#3362)
* refactor(ios/engine): package download notifications (#3363)
* refactor(ios/engine): package-based resource updates, cloud resource migration (#3372)
* fix(ios/engine): engine tier enum, proper detection (#3373)
* refactor(ios/engine): Centralized Keyman domain definitions (#3381)
* fix(linux): Use language from search when installing keyboard (#3290)
* refactor(linux): Small refactorings (#3376)
* refactor(developer/compilers): reading from a wordlist (#3380)

## 14.0.112 alpha 2020-07-20

* feat(windows): disable defaults options when Keyman already installed (#3371)
* feat(windows): setup will retry if offline during initial install steps (#3370)
* feat(windows): setup select tier from filename or parameter (#3369)
* fix(windows): re-add license to setup (#3368)
* feat(windows): strip ' (1)' from filename in setup (#3367)
* fix(windows): remove large dependencies (#3346)
* refactor(ios/engine): package-version query caching + package state properties (#3335)
* refactor(ios/engine): keyboard downloads now retrieve KMPs (#3341)
* refactor(ios/engine): download queue & download state detection cleanup (#3342)
* chore(developer): cleanup test constants (#3350)
* change(common/models/wordbreakers): update word boundary props to 13.0 (#3365)
* feat(linux): Use staging URLs for alpha version (#3364)

## 14.0.111 alpha 2020-07-16

* fix(android/engine): Update deprecated call to switch system keyboard for Android P (#3353)

## 14.0.110 alpha 2020-07-15

* fix(developer/compilers): merge duplicate words during compile (#3338)
* refactor(developer): hashmap-based wordlist compilation (#3340)
* chore(linux): Add license details for kmpdetails.* (#3355)

## 14.0.109 alpha 2020-07-14

* feat(windows): New Keyboard Search and Download (#3326)
* refactor(ios/engine): lexical model query & download rework (#3327)
* refactor(ios/engine): hashable package keys (#3333)
* fix(ios/engine): version equality (#3334)
* refactor(linux): make some methods protected (#3291)
* feat(oem/fv/android): Add nrc.str.sencoten model and update SystemKeyboard from KMAPro (#3332)

## 14.0.108 alpha 2020-07-09

* refactor(windows): PackagesOnly parameter (#3321)
* chore(windows): code cleanup (#3320)
* chore(windows): update setup i18n (#3317)
* chore(windows): Cleanup logging in Windows Setup (#3316)
* feat(windows): Keyman Setup online bootstrap (#3304)
* chore: cleanup global ExtPath (#3315)
* feat(android/app): Use build-download-resources.sh for KMApro app (#3322)
* feat(oem/fv/android): Use build-download-resources.sh for FV app (#3322)
* refactor(ios/engine): Centralized package download utility function (#3299)
* fix(oem/fv/android): Add a fallback keyboard to FV Android app (#3323)

## 14.0.107 alpha 2020-07-08

* feat(android/engine): Add additional info on installed keyboards exceptions (#3319)

## 14.0.106 alpha 2020-07-04

* fix(android/app) Download associated dictionary when installing cloud keyboard package (#3307)

## 14.0.105 alpha 2020-07-03

* feat(android): Download default resources at build time (#3300)
* fix(android/engine): Fix unbound variable in build script (#3308)

## 14.0.104 alpha 2020-07-01

* fix(android): Resize PackageActivity title text (#3297)

## 14.0.103 alpha 2020-06-30

* fix(common/core/web): fixes transcription buffer cap (#3301)

## 14.0.102 alpha 2020-06-29

* fix(android): Use tier to determine keyboard search host (#3296)
* refactor(ios/engine): Resource download cleanup and mocking prep (#3292)
* refactor(ios/engine): ID-based download tracking, update notification rework (#3295)

## 14.0.101 alpha 2020-06-26

* feat(linux): address code review comments of #3278 (#3281)
* fix(linux): Always restart IBus when installing keyboard (#3284)
* refactor(linux): cleanup code (#3286)
* fix(linux): Fix crash converting kvk into LDML (#3288)
* feat(ios/engine): package-version query implementation (#3280)

## 14.0.100 alpha 2020-06-25

* refactor(ios/engine): Download notifications via completion blocks (#3274)
* refactor(ios/engine): better resource type links (#3276)
* refactor(ios/engine): Resource-download installation closures (#3277)
* feat(linux): Install keyboard on Gnome (#3278)

## 14.0.99 alpha 2020-06-24

* feat(ios/engine): adds getInstalledPackage(for:) (#3270)
* refactor(linux): address code review comments of #3272 (#3275)

## 14.0.98 alpha 2020-06-23

* refactor(ios/engine): reworks download queue objects (#3267)
* feat(linux): Improve Linux package description (#3268)

## 14.0.97 alpha 2020-06-22

* feat(android): Implement menu to add language for installed keyboard pkg (#3255)
* fix(mac/resources): altool is failing but we lose the log in CI (#3264)
* refactor(ios/engine): more notification rework prep (#3262)
* fix(mac): altool second call report ci errors (#3265)
* refactor(ios/engine): more dead code removal (#3266)

## 14.0.96 alpha 2020-06-19

* fix(ios/engine): fixes keyboard swapping (#3259)
* fix(common/resources): shebang for lerna-based Linux builds (#3260)
* refactor(ios/engine): Notification rework prep, simplification (#3261)

## 14.0.95 alpha 2020-06-19

* feat(android/app): Consolidate install menus (#3245)
* change(ios/engine): migrates legacy cloud resources to KMP format (#3237)
* change(ios/engine): Default resource update (#3244)
* fix(ios/engine): migration of preload-sourced resources (#3247)
* refactor(common/resources): web-environment package (#3248)
* chore(linux): Add some unit tests for keyman_config (#3250)
* chore(linux): Update automatically installed dependencies (#3254)
* fix(common/resources): web-environment package-lock.json (#3256)

## 14.0.94 alpha 2020-06-16

* feat(linux): Add onboard as recommended package (#3241)

## 14.0.93 alpha 2020-06-15

* fix(developer/ide): double click to change layer update combo (#3240)
* fix(developer/ide): fix copy and paste in touch editor (#3238)

## 14.0.92 alpha 2020-06-12

* change(ios/engine): Package migration prep (#3229)
* chore: labeler (#3233)
* feat(android/engine): Migrate cloud keyboards when updating keyboard package (#3221)
* refactor(ios/engine): explicitly synchronous Package processing (#3230)
* feat(ios/engine): KeymanPackage now parses its ID (#3234)
* fix(windows): sentry exception reports (#3235)

## 14.0.91 alpha 2020-06-11

* chore(android): Remove google-services and update readme (#3228)

## 14.0.90 alpha 2020-06-10

* refactor(ios/engine): Language resource + keying polymorphism (#3220)
* refactor(ios): Selective resource installation via abstraction (#3207)
* feat(ios/engine): Generation of kmp.json for non-package resources (#3212)

## 14.0.89 alpha 2020-06-09

* fix(android/engine): Revise updateOldKeyboardsList (#3216)
* feat(ios/engine): embedded KeymanWeb engine Sentry use (#3218)
* feat(android): Handle model picker updates (#3209)

## 14.0.88 alpha 2020-06-08

* change(android/samples): Update addKeyboard syntax for Sample and Test apps (#3213)
* fix(linux): Restart km-config after installing keyboard (#3214)

## 14.0.87 alpha 2020-06-05

* fix(developer/compilers): normalise touch layout on compile (#3203)
* feat(android): Add utility to check BCP47 equivalence (#3210)
* refactor(ios/engine): KMP installation now relies on KeymanPackage class, parses (#3205)
* refactor(ios/engine): Abstraction of KMP installation methods (#3206)
* feat(linux): Make two windows modal dialogs (#3211)

## 14.0.86 alpha 2020-06-02

* fix(ios): fixes lerna concurrency workaround and missing func reference (#3192)
* fix(android/engine): Use available models for ModelPickerActivity() (#3191)
* feat(android): Add system globe action to show system keyboards (#3197)
* feat(linux): Open a .kmp file in km-config (#3183)
* refactor(ios/engine): kmp.json - Keyboard info deserialization (#3193)
* refactor(ios/engine): kmp.json - Lexical model info deserialization (#3195)
* feat(ios/engine): kmp.json - full deserialization (#3198)
* fix(android): Add wrapper for logging errors & exceptions (#3196)
* fix(oem/fv/ios): new certificate (#3201)

## 14.0.85 alpha 2020-05-30

* change(android/engine): Clean up naming for formatting QR code URL (#3187)

## 14.0.84 alpha 2020-05-29

* change(developer): packs ModelCompiler via npm pack, 7-zip (#3166)
* change(web): Selective Sentry uploads (#3163)
* refactor(ios/engine): Polishes HTTPDownloader to prep for unit testing (#3179)
* feat(ios/engine): HTTPDownloader unit testing (#3180)
* fix(linux): Disable buttons if no keyboard installed (#3184)
* change(ios/engine): Removes unused, deprecated JS/JSON-based adhoc install code (#3186)
* change(common/models,developer/compilers): move joiner from LMLayer to model compiler (#3071)

## 14.0.83 alpha 2020-05-28

* change(ios): Selective Sentry uploads (#3162)
* change(android/engine): Handle keyboard package updates (#3175)
* fix(common/models/types): fixes models-types build script, sets std header (#3182)

## 14.0.82 alpha 2020-05-27

* fix(ios): fixes build warning on Error coersion, fixes logged error for intermediate embedded state (#3173)
* fix(linux): Don't fail (un-)install if running multiple ibus (#3169)
* chore(linux): Update maintainer in package metadata (#3168)
* feat(linux): Improve appstream metadata (#3176)

## 14.0.81 alpha 2020-05-27

* refactor(resources): convert gosh into npm package 🙃 (#3159)
* chore(common,web): use consistent TypeScript dep on all packages (#3158)
* chore(common/resources): add `common/models` to build trigger definitions (#3144)
* fix(common/resources): adds package-lock.json for gosh package (#3171)

## 14.0.80 alpha 2020-05-25

* fix(android/engine): Remove LanguageListUtil (#3155)
* refactor(common/models/templates): create package: @keymanapp/models-templates (#3128)

## 14.0.79 alpha 2020-05-22

* fix(android): Fix system keyboard globe button override (#3140)
* fix(common/core/web): use build script to generate environment.inc.ts (#3146)
* change(common/core/web,web): update dependencies to @keymanapp/models-types (#3147)

## 14.0.78 alpha 2020-05-21

* refactor(common/models): factor out word breakers to their own package (#3125)
* fix(developer): crash when developer starts (#3138)
* chore(android): Refactor KeyboardPickerActivity (#3113)
* chore(common/resources): cleanup scopes (#3139)
* feat(web): starts proper KMW Sentry integration (#3122)
* refactor(common/models/types): rename @keymanapp/lexical-model-types => @keymanapp/models-types (#3143)
* change(common/core/web): add and distribute type declaration (#3145)
* fix(common/models/types): drops version updates for deprecated common/lexical-model-types (#3148)

## 14.0.77 alpha 2020-05-19

* refactor(web/engine): Moves common utility functions into separate `web-utils` package (#3130)
* refactor(web/engine): renames DeviceSpec, moves to utils (#3132)
* fix(ios): Fixes keyboard metadata decoding, tweaks to project files (#3137)
* feat(windows): Use http: instead of file: for Configuration UI (#3127)

## 14.0.76 alpha 2020-05-15

* fix(windows): use correct name for Sentry in C++ (#3129)
* chore: Allow to override hook defs (#3112)

## 14.0.75 alpha 2020-05-13

* feat(android/samples): Add Tamil lexical model to KMSample2 (#3123)

## 14.0.74 alpha 2020-05-11

* fix(windows): kmbrowserhost was missing debug info (#3117)

## 14.0.73 alpha 2020-05-11

* fix(windows): force output keystroke failure (#3083)
* fix(windows): kmshell title and kmbrowserhost sentry (#3115)

## 14.0.72 alpha 2020-05-08

* fix(oem/fv/ios): Fixes FV app's system keyboard (#3105)
* fix(oem/fv/ios): FV light mode lock and basic banner fix (#3108)
* fix(windows): sentry cef shutdown interactions (#3107)
* feat(android): Migrate installed keyboards list to keyboards_list.json (#3091)

## 14.0.71 alpha 2020-05-08

* fix(windows): use consistent sentry db location (#3100)

## 14.0.70 alpha 2020-05-07

* fix(android/app): Fix back button after System Keyboard dismissed (#3093)
* fix(android/samples): Back button to dismiss KMSample2 system keyboard (#3095)
* fix(oem/fv/android): Back button to dismiss FV Android system keyboard (#3096)

## 14.0.69 alpha 2020-05-06

* fix(common/resources): npm install required for auto inc lerna versions (#3089)
* fix(windows): sentry x64 stacks truncated pointers (#3087)

## 14.0.68 alpha 2020-05-06

* fix(common/core/desktop): enable build for win x64, use global VERSION.md and fix decxstr() bug (#3076)
* change(android): Add methods to go between LanguageResource and JSON (#3079)
* feat(common): auto-update for package versioning (#3078)

## 14.0.67 alpha 2020-05-05

* fix(oem/fv/ios): Additional libraries for FirstVoices SWKeyboard (#3080)

## 14.0.66 alpha 2020-05-04

* feat(web): test Recorder overhaul, Node-based tests using Recorder for KeyboardProcessor (#3060)
* fix(oem/fv/ios): add sentry framework to carthage build step (#3074)

## 14.0.65 alpha 2020-05-03

* fix(oem/fv/ios): try embed of sentry again for fv (#3072)

## 14.0.64 alpha 2020-05-01

* fix(oem/fv/ios): add sentry framework to fv keyboards (#3069)

## 14.0.63 alpha 2020-05-01

* fix(android): Fix FileUtilsTest to be cross-platform (#3061)
* fix(windows): add LARGEADDRESSAWARE flag for all CEF processes (#3064)
* fix(android): Remove more custom keyboard fields(#3051)
* fix(oem/fv/ios): FV settings bundle for SWKeyboard (#3066)
* change(common/models/wordbreakers): single-pass join word breaker decorator (#3059)

## 14.0.62 alpha 2020-05-01

* change(oem/fv/android): Update DSN for FV Android app (#3050)
* feat(web/engine): Basic KeyboardProcessor tests (#2994)
* fix(oem/fv/android): Update FirstVoices build_keyboards.sh script (#3045)
* fix(oem/fv/ios): Update FirstVoices build_keyboards.sh script (#3045)

## 14.0.61 alpha 2020-04-30

* chore(common/resources): bump @actions/http-client from 1.0.3 to 1.0.8 in /resources/build/version (#3047)
* fix(oem/fv/ios): firstvoices icon and version info (#3044)
* feat(windows): Sentry integration fixes and polish (#3006)
* feat(developer/compilers): compile joinWordsAt property (#3032)

## 14.0.60 alpha 2020-04-29

* feat(common/resources): initial use of lerna (in-repo package links only) (#2997)
* change(web/engine): spins core/web/keyboard-processor package off from KeymanWeb (#3001)
* change(web/engine): spins core/web/input-processor package off from KeymanWeb (#3008)
* chore(common/models): change author from personal to work affiliation (#3046)

## 14.0.59 alpha 2020-04-29

* chore: merge stable history (#3037)
* feat(common/models/wordbreakers): create join word breaker decorator (#3021)
* fix(oem/fv/ios): download fv keyboards (#3040)
* change(android): Refactor LanguageResource() and remove "Custom" property (#3033)

## 14.0.58 alpha 2020-04-28

* change(developer/compilers): improvements to default searchTermToKey (#3024)

## 14.0.57 alpha 2020-04-27

* change(common/resources): Update to Unicode 13.0 (#3029)
* change(android): Refactor Keyboard class to not use Map (#3020)

## 14.0.56 alpha 2020-04-24

* fix(android): Clarify label that shows "Get Started" on startup (#3025)
* feat(developer/compilers): allow for verbose word breaker specification (#3023)

## 14.0.55 alpha 2020-04-23

* change(android): Convert LanguageListActivity to utility (#3018)
* change(android): Change "Get Started" keyboard picker to bring up embedded keyboard search (#3013)
* feat(common): lerna now npm-installed locally (#3012)
* refactor(web/engine): successful web-core compilation (#2992)
* change(common/models,developer/compilers): always bundle searchTermToKey() with model (#2971)
* change(common/models): remove NFD table (#3014)

## 14.0.54 alpha 2020-04-22

* refactor(developer/compilers): word breaker compilation (#3016)

## 14.0.53 alpha 2020-04-21

* refactor(common/models): Abstracted connection between LMLayer and Worker initialization (#2986)
* refactor(common/models): starts a formal 'headless' mode (#2987)
* fix(android): predictive banner display bugfix (#3010)
* fix(android): Fix system keyboard alignment (#3009)

## 14.0.52 alpha 2020-04-17

* refactor(web/engine): precomputation for OSK key events, headless production thereof (#2969)
* refactor(web/engine): initial ModelManager split (#2974)
* refactor(web/engine): LMLayer enablement state management rework (#2975)
* refactor(web/engine): predictive data routing, LanguageProcessor as EventEmitter (#2976)
* refactor(web/engine): web-core build prep (#2982)

## 14.0.51 alpha 2020-04-16

* change(android): Update minimum SDK to 21 (#2993)

## 14.0.50 alpha 2020-04-15

* feat(android): Add KMPBrowserActivity for cloud keyboard searches (#2961)
* fix(android): Handle default font DejaVuSans.ttf (#2981)
* feat(android): Download cloud keyboards from https://keyman.com/keyboards (#2953)
* fix(ios): iOS 13.4 subkey menu workaround (#2959)
* change(ios): Web-based popup key longpresses (#2968)
* fix(web): repairs Web regression test suite (#2973)
* feat(android): Dismiss system keyboard on Back press (#2984)

## 14.0.49 alpha 2020-04-11

* chore(common/models): do not run tests in IE11 in Windows (#2978)

## 14.0.48 alpha 2020-04-07

* feat(windows): Testing Sentry integration (#2923)
* feat(windows): use crashpad and better call stacks (#2931)

## 14.0.47 alpha 2020-04-07

* fix(common/models): use searchTermToKey() on input (#2954)
* refactor(web/engine): proper split-off of DOM-reliant code (#2939)
* refactor(web/engine): InputProcessor/KeyboardProcessor split (#2940)
* fix(ios): prevents in-app keyboard resets (#2951)
* refactor(web/engine): headless KeyboardProcessor (#2941)

## 14.0.46 alpha 2020-04-06

* fix(android): Add check for WRITE_EXTERNAL_STORAGE permission (#2946)

## 14.0.45 alpha 2020-04-05

* chore(web): bump minimist from 1.2.2 to 1.2.3 in /web/testing/regression-tests (#2947)

## 14.0.44 alpha 2020-04-03

* refactor(web/engine): relocates DOM-only parts of Processor (#2922)
* refactor(web/engine): begins formally removing DOM-aware keyboard API functions from web-core KeyboardInterface (#2915)
* refactor(web/engine): start of system store abstraction (#2919)
* refactor(web/engine): Processor now manages current layer; OSK listens via callback (#2920)
* refactor(web/engine): RuleBehavior now headless (#2925)
* refactor(web/engine): variable store storage abstraction (#2926)
* fix(web): fixes activeElement typing (#2927)
* refactor(web/engine): relocates DOM-only parts of Processor (#2938)
* fix(android): Change KeyboardHarness/build.sh to not rebuild KMEA (#2943)
* feat(android): Propagate languageID when downloading kmp (#2944)

## 14.0.43 alpha 2020-04-02

* fix(web/engine): default layout fix for chiral keyboards (#2936)
* fix(android): Fix exception in ResourcesUpdateTool (#2933)
* change(android/samples): Update sample and test projects to install asset kmp's (#2935)

## 14.0.42 alpha 2020-04-01

* fix(android): Fix globe button crash on 3rd party apps (#2930)
* change(android) Install default asset kmp's (#2928)

## 14.0.41 alpha 2020-03-31

* refactor(web/engine): KeyboardInterface/Processor cleanup and prep (#2901)
* refactor(web/engine): Preps keyboard layouts definitions for web-core (#2902)
* refactor(web/engine): layouts now full property of Keyboard wrapper (#2903)
* feat(android): Specify optional language ID for installing kmp (#2921)

## 14.0.40 alpha 2020-03-30

* fix(developer): use correct registry types for sentry options (#2912)
* fix(windows): replaces empty eventid with underscore when autoreport errors off (#2913)
* refactor(web): namespacing DOM-focused management (#2891)
* refactor(web/engine): starts DOM pre-processor (#2892)
* refactor(web): starts OSK preprocessor (#2893)
* refactor(web): headless device representation (#2894)
* refactor(web): cleanup for Processor.processKeyEvent (#2899)
* chore(common/resources): Cleanup unused folders and update README (#2916)

## 14.0.39 alpha 2020-03-29

* feat(windows): sentry x64 support (#2898)
* feat(windows): user control for upload to sentry (#2900)

## 14.0.38 alpha 2020-03-28

* feat(ios): Add Crowdin CLI for iOS strings (#2905)

## 14.0.37 alpha 2020-03-27

* feat(windows): crash reports in CEF (#2887)
* feat(common/resources): Use Crowdin CLI (v3) for handling l10n files (#2895)
* fix(windows): show error if tsysinfo fails to start; kmcomapi reporting (#2897)

## 14.0.36 alpha 2020-03-26

* fix(web/engine): Fixes default key lookup returns (#2890)

## 14.0.35 alpha 2020-03-25

* feat(windows): new error notification dialog (#2875)
* feat(windows): sentry c++ wrappers (#2886)
* refactor(web/engine): activeKeyboard now tracked on Processor (#2864)
* refactor(web/engine): Initial definition of typed Keyboard wrapper (#2868)
* refactor(web/engine): More Keyboard wrapper properties (#2869)
* refactor(web/engine): headless-friendly keymapping (#2870)
* refactor(web/engine): relocates keyboard tag code, adds typing (#2883)
* fix(web): fixes variable stores (#2884)

## 14.0.34 alpha 2020-03-24

* fix(web): fixes embedded kbd initialization (#2879)
* fix(ios): popup keys over base keys no longer emit base char. (#2881)

## 14.0.33 alpha 2020-03-23

* fix(android/samples): Update min SDK versions for sample apps (#2872)
* refactor(web/engine): Modularize default key output handling (#2853)
* refactor(web/engine): extended abstraction with OutputTarget (#2849)
* refactor(web/engine): reworks use of embedded's keyman['oninserttext'] (#2850)
* refactor(web/engine): reworks default output handling to return RuleBehaviors (#2854)
* refactor(web/engine): removes shiftState parameter (#2859)
* refactor(web/engine): moves new RuleBehavior type & behaviors to own file (#2861)
* refactor(web/engine): doInputEvent moved to OutputTarget (#2862)
* refactor(web/engine): KeyboardInterface now property of Processor (#2863)
* fix(windows): some sentry symbolication was not working (#2871)
* fix(linux): Use __release_version__ for downloadkeyboard window (#2877)

## 14.0.32 alpha 2020-03-20

* fix(windows): include sources for sentry (#2866)

## 14.0.31 alpha 2020-03-20

* fix(android/samples): Fix min SDK version for Sample and Test apps (#2860)

## 14.0.30 alpha 2020-03-19

* docs(common/resources): minor updates to readme (#2856)

## 14.0.29 alpha 2020-03-19

* feat(windows): Add Sentry reports to Delphi apps (#2848)

## 14.0.28 alpha 2020-03-18

* fix(web): fixes design mode and content editable issues (#2838)
* fix(ios): corrects OSK height adjustment, banner display issues. (#2840)
* feat(windows): add sentry tooling (#2806)
* refactor(web/engine): new RuleBehavior return type from keyboard calls, utilization (#2830)
* refactor(web/engine): KeyEvent object now refers to outputTarget over element (#2846)
* fix(linux): Fix failing Linux package builds (#2843)
* feat(linux): Add focal as platform to build packages for (#2842)

## 14.0.27 alpha 2020-03-17

* chore(web): bump minimist from 1.2.0 to 1.2.2 in /web/testing/regression-tests (#2829)

## 14.0.26 alpha 2020-03-16

* fix(oem): Disable monitoring of ANR for oem Android app (#2828)

## 14.0.25 alpha 2020-03-13

* feat(common/resources): sentry release control (#2794)
* chore(windows): improve build script tests (#2680)
* fix(web): enhanced sourcemaps + proper sourcemaps for minified KMW (#2809)
* feat(common/resources): Add script to parse crowdin translation file (#2801)
* fix(linux): Fix how keyboardprocessor version is set in dist.sh (#2814)
* feat(android): Additional Sentry integration (#2810)
* fix(web): applies base key layer property to unassigned subkeys (#2808)
* feat(android): Start adding RTL to layouts (#2816)
* fix(common/models): fixes word lookup from Tries for SMP script-based languages (#2815)
* feat(common/resources): add release finalization for Sentry (#2819)
* fix(web): further fixes BuildVisualKeyboard. Fixes #2818 (#2822)
* fix(web): fixes internal reference for validation tool (#2824)

## 14.0.24 alpha 2020-03-11

* fix(linux): Fix CI dist path to common/core/desktop (#2795)
* fix(web): fixes build number reference of API call (#2796)
* fix(web): updating BuildVisualKeyboard (#2802)

## 14.0.23 alpha 2020-03-10

* fix(ios): fixes Carthage framework copy for Sentry (#2800)
* feat(android): Start of Sentry-based crash reporting (#2778)

## 14.0.22 alpha 2020-03-09

* fix(common/resources): parameter order incorrect in git diff (#2787)
* feat(ios): compilations within Xcode now properly set version (#2775)
* fix(ios/engine): Fixes context bug for certain keyboard rules after newlines (#2770)
* feat(android): Update additional main app strings for crowdin (#2793)
* feat(ios): Start of Sentry-based crash reporting (#2771)
* feat(ios): Improved Sentry integration (first pass) (#2782)

## 14.0.21 alpha 2020-03-08

* fix(common/resources): builds were never triggered (#2790)

## 14.0.20 alpha 2020-03-08

* feat(windows): Chromium replacement for embedded MSHTML in for Keyman Desktop (#1720)
* refactor(common/core/desktop): Rename keyboard core (#2735)

## 14.0.19 alpha 2020-03-06

* fix(web): support otf extension for truetype fonts (#2780)

## 14.0.18 alpha 2020-03-04

* feat(windows): etl2log support tool (#2758)
* feat(developer): allow use of ISO9995 in key ids (#2741)
* feat(android): Handle keyman:// protocol to download kmp keyboard (#2734)
* change(android): Cleanup UI strings (#2751)
* fix(ios): fixes broken online-help versioned link (#2773)

## 14.0.17 alpha 2020-02-26

* feat(ios): KeymanEngine version migration unit tests (#2692)
* feat(ios): starts iOS unit testing (#2649)
* fix(android) Fix crash on kbdMapList (#2719)
* fix(developer): crash when switching layout templates (#2726)
* feat(developer): always save options (#2731)
* feat(common/resources): Support git worktree when configuring local hooks (#2722)
* docs(linux): Add linux packaging documentation (#2720)
* fix(developer): insert from charmap into touch editor 🍒 (#2737)
* fix(developer): debugger breaking smp with bksp (#2739)
* feat(ios): Adds keyboard-scale unit tests, fixes unknown-device bug (#2695)

## 14.0.16 alpha 2020-02-25

* fix(android) Fix crash on kbdMapList (#2719)
* fix(developer): crash when switching layout templates (#2726)

## 14.0.15 alpha 2020-02-24

* fix(android): Sanitize app version string for api query (#2715)
* chore(common/resources): Improve output when triggering Jenkins jobs (#2706)
* fix(common/resources): Fix increment-version.sh script (#2714)

## 14.0.14 alpha 2020-02-21

* chore(linux): allow to trigger Jenkins build from script (#2697)
* fix(ios): Resource update issues (#2703)
* fix(web): Web CI target reversion (#2693)
* refactor(common/resources): Simplify and improve getting hook directory (#2701)

## 14.0.13 alpha 2020-02-19

* fix(linux): setup gschema (#2675)
* fix(ios): Responsive predictive toggles (#2674)
* chore(windows): cleanup documentation (#2681)
* chore: merge p9s2 beta part 2 to master (#2683)

## 14.0.12 alpha 2020-02-18
* fix(android/samples): Fix build for KMSample1 project (#2669)
* fix(developer): crash in context help (#2661)
* fix(developer): crash importing blank OSK (#2663)
* fix(common/core/desktop, linux): Misc keyboard processor fixes for Xenial (#2648)
* fix(linux): Fix tier used in debian watch files (#2664)
* fix(ios): Engine demo fix (#2662)
* docs(ios): Updates offline help for new 13.0 content (#2671)
* fix(developer): upgrade removes preferences 🍒 (#2672)
* fix(developer): upgrade removes preferences (#2668)
* chore(common/resources): Rename trigger-definitions.sh to *.config (#2665)

## 14.0.11 alpha 2020-02-17

* fix(web): Fat-finger complication fixes (#2647)
* feat(web): restyles prediction banner (#2629)
* chore(oem/fv/ios): FV iconography update (#2650)
* feat(mac): install script rather than drag+drop (#2537)
* fix(common): Update configure-repo.sh to ln commit-msg-defs (#2652)
* change(web): Testing resources update (#2651)
* fix(android): Add ability to reinitialize `CloudDownloadMgr` (#2635)
* chore: merge beta changes to master 🍒 (#2659)
* fix(mac): invalid build script params removed (#2660)

## 14.0.10 alpha 2020-02-14

* fix(common/core): buffer overrun in context api 🍒 (#2616)
* fix(web): patches Float and Toggle UI issues (#2622)
* change(web): build.sh recompilation of LMLayer only performed when needed (#2623)
* fix(ios): Fixes in-app use of KMSample2 (#2626)
* fix(developer): touch layout editor character map integration (#2619)
* fix(developer/compilers): package: version mismatch (#2620)
* fix(developer/compilers): compiler sometimes merges touch platform support wrongly in .keyboard_info (#2621)
* fix(ios): Fixes lexical model url generation for updates (#2627)
* fix(linux): Cherrypick linux packaging fixes  (#2624)
* fix(developer/ide): model debugger mime type mismatch (#2633)
* fix(ios): Fixes invalid keyboard display when backing out of sharing text (#2631)
* fix(oem/fv/android): Update version of androidx.appcompat (#2640)
* change(android): Update in-app help (#2641)
* fix(developer/ide): Model editor various bugs (#2634)
* fix(web): fixes positioning of native-mode language menu (#2642)
* change(android): Update app dependencies (#2644)
* fix(ios): initial-install check within Migrations (#2646)
* fix(mac): Modifier keys were resetting cached context (#2588)
* refactor(mac): initial steps of input pathway (#2643)

## 14.0.9 alpha 2020-02-10

* fix(common/core/desktop): buffer overrun in context api (#2614)
* fix(common/resources): refactor trigger of test builds (#2611)
* fix(ios): fixes installation of default resources and updates them (#2578)
* chore(android): Update default nrc.en.mtnt.model to 0.1.4 (#2608)
* chore(common/resources): add build scripts for beta tests 🍒 (#2612)
* fix(common/resources): don't include build-utils.sh (#2615)
* fix(common/resources): Fix setting context when >= 64 characters (#2607)
* fix(ios): Icon image change on light/dark mode transition (#2593)
* fix(ios): Keyboard banner light/dark transitions (#2594)
* fix(linux): Fix packaging of keyman-config on Xenial (#2609)

## 14.0.8 alpha 2020-02-07

* chore(common/resources): Tweak history management (#2602)
* chore(common/resources): Update README.md (#2598)
* chore: update history (#2605)
* chore: merge beta P9S1 changes to master (#2606)
* chore(common/resources): Add script that checks if build is required (#2603)
* fix(linux): Install requirements before packaging (#2599)

## 14.0.7 alpha 2020-02-07

* chore(common/resources): Tweak history management (#2602)
* chore(common/resources): Update README.md (#2598)

## 14.0.6 alpha 2020-02-06

* fix(windows): Windows touch keyboard would cancel on each keystroke (#2580)
* fix(linux): Fix 'About' keyboard when missing copyright (#2583)
* feat(linux): Keyboard options configuration dialog (#2566)
* feat(common): prepare-commit-msg hook for autogenerated conventional commit messages (#2581)
* fix(linux): cherry-pick packaging changes from beta branch (#2589)
* fix(linux): Display the script name in log output (#2591)

## 14.0.5 alpha 2020-02-04

* chore(common/resources): support test builds on master/beta/stable-x.y (#2576)
* fix(web): default BKSP output targeting (#2561)
* fix(linux): Remove cosmic and disco releases (#2574)

## 14.0.4 alpha 2020-02-03

* chore(common/resources): trigger builds after version increment (#2572)
* fix(ios): keyboard stability (#2545)
* fix(web): dev_resource compile fix (#2557)
* fix(linux): Update launchpad PPA by tier (#2551)
* fix(android): Fix cancelling ConfirmDialogFragment (#2547)
* fix(web): Fix K_TAB from external keyboard (#2546)
* fix(ios): Now (eventually) uses sys pref for kbd clicks (#2550)
* feat(ios): Deeplink into Keyman settings for system keyboard setup (#2548)
* fix(common/models): RTL model specification (#2554)
* fix(web): Suggestion reordering for RTL languages (#2553)
* fix(ios): Fixes margins on keyboard in iOS 9/10 (#2560)

## 14.0.3 alpha 2020-02-03

* chore(common/resources): increment version final (#2568)
* chore(common/resources): add version tags (#2570)

## 14.0.2 alpha 2020-01-29

* chore(common/resources): version tags (#2562)

## 14.0.1 alpha 2020-01-29

* chore(common/resources): Starting 14.0 release<|MERGE_RESOLUTION|>--- conflicted
+++ resolved
@@ -1,6 +1,32 @@
 # Keyman Version History
 
-<<<<<<< HEAD
+## 16.0.6 alpha 2022-04-05
+
+* chore(deps): bump ansi-regex from 3.0.0 to 3.0.1 in /web/testing/regression-tests (#6470)
+* chore(deps-dev): bump minimist from 1.2.5 to 1.2.6 in /web/testing/regression-tests (#6471)
+* chore(deps): bump minimist from 1.2.5 to 1.2.6 in /developer/server (#6472)
+
+## 16.0.5 alpha 2022-04-04
+
+* chore(common): beta to master B15S6 (#6467)
+
+## 16.0.4 alpha 2022-03-22
+
+* chore: B15S4 beta->alpha (#6402)
+
+## 16.0.3 alpha 2022-03-16
+
+* chore: merge beta changes to alpha B15S4 (#6376)
+* chore(common/core/desktop): Improve meson build file  ️ (#6183)
+
+## 16.0.2 alpha 2022-03-03
+
+* chore(deps-dev): bump karma from 6.3.14 to 6.3.16 in /web/testing/regression-tests (#6322)
+
+## 16.0.1 alpha 2022-03-02
+
+* chore: move to 16.0 (#6318)
+
 ## 15.0.228 beta 2022-04-05
 
 * feat(web): prediction casing follows current layer (#6459)
@@ -19,34 +45,6 @@
 * fix(developer): validate kmconvert parameters (#6451)
 * feat(developer): check for duplicate store/group names (#6463)
 * docs(linux): Update testing section in readme (#6460)
-=======
-## 16.0.6 alpha 2022-04-05
-
-* chore(deps): bump ansi-regex from 3.0.0 to 3.0.1 in /web/testing/regression-tests (#6470)
-* chore(deps-dev): bump minimist from 1.2.5 to 1.2.6 in /web/testing/regression-tests (#6471)
-* chore(deps): bump minimist from 1.2.5 to 1.2.6 in /developer/server (#6472)
-
-## 16.0.5 alpha 2022-04-04
-
-* chore(common): beta to master B15S6 (#6467)
-
-## 16.0.4 alpha 2022-03-22
-
-* chore: B15S4 beta->alpha (#6402)
-
-## 16.0.3 alpha 2022-03-16
-
-* chore: merge beta changes to alpha B15S4 (#6376)
-* chore(common/core/desktop): Improve meson build file  ️ (#6183)
-
-## 16.0.2 alpha 2022-03-03
-
-* chore(deps-dev): bump karma from 6.3.14 to 6.3.16 in /web/testing/regression-tests (#6322)
-
-## 16.0.1 alpha 2022-03-02
-
-* chore: move to 16.0 (#6318)
->>>>>>> 71b20013
 
 ## 15.0.226 beta 2022-04-01
 
