--- conflicted
+++ resolved
@@ -1,6 +1,5 @@
 # Keyman Version History
 
-<<<<<<< HEAD
 ## 14.0.241 beta 2021-02-10
 
 * fix(common/resources): Just use master branch for help.keyman.com (#4459)
@@ -107,7 +106,7 @@
 
 * fix(web): uses CSS line-height to vertically center oversized OSK keycaps (#4255)
 * fix(web): OSK loading efficiency (#4279)
-=======
+
 ## 15.0.11 alpha 2021-01-27
 
 * chore: Enhance PR labeling based on PR title (#4226)
@@ -188,15 +187,12 @@
 * fix(web): OSK loading efficiency (#4279)
 * chore(web): updates MTNT for pred-text testing page to 0.1.5 (casing) (#4305)
 * fix(android/samples): Add dependency on androidx.preference (#4310)
->>>>>>> 4543496e
 * fix(web): default popup key selection, space highlight after popup (#4306)
 * fix(web): language menu key highlighting (#4308)
 * fix(web): dynamic font downscaling for OSK keys (#4270)
 * chore(windows/resources): Cleanup Notes and Tips in help (#4307)
 * fix(developer): Debug character grid performance (#4237)
 * chore(android/samples): Remove old sample keyboard loaded code (#4315)
-<<<<<<< HEAD
-=======
 * chore(windows): help for 14.0, part 1 (#4109)
 * chore: merge B14S4 beta to master (#4320)
 
@@ -233,7 +229,6 @@
 ## 15.0.1 alpha 2020-12-14
 
 * chore: prepare 15.0 alpha (#4129)
->>>>>>> 4543496e
 
 ## 14.0.227 beta 2021-01-21
 
