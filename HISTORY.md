--- conflicted
+++ resolved
@@ -1,10 +1,5 @@
 # Keyman Version History
 
-<<<<<<< HEAD
-## 17.0.322 beta 2024-05-10
-
-*  (#11385)
-=======
 ## 18.0.33 alpha 2024-05-10
 
 * chore(common): Merge beta to master for Sprint A18S1 (part 2) (#11413)
@@ -148,7 +143,10 @@
 
 * chore(common): move to 18.0 alpha (#10713)
 * chore: move to 18.0 alpha
->>>>>>> 45e05a50
+
+## 17.0.322 beta 2024-05-10
+
+* fix(web): fixes illegal KMW event state - can't focus a null element (#11385)
 
 ## 17.0.321 beta 2024-05-09
 
