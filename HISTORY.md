--- conflicted
+++ resolved
@@ -1,6 +1,53 @@
 # Keyman Version History
 
-<<<<<<< HEAD
+## 18.0.11 alpha 2024-03-20
+
+* chore(deps-dev): bump follow-redirects from 1.15.4 to 1.15.6 (#11010)
+
+## 18.0.10 alpha 2024-03-16
+
+* chore: Merge beta to master for Sprint B17S3 (#11008)
+
+## 18.0.9 alpha 2024-03-05
+
+* chore: B17S2 merge beta to master (#10909)
+
+## 18.0.8 alpha 2024-03-04
+
+* chore(linux): Update debian changelog (#10898)
+
+## 18.0.7 alpha 2024-02-29
+
+* chore: Merge 17.0.270 beta back to master (#10886)
+
+## 18.0.6 alpha 2024-02-27
+
+* chore(linux): Temporarily disable autopkgtests gha (#10853)
+* chore(linux): Update debian changelog (#10827)
+
+## 18.0.5 alpha 2024-02-26
+
+* fix(linux): Dynamically get package name (#10826)
+* chore(linux): Add running autopkgtests on GHA (#10823)
+* fix(linux): Fix autopkgtest gha (#10849)
+
+## 18.0.4 alpha 2024-02-23
+
+* chore(linux): Update debian changelog (#10786)
+
+## 18.0.3 alpha 2024-02-21
+
+* chore(deps): bump ip from 2.0.0 to 2.0.1 (#10792)
+
+## 18.0.2 alpha 2024-02-20
+
+* chore(linux): Add testbuild info to workflow title (#10771)
+
+## 18.0.1 alpha 2024-02-15
+
+* chore(common): move to 18.0 alpha (#10713)
+* chore: move to 18.0 alpha
+
 ## 17.0.296 beta 2024-03-27
 
 * fix(developer): in model compiler, give correct key to shorter prefix words when a longer, higher-frequency word is also present (#11074)
@@ -47,55 +94,6 @@
 ## 17.0.289 beta 2024-03-16
 
 * fix(common): add unit test for --debug flag for builder (#10974)
-=======
-## 18.0.11 alpha 2024-03-20
-
-* chore(deps-dev): bump follow-redirects from 1.15.4 to 1.15.6 (#11010)
-
-## 18.0.10 alpha 2024-03-16
-
-* chore: Merge beta to master for Sprint B17S3 (#11008)
-
-## 18.0.9 alpha 2024-03-05
-
-* chore: B17S2 merge beta to master (#10909)
-
-## 18.0.8 alpha 2024-03-04
-
-* chore(linux): Update debian changelog (#10898)
-
-## 18.0.7 alpha 2024-02-29
-
-* chore: Merge 17.0.270 beta back to master (#10886)
-
-## 18.0.6 alpha 2024-02-27
-
-* chore(linux): Temporarily disable autopkgtests gha (#10853)
-* chore(linux): Update debian changelog (#10827)
-
-## 18.0.5 alpha 2024-02-26
-
-* fix(linux): Dynamically get package name (#10826)
-* chore(linux): Add running autopkgtests on GHA (#10823)
-* fix(linux): Fix autopkgtest gha (#10849)
-
-## 18.0.4 alpha 2024-02-23
-
-* chore(linux): Update debian changelog (#10786)
-
-## 18.0.3 alpha 2024-02-21
-
-* chore(deps): bump ip from 2.0.0 to 2.0.1 (#10792)
-
-## 18.0.2 alpha 2024-02-20
-
-* chore(linux): Add testbuild info to workflow title (#10771)
-
-## 18.0.1 alpha 2024-02-15
-
-* chore(common): move to 18.0 alpha (#10713)
-* chore: move to 18.0 alpha
->>>>>>> acc38fea
 
 ## 17.0.288 beta 2024-03-13
 
