--- conflicted
+++ resolved
@@ -1,7 +1,5 @@
 # Keyman Version History
 
-<<<<<<< HEAD
-=======
 ## 15.0.151 alpha 2021-11-18
 
 * fix(developer): use correct tike icon (#5925)
@@ -162,7 +160,6 @@
 * fix: help.keyman.com script file cleanup (#5751)
 * chore(common): Enhance cherry-pick labeling (#5759)
 
->>>>>>> 08d917be
 ## 15.0.119 alpha 2021-09-24
 
 * chore(common): support forked repos when triggering test builds (#5738)
