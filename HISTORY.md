# Keyman Version History

<<<<<<< HEAD
## 18.0.203 beta 2025-02-28

* feat(windows): keyman configuration icon refresh (#13294)
* fix(windows): if kmshell is "silent" don't start a Keyman update (#13330)
* chore(windows): Update crowdin strings for Khmer (#13364)
* docs: clean up links in builder.md (#13328)
* chore: add build.sh edit action for Delphi projects (#13327)
* fix(developer): handle line breaks in debugger correctly (#13334)
* fix(developer): use U+0001 for deadkey markers in the debugger (#13336)
* feat(developer): use .kps folder as initial dir for Add Files (#13324)
* fix(developer): verify `context(n)` offsets are valid in kmcmplib (#13308)
* chore(core): add unit tests to validate `nul` with `index` and `context` (#13311)
* fix(core): include `nul` in context offset calculations in kmx processor (#13314)
* fix(developer): include `nul` in offset calculations for kmw v10 compiler (#13326)

## 18.0.202 beta 2025-02-27

* fix(android): Direct user to switch system IME when WebView fails (#13352)
* fix(android): Filter out SocketTimeoutExceptions (#13353)
* refactor(linux): extract method for setting up mocks in tests (#13355)
* chore(linux): update to current Debian policy version (#13362)
* fix(developer): prevent double action of editor hotkeys in debugger (#13345)
* fix(linux): ignore DBusException during install and uninstall (#13356)
* fix(linux): ignore exception when fcitx5-configtool is not found (#13363)
* fix(developer): prevent simultaneous opening of the same project by two processes (#13341)
* chore: add a workflow to automatically close linked issues (#13369)

## 18.0.201 beta 2025-02-26

* fix(web): prevent cookie-default behavior from mangling engine init (#13331)
* chore(linux): adjust to renamed xdg module (#13354)

## 18.0.200 beta 2025-02-25

* fix(web): properly support workerless use of Web engine (#13290)
* fix(web): reconnect, patch up engine/main headless unit tests (#13291)
* change(ios): re-order host page script load so Sentry can report script load failures (#13332)
* chore(linux): Update to new Debian policy version (#13325)

## 18.0.199 beta 2025-02-24

* fix(windows): Update Greek Polytonic for keyboard help (#13323)

## 18.0.198 beta 2025-02-21

* fix(android): Update system keyboard height consistently (#13273)

## 18.0.197 beta 2025-02-20

* fix(linux): address compiling with ICU 76 (#13285)

## 18.0.196 beta 2025-02-19

* fix(windows): remove sentry report on firstrun in idle state (#13266)
* fix(android): Correct the scope of `tier` in build.gradle (#13268)
* chore(common): Update crowdin strings for Polytonic Greek (#13277)
* fix(web): provide informative error + message when loading UI without the engine (#13269)
* fix(developer): Use 'desktop' for target in OSK fill temp keyboard (#13271)
* fix(linux): add missing dependency for uploading to llso (#13279)
* refactor(linux): re-enable integration tests (#13234)

## 18.0.195 beta 2025-02-18

* docs(web): use promise-chaining in manual-control example (#13272)

## 18.0.194 beta 2025-02-17

* fix(android): Use TIER.md to determine Play Store tier (#13259)
* fix(android): prevent update-checks from crashing system keyboard and app if `DownloadManager` is disabled (#13218)
* feat(linux): add `--remote-debug` flag to `run-tests.sh` script (#13233)
* chore(linux): improve output when running tests (#13247)
* refactor(linux): cleanup code of test fixture (#13248)

## 18.0.193 beta 2025-02-14

* chore(developer): add INFO messages for `kmc copy` and `kmc generate` (#13200)
* fix(android): Remove sendOptionsToKeyboard function from Engine API (#13219)
* docs(android): Document removing sendOptionsToKeyboard API (#13220)
* chore(ios): increase minimum ios version to 15 (#13201)
* fix(android): Catch WebView exceptions and prompt user to install WebView (#13140)
* chore(common): Update crowdin strings for Mon (#13241)
* chore(ios,windows): Update Crowdin strings for Czech (#13242)
* change(web): drop 'dom' unit test concurrency when run in CI mode (#13141)
* chore(web): ensure /web/build.sh clean triggers all predictive-text child actions (#13158)
* chore(web): fix coverage-reporting artifact (#13196)

## 18.0.192 beta 2025-02-14

* chore(common): Fix 17.0.335 tier in HISTORY.md (#13213)
* docs(linux): update what's new for 18.0 (#13207)
* chore(linux): additional code cleanup after Focal removal (#13206)
* docs(windows): update keyman for windows 18.0 whats-new (#13211)
* chore: undo master merge (#13238)
* change(ios): prevent memory leaks from keyboard-related notification observers (#13129)
* change(ios): mitigate keyboard input-view memory leak by force-discarding WebView (#13169)
=======
## 19.0.9 alpha 2025-02-27

* docs: move node.js before Emscripten (#13366)
* chore: add a workflow to automatically close linked issues (#13368)

## 19.0.8 alpha 2025-02-21

* feat(windows): hack in some fun features for kmdevlink (#13237)
* feat(developer): use ABNF to validate LDML transform (#13236)
* fix(linux): remove `--platform amd64` from docker build script (#13318)

## 19.0.7 alpha 2025-02-20

* chore(linux): allow to build and use Debian docker image (#13284)

## 19.0.6 alpha 2025-02-19

* chore: merge beta to master B18S1 (#13239)
* fix(linux): add missing dependency for uploading to llso (#13280)

## 19.0.5 alpha 2025-02-15

* fix(linux): update location of lcov.deb for Jammy (#13253)

## 19.0.4 alpha 2025-02-14

* feat(developer): serialize KMXPlus into XML (#13174)

## 19.0.3 alpha 2025-02-13

* docs: update keyboard processor build source (#13221)
* chore(linux): additional code cleanup after Focal removal (#13206)

## 19.0.2 alpha 2025-02-12

* chore(linux): remove support of Ubuntu 20.04 Focal (#13203)

## 19.0.1 alpha 2025-02-11

* refactor(windows): rename `TKeymanMutex.MutexOwned` to `TakeOwnership` and add `ReleaseOwnership` (#13168)
* chore: increment to alpha 19.0 (#13187)
>>>>>>> b69914be

## 18.0.191 beta 2025-02-12

* feat(windows): handle a hard windows reset occurring while downloading updated keyman files (#13128)
* docs(developer): update what's new for 18.0 (#13198)
* chore(mac): update whats new for Keyman 18 (#13197)
* chore(ios): update whats new for Keyman 18 (#13199)
* fix: use tier and version from branch when merging history from another branch (#13170)
* fix(linux): start system service when switching keyboards (#13172)
* chore(linux): update actions/cache to non-deprecated version (#13193)
* chore(linux): update branch that's used for Debian packaging (#13192)
* chore(linux): remove support of Ubuntu 20.04 Focal (#13202)

## 18.0.190 beta 2025-02-11

* fix(developer): bundle ttfmeta library internally with kmc-keyboard-info (#11631)
* fix(developer): support Windows and Unicode names in .ttf (#11633)
* chore(developer): increase timeout for kmc-ldml compiler test (#11635)
* chore(common): deps: update eslint typescript plugins (#11842)
* refactor(windows): rename `TKeymanMutex.MutexOwned` to `TakeOwnership` and add `ReleaseOwnership` (#13168)

## 18.0.189 beta 2025-02-11

* chore: move to beta

## 18.0.188 alpha 2025-02-10

* fix(windows): check the params status flag equals ucrsUpdateReady before attempting to download the keyman setup file (#13154)
* feat(windows):  background updates go from downloading to waiting for a restart except if the `apply now` flag is set (#13159)
* feat(developer): verify package version number format in kmc-package (#13118)
* fix(developer): support non-US base keyboard layouts in debuggers (#13131)
* feat(developer): improve compiler messages and user interface (#13156)
* feat(developer): verify that packages do not contain themselves in kmc-package (#13157)
* fix(developer): link welcome.htm in package for new projects; use v17 project format for new models (#13161)
* fix(windows): use Automatically check for updates and download for the english xml (#13162)
* change(linux): Implement ordered output without patched ibus (#11535)

## 18.0.187 alpha 2025-02-07

* docs(web): relocate gesture docs to web/docs/internal (#13139)
* chore(mac): remove empty options tab from configuration (#13160)
* chore(linux): Update debian changelog (#13143)

## 18.0.186 alpha 2025-02-06

* feat(windows): check updates and automatic update merged (#13115)

## 18.0.185 alpha 2025-02-05

* fix(developer): make kmc log options consistent across all commands (#13075)
* feat(developer): add user interface for `kmc copy` to TIKE (#13076)
* chore(developer): add verbose logs for project copier (#13080)
* chore(mac, ios): build and run with xcode 16 (#13077)

## 18.0.184 alpha 2025-02-04

* fix(common): handle undefined input in `@keymanapp/langtags` lookups (#13117)
* chore: update docs to reference node 20.0 (#13124)
* feat(developer): include command line in kmc sentry reports (#13113)
* fix(common/web): replace invalid StrsItem identity checks with isEqual() (#13122)

## 18.0.183 alpha 2025-02-03

* change(ios): set host-app bundle identifier in embedded Web debug-report (#13105)
* fix(ios): prevent message-handler collision (#13037)
* change(web): add context tracker bksp handling, alignment-offset calculations (#12911)
* fix(web): correct edit-path ordering at source (#12925)
* fix(web): correctly track context transitions caused by applying suggestions (#12927)
* chore(linux): preserve log files when running tests under Docker (#13107)

## 18.0.182 alpha 2025-01-31

* feat(windows): report on processor type in tsysinfo (#13084)
* fix(common): push branch when creating PR in version history writer (#13082)
* refactor: move langtags to @keymanapp/langtags npm module (#13046)
* chore(developer): use langtags.json for kmc-generate language names (#13047)
* feat(developer): support relocation of external files in kmc-copy (#13061)
* feat(windows): kmshell switch handling for the installing state (#12956)
* feat(windows): add boot switch (#12995)
* docs(web): remove `.md` in help links (#13051)
* chore: add android platform to titles (#13033)
* chore: add the windows platform to titles (#13026)
* fix(mac): properly manage Input Method lifecycle (#13006)
* chore(developer): handle forward slashes in paths in package editor (#13081)
* chore(developer,core,resources): LDML v46 update and remove workaround for import base (#13099)

## 18.0.181 alpha 2025-01-30

* feat(windows): add localized button captions and form labels (#13025)
* fix(web): disabled correction state should prevent predictive corrections (#13066)
* fix(web): disabled autoaccept should not autohighlight suggestions (#13068)
* chore(common): add 17.0.334 to version history (#13065)
* fix(windows): add api GetContext and TIPProcessKeyEx with IsTextSelected bool (#13023)
* fix(web): keyboard query error states should always provide informative Error objects, reports (#13048)

## 18.0.180 alpha 2025-01-29

* chore(common): Update crowdin strings for Portuguese (#13056)
* chore(common): Update crowdin strings for Spanish (Latin America) (#13044)
* chore(linux): Update debian changelog (#13063)
* chore(linux): improve compatibility with Gentoo Linux (#13070)

## 18.0.179 alpha 2025-01-28

* fix(android): improve resource-update tool handling of host Activity's closure (#13004)
* fix(windows): bool return value of KeymanIsTextSelected (#12841)
* chore(mac): add breadcrumbs for Sentry (#12939)
* fix(mac): show and hide OSK consistently for all keyboards (#12988)
* fix(linux): remove unnecessary files from source tarball (#13053)
* fix(windows): handle keyboard package not downloaded (#12948)

## 18.0.178 alpha 2025-01-27

* fix(web): fix handling of data: url fonts, fonts with single quotes in filename (#13032)
* fix(android): disable early keyboard-loading when not feasible (#13001)
* fix(web): add null guard for focusing next element via keystroke (#13013)
* chore: adjust one bookmark link in windows doc (#13050)
* chore: adjust bookmark links in developer docs (#13049)

## 18.0.177 alpha 2025-01-24

* fix(android): restores DOMRect polyfill for old Chrome support (#13012)
* fix(developer): produce correct index parameter value for context in kmw compiler (#13003)
* chore: add platform to what's new titles (#12989)
* chore: add platforms to welcome titles (#12990)
* chore: add platforms to version history titles (#13016)
* chore: add platforms to troubleshooting titles and windows to help homepage (#13019)
* chore: add platforms to system requirements and download-and-install docs (#13024)
* chore: add mac platform to titles (#13027)
* chore: add linux platform to titles (#13028)
* chore: add ios platform to titles (#13031)
* fix(developer): escape font facename in touch layout editor (#13020)
* fix: use correct path for resources/build/version (#13029)
* fix(developer): don't list .js keyboards for multi-keyboard packages in kmc-keyboard-info (#13034)
* fix(web): do not simplify nul-prefixed contexts when rule-matching (#12998)
* feat(android): add breadcrumbing during package install about package file, source (#13021)
* fix(linux): correct permissions and paths in Linux docker image (#13008)

## 18.0.176 alpha 2025-01-23

* chore(developer): stub out icon support in kmc-generate (#12971)
* chore(developer): remove '--rename' option from kmc-copy (#12973)
* feat(developer): add 'verbose' and 'debug' log levels to kmc (#12976)
* chore(developer): validate output folder name in kmc-copy (#12979)
* chore(developer): report on filename collisions in kmc-copy (#12982)
* feat(developer): support copying disorganized projects in kmc-copy (#12984)
* chore(linux): docker build: update package index before installing packages in Dockerfiles (#12992)
* feat(web): allow main manual-test page to load from KMP (#12977)
* fix(android): Remove access to MEDIA storage permissions (#12999)

## 18.0.175 alpha 2025-01-22

* feat(windows): Fixes check now to use SM and LastUpdateCheckTime key on first run. (#12922)
* chore(developer): validate keyboard and model IDs in kmc-generate (#12958)
* fix(developer): use correct terms in kmc-generate lexical model help (#12960)
* fix(developer): use 1.0.0 as default for ldml keyboards in kmc-generate (#12962)
* chore: adds h1 tags (#12967)
* fix(web): prevent warning that occurs when multitapping longpressable modifier keys (#12964)
* chore(developer): add test for basic transform to kmc-generate (#12966)
* fix(android/engine): Revert how keyboard picker menu launches (#12986)

## 18.0.174 alpha 2025-01-21

* chore(developer): validate targets parameter in kmc-generate (#12955)
* fix(developer): support `&displayMap` font in web debugger (#12929)

## 18.0.173 alpha 2025-01-20

* feat(developer): rewrite font data in .kvk from package metadata (#12949)
* docs(ios): document gestures within iOS app help (#12900)
* fix(developer): include developer-utils deps in server build (#12951)

## 18.0.172 alpha 2025-01-19

* chore(common): Add 17.0.333 to version history (#12926)

## 18.0.171 alpha 2025-01-18

* fix(common/web): add StrsItem.isEqual() method (#12868)
* fix(common/web): handle invalid order and tertiary arguments to ElementString.fromString() (#12882)

## 18.0.170 alpha 2025-01-17

* chore(linux): update copyright year (#12918)
* fix(web): patch unit test with execution dependent on autocorrect state (#12940)
* test(common/web): unit tests for element-string (#12811)
* chore(linux): Update debian changelog (#12917)

## 18.0.169 alpha 2025-01-17

* chore(windows): remove `postinstall` state from mermaid diagram (#12923)

## 18.0.168 alpha 2025-01-16

* chore: update macOS environment-variable shell script (#12878)
* fix(android): use main looper to dispatch key events when OSK is hidden (#12871)
* chore(web): integrates predictive-text builds to top level script, reconnects headless tests (#12866)
* chore(ios): Update crowdin strings for Khmer (#12910)
* chore(windows): merge master epic windows updates (#12904)
* fix(developer): detect invalid key ids in touch layout files (#12895)
* chore: use GitHub PR titles when writing HISTORY.md (#12907)
* fix(developer): filter incorrect fonts out of .keyboard_info (#12909)
* change(web): make 'keep' transform pattern match standard suggestion pattern by including the prefix string (#12906)
* chore: Add docker images for building the different platforms (#11397)

## 18.0.167 alpha 2025-01-15

* chore: changes to use https and removes anchor in docs (#12838)
* fix(developer): ensure license parameter is required and add tests (#12879)
* fix(web): Improve predictive-text handling of text wordbreaking transitions (#12864)
* chore(common): Update crowdin strings for Spanish (#12886)
* docs(developer): Clarify square brackets in `U_####[_####]` shortcut (#12876)
* feat: add builder tab-completion script (#12296)
* docs(android): document longpress up-flick to quick-display shortcut (#12899)
* docs(web): fix `adding-keyboards.md` (#12890)

## 18.0.166 alpha 2025-01-10

* fix(web): numpad + and - with zoom shortcut use (#12865)

## 18.0.165 alpha 2025-01-09

* feat(web): add KeymanWeb API for auto-correct (#12857)
* chore(web): disable auto-correct (#12858)
* refactor(web): modernize `web/ci.sh` script (#12862)

## 18.0.164 alpha 2025-01-08

* fix(windows): add language and close button fit inside pop-window (#12855)
* chore(windows): add bcp47 code and tips to diagnostic (#12843)
* fix(android/engine): Cleanup KMManager API keys and calls (#12861)
* docs(developer,mac): add playable video links to the help documentation (#12828)

## 18.0.163 alpha 2025-01-06

* docs: clarify that sections in KMX file might not be aligned (#12856)

## 18.0.162 alpha 2024-12-19

* fix(mac): standardize interaction between OSK and physical keyboard (#12836)

## 18.0.161 alpha 2024-12-17

* fix(mac): OSK layers displayed consistently for hardware and OSK modifiers (#12829)

## 18.0.160 alpha 2024-12-16

* feat(ios): configurable keyboard height (#12571)
* chore(common/web): remove .c8rc.json from types and merge exclusions into package.json (#12813)
* fix(android/engine): Initialize index when resuming KeyboardPicker (#12832)

## 18.0.159 alpha 2024-12-13

* chore(core): remove meson warnings for wasm builds (#12827)
* chore(linux): Update debian changelog (#12023)

## 18.0.158 alpha 2024-12-11

* fix(linux): pushing of updated changelog branch (#12818)
* fix(linux): work around Lintian errors (#12815)

## 18.0.157 alpha 2024-12-10

* test(common/web): unit tests for kvk-file-writer (#12734)

## 18.0.156 alpha 2024-12-09

* fix(developer): remove platforms from kmc-generate LM readme (#12803)
* test(developer): add test for ERROR_DescriptionIsMissing to kmc-keyboard-info (#12804)
* chore(developer): verify bundled node version when building installer (#12806)
* fix(developer): support hint property in displaymap (#12807)
* fix(common/web): delete replaceExtension in types/src/util/file-types.ts (#12762)
* chore(developer): add some docs for language examples in kmp.json (#12805)
* fix(core): implement ldml_processor::get_key_list() (#12644)

## 18.0.155 alpha 2024-12-07

* chore(android,windows): Update crowdin for Czech (#12792)

## 18.0.154 alpha 2024-12-06

* feat(developer,core): local imports (#12750)
* chore(core): remove `km_core_keyboard_load` API (#12769)
* chore: rename TestCompilerCallbacks.ts (#12775)
* chore(mac): update to SIL logo with glyph in About window (#12766)
* chore(android,windows): Update crowdin for Italian (#12793)
* change(developer): use full github url in kmc copy parameters (#12773)
* chore(developer): add baseline tests for bcp47 codes to kmc-package (#12506)
* chore(core): only install node on Windows if not available (#12772)
* chore(android): Disable auto-correct UI controls (#12791)

## 18.0.153 alpha 2024-12-05

* feat(developer,common): verify normalization of strings (#12748)
* chore(core): Add link to Keyman Glossary (#12774)
* test(common/web/types): unit tests for file-types (#12716)

## 18.0.152 alpha 2024-12-04

* refactor(mac): pass kmx data blob to keyman core instead of file path (#12760)
* fix(developer): honour provided script when checking for matching scripts (#12768)
* chore(common): rename test files (#12709)
* fix(common): rename test file (#12770)

## 18.0.151 alpha 2024-12-03

* feat(android): Enhance how ENTER key is handled for FV and KMSample2 (#12745)
* feat(developer): report on mismatching lang tag scripts when building keyboard-info (#12753)

## 18.0.150 alpha 2024-12-02

* fix(core,developer): use `NDEBUG` flag to disable assertions in release build (#12715)

## 18.0.149 alpha 2024-12-01

* refactor(developer): unify test action (#12736)

## 18.0.148 alpha 2024-11-29

* test(common/web/types): unit tests for unicodeset-parser-api (#12714)
* chore(developer): rename test files (#12707)
* feat(core,linux,developer,windows): implement loading KMX from blob (#12721)
* chore(common): add offline support for emscripten (#12740)

## 18.0.147 alpha 2024-11-28

* docs(android): Add android/docs/internal/README (#12717)
* test(common/web/types): unit tests for string-list (#12702)
* docs(common): linux and macOS emscripten setup (#12701)
* refactor(developer): output number of tests when running on TC (#12710)
* refactor(common): output number of tests when running on TC (#12719)
* chore(web): rename file missed in #12704 (#12720)
* fix(core): permanently disable logging (#12724)
* fix(linux): disable assertions in release builds of ibus-keyman (#12725)
* chore(common): improve offline builds (#12739)

## 18.0.146 alpha 2024-11-27

* test(developer): kmcmplib compiler unit tests 5 (#12612)
* refactor(common): move all lexical model types into `LexicalModelTypes` container (#12712)
* refactor(common): move remaining LDML keyboard types into `LdmlKeyboardTypes` (#12713)
* chore(web): rename test files and folders (#12704)
* chore(core): rename test files (#12705)
* chore(linux): rename test files (#12706)

## 18.0.145 alpha 2024-11-26

* docs(windows): update emscripten bash setup (#12700)
* chore(common): Add link to onboarding doc to `CONTRIBUTING.md` (#12697)

## 18.0.144 alpha 2024-11-25

* chore(deps): bump cross-spawn from 7.0.3 to 7.0.6 in /developer/src/server/src/win32/trayicon/addon-src (#12687)
* chore(developer): make package subfile description fully optional (#12665)
* fix(developer): box package compiler info fields (#12666)
* fix(developer): correct whitespace handling in virtual keys and remove partially implemented virtual key series in kmcmplib compiler (#12604)

## 18.0.143 alpha 2024-11-22

* chore(deps): bump cross-spawn from 7.0.3 to 7.0.6 (#12685)

## 18.0.142 alpha 2024-11-20

* chore(common): Update CODEOWNERS (#12680)

## 18.0.141 alpha 2024-11-15

* chore(linux): add support for Ubuntu 25.04 Plucky Puffin (#12675)

## 18.0.140 alpha 2024-11-13

* chore(common): Add 17.0.330 - 17.0.332 to version history (#12663)
* fix(developer): reconnect `--full-test` in kmcmplib build and enable for CI (#12631)
* docs(developer): kmc-generate (#12647)

## 18.0.139 alpha 2024-11-12

* fix(windows): help links updated (#12646)

## 18.0.138 alpha 2024-11-08

* fix(common): check for invalid markers (#12613)
* chore: update minimum versions (#12632)
* fix(windows): correct path to output file in publish step for fv keyboards (#12637)
* chore(core): move API docs from help.keyman.com (#12642)
* feat(developer): kmc generate (#11014)
* feat(developer): kmc-copy (#12555)
* feat(developer): add GitHub and Cloud support to kmc-copy (#12586)

## 18.0.137 alpha 2024-11-07

* fix(windows): correct engine help source path for upload (#12625)
* fix(developer): use 'N' for nomatch store debug strings (regression in #12107) (#12629)
* chore(developer): skip masaram_gondi in kmcmplib full test (#12630)
* feat(developer): analyze osk-char-use merge with existing mapping file (#12622)
* feat(developer): Report key 'address' in validation failures in layout compiler (#12588)

## 18.0.136 alpha 2024-11-06

* fix(developer): handle merge commits when checking git log date (#12627)

## 18.0.135 alpha 2024-11-05

* fix(developer): handle paste of TSV into Wordlist grid (#12594)
* fix(developer): handle missing files in kmc-kmn (#12595)
* fix(developer): handle missing files in kmc-model (#12596)
* refactor(android): move Android Engine help in-repo (#12598)
* refactor(ios): move ios Engine help in-repo (#12599)
* refactor(windows): move windows Engine help in-repo (#12600)
* refactor(web): move web engine help to app repo (#12601)
* docs: Update websites readme with debug info (#12602)
* fix(developer): create Server config directory before options save (#12608)
* chore(linux): add support for Ubuntu 25.04 Plucky Puffin (#12614)
* fix(linux): properly check for missing dependencies (#12615)
* fix(linux): set environment variable for rendering of downloads dialog (#12616)

## 18.0.134 alpha 2024-11-04

* fix(developer): ldml don't allow a uset as right-hand-side variable (#12606)

## 18.0.133 alpha 2024-11-01

* test(developer): kmcmplib compiler unit tests 4 (#12489)

## 18.0.132 alpha 2024-10-30

* feat(windows): kmdevlink app (#12552)

## 18.0.131 alpha 2024-10-25

* chore(android,windows): Update Crowdin strings for Khmer (#12574)
* refactor(developer): add kps-file-reader and kps-file-writer (#12545)
* fix(mac): make modifiers operational in OSK (#12556)
* fix(mac): support missing alt layers in OSK (#12565)

## 18.0.130 alpha 2024-10-24

* fix(android/engine): Increase robustness when checking package kmp.json languages (#12567)
* chore(ios): support xcode 16 build (#12570)

## 18.0.129 alpha 2024-10-21

* chore(mac): support Xcode 16 build (#12554)

## 18.0.128 alpha 2024-10-14

* docs(developer): add refs to Keyman MIME types (#12540)

## 18.0.127 alpha 2024-10-12

* fix(developer): use TextDecoder to convert Uint8Array to string (#12537)

## 18.0.126 alpha 2024-10-11

* test(common): add markdown link check test for product documentation (#12472)
* chore(linux): improve output if `dpkg-gensymbols` fails and run other tests (#12527)

## 18.0.125 alpha 2024-10-10

* chore(common): allow to run `build.sh` scripts in `bashdb` debugger (#12518)
* chore(linux): Improve output of API Verification (#12522)
* chore(linux): allow to skip API change (#12519)
* fix(linux): fix problem with API checks with merge commits (#12520)
* refactor(web): move `KeyboardObject` type to `common/web/types` (#12514)

## 18.0.124 alpha 2024-10-09

* chore(common): fix links in minimum-versions.md (#12507)
* fix(developer): use richedit in debug memo to support Egyptian cartouches (#12464)
* feat(android): Add controls for auto-correct (#12443)

## 18.0.123 alpha 2024-10-08

* chore(developer,common): deps: replace xml2js with fast-xml-parser (#12502)
* chore(ios): renew certificate (#12512)

## 18.0.122 alpha 2024-10-07

* feat(mac): both option keys generate right alt if no left alt mapping (#12458)
* chore(common): improve configuration detection for hextobin (#12481)

## 18.0.121 alpha 2024-10-03

* docs(developer): Fix image links in help (#12488)
* fix(oem/fv): Update keyboard versions and names for fv_all.kmp 13.1 (#12486)
* feat(common): unified XML parser/writer (#12482)

## 18.0.120 alpha 2024-10-02

* chore(common): Add note on troubleshooting website errors (#12487)
* docs(common): mention `KEYMAN_USE_NVM` in minimum versions doc (#12490)
* docs(web): fix paths to several help pages (#12491)
* docs(web): fix structure of test document (#12492)

## 18.0.119 alpha 2024-09-28

* refactor(developer): copy dev 17.0 help into repo (#12427)
* fix(developer): warn before importing over touch layout (#12478)
* chore(linux): display branch name with API verification (#12480)
* docs(core): Update kmx-plus-file-format.md (#12479)

## 18.0.118 alpha 2024-09-26

* chore(developer): add context/options (#11566)
* chore(deps-dev): bump rollup from 4.16.4 to 4.22.4 (#12462)
* fix(developer): ignore excess whitespace in `<row keys>` attribute (#12468)
* refactor(common): move help into common prod/docs/help folders (#12424)
* fix(developer): publish developer-utils package during build (#12471)
* fix(linux): ignore additional C++ symbol in API check (#12474)

## 18.0.117 alpha 2024-09-25

* docs(common): Document how to skip generating CDN on websites (#12446)
* fix(android): Remove toggle for "Always Show Banner" (#12430)
* fix(android): Hide suggestion banner on password fields (#12442)
* fix(developer): prevent invalid string ids (#12465)

## 18.0.116 alpha 2024-09-20

* change(mac): remove verbose logging option (#12431)
* chore(common): Allow to build offline (#12439)

## 18.0.115 alpha 2024-09-19

* chore(common): detect ssh remotes in git hooks (#12437)
* fix(common): add proper configure output for hextobin (#12440)
* fix(core): add missing dependency for core (#12438)
* chore(developer): remove .js output from LDML compiler (#12432)

## 18.0.114 alpha 2024-09-17

* fix(developer): rewrite ldml visual keyboard compiler (#12402)
* fix(developer): check vars string usage before definition (#12404)
* change(mac): remove 'Always show OSK' option (#12355)

## 18.0.113 alpha 2024-09-16

* test(developer): kmcmplib compiler unit tests 3 (#11990)

## 18.0.112 alpha 2024-09-14

* chore(deps): bump express from 4.19.2 to 4.20.0 (#12396)

## 18.0.111 alpha 2024-09-13

* chore(common): Update crowdin strings for Italian (#12408)
* fix(common): correct offsets in KMX+ spec (#12350)
* fix(android): Add gating to setLongpressDelay() (#12410)

## 18.0.110 alpha 2024-09-12

* chore(common): Update to Unicode 16.0 (#12393)
* refactor(web): move `common/web/es-bundling` → `web/src/tools/es-bundling` (#12389)
* refactor(web): move `common/web/eslint` → `common/tools/eslint` (#12390)
* refactor(web): move sentry-manager → `web/src/engine/sentry-manager` (#12397)
* refactor(web): merge `device-detect` with `web/src/engine/main` (#12399)
* chore(web): allow to run unit tests in vscode test explorer (#12400)
* fix(developer): index() requires comma between parameters in kmcmplib compiler (#12328)

## 18.0.109 alpha 2024-09-11

* chore(common): Update history with 17.0.329 stable (#12394)
* refactor(web): move `model/templates` to `web/src/engine/predictive/text` (#12382)
* refactor(web): move `common/models` to `web/src/engine/predictive-text` (#12383)
* refactor(web): move `common/web/utils` to `web/src/engine/common/web-utils/` (#12384)

## 18.0.108 alpha 2024-09-10

* docs(android): Update help docs (#12367)
* fix(developer): fix building with Ubuntu 24.04 (#12379)
* refactor(android): Move build-publish.sh to builder script (#12351)
* fix(android): Separate `publishSentry` Gradle task to publish symbols to Sentry (#12358)
* refactor(web): move `model/types` to `web/types` (#12370)

## 18.0.107 alpha 2024-09-09

* fix(android): Update Text Size menu icons for RTL support (#12290)

## 18.0.106 alpha 2024-09-06

* feat(windows): add right modifier included in hotkey optional functionality (#12259)
* fix(android): Skip language counts for lexical-model packages (#12361)
* docs(web): fix link to documentation page (#12369)

## 18.0.105 alpha 2024-09-05

* chore(common): Fix missing entries in HISTORY.md (#12352)
* docs(android): Add in-app help for adjusting longpress delay (#12359)
* fix(mac): avoid crash on startup with macOS 10.15 (Catalina) (#12354)
* chore(oem/fv): Update to fv_all 13.0 (#12362)
* feat(windows): Add two new strings for SIL Global name instead of SIL International (#12327)

## 18.0.104 alpha 2024-09-03

* fix(mac): display package info after keyboard installation (#12326)

## 18.0.103 alpha 2024-09-02

* feat(windows): Remove hotkey related feature flags (#12252)
* feat(windows): update SIL logo for Windows UI (#12250)

## 18.0.102 alpha 2024-08-30

* docs(web): add documentation comments for touch layout interfaces (#12314)
* change(mac): store data in Library directory instead of Documents (#12106)
* change(mac): store partial path in UserDefaults (#12144)

## 18.0.101 alpha 2024-08-29

* refactor(web): move `gesture-recognizer` → `gesture-processor` (#12194)
* docs(core): fix a typo in the KMX+ doc (#12302)
* chore(web): remove obsolete comment (#12304)
* chore(android,ios): Update FirstVoices keyboards to fv_all.kmp 12.15 (#12300)
* fix(developer): make LDML import path consistent for all bundlings of kmc (#12280)
* fix(core): properly support 'other' modifier state with `uint32_t` type (#12281)
* chore(windows): fix typo in environment.inc.sh (#12286)
* fix(android): Check in material-stepper as internal Maven dependency (#12267)
* docs(core): improve formatting of KMX+ doc (#12303)
* fix(android): Prioritize certain actions over multi-line for ENTER key (#12315)
* fix(linux): add `keymanFacename` to .ldml file (#12277)
* chore(common): Update crowdin strings for Czech (#12316)
* fix(web): prevent unintuitive space-output blocking for mid-context suggestions (#12313)

## 18.0.100 alpha 2024-08-28

* fix(windows): check IM window will be in a visible location (#11967)

## 18.0.99 alpha 2024-08-27

* feat(web): import the generator for the pred-text wordbreaker's Unicode-property data-table (#10690)
* feat(web): optimize the wordbreaker data table for filesize and ease of first-load parsing (#10692)
* fix(web): fixes wordbreaker test import path (#12297)
* feat(web): enable utf8 charset encoding for the build artifacts (#12115)

## 18.0.98 alpha 2024-08-26

* change(ios): defer registration of fonts past initialization (#12190)
* refactor(ios): optimize font registration (#12210)
* test(mac): add unit tests to validate first calls to compliance check (#11724)
* fix(mac): limit short bundle version string to x.y.z format in info.plist (#12233)
* chore(developer): extend timeouts for lm compiler tests to 5 secs (#12273)
* fix(developer): find last matching key in LDML key bag when building KVK (#12278)
* chore(android): Cleanup stray debug statements in console (#12287)
* fix(developer): ensure call() detects invalid store in kmcmplib compiler (#12263)

## 18.0.97 alpha 2024-08-24

* refactor(linux): cleanup API of kvk2ldml.py (#12276)
* chore(common): adjust build settings for windows clean builds (#12264)
* chore(windows): remove remaining unused Makefiles (#12274)
* docs(developer): update build documentation to refer to build.sh (#12272)

## 18.0.96 alpha 2024-08-23

* fix(android): Fix navigation arrows in Info Activity for RTL (#12244)
* fix(web): fix documentation-keyboard spacebar-text scaling (#12232)
* fix(android): Use increment and decrement arrows on longpress delay menu (#12242)
* fix(android): Add RTL assets for adjusting keyboard height menu (#12261)
* chore(common): use `npm install` in emsdk update (#12269)
* docs: refresh windows.md (#12248)

## 18.0.95 alpha 2024-08-22

* chore(common): allow build agents to automatically select emsdk version, and enable support for 3.1.60+ (#12243)

## 18.0.94 alpha 2024-08-21

* fix(core): look for `emcc` instead of `emcc.py` (#12235)
* fix(web): improve tokenization output when wordbreaker breaks spec for span properties in output (#12229)
* chore(android): Use RTL-aware alignment and padding for layouts (#12225)
* fix(web): disable fat-finger data use when mayCorrect = false (#12220)
* fix(android): Auto-mirror back and forward arrows for RTL support (#12227)
* feat(android): Add localization for Arabic (#12228)
* fix(android): Auto-mirror increment and decrement arrows for RTL support (#12230)

## 18.0.93 alpha 2024-08-20

* refactor(web): remove engine/interfaces dependency on engine/js-processor (#12188)
* fix(web): fix malformed reversion display strings (#12201)
* feat(android): Add menu to specify long-press delay (#12170)
* feat(android): Pass longpress delay to KeymanWeb (#12185)
* fix(core): set mac build version for meson cli build to 10.13 (#12223)

## 18.0.92 alpha 2024-08-19

* chore(deps-dev): bump @75lb/deep-merge from 1.1.1 to 1.1.2 (#12118)
* chore(deps): bump semver from 7.5.4 to 7.6.0 (#12119)
* fix(windows): "Keyman" is not localized in UI strings (#12162)
* feat(android): Enhance how ENTER key is handled in apps (#12125)
* refactor(web): move `lm-worker` → `worker-thread` (#12150)
* fix(developer): remove redundant check in LdmlKeyboardCompiler.validate() (#11858)

## 18.0.91 alpha 2024-08-16

* refactor(web): move `predictive-text` → `worker-main` (#12146)
* fix(web): restore flick functionality (#12187)
* refactor(web): move `lm-message-types` → `predictive-text/types` (#12149)
* fix(developer): enforce presence of kps Info.Description field in info compilers (#12204)
* fix(developer): enforce presence of Version field when FollowKeyboardVersion is not set, in package compiler (#12205)

## 18.0.90 alpha 2024-08-15

* refactor(web): move parts of `keyboard-processor` → `js-processor` (#12111)
* fix(web): allow `lm-worker` to build on Linux (#12181)
* refactor(web): move remaining parts of `keyboard-processor` → `keyboard` (#12131)
* docs: update .kmx documentation around bitmaps, modifier state (#12183)
* refactor(web): rename `package-cache` → `keyboard-storage` (#12135)

## 18.0.89 alpha 2024-08-14

* feat(web): test skipped prediction round handling (#12169)
* fix(web): support live configuration of longpress delay (#12175)
* feat(web): add osk.gestureParams for better gesture-config persistence (#12176)
* refactor(core): move utfcodec to common (#12171)
* refactor: move kmx_u16 to common and rename to km_u16 (#12177)
* refactor(developer): use npm or local source for server addons instead of github references (#12090)
* fix(developer): fix crash with Windows Clipboard by ignoring zero scan code in debugger (#12166)
* chore(developer): update SIL logo (#12168)

## 18.0.88 alpha 2024-08-13

* docs: add .kmx specification (#12163)

## 18.0.87 alpha 2024-08-12

* chore(web): drop flaky auto-test component (#12155)
* fix(common): show description even if child projects specifies path (#12145)

## 18.0.86 alpha 2024-08-09

* chore(android): Update splash screen with SIL Tai Heritage Pro logo (#12127)
* chore(common): Update localization for Greek Polytonic (#12112)
* chore(common): add support for build target platform exclusions (#12113)
* feat(common): add top-level build.sh (#12114)
* chore(developer): start building Developer on linux,mac (#12117)
* refactor(web): Move `common/web/recorder` → `web/src/tools/testing/recorder-core` (#12092)

## 18.0.85 alpha 2024-08-08

* fix(developer): update date for last git commit date fixture (#12122)
* refactor(android/engine): Parse keyboards.json for FirstVoices app (#11943)

## 18.0.84 alpha 2024-08-07

* refactor(common): move kpj-related files into developer-utils (#11531)
* refactor(common): move kps-file.ts to @keymanapp/developer-utils (#11763)
* refactor(common): move kvks-file to @keymanapp/developer-utils (#11764)
* refactor(common): move .keyman-touch-layout reader/writer to @keymanapp/developer-utils (#11765)
* refactor(common): move LDML keyboard .xml reader/writer and kmx-plus builder to @keymanapp/developer-utils (#12081)
* refactor(common): move compiler-interfaces to @keymanapp/developer-utils (#12088)
* refactor(common): move xml2js and related deps to @keymanapp/developer-utils (#12101)

## 18.0.83 alpha 2024-08-06

* chore(common): Update history from 17.0.328 (#12093)
* change(common/models): change model tokenization to also tokenize whitespace (#11975)
* feat(web): support transform tokenization when given a root context (#11998)
* change(web): track whitespace-aware tokenization for context + correction-search caching (#11979)
* change(web): leverage tokenization to preserve punctuation and whitespace when predicting (#11997)
* fix(web): patch up worker build to provide artifacts for its tests (#12082)
* chore(web): move `web/src/engine/paths/` → `web/src/engine/interfaces/` (#12064)
* chore(web): move `common/web/input-processor/` → `web/src/engine/main/` (#12066)
* refactor(web): refactor and harmonize constants (#12072)
* chore(common): add data versions to minimum-versions.inc.sh (#12103)
* fix(web): fix lm-worker test broken by botched merge conflict resolution (#12104)

## 18.0.82 alpha 2024-08-05

* chore(windows): remove QIT_VSHIFTDOWN QIT _VSHIFTUP (#11973)
* chore(developer): add language/reference (#11799)

## 18.0.81 alpha 2024-08-03

* chore(developer): Revert "chore(developer): remove redundant references from tsconfig.json" (#12076)
* chore(common): use nvm in builds to select a node version automatically (#12069)
* refactor(developer): move functions and variables into CompilerErrors.cpp (#12030)
* refactor(developer): improve the callbacks for kmcmplib (#12031)
* refactor(developer): align kmcmplib error codes and names with kmc-kmn (#12044)
* refactor(developer): move error reporting to error site in kmcmplib (part 1) (#12045)
* refactor(developer): move error reporting inside `GetCompileTargetsFromTargetsStore` and `ProcessGroupFinish` (#12048)
* refactor(developer): move kmcmplib message construction to kmc-kmn (#12059)
* refactor(developer): rename compiler error reporting functions in kmcmplib (#12060)
* chore(developer): support filename field in kmcmplib compiler messages (#12061)
* refactor(developer): replace `VERIFY_KEYBOARD_VERSION()` calls with `VerifyKeyboardVersion()` (#12063)

## 18.0.80 alpha 2024-07-31

* chore(developer): remove redundant references from tsconfig.json (#12037)
* fix(web): add nullish test in setOsk (#12039)
* fix(web): unrevert #11258, leaving OSK hidden before instructed to display (#12049)
* test(developer): check correct use of u16chr when second parameter could be null (#11894)
* change(web): remove support for es5 (#11881)

## 18.0.79 alpha 2024-07-30

* change(mac): add custom tags in sentry to better identify errors (#11947)
* feat(web): add unit tests for case-detection & handling (#11950)
* refactor(web): spin off method for correction-search probability-thresholding check (#11952)

## 18.0.78 alpha 2024-07-29

* chore(common): Update history from 17.0.327 and add missing descriptions (#12021)
* change(web): revert #11174, which loads keyboards before initializing the OSK (#12015)
* feat(web): add unit testing for finalization of generated suggestions (#11946)
* feat(web): add unit tests for prediction lookup component (#11949)

## 18.0.77 alpha 2024-07-27

* refactor(windows): clean up logging (#11921)
* chore(developer): rename to analyzer-messages.ts (#12017)
* fix(developer): remove `paths` from tsconfig.json (#12028)
* chore(developer): api doc refresh (#12029)

## 18.0.76 alpha 2024-07-26

* change(linux): improve changelog PRs after upload to debian (#12024)
* test(developer): kmcmplib compiler unit tests 2 (#11663)
* fix(linux): set local directory if not specified (#12032)

## 18.0.75 alpha 2024-07-25

* chore(windows): remove the posting WM_KEYUP/DOWN events to IM (#12002)
* feat(web): check for low-probability exact + exact-key correction matches (#11876)
* refactor(web): extract suggestion-finalization block into its own function (#11899)
* chore(developer): remove `CompilerMessages` stub and use `KmnCompilerMessages` (#11986)
* chore(developer): rename kmc-ldml `CompilerMessages`, `LdmlKeyboardCompilerMessages` to `LdmlCompilerMessages` (#11988)
* chore(developer): rename kmc-package `CompilerMessages` to `PackageCompilerMessages` (#11989)
* fix(developer): handle errors parsing .kps file when loading project (#12008)
* chore(common): updated stats script to support end date/sprint (#12009)
* fix(windows): align engine.sln platforms and configurations (#12011)
* refactor(web): spin off deduplication, suggestion-similarity sections (#11900)
* refactor(web): extract the correct-and-raw-predict blocks into their own method (#11888)
* refactor(web): convert internal prediction methods to stateless format (#11940)
* feat(web): add unit tests for predict auto-selection method (#11941)
* feat(web): extend unit-test oriented dummy model (#11948)
* feat(web): add unit tests for suggestion-similarity detection (#11944)
* feat(web): add unit testing for suggestion deduplication (#11945)
* feat(developer): add hint when index() store is longer than any() store (#12000)
* chore(android,ios): Add ojibwa ifinal/rdot keyboards to FirstVoices (#11889)

## 18.0.74 alpha 2024-07-24

* fix(developer): correct handling of trailing spaces by GetDelimitedString() in kmcmplib compiler (#11938)
* chore(linux): remove Ubuntu Mantic, add Oracular (#12003)

## 18.0.73 alpha 2024-07-23

* fix(windows): add text selected bool emit backspace key when text selected in TSF (#11884)
* fix(developer): prevent buffer overrun in `u16tok` (#11910)
* fix(developer): prevent invalid values in targets store (#11918)
* feat(developer): automatically detect version for `U_xxxx_yyyy` ids (#11957)
* feat(developer): handle automatic versioning of chiral modifiers (#11965)
* test(developer): Add tests for automatic versioning of notany() with context() (#11980)
* feat(developer): handle automatic versioning of special key caps on normal keys (#11981)
* feat(developer): automatically upgrade version when gestures are found in the touch layout (#11982)
* refactor(developer): rename `verifyMinimumKeymanVersion` (#11983)
* feat(developer): add searching for message identifiers to `kmc message` (#11984)
* fix(developer): kmc-keyboard-info: use default version 1.0 if version information missing (#11985)
* fix(web): present a "keep" option when a context-altering suggestion is auto-selected (#11969)
* fix(web): prevents auto-accept immediately after reversion (#11970)

## 18.0.72 alpha 2024-07-22

* fix(web): remedy unit-test stability issues (#11933)
* refactor(web): fix TypeScript errors and warnings (#11911)

## 18.0.71 alpha 2024-07-18

* chore(windows): add comments for _WIN64 tests (#11929)
* chore(common): Update Crowdin strings for Portuguese (#11974)

## 18.0.70 alpha 2024-07-08

* feat(web): provide lexicon probabilities directly on the search path (#11868)
* feat(common/models): support direct-child access for Trie node iteration (#11869)
* change(common/models/templates): rework Trie predict method to utilize traversals (#11870)
* change(web): track the base correction for generated predictions (#11875)
* feat(web): add and enable auto-correction (#11866)

## 18.0.69 alpha 2024-07-05

* fix(core): allow to successfully build on Ubuntu 24.04 (#11926)
* chore(windows): correct output file for 64-bit build of keyman32 in build.sh (#11930)
* chore(android,ios): Add Crowdin localization for Polytonic Greek (#11877)

## 18.0.68 alpha 2024-07-04

* refactor(windows): merge keyman64 build into keyman32 (#11906)
* refactor(windows): remove wm_keyman_keydown and wm_keyman_keyup (#11920)

## 18.0.67 alpha 2024-07-03

* refactor(common/models): move TS priority-queue implementation to web-utils (#11867)

## 18.0.66 alpha 2024-07-02

* fix(developer): handle second parameter of index correctly in kmcmplib compiler (#11815)

## 18.0.65 alpha 2024-07-01

* fix(developer): prevent non-BMP characters in key part of rule (#11806)
* chore(linux): remove unused building with pbuilder (#11862)

## 18.0.64 alpha 2024-06-28

* fix(web): use fat-finger data with simple keypresses (#11854)

## 18.0.63 alpha 2024-06-26

* feat(linux): implement Linux side of SimulateAltGr option (#11852)

## 18.0.62 alpha 2024-06-25

* chore(common): update C/C++ formatting options (#11836)
* chore(linux): use shared meson config (#11863)
* fix(linux): ignore exceptions trying to install cache (#11861)

## 18.0.61 alpha 2024-06-24

* feat(web): optimization via lazy preprocessing of keyboard touch-layout info (#11265)
* fix(android): clear globe highlight when displaying keyboard picker (#11826)
* refactor(linux): add KeymanOption class for options (#11850)
* refactor(linux): rename methods that deal with keyboard options (#11851)

## 18.0.60 alpha 2024-06-21

* chore(web): define common timeout variable for automated testing (#11839)
* feat(developer): warn on empty keycaps (#11810)
* change(web): optimization for keyboard-layout preprocessing (#11263)
* feat(web): optimization via lazy construction of OSK layers (#11264)
* fix(developer): layr: fix modifier err message on layer w/o id (#11843)

## 18.0.59 alpha 2024-06-19

* chore(deps-dev): bump braces from 3.0.2 to 3.0.3 (#11756)
* chore(developer): clarify project upgrade messages about file locations (#11819)
* chore(deps): bump ws from 8.16.0 to 8.17.1 (#11822)
* chore(common): update base-package node-engine setting (#11798)
* change(web): change after-word whitespace check to be more selective (#11800)
* chore: Revert "chore(common): update base-package node-engine setting" (#11829)
* change(web): drop correction batching (#11768)
* chore(web): move correction-search execution timer to its own file (#11757)
* refactor(web): overhaul predictive-text engine's timer to better detect paused time (#11758)
* feat(web): improve predictive-text responsiveness when typing rapidly (#11784)
* feat(linux): re-create missing files at run-time (#11789)

## 18.0.58 alpha 2024-06-18

* test(core): Add a minimal test that exercises the core API (#11781)
* fix(developer): check HISTORY.md to get last modified date for keyboard_info and model_info (#11805)
* docs(developer): extra context help for keyboard-editor (does not exist in Keyman Developer 17.0) (#11771)

## 18.0.57 alpha 2024-06-17

* fix(web): fix id of longpress keys with modifier set in touch layout (#11783)
* fix(web): prevent desktop OSK crash when addKeyboards is called before engine init (#11786)
* fix(core): serialize tests for core/wasm on mac agents (#11795)
* fix(developer): refactor kmcmplib compiler messages to use map (#11738)
* fix(developer): make native compilation of kmcmplib under Linux possible (#11779)
* feat(core): devolve regex to javascript (#11777)
* feat(core): remove ICU from core under wasm (#11778)
* fix(linux): restart ibus after manual integration test run (#11775)

## 18.0.56 alpha 2024-06-14

* feat(core): devolve normalization to js (#11541)
* fix(developer): show message if no more platforms to add to touch layout editor (#11759)
* docs(developer): context help in package-editor and put the existing context help in their own tab comments (#11760)
* docs(developer): context help in keyboard-editor section (#11754)
* docs(developer): context help in new-project section (#11767)
* docs(developer): context help for new-project-parameters in keyman developer (#11769)
* docs(developer): context help for Select BCP 47 tag in Keyman Developer (#11770)
* change(common): update esbuild to 0.18.9 (#11693)
* change(web): more prep for better async prediction handling (#10347)
* fix(web): set new-context rules' device to match that of the active OSK (#11743)
* chore(linux): Update debian changelog (#11671)
* fix(web): add limited Array.from polyfill for lm-worker use (#11732)

## 18.0.55 alpha 2024-06-13

* fix(developer): handle missing OSK when importing a Windows keyboard into a touch-only project (#11720)
* fix(developer): verify email addresses in .kps and .keyboard_info (#11735)
* change(web): prep for better asynchronous prediction handling (#10343)

## 18.0.54 alpha 2024-06-12

* fix(common): remove subpackage entries for older TS version (#11745)
* chore(common): end use of ts-node (#11746)
* feat(web): add bulk_render variant that loads and renders keyboards from local KMP (#10432)

## 18.0.53 alpha 2024-06-10

* fix(android): check current orientation when redisplaying system keyboard (#11604)
* fix(android): fix keyboard size after rotation and restore via onSizeChanged, after layout (#11722)
* fix(developer): fix kmcmplib unit-test include paths (#11749)

## 18.0.52 alpha 2024-06-08

* fix(developer): prevent two touch layout editors opening for the same file (#11717)
* chore(common): cleanup meson deprecations and warnings (#11523)
* feat(developer): support language reference in context help (#11737)
* test(developer): kmcmplib compiler unit tests (#11378)

## 18.0.51 alpha 2024-06-07

* fix(web): fix osk touch-focus tracking (#11705)
* fix(web): defer keyboard activation requests made during engine initialization (#11713)
* chore(developer): add context/character-map (#11656)
* chore(developer): add context/wordlist-editor (#11658)
* chore(developer): add context/new-model-project-parameters (#11677)
* fix(common): remove allowJs from web's tsconfig.base.json (#11718)
* change(web): precompile all TS-based tests (#11723)
* chore(developer): add extra logging for assertion failure when pressing backspace in debugger (#11707)
* chore: add cherry-pick information in commit messages (#11708)
* fix(developer): handle encoding errors when loading wordlists (#11711)
* chore(ios): remove dead Swift-side keyboard gesture code (#11672)
* fix(mac): change build configuration to prevent cycle error in Xcode 15 (#11730)
* refactor(web): Replace deprecated substr with substring (#11637)

## 18.0.50 alpha 2024-06-06

* chore(common): adds retry mechanism for build script npm ci calls (#11451)
* fix(web): get row-height for flick constraints after performing layout (#11691)
* chore(ios): enable webview debugging (#11229)
* fix(android): handle `IllegalArgumentException` when initializing `CloudDownloadMgr`, add logging to check for unhandled side-effects (#11626)
* chore: replace git dep on restructure with 3.0.1 in npm (#11657)
* chore: move xml2js into the repo to eliminate npm git dependency (#11660)
* chore(common): move CLDR import copy into build step for common/web/types (#11690)
* fix(developer): handle editor initializing after debugger when setting execution point (#11587)
* fix(developer): treat js files with unrecognized encodings as non-keyboard files (#11698)
* fix(developer): disable example edit controls if no examples in Package Editor (#11701)

## 18.0.49 alpha 2024-06-05

* fix(web): revert #11598 to eliminate use of `finalInput` which caused crash after moving caret (#11685)
* fix(common): correctly display result of multiple option parameters in builder (#11679)
* fix(linux): specify path with package name (#11694)
* fix(linux): remove debug output and re-enable failures (#11695)

## 18.0.48 alpha 2024-06-04

* fix(linux): add debug output (#11668)
* chore(windows): add debug log messages for modifier key press processing (#11665)
* test(core): clarify output of test_unicode (#11572)
* fix(linux): add more debug output (#11680)
* fix(linux): try a different way (#11681)

## 18.0.47 alpha 2024-06-03

* fix(developer): save touch layout editor selection when loading state (#11575)
* chore: Update history from 17.0.326 (#11649)
* refactor(web): refactor keyboard-layout preprocessing property transplantation (#11601)
* fix(web): fix keyboard-processing bugs uncovered by stricter TS settings (#11603)
* fix(web): Don't apply suggestion unless fully configured (#11594)
* chore(web): clean up remaining low-level Web .tsconfig settings (#11424)
* chore(web): correct cases of implicit-any in web/ (#11462)
* chore(web): enforce strict function types in web/ (#11463)
* chore(web): finalize web/ project parity with base-repo TS config settings (aside from JS version target) (#11464)
* fix(android): include DOMRect polyfill for older ES6-supporting devices (#11653)
* fix(linux): move environment to separate job and checkout to separate subdirectory (#11659)
* fix(linux): paths in `uses:` can't use variables (#11661)
* fix(linux): restore of artifacts still needs to be in same job (#11662)
* fix(linux): include api version as part of package filename (#11664)
* fix(linux): don't escape wildcard for package filename (#11666)
* fix(linux): match digit in package filename (#11667)

## 18.0.46 alpha 2024-06-01

* chore(linux): More debugging of API verification (#11639)

## 18.0.45 alpha 2024-05-31

* change(mac): adopt unified logging APIs (#11515)
* chore(common): update labels to include change, style (#11527)
* chore(linux): run deb-package sourcepackage job on Ubuntu 24.04 (#11565)
* test(core): verify Unicode and ICU versions cross-platform (#11418)
* chore(linux): Debugging API verification (#11536)
* refactor(core): prepare normalization code to call into JS under WASM (#11519)
* feat(core): change normalize_nfd() to use JS native call instead of ICU on wasm (#11520)
* fix(linux): Restore artifacts for API verification in the correct job (#11571)
* fix(linux): Don't clean workdir after checkout in API verification (#11592)
* fix(developer): test existence of ngrok.exe before atttempting to start (#11543)
* fix(developer): handle unsupported `return` statement in `match` and `nomatch` in web compiler (#11546)
* fix(developer): handle invalid project file when scanning for owner project (#11558)
* fix(developer): ensure folder for MRU list is always created (#11552)
* fix(web): fixes error on tab, enter when only a single input element is on the page (#11470)
* fix(web): correctly handle cross-origin stylesheets when calculating keyboard size and key cap font size (#11472)
* fix(web): pre-init keyboard activation awaits init before proceeding (#11505)
* fix(android): host-page banner initialization (#11508)
* fix(web): add null guard for missing debug info when reporting to Sentry (#11579)
* chore(web): updates TypeScript version to 5.4.5 (#11414)
* fix(ios): remove incorrect cast in log statement to prevent crash (#11569)
* fix(web): headless recorder unhandled paths, invalid test-sequence references (#11596)
* fix(web): remove dead code-branches (#11597)
* chore(web): fixes implicit-this cases (#11459)
* fix(web): use intended source for prediction-to-context matching (#11598)
* fix(web): explicitly terminate banner gesture-handling when banner is swapped (#11599)
* chore(web): removes unused locals, imports, and private fields (#11460)
* fix(web): use correct parameter name in button UI OSK `hide` event (#11600)
* chore(mac): rework of main build script (#11444)
* fix(ios): do not write to shared storage from system keyboard (#11613)
* fix(developer): handle invalid default project path in options (#11555)
* fix(developer): handle missing data in .kps `<Keyboard>` (#11563)
* fix(developer): use correct variable when fixing up flick and multitap in Layer Properties dialog (#11577)
* fix(developer): correct the inference of default hint from flicks (#11582)
* fix(developer): make top row of Character Map 1 pixel to avoid DIV/0 in gestures (#11590)
* chore: increase kmc-kmn build test timeout (#11608)
* chore(windows): support port in THTTPUploader (#11611)
* change(common): add extra commit message hints (#11585)
* chore(developer): add context/debug (#11629)

## 18.0.44 alpha 2024-05-24

* fix(linux): Pass artifacts key to API verification GHA (#11517)
* fix(web): properly pass test-runner verbose-logging flag (#11509)
* chore(developer): add context/key-test (#11512)
* fix(android/engine): Ignore updating invalid selections (#11510)
* docs(common): update min emscripten version in docs to 3.1.46 (#11530)
* fix(linux): Properly use and pass run_id (#11533)

## 18.0.43 alpha 2024-05-24

* fix(android): Revert Sentry version for FV Android (#11522)
* chore(windows): remove schedule task clean up introduced in 15.0 Alpha (#11521)
* fix(windows): add FirstVoices Keyboards build to Windows release build (#11524)

## 18.0.42 alpha 2024-05-23

* chore(web): conversion of Web's browser-integration auto-tests for @web/test-runner use (#11455)
* chore(web): conversion of Web's end-to-end style auto-tests for @web/test-runner use (#11456)
* chore(web): finalization for replacement of Karma with Web Test Runner (#11300)
* fix(android): Delete sentry-cli-2.31.1.exe during CI builds (#11493)
* change(common): remove `is:open` from issue templates (#11492)
* chore(developer): build.sh for developer (#11421)
* chore(windows): move from Makefile to build.sh (#11461)
* fix(linux): Add missing variable to API verification GHA (#11511)
* chore(common): Update standards data (#11003)

## 18.0.41 alpha 2024-05-22

* fix(developer): handle `KM_CORE_IT_INVALIDATE_CONTEXT` in debugger (#11488)
* chore(linux): Trigger GHA packaging for stable builds (#11495)
* chore(android,mac,windows): Update crowdin strings for DE (#11497)
* feat(web): custom infrastructure for @web/test-runner use (#11403)
* chore(web): conversion of lm-worker browser-test for @web/test-runner use (#11404)
* chore(web): conversion of lm-layer browser-tests for @web/test-runner use (#11452)
* chore(web): conversion of Web keyboard-loading browser-tests for @web/test-runner use (#11453)
* chore(web): conversion of Web gesture-engine browser-tests for @web/test-runner use (#11454)

## 18.0.40 alpha 2024-05-21

* refactor(common): move `enabled` declaration into test_color.cpp (#11483)
* test(developer) kmn compiler messages unit tests (#11284)
* chore(linux): Move API verification to separate action (#10637)

## 18.0.39 alpha 2024-05-20

* chore(mac): change indentation of source code to equal standard two spaces (#11432)
* fix(common): calculate already-build dependency targets correctly (#11477)
* fix(common): properly quote `builder_run_action` call (#11478)
* fix(android/app): Verify extracted text is not null (#11481)

## 18.0.38 alpha 2024-05-17

* chore(common): Auto-generate minimum-versions.md from min-ver.sh (#11399)
* fix(android): Replace deprecated APIs for Display, Size, Metrics (#11436)
* chore(common): Clear whatsnew help files (#11469)

## 18.0.37 alpha 2024-05-16

* chore(android): update Gradle wrapper version (#11437)
* fix(android/engine): Handle globe key on lock screen (#11458)
* chore(oem/fv/ios): Remove build_keyboards.sh script (#11438)

## 18.0.36 alpha 2024-05-15

* chore: merge beta into master, final (#11445)
* chore(web): updates chai, @types/chai dependencies (#11318)
* chore(web): updates most @types/node dependencies, makes them consistent (#11319)
* chore(web): adds '@web/test-runner' and related packages (#11323)
* chore(web): EventEmitter3, sinon dependency updates (#11402)

## 18.0.35 alpha 2024-05-14

* chore(core): update core to C++17 (#11340)

## 18.0.34 alpha 2024-05-13

* feat(windows): Don't install desktop shortcut for Keyman for windows on installation (#11401)
* feat(common): improve builder parameter passing for child and dep builds (#11410)
* chore: merge 17.0 beta into master A17S2 (#11431)
* chore(android): Update dependencies (#11393)

## 18.0.33 alpha 2024-05-10

* chore(common): Merge beta to master for Sprint A18S1 (part 2) (#11413)

## 18.0.32 alpha 2024-05-09

* chore(common): Add `minimum-versions.inc.sh` (#11380)
* chore(core): km_core_cp -> km_core_cu (#11341)

## 18.0.31 alpha 2024-05-08

* fix(windows): "Keyboard" should be lower case in UI string for font helper tool (#11392)

## 18.0.30 alpha 2024-05-07

* chore(web): Improve dependencies (#11377)
* test(developer) keyboard info compiler unit tests 3 (#11255)

## 18.0.29 alpha 2024-05-06

* chore(web): Improve web/test.sh script (#11355)
* chore(linux): Fix typo (#11356)

## 18.0.28 alpha 2024-05-04

* chore(common): maintenance on build scripts - cd (#11329)

## 18.0.27 alpha 2024-05-03

* chore(linux): Adjust distros for GHA (#11333)
* fix(common): Fix colorization of help output of builder script (#11336)

## 18.0.26 alpha 2024-05-02

* chore: merge beta into master A18S1 (#11332)

## 18.0.25 alpha 2024-04-30

* fix(linux): Improve detection of Gnome environment (#11292)

## 18.0.24 alpha 2024-04-29

* fix(common): Retry curl downloads up to 5 times (#11314)

## 18.0.23 alpha 2024-04-26

* chore(common): Merge beta to master for Sprint B17S6 (part 2) (#11305)
* fix(web): Fix layout for subkey menus with unusually-sized keys (#11266)

## 18.0.22 alpha 2024-04-25

* chore(linux): Install python3-dev (#11296)

## 18.0.21 alpha 2024-04-24

* chore: merge beta into master B17S6 (#11291)

## 18.0.20 alpha 2024-04-19

* chore(deps): bump tar from 6.1.13 to 6.2.1 (#11211)

## 18.0.19 alpha 2024-04-15

* chore(linux): Fix wrong merge (#11224)

## 18.0.18 alpha 2024-04-12

* chore(common): Merge beta to master for Sprint B17S5 (#11217)

## 18.0.17 alpha 2024-04-05

* chore(linux): Show failed job for next Ubuntu version as failed (#11168)

## 18.0.16 alpha 2024-04-04

* chore(linux): Revert "Ignore failed package builds differently" (#11157)
* chore(linux): Sign packages even if build for next Ubuntu fails (#11163)

## 18.0.15 alpha 2024-04-03

* chore(linux): Build packages for next Ubuntu version separately (#11145)
* chore(linux): Fix typo in path of `build-binary-packages` action (#11154)
* chore(linux): More fixes for workaround for failing linux builds (#11156)

## 18.0.14 alpha 2024-04-02

* chore(linux): Update debian changelog (#11097)

## 18.0.13 alpha 2024-03-29

* chore(deps): bump express from 4.17.3 to 4.19.2 (#11103)

## 18.0.12 alpha 2024-03-28

* chore(common): Merge beta to master for Sprint B17S4 (#11105)

## 18.0.11 alpha 2024-03-20

* chore(deps-dev): bump follow-redirects from 1.15.4 to 1.15.6 (#11010)

## 18.0.10 alpha 2024-03-16

* chore: Merge beta to master for Sprint B17S3 (#11008)

## 18.0.9 alpha 2024-03-05

* chore: B17S2 merge beta to master (#10909)

## 18.0.8 alpha 2024-03-04

* chore(linux): Update debian changelog (#10898)

## 18.0.7 alpha 2024-02-29

* chore: Merge 17.0.270 beta back to master (#10886)

## 18.0.6 alpha 2024-02-27

* chore(linux): Temporarily disable autopkgtests gha (#10853)
* chore(linux): Update debian changelog (#10827)

## 18.0.5 alpha 2024-02-26

* fix(linux): Dynamically get package name (#10826)
* chore(linux): Add running autopkgtests on GHA (#10823)
* fix(linux): Fix autopkgtest gha (#10849)

## 18.0.4 alpha 2024-02-23

* chore(linux): Update debian changelog (#10786)

## 18.0.3 alpha 2024-02-21

* chore(deps): bump ip from 2.0.0 to 2.0.1 (#10792)

## 18.0.2 alpha 2024-02-20

* chore(linux): Add testbuild info to workflow title (#10771)

## 18.0.1 alpha 2024-02-15

* chore(common): move to 18.0 alpha (#10713)
* chore: move to 18.0 alpha

## 17.0.335 stable 2025-02-06

* fix(android): improve resource-update tool handling of host Activity's closure (#13057)
* fix(ios): prevent message-handler collision (#13058)
* chore(linux): improve compatibility with Gentoo Linux (#12889)
* chore(linux): Update debian changelog (#13062)
* fix(web): keyboard query error states should always provide informative Error objects, reports (#13079)
* chore: push the branch when creating PR in version history writer (#13085)
* fix(web): disabled correction state should prevent predictive corrections (#13074)
* change(ios): set host-app bundle identifier in embedded Web debug-report (#13112)
* chore(mac, ios): build and run with xcode 16 (#13121)

## 17.0.334 stable 2025-01-27

* chore(linux): update copyright year (#12919)
* chore(linux): Update debian changelog (#12916)
* fix(android): Remove access to MEDIA storage permissions (#13005)
* fix(android): restores DOMRect polyfill for old Chrome support (#13014)
* fix(web): add null guard for focusing next element via keystroke (#13035)
* fix: use correct path for resources/build/version (#13030)
* fix(web): fix handling of fonts with single quotes in filename (#13041)
* fix(android): disable early keyboard-loading when not feasible (#13039)
* fix(web): do not simplify nul-prefixed contexts when rule-matching (#13040)
* feat(android): add breadcrumbing during package install about package file, source (#13038)
* fix(web): prevent multitap warning that occurs multitapping longpressable modifier keys (#12974)

## 17.0.333 stable 2025-01-16

* fix(core): permanently disable logging (#12674)
* fix(linux): pushing of updated changelog branch (#12819)
* fix(linux): work around Lintian errors (#12817)
* fix(core): implement ldml_processor::get_key_list() (#12816)
* chore(linux): Update debian changelog (#12022)
* fix(android): use main looper to dispatch key events when OSK is hidden (#12875)
* chore: use GitHub PR titles when writing HISTORY.md (#12908)
* fix(developer): filter incorrect fonts out of .keyboard_info (#12913)

## 17.0.332 stable 2024-11-06

* fix(developer): create Server config directory before options save (#12609)
* fix(developer): handle merge commits when checking git log date (#12628)
* fix(linux): set environment variable for rendering of downloads dialog (#12617)

## 17.0.331 stable 2024-10-30

* fix(android): Hide suggestion banner on password fields (#12466)
* fix(common): declare dep on @keymanapp/ldml-keyboard-constants (#12475)
* fix(oem/fv): Update keyboard versions and names for fv_all.kmp (#12504)
* chore(ios): renew certificate (#12513)
* fix(developer): prevent invalid string ids (#12524)
* fix(developer): ignore excess whitespace in `<row keys>` attribute (#12523)

## 17.0.330 stable 2024-09-16

* refactor(android): Move Sentry and APK to publish task (#12392)
* fix(developer): rewrite ldml visual keyboard compiler (#12406)
* fix(developer): check vars string usage before definition (#12407)

## 17.0.329 stable 2024-09-09

* chore(android,ios): Add ojibwa ifinal/rdot keyboards to FirstVoices (#12020)
* change(web): revert #11174, which loads keyboards before initializing the OSK (#12040)
* fix(web): unrevert #11258, leaving OSK hidden before instructed to display (#12058)
* chore(common): use `nvm` to select version of node for builds (#12074)
* fix(developer): ignore scan code if zero in debugger (#12182)
* fix(developer): enforce presence of Version field when FollowKeyboardVersion is not set, in package compiler (#12206)
* fix(developer): enforce presence of kps Info.Description field in info compilers (#12207)
* fix(web): disable fat-finger data use when mayCorrect = false (#12226)
* chore(common): allow build agents to automatically select emsdk version, and enable support for 3.1.60+ (#12245)
* fix(web): fix documentation-keyboard spacebar-text scaling (#12240)
* fix(core): set mac build version for meson cli build to 10.13 (#12246)
* change(ios): defer registration of fonts past initialization (#12241)
* chore(android,ios): Update FirstVoices keyboards to 12.15 (#12301)
* fix(core): properly support 'other' modifier state with `uint32_t` type (#12285)
* fix(developer): find last matching key in LDML key bag when building KVK (#12284)
* fix(android): check in material-stepper as internal Maven dependency (#12324)
* fix(linux): add `keymanFacename` to .ldml file (#12283)
* chore(oem/fv): Update to fv_all 13.0 (#12363)
* fix(mac): avoid crash on startup with macOS 10.15 (Catalina) (#12364)
* fix(android): skip language counts for lexical-model packages (#12368)

## 17.0.328 stable 2024-07-27

* fix(web): add nullish test in setOsk (#12041)

## 17.0.327 stable 2024-07-25

* fix(android): include DOMRect polyfill for older ES6-supporting devices (#11654)
* fix(web): Don't apply suggestion unless fully configured (#11636)
* fix(mac): handle command keys without crashing (#11675)
* fix(web): get row-height for flick constraints after performing layout (#11692)
* fix(android): handle IllegalArgumentException when initializing CloudDownloadMgr, add logging to check for unhandled side-effects (#11628)
* fix(developer): handle editor initializing after debugger when setting execution point (#11588)
* fix(developer): treat js files with unrecognized encodings as non-keyboard files (#11699)
* fix(developer): disable example edit controls if no examples in Package Editor (#11703)
* chore(developer): add extra logging for assertion failure when pressing backspace in debugger (#11709)
* fix(developer): handle encoding errors when loading wordlists (#11712)
* fix(mac): change build configuration to prevent cycle error in Xcode 15 (#11731)
* fix(developer): handle missing OSK when importing a Windows keyboard into a touch-only project (#11721)
* fix(developer): prevent two touch layout editors opening for the same file (#11727)
* fix(android): check current orientation, fix keyboard size after system keyboard rotations and resumes (#11747)
* chore(linux): Update debian changelog (#11670)
* feat(developer): support language reference in context help (#11741)
* fix(developer): show message if no more platforms to add to touch layout editor (#11766)
* fix(web): add limited Array.from polyfill for lm-worker use (#11733)
* fix(web): set new-context rules' device to match that of the active OSK (#11744)
* fix(web): prevent desktop OSK crash when addKeyboards is called before engine init (#11787)
* fix(windows): add -k parameter for keyboards build.sh (#11811)
* fix(core): serialize tests for core/wasm on mac agents (#11809)
* chore(developer): clarify project upgrade messages about file locations (#11820)
* fix(developer): check HISTORY.md to get last modified date for keyboard_info and model_info (#11808)
* fix(web): fix id of longpress keys with modifier set in touch layout (#11797)
* change(web): change after-word whitespace check to be more selective (#11824)
* fix(android): clear globe highlight when displaying keyboard picker (#11827)
* fix(web): use fat-finger data with simple keypresses (#11871)
* fix(developer): prevent non-BMP characters in key part of rule (#11807)
* fix(linux): ignore exceptions trying to install cache (#11885)
* chore(common): Update Crowdin strings for Portuguese (#11976)
* chore(linux): remove Ubuntu 23.10 Mantic (#12004)

## 17.0.326 stable 2024-06-02

* cherrypick(android/engine): Handle globe key on lock screen (#11468)
* fix(android/app): Verify extracted text is not null (#11482)
* chore(linux): Trigger GHA packaging for stable builds (#11494)
* chore(android,mac,windows): Update crowdin strings for DE (#11498)
* fix(developer): handle `KM_CORE_IT_INVALIDATE_CONTEXT` in debugger (#11489)
* fix(developer): test existence of ngrok.exe before atttempting to start (#11544)
* fix(developer): handle unsupported `return` statement in `match` and `nomatch` in web compiler (#11547)
* fix(developer): ensure folder for MRU list is always created (#11553)
* fix(developer): handle invalid project file when scanning for owner project (#11559)
* fix(ios): remove incorrect cast in log statement to prevent crash (#11570)
* fix(ios): do not write to shared storage from system keyboard (#11622)
* fix(android): Ignore updating invalid selections (#11529)
* fix(developer): handle invalid default project path in options (#11556)
* fix(developer): handle missing data in .kps `<Keyboard>` (#11564)
* fix(developer): save touch layout editor selection when loading state (#11576)
* fix(developer): use correct variable when fixing up flick and multitap in Layer Properties dialog (#11578)
* fix(developer): correct the inference of default hint from flicks (#11583)
* fix(developer): make top row of Character Map 1 pixel to avoid DIV/0 in gestures (#11591)
* fix(web): fixes error on tab, enter when only a single input element is on the page (#11615)
* fix(web): correctly handle cross-origin stylesheets when calculating keyboard size and key cap font size (#11616)
* fix(web): pre-init keyboard activation awaits init before proceeding (#11617)
* fix(web): add null guard for missing debug info when reporting to Sentry (#11619)
* fix(android): host-page banner initialization (#11618)
* fix(developer): support Windows and Unicode names in .ttf (#11634)

## 17.0.325 stable 2024-05-15

* chore: update history for stable (#11448)

## 17.0.324 stable 2024-05-15

* chore(android): 17.0 stable release
* chore(ios): 17.0 stable release
* chore(linux): 17.0 stable release
* chore(mac): 17.0 stable release
* chore(web): 17.0 stable release
* chore(windows): 17.0 stable release
* chore(developer): 17.0 stable release

## 17.0.323 beta 2024-05-13

* chore(windows): Update crowdin string for Khmer (#11409)
* fix(android): disable Sentry session tracking (#11419)
* fix(mac): restore OSK keys that became invisible in mac OS 14 Sonoma (#11388)
* chore(android,ios): Add fv_nlakapamuxcheen (#11405)

## 17.0.322 beta 2024-05-10

* fix(web): fixes illegal KMW event state - can't focus a null element (#11385)

## 17.0.321 beta 2024-05-09

* fix(android/engine): Skip updating selection range if invalid (#11384)
* refactor(android/engine): Refactor updateSelection (#11389)

## 17.0.320 beta 2024-05-07

* fix(android): prevents mid-keystroke desynchronization when deleting selected text (#11367)
* fix(web): support SVG elements when checking className (#11365)
* fix(developer): define `lastSelLength` variable (#11366)

## 17.0.319 beta 2024-05-04

* fix(android): inverting a selection range would crash Keyman (#11345)
* fix(developer): handle missing Name element for File element in package compiler (#11352)
* fix(developer): handle missing Description element for File element in package compiler (#11354)

## 17.0.318 beta 2024-05-02

* fix(web): longpress shortcut activation should only consider northward part (#11306)
* chore(ios,mac): support build on Apple Silicon using Xcode 15.3 (#11302)

## 17.0.317 beta 2024-05-01

* chore(web): remove old reference-doc from alpha that has completed its purpose (#11322)
* fix(web): gesture-model initial-state, callback failure handling (#11321)
* fix(linux): Fix icon for .kmp files (#11295)

## 17.0.316 beta 2024-04-30

* fix(windows): check font count display none found (#11282)

## 17.0.315 beta 2024-04-26

* fix(web): osk-view hidden by default on construction (#11258)
* fix(android): fixes kbd text zoom to prevent accessibility cross-effects (#11281)
* fix(developer): support export of visual keyboard when Keyman for Windows not installed (#11244)
* chore(linux): Prepare for stable release (#11301)
* fix(core): reset on frame keys (#11172)
* fix(core): ldml backspace processing should delete all markers (#11254)

## 17.0.314 beta 2024-04-25

* fix(android/engine): URIEncode strings passed to Javascript (#11206)
* fix(android/app): Update storage permissions for Android 12.0+ (#11299)
* test(developer): keyboard info compiler messages unit tests 2 (#11253)

## 17.0.313 beta 2024-04-23

* chore(common): Set fetch-latest-cldr.sh executable (#11289)
* chore(common): Fix missing entries in HISTORY.md (#11290)
* fix(developer): report missing help to sentry instead of local xml (#11271)
* fix(developer): "use strict" for downlevel browsers in Server (#11276)

## 17.0.312 beta 2024-04-22

* fix(developer): emit JSON strings as characters, not surrogate pairs (#11243)
* fix(developer): prevent xmlns for LDML keyboard template child elements (#11251)
* fix(developer): test that MRU project exists before attempting to reference on startup (#11252)
* fix(developer): handle invalid Unicode values in touch layout builder (#11270)
* fix(developer): handle multiple instances of Server starting (#11272)
* fix(developer): lazy initialization of test window (#11275)
* chore(web): drops redundant builder-dependency from early gesture dev (#11278)
* feat(web): add recent-history log to gesture engine (#11277)
* test(developer): keyboard info compiler unit tests 2 (#11130)
* fix(web): fixes pred-text unit test instability (#11283)
* fix(developer): keep escaped plus-sign escaped (#11269)
* chore(resources): sync up with CLDR v45 release (#11004)

## 17.0.311 beta 2024-04-19

* fix(web): default parse of length styling for empty string (#11235)
* change(web): initializes OSK with keyboard if available during init (#11174)
* fix(ios): prevents post-restore kbd issues by refreshing kbd (#10952)
* fix(mac): handle text replacement cases during compliance detection (#11190)

## 17.0.310 beta 2024-04-18

* fix(web): now auto-scrolls if target element would be hidden after device rotation (#11210)
* fix(ios): deletion of selected text (#11179)
* fix(common): update emoji stripping for Unicode 15.1 (#11242)
* change(web): adjusts multitap timings (#11246)
* fix(web): prevents dropping of input during rapid multitouch typing (#11245)

## 17.0.309 beta 2024-04-17

* fix(ios): sample build script --debug detection (#10953)
* chore(web): simple layout reflow polish (#11237)
* chore(android): enables debugging and inspection of mobile app internal webviews (#11215)
* fix(web): prevents selection-clear for pure layer-switching multitaps (#11232)
* change(web): drops need for closures to optimize layout-reflow (#11238)

## 17.0.308 beta 2024-04-13

* chore(developer): use keyboard3 tag rather than DTD to identify LDML keyboard xml files (#11214)

## 17.0.307 beta 2024-04-12

* fix(common): specify title explicitly when opening PR with hub (#11173)
* refactor(web): better centralizes OSK layout internals to prepare for optimization efforts  (#11176)
* feat(web): VisualKeyboard layout-reflow optimization  (#11177)
* change(web):  OSK optimization, improved responsiveness  (#11140)
* fix(web): fixes up-flick shortcut issue for longpress when keys support downflicks (#11216)

## 17.0.306 beta 2024-04-11

* docs(ios): updates iOS app help for 17.0 banner changes (#11200)
* chore(oem/fv): Add fv sguuxs and update keyboard versions (#11198)

## 17.0.305 beta 2024-04-10

* fix(core): skip leading trail surrogate char in km_core_state_context_set_if_needed() (#11169)
* change(web): merges split async method in gesture engine  (#11142)
* fix(web): blocks nextLayer for keys quickly typed when multitapping to new layer when final tap is held (#11189)
* refactor(web): OSK spacebar-label updates now managed by layer object  (#11175)

## 17.0.304 beta 2024-04-09

* fix(android): atomically updates selection with text (#11188)
* fix(web): fix crash in nearest-key row lookup when touch moves out-of-bounds (#11178)

## 17.0.303 beta 2024-04-05

* fix(windows): decode uri for Package ID and filename (#11152)
* fix(common/models): suggestion stability after multiple whitespaces (#11164)

## 17.0.302 beta 2024-04-04

* fix(mac): load only 80 characters from context when processing keystrokes (#11141)

## 17.0.301 beta 2024-04-03

* feat(core): support modifiers=other (#11118)
* chore(core): dx better err message on embedded test vkeys (#11119)
* fix(web): key preview stickiness  (#10778)
* fix(web): early gesture-match abort when unable to extend existing gestures  (#10836)
* fix(web): infinite model-match replacement looping  (#10838)
* fix(web): proper gesture-match sequencing  (#10840)
* change(web): input-event sequentialization  (#10843)
* fix(web): proper linkage of sources to events  (#10960)
* fix(developer): handle buffer boundaries in four cases (#11137)
* chore(linux): Build packages for next Ubuntu version separately (#11153)
* fix(common): upgrade sentry-cli to 2.31.0 (#11151)
* fix(android/app): Track previous device orientation for SystemKeyboard (#11134)
* change(web): reworks nearest-key detection to avoid layout reflow (#11129)

## 17.0.300 beta 2024-04-02

* change(web): keyboard swaps keep original keyboards active until fully ready (#11108)
* fix(android/engine): Swap selection range if reversed (#11127)
* test(developer): keyboard info compiler unit tests (#11000)

## 17.0.299 beta 2024-04-01

* fix(ios):  address crash by reading full code point rather than code unit when trimming initial directional-mark (#11113)
* fix(mac): delete correct number of characters from current context when processing BMP or SMP deletes (#11086)
* feat(developer): disallow stray dollarsign in from pattern (#11117)

## 17.0.298 beta 2024-03-29

* chore(linux): Update debian changelog (#11096)
* fix(web): prevent layer switch key from erasing selection (#11032)
* fix(developer): prevent error when scrolling touch layout editor with no selected key (#11109)
* fix(common): make `isEmptyTransform` return true if passed a nullish transform (#11110)

## 17.0.297 beta 2024-03-28

* fix(common): properly handle illegal UnicodeSets to prevent crash in kmc-ldml compiler (#11065)
* fix(core,developer): variable/marker substitution in sets and strings (#11059)
* fix(developer):  in ldml compiler, generate compiler error if `from=` regex matches empty string (#11070)
* fix(core): calculate offset correctly when replacing marker in transform (fixes crash) (#11071)
* feat(developer): support comma in modifiers (#11075)
* fix(core): actions_normalize() length and dead store fix (#11100)
* chore(core): optimize ldml_event_state::emit_difference() when no diff (#11094)
* fix(ios): bad initial in-app layout, delayed banner, deprecated banner toggle (#10929)
* feat(developer/compilers): better unit test for suggestion accessibility (#11085)
* fix(core): fix pointer math in actions_normalize() (#11101)


## 17.0.296 beta 2024-03-27

* fix(developer): in model compiler, give correct key to shorter prefix words when a longer, higher-frequency word is also present (#11074)
* fix(oem/fv/android): Only add default keyboard if no keyboards exist (#11080)
* fix(core): correct typo in LDML test DTD reference (#11068)
* chore(android): Update crowdin strings for Mon (#11089)
* chore(android): Update crowdin strings for Khmer (#11090)

## 17.0.295 beta 2024-03-26

* docs(developer): add help site links (#10939)
* chore(common): Update keymanweb-osk.ttf to 4.1 (#11035)
* feat(linux): Start dbus if not running (#10863)

## 17.0.294 beta 2024-03-25

* chore(android,windows): Update crowdin strings for French (#11063)
* chore(common): Fix missing entries in HISTORY.md (#11064)
* fix(developer): catch sharing violation when saving mru (#11047)
* fix(developer): capture alt shortcuts in LDML keyboard debugger (#11049)
* fix(developer): correct path for kmc sourcemaps in sentry upload (#11051)

## 17.0.293 beta 2024-03-22

* chore(oem/fv): Update keyboard versions in keyboards.csv (#11013)
* fix(developer): suppress emission of new empty fields in package editor (#11009)
* fix(developer): return after calling await exitProcess (#11016)
* chore(core): refresh API docs for 17.0 (#10986)

## 17.0.292 beta 2024-03-21

* fix(developer): remove unused keyboard info compiler messages (#10991)
* fix(developer): font file meta data is invalid error (#10995)

## 17.0.291 beta 2024-03-20

* chore(mac): clean up code obsoleted by core (#10877)
* fix(linux): Replace deprecated `pkg_resources` module with `packaging.version` (#10860)

## 17.0.290 beta 2024-03-19

* fix(ios): Sync selection range for long contexts (#10956)

## 17.0.289 beta 2024-03-16

* fix(common): add unit test for --debug flag for builder (#10974)

## 17.0.288 beta 2024-03-13

* test(developer): kmc keyboard info compiler messages unit tests (#10848)
* fix(developer): getFontFamily now returns null if ttfMeta.promise errors (#10983)
* docs(android/app): Add data privacy policy page (#10985)
* fix(developer): min Keyman version for LDML is 17.0 (#10977)

## 17.0.287 beta 2024-03-12

* chore(developer): resolve excessive-fatal-exception issue (#10949)
* fix(linux): Remove `ibus-keyman.post{inst,rm}` and verify that `ibus-daemon` is running when we start km-config (#10788)

## 17.0.286 beta 2024-03-11

* chore(web): improve the clarity of hints on OSK for Android (#10971)

## 17.0.285 beta 2024-03-08

* fix(windows): GetKeyboardLanguage exits early on an invalid keyboard ID (#10936)

## 17.0.284 beta 2024-03-07

* fix(web): globe key highlighting (#10932)
* chore(web): updates mtnt model used by test page (#10935)
* fix(developer): kmc keyboard info compiler no kmp error (#10893)
* fix(developer): Treat Right Shift as Shift in debugger (#10919)
* docs(developer): kmc-model api documentation (#10921)
* docs(developer): kmc-model-info api documentation (#10922)
* docs(developer): kmc-keyboard-info api documentation (#10923)
* docs(developer): kmc-package api documentation (#10924)
* fix(developer): normalize all input paths in .kps compiler (#10950)

## 17.0.283 beta 2024-03-06

* fix(android): fixes context-change detection for repeated-char cases (#10873)
* fix(developer): search-term quote replacement was not global (#10934)
* chore(common): Update ldml out of techpreview (#10913)
* fix(developer): fix for errant \uXXXX error (#10946)
* fix(developer): suppport loose match for CompilerEvents (#10948)
* refactor(oem/fv/android): Install fallback keyboard (#10907)
* refactor(android/app): Move storage permission checks (#10904)
* fix(common): missing script exec bit (#10951)

## 17.0.282 beta 2024-03-05

* fix(developer): move osk.ts from developer-utils to kmc-kmn (#10903)
* fix(developer): hint text special characters (#10927)
* docs(developer): kmc-ldml api documentation (#10917)
* chore(developer): consolidate external links in Developer messages (#10918)
* fix(developer): message export filename was title case (#10941)

## 17.0.281 beta 2024-03-04

* chore(linux): Update debian changelog (#10897)
* fix(ios): cross-paragraph keyboard rules (#10905)
* chore(developer): deploy compiler messages to help site (#10906)

## 17.0.280 beta 2024-03-01

* fix(developer): make sure scroll bar appears when needed in global welcome (#10818)
* chore(common): loosen .keyman-touch-layout schema layer id requirements (#10819)
* docs(developer): kmc-kmn api documentation and some message documentation (#10856)
* refactor(developer): cleanup kmn compiler message namespaces (#10867)
* refactor(developer): reorganize messages for adding details (#10878)
* fix(ios): context-initial diacritic handling (#10589)
* feat(developer): adds kmc message command (#10888)
* test(developer): kmc unit test infrastructure messages (#10825)
* fix(android): handle surrogate pairs in selection range indexing (#10885)
* feat(windows): move the code kmshell.dpr to unit so that only the includes are in dpr (#10871)

## 17.0.279 beta 2024-02-29

* fix(linux): Fix libkeymancore-dev dependencies (#10880)
* chore(resources): update to latest ldml: xmlns, uset (#10865)

## 17.0.278 beta 2024-02-28

* docs(linux): Updated whatsnew for Keyman for Linux 17 (#10858)
* fix(web): Save context state on reset (#10869)
* chore(android/engine): Reduce toast notifications after installations (#10868)
* fix(android/engine): Check selection indexes (#10857)

## 17.0.277 beta 2024-02-27

* fix(developer): exit kmc test data if any failure messages occurred (#10805)
* docs(windows): add whats new Keyman for Windows  17.0 (#10783)
* feat(developer): add api-extractor and api-documenter, config, and build integration (#10839)
* feat(developer): publish api documentation to help.keyman.com (#10841)
* docs(developer): npm package readme files (#10842)
* refactor(developer): move osk module from common-types to developer-utils (#10845)
* chore(linux): Update debian changelog (#10828)
* fix(developer): repeated options in kmc must now be fully specified (#10821)
* docs(developer): add documentation for kmc-analyze (#10854)

## 17.0.276 beta 2024-02-26

* chore(linux): Fix autopkg tests (#10824)

## 17.0.275 beta 2024-02-23

* chore(core): Update sample ldml keyboard (#10791)
* fix(developer): publish keymancore-1.dll symbols (#10797)
* fix(developer): improve uploading of sourcemaps to sentry (#10798)
* fix(android/engine): Fix how keyboard picker menu exits (#10806)
* chore(linux): Fix `upload-to-debian.sh` script for beta releases (#10784)
* chore(linux): Fix API verification after adding SONAME (#10813)
* chore(linux): Address comments from Debian mailing list (#10800)
* docs(linux): Update how to build binary package with docker (#10814)
* chore(linux): Update debian changelog (#10785)

## 17.0.274 beta 2024-02-22

* fix(android/engine): Remove logs for uninitialized default keyboard (#10782)
* refactor(android/app): Allow SystemKeyboard to install default keyboard and dictionary (#10794)
* chore(android/app): Remove logging for install referrer details (#10795)
* docs(android/app): Update tablet screenshots (again) (#10796)
* docs(android): Update screenshots for help (#10808)
* chore(web): proper reporting of errors from es5 KMW (#10807)
* fix(android): first keystroke when context is empty (#10809)
* chore(linux): Update Debian `control` file (#10787)

## 17.0.273 beta 2024-02-21

* fix(developer): match kmc console formatting for messages in IDE (#10775)
* fix(developer): ensure fatal errors report message or made non-fatal (#10777)
* chore(developer): add LDML specific text to Project view (#10779)
* fix(developer): reset debugger after ldml keyboard compile (#10780)
* fix(developer): crash opening invalid project (#10781)
* docs(ios): document gestures (#10763)

## 17.0.272 beta 2024-02-20

* fix(core): fix output append logic in any_group::apply_transform (#10758)
* fix(android): Match phone suggestion banner styling on tablet (#10760)
* docs(mac): Document What's New for version 17.0 (#10764)
* fix(developer): Rename missing variables in tests (#10773)
* chore(developer): reduce WARN_TouchLayoutUsesUnsupportedGesturesDownlevel to HINT (#10766)
* fix(developer): prevent renaming of new project types in New Project dialog (#10767)
* fix(developer): return an error code if build-test-data fails (#10765)
* fix(developer): allow more parameters in kmc.cmd (#10759)
* chore(linux): Ignore missing .symbols file in stable branch (#10674)
* chore(linux): Update symbols file with current version (#10575)
* docs(linux): Update screenshots and FAQ (#10768)
* chore(linux): Fix `debian.sh` by removing quotes (#10772)

## 17.0.271 beta 2024-02-19

* chore(developer): add infrastructure messages tests (#10756)
* chore(windows): Update more PT strings (#10718)
* docs(android/app): Update tablet screenshots (#10726)
* fix(web): sticky special-key highlighting (#10729)
* fix(web): disables modipress for layer-switch keys with subkeys (#10745)
* fix(web): missing null-guard for hardware keystrokes without active Keyman keyboard (#10740)
* docs(ios): add what's new in 17.0 (#10748)
* fix(web): handling of page-elements focused before engine initialization (#10744)
* fix(ios): multitap consistency after new-lines (#10728)
* docs(common): Update website README (#10738)

## 17.0.270 beta 2024-02-17

* fix(core): Update more tests and fix ldml_transforms (#10735)

## 17.0.269 beta 2024-02-15

* docs(android): Document using gestures on touch, and remove references to Browser (#10686)
* docs(android/app): Add help page on using the banner (#10691)
* fix(web): corrects Android over-deletion of selected text, other context diffs involving selected text (#10662)
* fix(web): disables banner interaction when suggestions are absent (#10695)
* fix(web): longpress validation by base key, not current location (#10707)

## 17.0.268 beta 2024-02-15

* chore: move to beta

## 17.0.267 alpha 2024-02-14

* fix(linux): Use temp dir if we can't create cache dir (#10681)
* feat(developer): errs on unparseable regex (#10689)
* feat(developer): errs on \uXXXX escapes (#10701)
* docs(common): Fill in missing HISTORY.md entries (#10704)

## 17.0.266 alpha 2024-02-13

* chore(windows): add const to argument definition (#10677)
* feat(windows): update windows engine unit tests to match removal of engine cached context (#10184)
* fix(web): prevent invalid longpress shortcut triggers (#10641)

## 17.0.265 alpha 2024-02-12

* fix(developer): keyboard that targets only web can cause crashes and other problems (#10664)
* fix(android/engine): Download multiple dictionaries (#10680)

## 17.0.264 alpha 2024-02-09

* chore(linux): Don't set VERSION_TAG to …-local in .deb packages (#10675)
* fix(web): banner robustness when touched 2+ times at once (#10672)

## 17.0.263 alpha 2024-02-08

* fix(linux): Ignore keys with IBUS_MOD4_MASK set (#10668)

## 17.0.262 alpha 2024-02-07

* refactor(windows): Use km_core_actions struct instead of queue (#10557)
* chore(core): move action apis into keyman_core_api_actions.h (#10569)
* feat(core,developer): support normalization=disabled (#10586)
* feat(developer): range warning for non-NFD chars (#10614)
* fix(core): make `km_core_state_get_actions()` idempotent (#10585)
* fix(core): strip markers in `actions_update_app_context_nfu()` (#10607)
* fix(core): surrogate handling, markers in app context, and memory leak (#10618)
* fix(windows): support unicode strings properly in logs (#10650)
* fix(developer): ensure project populate files actually adds files (#10651)
* fix(linux): Use raw string for regex (#10652)
* fix(windows): `wstrtostr` should use `WideCharToMultiByte` (#10660)
* chore(windows): rename actionItem to outputString for clarity (#10661)
* fix(web): handling of backspaces when left-context is empty (#10584)
* fix(ios): long-held backspace handling (#10633)
* fix(web): banner scroll positioning after reversions (#10643)
* chore(web): removes unused banner events (#10644)

## 17.0.261 alpha 2024-02-06

* fix(web): app/webview sourcemap inlining (#10631)
* fix(android/app): Cleanup AndroidManifest handling of *.kmp (#10624)

## 17.0.260 alpha 2024-02-03

* chore(oem/fv): Update versions in keyboards.csv (#10606)
* fix(linux): Fix path to artifacts when uploading to llso (#10609)
* docs(linux): Update sample settings (#10610)
* chore(linux): Fix API check if lines got removed in .symbols file (#10612)

## 17.0.259 alpha 2024-02-02

* feat(developer):  double markers once again (#10541)
* feat(core): ldml double marker, C++ side (#10563)
* feat(core,developer): simplify markers (#10565)
* chore(common): cancel earlier builds when new test builds triggered (#10593)
* chore(linux): Use correct format specifier for `g_utf8_strlen` (#10599)
* fix(linux): Fix version comparison (#10576)
* chore(common): Add entries from 16.0.145 HISTORY.md (#10603)
* chore(common): history missing message fixup (#10601)
* chore(linux): Update debian changelog (#10596)

## 17.0.258 alpha 2024-02-01

* chore(developer): add unicode-license.txt for ldml keyboards data (#10568)
* feat(core): ldml reorder marker processing (#10539)
* chore(developer): kmc ldml build - call c8 directly for tests (#10522)
* fix(web): app/webview control flow for initial layer (#10571)
* chore(linux): Upgrade artifacts to v4 (#10577)
* chore(linux): Fix the path of downloaded artifacts (#10594)

## 17.0.257 alpha 2024-01-31

* epic: Keyman Core normalization (#10390)
* fix(web): OSK resource-loading promise's font-wait (#10506)
* fix(web): documentation-keyboard font size, font scaling (#10507)
* feat(web): testing page for font-load / key-scale interactions (#10534)
* fix(web): proper await for special-osk font, use of it in key scaling (#10535)
* fix(web): ensure use of actual key-cap / label font in key-scale ops (#10555)
* docs: Update websites README.md (#10566)
* fix(developer): kmc exit needs to wait for Sentry (#10558)
* fix(developer): make sourcePath calculation for kmc-keyboard-info more lenient (#10559)
* chore(developer): disable .js output for LDML keyboard compiler for 17.0 (#10560)
* chore(linux): Replace Lunar with Noble (#10561)
* chore(linux): Adjust test expectations for ICU >= 73 (#10573)

## 17.0.256 alpha 2024-01-30

* fix(linux): packaging on Ubuntu and Debian servers should give message instead of warning because we don't have patched ibus there (#10537)
* feat(developer): turn on developer side normalization (#10528)

## 17.0.255 alpha 2024-01-29

* chore(ios): eliminate xcglogger dependency (#10446)
* feat(developer): ldml marker normalization fix (#10527)
* chore(linux): Build with webkitgtk 4.1 instead of 4.0 (#10483)

## 17.0.254 alpha 2024-01-27

* feat(core): ldml marker normalization fix (#10517)

## 17.0.253 alpha 2024-01-26

* feat(web): keystroke pre-processing unit tests (#10464)
* feat(web): key-event rule processing unit tests for mnemonic, KMW 1.0 keyboards (#10475)
* fix(web): touch-layout fontsize property use (#10504)

## 17.0.252 alpha 2024-01-25

* fix(common): ldml: fix typo in kmc error message (#10484)
* chore(developer): `--enable-source-maps` parameter for kmc wrapper (#10496)
* fix(android/engine): Fix OSK widths (#10442)
* fix(web): banner suggestion resizing after device rotation (#10508)

## 17.0.251 alpha 2024-01-24

* chore(developer): upgrade ngrok to v3 (#10359)

## 17.0.250 alpha 2024-01-23

* fix(android/engine): Add RECEIVER_EXPORTED flag for broadcast receiver (#10463)
* fix(web): osk responsiveness to held modifiers on legacy kbds (#10437)
* fix(android/engine): Skip final globe key action (#10465)
* feat(developer): marker normalization in .ts (#10443)
* fix(android): hardware keystrokes now include mnemonic processing (#10445)

## 17.0.249 alpha 2024-01-22

* feat(web): suggestion banner UI enhancements - suggestion expanding + scrollable banner (#7934)
* chore(web): worker sourcemap cleanup, mobile app webview sourcemap compat (#10413)

## 17.0.248 alpha 2024-01-19

* chore(android): Update targetSdkVersion to 34 (#10393)
* fix(web): cancels active gestures on globe-key use (#10352)
* fix(web): keyboard-documentation rendering mode (#10417)
* fix(ios): multiple keyboard slide-in animations on app start (#10362)
* fix(web): U_ key id -> text for all subkeys; is now preprocessed (#10434)
* chore(android/app): Update whatsnew for 17.0 (#10395)
* fix(web): bulk renderer interface for recent-version targeting keyboards (#10427)
* feat(core): cross-segment markers (#10394)

## 17.0.247 alpha 2024-01-18

* fix(ios): banner image management (#10337)
* feat(core): unescape u (#10356)
* chore(developer,core): change sample and test files to use \u{…} (#10391)

## 17.0.246 alpha 2024-01-17

* fix(web): Add null check for changing the keyboard during typing (#10346)
* chore(common): Update crowdin strings for Khmer (#10411)
* docs(common): Update website README.md (#10399)
* docs(linux): Add documentation for Core API verification (#10409)
* fix(web): right-flick gesture-preview positioning (#10406)

## 17.0.245 alpha 2024-01-16

* chore(core): Ignore C++ symbols (#10386)
* fix(android): Fix OSK rotation issues (#10373)
* feat(developer): add `-m` parameter to kmc to control message severity (#10258)

## 17.0.244 alpha 2024-01-15

* refactor(core): Move `km_core_state_context_*` tests to separate file (#10375)
* feat(developer): warn on gesture support for downlevel (#10364)
* fix(web): use KMW OSK font for "**" special-text in key hints (#10371)
* docs(linux): Update sample settings (#10374)

## 17.0.243 alpha 2024-01-12

* chore(core): split out some files (#10327)
* chore(common): Update crowdin strings for French, German, Spanish (Latin America) (#10368)
* fix(web): prediction time-limiter issues, performance (#10330)
* fix(developer): test-page model loading (#10328)
* fix(ios): use safe area to position Keyman menu correctly (#10339)
* chore(linux): fix GHA packaging (#10366)
* refactor(linux): Use `km_core_state_context_set_if_needed` (#10354)

## 17.0.242 alpha 2024-01-11

* fix(windows): serve images for readme files in Keyboard Install (#10312)
* fix(developer): remove unused tools/customise menu (#10321)
* fix(developer): cleanly handle filling a new osk file from layout (#10322)
* fix(developer): new file support for project 2.0 (#10323)
* chore(common): builder action launch typos (#10361)
* feat(core): support stacked markers, prep for marker segments (#10326)

## 17.0.241 alpha 2024-01-10

* chore(deps-dev): bump follow-redirects from 1.14.9 to 1.15.4 (#10340)
* Update character-map.md (#10345)
* chore(linux): Output dput exit code after upload to llso (#10349)
* fix(android/engine): Use fallback keyboard if keyboard index undefined (#10342)
* fix(android): Use alert dialog when package is missing touch keyboards (#10335)
* chore: cleanup recent history entries without PR title (#10298)
* chore(web): better logging for gesture-recognizer tools build script (#10329)

## 17.0.240 alpha 2024-01-09

* chore(linux): Retry llso upload (#10331)

## 17.0.239 alpha 2024-01-08

* fix(mac): write persisted options returned from Core (#10275)
* chore(web): remove lm-worker `Array.from` polyfill and make `Symbol` polyfill conditional (#10255)
* change(web): lm-worker bundling + wrapper script rework (#10264)
* refactor(web): transformation of build-bundler into a common es-bundling command (#10265)
* change(web): KeymanWeb bundler-script centralization (#10267)
* feat(web): alternate artifact - es6-bundled Web (#10257)
* feat(web): es6 artifact for app/webview (#10274)
* fix(web): adds null-guard for longpress-key validation (#10299)
* fix(web): special key highlighting when pressed (#10296)

## 17.0.238 alpha 2024-01-03

* fix(developer): quell internal error when  a section fails (#10300)
* fix(core): ldml fixes for normalization between transform groups (#10290)
* feat(core): more regex testing (#10304)
* chore(core): better reporting in ldml tests (#10305)
* feat(developer): escape bad markers (#10306)

## 17.0.237 alpha 2024-01-02

* feat(developer): Consolidate public APIs for kmc modules (#10208)
* chore(developer): honor prompt to upgrade in kmc (#10218)

## 17.0.236 alpha 2023-12-22

* fix(oem/fv): Add fv_kwadacha_tsekene (#10292)
* fix(common): give warning if emcc.py is present but not executable (#10289)

## 17.0.235 alpha 2023-12-21

* feat(developer): ldml: more improvement for key-not-found (#10236)

## 17.0.234 alpha 2023-12-20

* fix(mac): Improve detection of non-compliant apps (#10282)
* fix(web): default multitap logic for shift-layer shift multitaps (#10281)
* fix(web): keyboard functionality on Android 5.0 / Chrome 35 (#10284)

## 17.0.233 alpha 2023-12-19

* fix(web): unbreak some ts paths (#10279)
* fix(core): clear core context on invalidate cache (#10230)
* fix(oem/fv): Add fv_hulquminum_combine (#10269)

## 17.0.232 alpha 2023-12-18

* feat(web): adds highlighting to BKSP while held (#10270)

## 17.0.231 alpha 2023-12-15

* chore(web): Better match directory structure for headless engine tests (#10232)
* fix(web): Fix types that listInputs and isKMWInput accept (#10233)
* chore(web): Add unit tests for `pageContextAttachment` (#10250)

## 17.0.230 alpha 2023-12-14

* fix(core): ldml: fix bad usage of unique_ptr (#10252)
* chore(linux): docker: fix Node.js install, make customizable (#10251)
* fix(web): unit test for null-null keyboard switch event from #10245 (#10253)
* fix(web): fixes android-webview emulation Web test page (#10238)
* epic: new gesture engine (#7324)
* fix(mac): improve code signing robustness (#10243)
* chore(mac): use core actions struct (#10066)
* chore(common): Add entries from 16.0.144 HISTORY.md (#10260)
* chore(web): Remove dead code (#10231)

## 17.0.229 alpha 2023-12-13

* chore(ios): FV certificate key (#10228)
* feat(core): action struct to action items conversion (#10115)
* fix(developer): various project fixes (#10151)
* feat(developer): Add Window menu (#10154)
* feat(developer): New Project opens in new process (#10155)
* fix(developer): two errors in touch layout editor (#10211)
* feat(developer): Move options to ~/.keymandeveloper/options.json (#10216)
* feat(core): ldml improve key-not-found (#10090)
* fix(core): remove a TODO-LDML (#10198)
* fix(core): improve memory allocation issues in calling into icu (#10222)

## 17.0.228 alpha 2023-12-11

* chore(mac): force detach of disk image during build after 5 failures (#10201)
* chore(linux): Small refactoring to make it easier to read (#10196)
* chore(common): Specify Keyman repo on GitHub actions (#10203)
* chore(android,mac): Update Kibaku crowdin strings (#10174)
* chore(android,mac): Update Mon crowdin strings (#10175)
* fix(developer): crash loading a project when referenced .xml is missing (#10209)
* feat(developer): kmc emit hint if project file is old version (#10158)
* fix(common): kpj loader needs to handle empty Files element (#10157)

## 17.0.227 alpha 2023-12-08

* fix(windows): debug includes libcmtd vs libcmt.dll (#10176)
* fix(linux): Do not restart Fcitx (#10180)

## 17.0.226 alpha 2023-12-07

* fix(web): accidental suggestion-banner retoggle when disabling predictions (#10014)
* fix(web): Fix null error with legacy keyboards (#10141)

## 17.0.225 alpha 2023-12-06

* feat(developer): Multi-process model for projects (#10114)
* fix(developer): prevent opening .kpj in multiple processes (#10137)
* fix(android/app): InfoActivity pass external links to browser (#10153)

## 17.0.224 alpha 2023-12-05

* chore(linux): Update debian changelog (#10121)

## 17.0.223 alpha 2023-12-04

* chore(web): Add option to create test coverage report file (#10124)

## 17.0.222 alpha 2023-12-02

* fix(common): publish @keymanapp/developer-utils as npm module (#10118)

## 17.0.221 alpha 2023-12-01

* chore(windows): removed cached context windows engine (#10065)
* change(android): flishy flashy mitigation, round 1 (#10017)
* change(android): smoother keyboard initialization (#10022)
* fix(android): no suggestions available when swapping pred-text target language (#10061)
* chore(developer): require project file to exist (#10092)
* chore(linux): Add support for loong64 architecture (#10109)
* fix(web): Don't throw errors after detach (#10086)

## 17.0.220 alpha 2023-11-30

* fix(core): set_if_needed updates an empty cached context (#10098)
* fix(core): check for null termination (#10101)

## 17.0.219 alpha 2023-11-29

* fix(developer): path separator for kmc-package (#10064)
* fix(developer): projects 2.0 internal path enumeration (#10016)
* fix(web): Fix attachment-api tests (#10085)
* fix(web): Also move source map (#10089)

## 17.0.218 alpha 2023-11-27

* feat(developer): ldml: err/hint on illegal/pua chars (#10029)

## 17.0.217 alpha 2023-11-24

* feat(developer): warn on usage of virtual keys in rule output (#10062)
* fix(core): memory management of options in action struct (#10073)
* chore(linux): Update debian changelog (#10047)
* chore(core): Add test keyboard for text selection tests (#10026)

## 17.0.216 alpha 2023-11-23

* fix(common): kmx struct alignment (#9977)
* fix(developer): vis kbd callbacks instead of throw (#9979)
* fix(core): dx: ldml: startContext should be optional in ldml test data (#10021)
* chore(windows): remove `wm_keymandebug` messages and functions (#10055)
* chore(windows): remove legacy LoadKeyboard (#10057)
* chore(windows): remove unused globals relating to old keyboard debugging (#10058)
* chore(core): remove vkey output from kmx processor (#10060)
* fix(web): app/webview did not clear deadkeys on context-reset (#10039)

## 17.0.215 alpha 2023-11-22

* feat(core): ldml marker normalization (#9761)
* feat(core): ldml backspace transform (#9960)
* feat(core): ldml tertiary reordering (#9962)
* fix(web): fixes OSK viewport scaling on iOS devices (#10035)

## 17.0.214 alpha 2023-11-20

* fix(ios): fv: replace Zip framework to prevent crash on startup (#10018)

## 17.0.213 alpha 2023-11-17

* fix(linux): Fix packaging GHA (#10020)
* fix(android): Always display HTML banner when suggestions aren't available (#9696)

## 17.0.212 alpha 2023-11-16

* chore(web): splits banner.ts into separate files per banner type (#9987)
* refactor(web): inactive banner management (#9988)

## 17.0.211 alpha 2023-11-15

* fix(windows): setup.inf generation had whitespace (#10000)
* feat(developer): Support v2.0 projects in TIKE (#9949)
* feat(developer): New Project - Description field and tweaks (#9950)
* chore(developer): hide 'Remove From Project' for v2.0 projects (#9956)
* feat(developer): Support loading XML LDML keyboards in TIKE (#9963)
* feat(developer): show .xml LDML keyboards in project (#9964)
* fix(developer): kmc build ldml keyboard should create output folder (#9966)
* fix(developer): Project upgrade messages now show in Messages panel (#9969)
* feat(developer): Project Settings Form for 17.0+ projects (#9984)
* chore(developer): only build source files (#9985)
* chore(developer): manage SourcePath in project upgrade (#9986)
* feat(developer): handle errors loading projects (#9989)
* chore(developer): show only source path files in project views (#9995)
* chore(developer): handle project version checks cleanly in kmc (#9996)
* fix(common): dx: don't call exit(0) on failure (#10005)
* fix(linux): Improve triggering of packaging GHA (#10009)
* chore(web,developer): Move keymanweb-osk.ttf to common/resources (#9993)

## 17.0.210 alpha 2023-11-14

* docs(common): Update CODEOWNERS for web (#9997)
* chore(core): Add additional API checks (#9867)

## 17.0.209 alpha 2023-11-13

* docs(windows): update meson and emscripten details (#9933)
* fix(web): Increase size of spacebar text (#9954)

## 17.0.208 alpha 2023-11-08

* fix(web): Fix clearing of deadkeys (#9944)
* fix(web): Ignore `osk-always-visible` on non-desktop devices (#9951)
* fix(linux): Fix baseline tests (#9967)
* chore(linux): Fix GHA triggering (#9965)
* fix(linux): Fix trigger for baseline tests (#9968)

## 17.0.207 alpha 2023-11-07

* refactor(web): Link to `index.html` in test pages (#9953)
* feat(developer): Add more non-printing characters (#9846)

## 17.0.206 alpha 2023-11-06

* chore(developer): remove compile.pas and CompileErrorCodes.pas (#9924)
* chore(common): remove prepublish step from package.json (#9937)
* feat(developer): provide line number for some kmw compiler messages (#9938)
* fix(developer): Sentry in Server should honour reporting settings (#9940)
* fix(developer): resilience in loading Server config and cache files (#9941)

## 17.0.205 alpha 2023-11-03

* fix(developer): use KeymanWeb.Codes for 17.0+ (#9913)
* fix(developer): don't use osk-always-visible on touch devices (#9917)
* chore(linux): Improve repository_dispatch (#9865)
* chore(linux): Refactor deb-packaging.sh script (#9866)
* chore(linux): Add Core API version number (#9877)
* fix(developer): kmc code generation for context(n) in context (#9932)
* chore(developer): remove obsolete 'Allow Multiple Instances' and 'Use Legacy Compiler' options (#9934)
* chore(developer): common/include dep for kmcmplib (#9935)
* feat(common): ldml update to WIP cldr data (#9919)

## 17.0.204 alpha 2023-11-02

* fix(web): fixes doc-kbd display of default layer when it's not defined first (#9891)
* fix(developer): compiler crash when no project loaded (#9898)
* fix(developer): debug flag for compiling keyboards (#9901)
* chore(developer): verify kmp.json output from kmc-package (#9844)
* fix(developer): Project MRU now saves correctly (#9902)
* chore(common): fixup SchemaValidators error handling (#9903)
* chore(developer): change field label to 'Related Package ID' in Related Packages dialog (#9904)
* fix(developer): open editor links in new window (#9905)
* fix(developer): enable and update unit tests (#9907)
* fix(developer): layout builder - maintain presentation during undo (#9914)
* feat(developer): extract font family from .ttf in kmc-keyboard-info (#9859)
* fix(developer): raise error if virtual key in context string (#9908)
* feat(developer): Compile button in TIKE toolbar (#9910)
* chore(developer): rename messages.ts for clarity (#9920)
* fix(developer): warn if layer switch key is missing ID (#9921)
* fix(developer): restore selection in layout builder even with duplicate ids (#9922)
* fix(developer): enable line breaks in debugger (#9906)

## 17.0.203 alpha 2023-10-30

* fix(linux): Fix uninstallation of shared keyboard (#9880)
* chore: include ci/pull-requests.inc.sh for help uploads (#9897)

## 17.0.202 alpha 2023-10-30

* chore(common): unify pull-request creation scripts (#9888)
* epic: Keyman Core for Mac (#7857)

## 17.0.201 alpha 2023-10-28

* fix(core): build: support -t parameter correctly (#9820)
* fix(developer): handle displayMap correctly with 'fill from layout' (#9861)

## 17.0.200 alpha 2023-10-27

* chore(developer,common,core): update to latest CLDR v44 (#9842)

## 17.0.199 alpha 2023-10-26

* fix(developer): handle xml errors in package compiler (#9821)
* fix(developer): server download Keyman link (#9822)
* chore(common): handle invalid XML in kpj-file-reader (#9824)
* fix(developer): reduce confusion in Unicode fields in touch layout editor (#9839)

## 17.0.198 alpha 2023-10-25

* chore(common): Add entries from 16.0 HISTORY.md (#9826)
* feat(core): new actions APIs (#9828)

## 17.0.197 alpha 2023-10-24

* chore(linux): Rename (lib)kmnkbp to (lib)keymancore  ️ (#9793)
* chore(linux): Rename `namespace kbp` to `core`  ️ (#9792)
* chore(linux): rename keyboardprocessor_ldml.* to keyman_core_ldml  ️ (#9791)
* chore(linux): Rename libkmnkbp0-0 package  ️ (#9795)
* fix(web): proper disabling of prediction timeout for prediction unit tests (#9835)

## 17.0.196 alpha 2023-10-20

* fix(mac): move keyboard menu items to main Input Menu from submenu (#9777)
* feat(core): initial normalization (#9728)
* chore(core): dx: ldml test improvement, backspace test (#9759)
* docs(common): macos build update (#9809)
* fix(web): enhances integrated test stability (#9718)
* chore(linux): Update packaging GHA  ️ (#9812)
* chore(linux): Rename KBP to CORE  ️ (#9794)
* chore(linux): Fix build by adding one character (#9817)

## 17.0.195 alpha 2023-10-19

* chore(linux): Allow to collect coverage on TC (#9790)
* fix(common): don't use URL in common/web/types (#9798)
* chore: update kmp.schema.json and docs for kps schema (#9800)
* docs(windows): update text and images for windows 11 (#9689)

## 17.0.194 alpha 2023-10-18

* chore(linux): Re-enable building for Ubuntu 23.10 Mantic (#9780)
* chore(linux): Add missing tests (#9783)
* fix(web): fixes touch form-factor default kbd on cookieless keymanweb.com page load (#9786)
* fix(developer): three kmc .keyboard_info generation bugs (#9784)
* fix(developer): handle invalid project folders cleanly (#9785)
* chore(linux): Fix build scripts (#9781)

## 17.0.193 alpha 2023-10-17

* fix(developer): kmc crash on start (#9771)
* fix(core): don't use double newlines in debuglog (#9258)
* chore(linux): Add code coverage index page (#9758)
* feat(linux): Allow installing keyboards with arbitrary language  ️ (#9756)
* fix(linux): Fix crash initializing Sentry with Python < 3.10 (#9774)
* chore(linux): Rename `kbp_state_get_intermediate_context` to `km_core…`  ️ (#9775)

## 17.0.192 alpha 2023-10-16

* fix(ios): missing backslash in build script (#9765)
* chore(linux): Speed up ibus-util tests (#9754)
* feat(linux): Allow loading of keyboards with arbitrary language  ️ (#9735)

## 17.0.191 alpha 2023-10-15

* chore: update readme for keyboard_info schema (#9746)

## 17.0.190 alpha 2023-10-12

* chore(web): web build streamlining (#9743)
* chore(linux): Add code coverage reports for keyman-config and keyman-system-service (#9753)

## 17.0.189 alpha 2023-10-11

* refactor(linux): Use auto cleanup (and fix some memory leaks) (#9648)
* refactor(linux): Simplify adding keyboard (#9734)

## 17.0.188 alpha 2023-10-11

* chore(android,windows): Update crowdin strings for Kannada (#9737)

## 17.0.187 alpha 2023-10-11

* chore(developer): convert Server to ES Modules (#9673)
* chore(common): convert hextobin to ES Modules (#9676)
* chore(common): convert resources/build/version to ES Modules (#9678)
* chore(common): keyman-version now generates only es module (#9680)
* chore(common): cleanup final Typescript non-ESM metadata (#9681)
* chore(ios): renew certificate (#9697)
* feat(core): match any marker (#9687)
* feat(developer): ldml fix all remaining TODOs around markers and variables (#9688)
* fix(windows): re-enable signature check (#9695)
* fix(common): fix schema fixer (#9727)
* chore(core): rename keyboardprocessor.h to keyman_core_api.h (#9723)
* chore: rename km_kbp_ to km_core_ (#9724)
* chore(developer): fixup signcode paths for server (#9730)
* fix(linux): Explicitly initialize GTK (#9706)
* chore(linux): Improve Sentry reports (#9725)
* epic(developer): refactor package-metadata for 17.0 (#9485)
* chore: clean up a few minor discrepancies in builder.inc.sh (#9731)
* fix: path for ESM increment-version, and exit code (#9738)

## 17.0.186 alpha 2023-10-04

* feat(developer): show an INFO message when warnings have failed a build (#9652)
* chore(developer): reduce duplicate words warning to hint (#9653)
* feat(developer): issue hint if package includes keyboard source files (#9658)
* chore(developer): switch on code coverage reporting for kmc (#9662)
* fix(core): clean cached ICU in core (#9668)
* feat(developer): warn if .kps includes a .js which is not touch-capable (#9667)

## 17.0.185 alpha 2023-10-03

* chore(web): Add non-printing characters to the OSK (#9547)
* feat(developer): support `store(&version) '17.0'` (#9656)
* chore(developer): add test for `checkFilenameConventions == false` or unset (#9661)
* feat(developer): ldml scan codes support (#9615)

## 17.0.184 alpha 2023-10-02

* fix(web): fixes toolbar refocus timing after a keyboard change (#9618)

## 17.0.183 alpha 2023-09-29

* feat(web): browser-KMW support for default subkeys (#9496)
* refactor(linux): Add more tests for `keymanutil.c`  ️ (#9595)

## 17.0.182 alpha 2023-09-28

* chore(web): builds that output to web/build/publish should also clean it (#9613)
* chore(linux): Dynamically choose display number (#9629)
* docs(linux): Update sample tasks.json for Linux (#9634)
* chore(common): Add Crowdin strings for Mon (#9550)
* fix(developer): only include mobile touch platform in basic project (#9549)
* fix(windows): fix the ellipsis for longer text on buttons (#9638)

## 17.0.181 alpha 2023-09-26

* chore: workaround npm/cli#3466 when bundling internal deps (#9536)
* chore(linux): Check and restart background processes (#9608)

## 17.0.180 alpha 2023-09-25

* fix(linux): Fix detection of unit tests (#9606)

## 17.0.179 alpha 2023-09-22

* chore(resources): ldml: update to keyboard3 (#9588)
* change(android,web) Use web-based popup key longpresses (#9591)

## 17.0.178 alpha 2023-09-21

* fix(linux): Correctly open files linked from help page (#9601)
* chore(linux): Fix bugs, add dependency and update documentation (#9602)

## 17.0.177 alpha 2023-09-20

* chore(linux): Add coverage action to `ibus-keyman/build.sh` (#9583)
* docs(common): Fix documentation for `builder_describe_internal_dependency` (#9582)

## 17.0.176 alpha 2023-09-19

* chore(oem/fv/android): Update Gradle to 7.4 (#9590)
* refactor(linux): Rename defines to clarify purpose  ️ (#9584)
* feat(core): drop \u1234 format (#9560)

## 17.0.175 alpha 2023-09-18

* chore(linux): Split startup process (#9570)

## 17.0.174 alpha 2023-09-16

* refactor(linux): Reformat file (#9569)

## 17.0.173 alpha 2023-09-13

* chore(common): Update to Unicode 15.1 (#9555)

## 17.0.172 alpha 2023-09-12

* fix(linux): Prevent exception if neither USER, LOGNAME nor SUDO_USER set (#9543)
* chore(linux): Exclude environment.sh from build (#9553)

## 17.0.171 alpha 2023-09-01

* chore(linux): Add `clean` target to `rules` (#9531)

## 17.0.170 alpha 2023-08-31

* fix(common): builder_parse broke on option parameters (#9489)
* docs(linux): Explicitly specify emscripten version (#9527)

## 17.0.169 alpha 2023-08-30

* fix(linux): Fix exception in km-kvk2ldml (#9523)

## 17.0.168 alpha 2023-08-29

* refactor(linux): Fix warning (#9513)

## 17.0.167 alpha 2023-08-25

* feat(core): implement mapped set mapping (#9504)
* feat(resources): add pcm keyboard (#9508)

## 17.0.166 alpha 2023-08-24

* chore(common): Update crowdin strings for French (#9505)

## 17.0.165 alpha 2023-08-23

* feat(core): add display=id (#9484)

## 17.0.164 alpha 2023-08-22

* fix(common): don't crash on illegal unicodesets (#9492)

## 17.0.163 alpha 2023-08-21

* chore(web): Update keymanweb-osk.ttf to v. 3.0 (#9469)

## 17.0.162 alpha 2023-08-18

* fix(common): marker test (#9483)
* fix(windows): allow QR share box to grow to edge of default configuration parent window (#9472)
* chore(resources):  update CLDR to post-PRI (#9482)

## 17.0.161 alpha 2023-08-16

* feat(core) actual regex (#9440)

## 17.0.160 alpha 2023-08-14

* feat(core): limit max marker to 0xD7FF (#9448)

## 17.0.159 alpha 2023-08-11

* feat(core): marker implementation (#9405)

## 17.0.158 alpha 2023-08-09

* chore(linux): Disable Mantic builds on Launchpad (#9435)
* feat(windows): Use Keyboard Activated event API call to turn off caps lock (if required) (#9353)
* chore: stats script parameters (#9431)
* feat(developer): add 'default' property for longpress keys (#9432)
* chore(developer): improve kmc sentry reporting on fatal build errors (#9441)

## 17.0.157 alpha 2023-08-08

* fix(linux): fix memory leaks and method name (#9413)

## 17.0.156 alpha 2023-08-07

* epic: kmc-kmw KeymanWeb compiler in Typescript (#8954)

## 17.0.155 alpha 2023-08-05

* chore(developer): update markers per review (#9374)

## 17.0.154 alpha 2023-08-04

* chore(common): Update crowdin GHA to trigger daily (#9410)
* fix(web): forgot to target es5 when minifying polyfilled worker (#9409)
* chore(common): Update history.md with 16.0 stable entries (#9419)

## 17.0.153 alpha 2023-08-03

* docs(windows): Update OS requirement to Windows 10 (#9381)
* fix(web): maintenance of focus when changing keyboard via Toolbar UI (#9397)
* chore(linux): Remove Kinetic from GHA (#9399)
* chore(linux): Properly treat test builds with packaging GHA (#9400)

## 17.0.152 alpha 2023-08-02

* fix(developer): more wasm uset fixes (#9382)
* docs(windows): corrected nmake cmd for certificates (#9376)
* chore: add run-name to deb-packaging (#9386)
* chore: try another variable for reporting (#9388)
* chore(linux): Remove package build on Jenkins for Keyman 17 (#9380)
* docs(linux): Add build doc for Keyman Web and Android (#9383)

## 17.0.151 alpha 2023-08-01

* feat(developer) marker steps (#9364)
* feat(common): marker processing (#9365)
* chore(linux): Don't fail on parallel builds (#9368)
* fix(developer): fix breakage from emscripten 3.1.44 (#9375)
* docs(core): Document how to build Core on Linux (#9328)

## 17.0.150 alpha 2023-07-31

* chore(linux): Update debian changelog (#9358)
* chore(linux): Fix creation of PRs after uploading to Debian (#9360)

## 17.0.149 alpha 2023-07-30

* fix(core): Better range check for Uni_IsValid() (#9346)
* chore(core): update documentation in transform logic and processor (#9352)

## 17.0.148 alpha 2023-07-27

* feat(core): merge transform/reorder processing w/ u32 (#9293)
* chore(developer): make unknown vkey a hint, not error (#9344)
* chore(linux): Update supported Ubuntu versions (#9341)

## 17.0.147 alpha 2023-07-25

* chore(linux): Update debian changelog (#9327)

## 17.0.146 alpha 2023-07-24

* chore(deps-dev): bump word-wrap from 1.2.3 to 1.2.4 (#9314)

## 17.0.145 alpha 2023-07-21

* fix(linux): Fix logging (#9310)
* fix(windows): open pdf in an external browser (#9295)
* fix(linux): Fix installation of keyboards with lang tag `mul` (#9027)
* fix(web): allows registering precached keyboards (#9304)

## 17.0.144 alpha 2023-07-20

* refactor(linux): Use better way to get username (#9313)

## 17.0.143 alpha 2023-07-19

* spec(core): minor fix to tran spec (#9292)
* docs(linux): Update man page and remove do-nothing option (#9291)
* docs(linux): Update documentation (#9277)

## 17.0.142 alpha 2023-07-17

* chore(windows): disable wix compression for debug builds (#9074)

## 17.0.141 alpha 2023-07-15

* feat(core): implement reorder (#9223)
* chore(common): add BUILDER_STR_REF (#9248)
* feat(core): load reorder from kmx+, test case (#9260)

## 17.0.140 alpha 2023-07-14

* chore(common): add engine clause to package.json (#9008)

## 17.0.139 alpha 2023-07-13

* fix(common): set variables need to serialize elementstring (#9259)
* chore(linux): Add unit tests for dconf_util.py (#9215)
* refactor(linux): Refactor image loading (#9245)

## 17.0.138 alpha 2023-07-11

* chore: Update standards data (#9193)
* chore(linux): Trigger Linux integration tests (#9221)

## 17.0.137 alpha 2023-07-10

* chore: authenticate github request when triggering test builds (#9225)
* feat(web): logs enhanced debug info for error reports (#9217)
* fix(web): silences low-priority warning that shows up in iOS kbd init (#9206)

## 17.0.136 alpha 2023-07-07

* chore(common): Update crowdin strings for Kibaku (#9214)
* feat(core): kmxplus uset implementation in core (#9197)
* chore(linux): Add support for `--no-integration` flag to build files (#9212)
* spec(core): marker spec (#9196)

## 17.0.135 alpha 2023-07-06

* chore(common): improve coverage, fix todos (#9195)
* chore(ios): minor build-script cleanup (#9201)
* chore(linux): Allow to run tests without integration tests (#9192)
* fix(web): sentry sourcemapping round 2 - yesterday's 'fix' unfortunately doesn't upload the maps (#9199)
* chore(web): normalizes sourcemap paths for cleaner Sentry reports (#9200)
* feat(linux): Allow to install keyboard for multiple languages (#9017)

## 17.0.134 alpha 2023-07-05

* fix(linux): Fix packaging GHA (#9172)
* chore(ios): standardizes iOS build scripts (#9092)
* fix(web): fixes up Web's InlinedOSK manual test page (#9175)
* fix(web): re-establishes web srcmap uploading (#9179)
* refactor(linux): Code refactoring (#9129)
* refactor(linux): Extract methods (#9168)
* fix(linux): Fix vertical alignment of labels in About dialog (#9167)
* fix(linux): Add scrollbar to About dialog (#9166)
* fix(linux): Remove tags from package description (#9165)
* docs(linux): Update readme (#9190)
* feat(developer): uset in element string (#9144)
* fix(developer): improve coverage, add todos (#9170)
* chore(developer): refactor so KmnCompiler only created once within kmc (#9171)
* fix(common): support multichar escapes in element sets (#9173)
* chore(linux): Update docker builds (#9188)

## 17.0.133 alpha 2023-07-04

* feat(common): add segmenter for element strings (#9141)
* fix(windows): adds an extra row for Change Hotkey text label (#9149)
* fix(linux): Another attempt to fix packaging GHA (#9155)
* fix(linux): Fix packaging GHA (#9164)
* fix(linux): Fix packaging GHA (#9169)

## 17.0.132 alpha 2023-06-30

* docs(mac): Update requirements.md (#9137)
* fix(linux): Fix GHA package builds for non-Jammy dists (#9123)
* fix(linux): Fix packaging GHA (#9142)

## 17.0.131 alpha 2023-06-27

* feat(developer,common,core): ldml UTF-32 literals in binary (#9084)
* fix(web): fixes Web build zip artifact construction (#9096)

## 17.0.130 alpha 2023-06-26

* chore(deps): bump semver from 7.3.8 to 7.5.2 (#9085)
* epic: conversion of Keyman Engine for Web to ES modules (#8560)

## 17.0.129 alpha 2023-06-23

* chore(common): Update crowdin strings for Spanish (es-ES and es-419) (#9040)
* chore(android/app): Address some pre-launch accessibility report warnings (#9070)
* fix(windows): support kmxplus in mcompile (#9071)
* fix(core): fix ldml transforms (#9072)
* feat(common,developer,core): add uset section (#9049)

## 17.0.128 alpha 2023-06-22

* fix(windows): testhost improve error message (#9061)
* docs(windows): add more steps for clarity (#9063)

## 17.0.127 alpha 2023-06-21

* feat(core): implementation of non-regex components of tran (#9019)
* chore: enable common ci for web (#9047)

## 17.0.126 alpha 2023-06-19

* chore(mac): move from altool to notarytool (#9010)

## 17.0.125 alpha 2023-06-17

* fix(android/samples): Cleanup Sample/Tests apk's (#9030)
* chore(common): Bump crowdin github action to 1.3.2 (#9029)

## 17.0.124 alpha 2023-06-14

* fix(windows): qr code id uses keyboard name and not package name (#9002)
* refactor(linux): Extract widgets to separate classes and files (#9007)

## 17.0.123 alpha 2023-06-13

* chore(developer): support cp1252 'ansi' keyboards (#8988)
* fix(developer): keep kmc-kmn messages within namespace (#8999)
* fix(linux): Fix display of installed keyboard version (#8948)
* fix(linux): Fix creation of markdown help files for Linux (#9001)

## 17.0.122 alpha 2023-06-12

* refactor(developer): import kmcmplib errors into kmc-kmn (#8962)

## 17.0.121 alpha 2023-06-09

* fix(linux): Fix disabling of buttons (#8946)
* chore(developer): check for nodejs deps in kmc-kmn (#8961)
* spec(core): spec/impl for transform and vars (#8695)
* feat(developer): improve tran/bksp tests, other improvements (#8967)

## 17.0.120 alpha 2023-06-07

* chore(core): look for emcc.py, not emcc (#8934)
* chore(linux): Move some files to keyman-config (#8917)
* fix(linux): Fix title of reference page and links (#8939)
* fix(android/engine): Re-enable KMManager tests (#8940)

## 17.0.119 alpha 2023-06-06

* chore(developer): ensure kmcmplib messages are all UTF-8 (#8927)
* chore(linux): Fix lintian warnings (#8931)

## 17.0.118 alpha 2023-06-05

* chore(ios): replace fv cert (#8900)
* fix(core): Fix compilation if hotdoc is installed (#8912)
* feat(linux): Rename column and add tooltip (#8918)

## 17.0.117 alpha 2023-06-04

* chore(developer): verify long lines compile correctly (#8915)

## 17.0.116 alpha 2023-06-02

* feat(linux): Add column for installation location (#8897)
* chore(developer): verify kvks files and report errors (#8892)
* refactor(developer): rearrange kmcmplib interface source (#8899)
* refactor(developer): move filename consistency check to kmc (#8907)
* chore(developer): loadFile callback error check and optimization (#8908)
* chore(common): remove url module ref from common/web/types (#8914)

## 17.0.115 alpha 2023-06-01

* refactor(developer): complete fs move out of kmcmplib (#8882)
* fix(common): tweak pack/publish support for npm 9.5.1 and node 18.16.0 (#8894)
* feat(linux): Implement Options page and option to disable Sentry error reporting (#7989)

## 17.0.114 alpha 2023-05-31

* chore(developer): replace cwrap wasm bindings (#8857)
* chore(developer): refactor kmcmplib interfaces (#8870)
* chore(developer): move keyboard repo fixtures (#8874)
* chore(linux): Move build steps to build.sh (#8864)

## 17.0.113 alpha 2023-05-26

* docs(android): Update documentation for building Android on Linux (#8860)
* fix(android): Fix typo in build-utils.sh (#8859)
* refactor(developer): compiler interface part 1 for wasm (#8850)
* chore(developer): remove SetError macro (#8856)

## 17.0.112 alpha 2023-05-25

* refactor(developer): move file write out of WriteCompiledKeyboard and CompileKeyboard merge (#8796)

## 17.0.111 alpha 2023-05-24

* fix(android/app): Pathing for publish script (#8845)
* chore(developer): add test for missing .js file to kmc-package (#8846)
* feat(linux): Add dbus system service (#8509)
* chore(linux): Add missing dependency to GHA (#8849)

## 17.0.110 alpha 2023-05-22

* fix(common): ensure child builds don't rebuild dependencies unnecessarily (#8834)

## 17.0.109 alpha 2023-05-17

* fix(windows): add wrap-symbols to Text Editor Makefile (#8819)
* chore(linux): Make postinst script comply with Debian policy (#8810)
* chore(windows): remove legacy core and flag  ️ (#8593)

## 17.0.108 alpha 2023-05-16

* feat(windows): add text editor to the support makefile (#8750)
* feat(developer): verify keyboard versions in kmc-package (#8769)
* feat(developer): verify bcp47 tags are valid and minimal in kmc-package (#8778)
* feat(developer): verify at least one language in package (#8783)
* chore(developer): verify file types of content files in package (#8792)
* chore(developer): verify that package has at least a model or keyboard (#8793)
* chore(ios): Changes required for XCode 14.3 (#8746)

## 17.0.107 alpha 2023-05-15

* chore(linux): Fix installation build step on TC (#8784)
* refactor(android/engine): Consolidate updateSelection (#8739)

## 17.0.106 alpha 2023-05-12

* chore(developer): move package formats to common/web/types (#8729)
* feat(developer): add package validation (#8740)
* feat(developer): add validation of package filenames (#8751)
* feat(developer): validate content file names in packages (#8755)
* feat(developer): validate package name in compiler (#8757)
* chore(developer): rename Compiler and related classes (#8726)
* feat(developer): uset api from wasm! (#8716)

## 17.0.105 alpha 2023-05-11

* chore(common): Update crowdin strings for Amharic (#8748)
* chore(android/app): Cleanup build-play-store-notes script (#8749)
* chore(linux): Add build.sh for keyman-config (#8733)

## 17.0.104 alpha 2023-05-10

* chore(developer): rename kmc-keyboard to kmc-ldml (#8725)
* chore(linux): bring kmp.json for unit test up to spec (#8732)
* feat(common): add `builder_run_action` shorthand function (#8742)

## 17.0.103 alpha 2023-05-09

* fix(mac): `$CONFIG` not `$CONFIGURATION` in build path (#8724)
* chore(linux): Fix another problem uploading to launchpad (#8727)

## 17.0.102 alpha 2023-05-08

* chore(linux): Build for Lunar on all platforms (#8713)
* fix(linux): Fix linux tests (#8510)
* chore(linux): Fix uploading to launchpad (#8720)

## 17.0.101 alpha 2023-05-05

* chore(common): `set -eu` in build-utils.sh (#8698)
* fix(android/app): Resize OSK when resuming app from background (#8704)

## 17.0.100 alpha 2023-05-04

* fix(developer): warning fixes in kmcmplib (#8690)
* feat(developer): add uset api in kmcmplib (#8691)

## 17.0.99 alpha 2023-05-03

* chore(linux): Fix build script (#8705)

## 17.0.98 alpha 2023-05-02

* chore(common): run common and resources tests (#8692)

## 17.0.97 alpha 2023-04-28

* docs(windows): Add verify vs build tools (#8676)
* feat(developer): groundwork for support new transform, developer side (#8686)

## 17.0.96 alpha 2023-04-27

* chore(android): Update QRGen version for Java 11 (#8673)
* refactor(android/engine): Move toggleSuggestionBanner to KMKeyboard (#8679)
* refactor(android/engine): Use isKeyboardLoaded() on a consistent basis (#8680)
* chore(developer): test message correctness in compiler modules (#8664)
* chore(developer): add eslint devDependency for kmc (#8665)
* chore(developer): kmc-keyboard should not use any node-specific modules (#8666)
* fix(common): builder parse multi-param order (#8668)
* refactor(developer): use callbacks to avoid direct fs access in kmc-package (#8674)
* refactor(android/engine): Move shouldIgnore booleans to KMKeyboard (#8682)
* chore(linux): Build for Ubuntu 23.04 Lunar as well (#8683)

## 17.0.95 alpha 2023-04-26

* refactor(android/engine): Move currentBanner to KMKeyboard (#8671)
* chore(android/engine): Remove jvm args (#8675)
* fix(developer): kmc: fix jis/abnt2 scan codes (#8670)

## 17.0.94 alpha 2023-04-25

* fix(android/engine): Update InApp input connection (#8647)
* chore(common): Move the_99 test fixture keyboard (#8660)
* chore(android): Move namespace to Gradle files (#8667)

## 17.0.93 alpha 2023-04-24

* feat(common): kmx file reader (#8641)
* feat(developer): support FollowKeyboardVersion in kmc-package (#8642)
* chore(common): Update crowdin strings for Simplified Chinese (#8653)
* fix(common): builder - pass deps flags to child scripts (#8654)
* feat(developer): use CompilerEvent for messages in all of kmc (#8651)
* chore(developer): fixup deps for kmc modules (#8652)
* feat(core): ldml repertoire test, initial ICU integration (#8441)

## 17.0.92 alpha 2023-04-21

* fix(developer): kmc-package path reference (#8634)
* chore(developer): only run keyboards-repo tests for a full-test (#8635)
* refactor(developer): move comperr.h to kmn_compiler_errors.h (#8636)
* refactor(developer): kmc-model to use `CompilerEvent` (#8637)

## 17.0.91 alpha 2023-04-20

* fix(developer): kmc-kmn would abort build on warnings (#8617)
* fix(developer): kmc no longer emits double file extension for models (#8618)
* refactor(developer): move build activities (#8622)
* feat(developer): add warning options to kmc (#8623)
* feat(developer): use new message infrastructure in kmc-kmn (#8625)
* refactor(developer): move shared test helpers into common (#8626)
* feat(developer): add CompilerMessages support to kmc-package (#8627)
* feat(developer): warn if .kps file includes a non-binary .kvk file (#8628)
* chore(web): sets kmc-model as dependency of input-processor test action (#8629)
* fix(android/engine): Fix resetContext calls when selection changes (#8611)

## 17.0.90 alpha 2023-04-19

* chore(android/engine): Cleanup old SDK calls (#8612)
* fix(developer): package editor no longer loses RTL flag for LMs (#8606)

## 17.0.89 alpha 2023-04-18

* chore(developer): tweak build of extension list in kmc (#8597)
* docs(ios): Add help page for Settings (#8546)
* fix(developer): add missing dependencies (#8605)

## 17.0.88 alpha 2023-04-17

* docs(android): Update Linux dev environment for Java 11 (#8596)

## 17.0.87 alpha 2023-04-13

* refactor(developer): DRY kmc module references (#8577)
* chore(developer): kmc-kmn should build all baseline fixtures (#8578)
* fix(developer): kmc should not validate as well as compile keyboard (#8579)
* fix(developer): improve 'does not exist' error message (#8580)
* fix(common): consolidate npm publishing (#8587)
* chore(common): add missing deps and files for npm publish (#8588)

## 17.0.86 alpha 2023-04-12

* docs(windows): link to wiki architecture faq page (#8584)

## 17.0.85 alpha 2023-04-11

* chore(developer): AddWarning and SetError cleanup (#8571)
* fix(developer): add DRY_RUN variable to build.sh (#8576)
* fix(ios): fixes xcode-triggered debug, run builds (#8575)

## 17.0.84 alpha 2023-04-10

* epic: kmcompx - kmcmpdll cross-platform compiler (#7330)
* chore(android): Update projects to use Java 11 (#8543)
* docs: clarify dependency meanings in build-utils (#8567)
* fix(mac): fix corrupt installer (#8565)

## 17.0.83 alpha 2023-04-05

* fix(windows): use right instead of left alignment for popup buttons (#8561)

## 17.0.82 alpha 2023-03-31

* feat(developer): support jis and abnt2 (#8513)
* revert: #8549 "chore(web): merge master into feature-esmodule-web-engine (A17S9 end)  " (#8553)

## 17.0.81 alpha 2023-03-30

* feat(windows): simple text editor using Edit Control (#8391)

## 17.0.80 alpha 2023-03-29

* chore(linux): Remove dependency on `sudo` (#8535)
* chore(linux): Improve robustness of test cleanup (#8536)
* fix(linux): Remove warning after pressing Close button (#8538)

## 17.0.79 alpha 2023-03-28

* chore(linux): Revert "Run and ignore autopkgtests on s390x" (#8506)
* docs(linux): Update minimum required Ubuntu version (#8526)
* docs(linux): Update common questions (#8532)

## 17.0.78 alpha 2023-03-27

* chore(linux): Remove python3-raven dependency (#8507)
* refactor(android/engine): Make KMKeyboardJSHandler a normal class (#8494)

## 17.0.77 alpha 2023-03-25

* chore(common): use mac /usr/bin/stat rather than homebrew version (#8498)

## 17.0.76 alpha 2023-03-24

* chore(linux): Run and ignore autopkgtests on s390x (#8492)
* refactor(android/engine): Consolidate dispatchKey (#8483)

## 17.0.75 alpha 2023-03-23

* chore(common): define BUILDER_CONFIGURATION env var (#8496)

## 17.0.74 alpha 2023-03-22

* chore(windows): update sentry-native to 0.6.0 (#8464)
* chore(linux): Prevent building on s390x (#8477)
* fix(linux): Display error message for corrupt .kmp file (#8479)

## 17.0.73 alpha 2023-03-21

* refactor(android/engine): Consolidate insertText (#8438)
* chore(common): prevent multiple npm ci runs in child scripts (#8484)

## 17.0.72 alpha 2023-03-20

* chore(common): die early when --ci and --debug passed to test.sh (#8465)
* chore(common): Update crowdin strings for Kibaku (#8447)

## 17.0.71 alpha 2023-03-18

* fix(core): ldml update fr-azerty for VKEY mapping (#8434)

## 17.0.70 alpha 2023-03-17

* chore(android): Document builder script steps (#8449)

## 17.0.69 alpha 2023-03-16

* chore(web): Cleanup build echo (#8446)
* fix(developer): lm compiler handle missing line no in errors (#8444)
* fix(android/app): Temporarily disable Keyman browser (#8430)
* fix(android/engine): Add builder output for configure (#8442)
* chore(linux): Update debian changelog (#8452)

## 17.0.68 alpha 2023-03-15

* chore(common): add common test build configurations (#8431)
* fix(common): fix broken common/web/types cases (#8426)
* fix(developer/compilers): locks esbuild target detection for kmc building (#8437)
* chore(developer): ldml March 2023 update to tech-preview (#8412)
* fix(core): ldml more TODO-LDML fixes (#8436)
* chore(linux): Use dependency on core in ibus-keyman/build.sh (#8423)

## 17.0.67 alpha 2023-03-14

* chore(developer): Update copyright period in License.rtf (#8425)
* chore(common): support shorthand for build.sh (#8415)
* chore(common): build script performance improvements (#8416)
* chore(common): TS updates to non-sync'd packages, feature-esmodule merge conflict prevention (#8429)

## 17.0.66 alpha 2023-03-13

* refactor(android): Use builder scripts (#7407)

## 17.0.65 alpha 2023-03-12

* refactor(core): consolidate wasm defs (#8409)

## 17.0.64 alpha 2023-03-10

* feat(common): support single target for a dependency (#8404)
* chore(core): breadth-first build (#8400)
* refactor(common): Make build-help into helper functions (#8386)

## 17.0.63 alpha 2023-03-09

* fix(web): --no-minify, not --skip-minify (#8394)
* chore(core): Remove obsolete `--target-path` option (#8376)

## 17.0.62 alpha 2023-03-08

* chore(linux): Remove debug output from packaging GHA (#8372)
* chore: merge feature-ldml to master, again (#8377)
* chore(common): cleanup build.inc.sh echo (#8344)
* chore(common): remove vswhere (#8357)
* feat(linux): Add DBus method `SendText` (#8039)
* chore(core): Create both dynamic and static libs on Linux (#8375)
* chore(common): clean up `--debug` usage in build scripts (#8382)
* feat(common): builder.inc.sh inheritable options (#8384)

## 17.0.61 alpha 2023-03-03

* fix(android/app): Another attempt at fixing OSK rotation (#8353)

## 17.0.60 alpha 2023-03-02

* fix(android/engine): Fix various OSK bugs due to refactor (#8349)
* feat(core): Build both architectures for mac and generate a 'fat' library for them (#8342)
* fix(common): fixup npm publish (#8350)
* chore(linux): More GHA debugging (#8354)

## 17.0.59 alpha 2023-03-01

* fix(common): builder: skip dependency build for clean action (#8341)
* chore(web): fixup dependencies in web build script (#8332)
* chore(linux): More debug output (#8345)

## 17.0.58 alpha 2023-02-28

* chore(common): fix child build error handling (#8327)
* chore(linux): Improve and fix packaging GHA (#8328)
* fix(linux): Fix ibus-keyman/build.sh (#8329)
* epic: LDML keyboard support (#7054)
* fix(linux): Fix debian postinst script (#8294)

## 17.0.57 alpha 2023-02-26

* chore(android/app): Revert #8291 (#8314)

## 17.0.56 alpha 2023-02-24

* fix(linux): Fix upload in packaging GHA (#8308)
* feat(common): adds warning if described output does not exist (#8304)
* chore(linux): Improve detecting presence of test files (#8313)

## 17.0.55 alpha 2023-02-23

* chore(docs): update docs due to Mac Ventura (#8277)
* chore: remove greadlink from standard script prolog (#8288)
* chore: use builtin instead of dirname for perf (#8289)
* chore(common): stats script for planning (#7861)

## 17.0.54 alpha 2023-02-22

* fix(ios): allow duplicate languages in kmp file (#8125)
* fix(linux): Fix paths in upload action of packaging GHA (#8285)
* fix(android/app): Fix OSK width when rotating (#8291)

## 17.0.53 alpha 2023-02-21

* chore(windows): Remove old Kannada setup strings (#8257)
* fix(linux): Collect consecutive backspaces (#8274)
* chore(linux): Improve deb-packaging GHA (#8281)
* chore(linux): Cleanup GHA (#8282)

## 17.0.52 alpha 2023-02-20

* fix(windows): use min-width allow to expand (#8215)
* chore(web): minor cleanup of web/build.sh (#8254)
* fix(web): `--no-minify`, not `--skip-minify` (#8264)
* chore(web): Actually skip browser-stack for non-web builds (#8266)
* chore: cleanup some of shellHelperFunctions.sh (#8260)
* chore: consolidate script helper functions (#8261)
* chore(linux): Output results of API verification on stderr (#8241)
* chore(linux): Create draft PR after updating changelog (#8242)
* fix(linux): Checkout before  running apt-install (#8247)
* fix(linux): Fix bug in deb-packaging script (#8273)
* chore(developer): update bundled node to 18.14.1 LTS (#8268)
* chore(developer): ignore Esc key when compiling (#8263)
* docs: builder.inc.sh improved documentation around dependencies (#8173)
* chore(linux): Add build.sh to ibus-keyman  ️ (#8112)

## 17.0.51 alpha 2023-02-18

* chore(common): Update Fula strings for Sprint A17S6 (#8245)

## 17.0.50 alpha 2023-02-16

* feat(common): parent-child scripts for builder (#8198)
* fix(linux): Another iteration to fix packaging GHA (#8230)
* chore(common): updates Web & Web-related dependencies (#8196)
* fix(linux): Fix syntax for skipping upload in packaging GHA (#8236)

## 17.0.49 alpha 2023-02-15

* feat(linux): Pass PR# in the event type (#8221)
* feat(linux): Implement uploading of packages in packaging GHA (#8223)
* fix(linux): Fix GHA package build (#8225)
* fix(linux): Another fix for GHA package build (#8228)

## 17.0.48 alpha 2023-02-14

* fix(developer): Select BCP47 Code dialog inconsistencies (#8179)
* chore(common): automatically apply _builder_check_color (#8197)
* docs(linux): Update packaging documentation (#8202)
* chore(common): Report status if no platform needs build (#8210)
* chore(linux): Exclude autopkg tests on s390x (#8218)
* fix(linux): Fix path to symbols file in packaging GHA (#8209)

## 17.0.47 alpha 2023-02-10

* fix(linux): Fix autopkgtests (#8201)
* fix(linux): Fix Verify-API step of GHA (#8199)

## 17.0.46 alpha 2023-02-09

* fix(windows): add remove lang id uses correct keyboard id (#8186)
* chore(common): add `builder_term` function (#8187)
* chore(common): builder internal dependencies (#8188)
* chore(linux): Update changelog from Debian (#8192)
* feat(linux): Add debian packaging GHA (#7911)

## 17.0.45 alpha 2023-02-08

* chore(ios): update certificate (#8176)
* fix(linux): Fix autopkgtests (#8181)
* chore(common): Cleanup Kannada locale (#8182)
* chore(windows): Fix Portuguese UI language name (#8184)

## 17.0.44 alpha 2023-02-07

* chore(linux): Set test-helper script executable (#8178)
* chore(linux): Update debian changelog (#8156)

## 17.0.43 alpha 2023-02-06

* chore(linux): Build with meson instead of autotools  ️ (#8111)

## 17.0.42 alpha 2023-02-03

* chore(deps): bump http-cache-semantics from 4.1.0 to 4.1.1 (#8144)
* feat(developer): check for duplicated language codes in package editor and compiler (#8151)
* chore: Fail TC build if triggering Jenkins build fails (#8152)
* chore(linux): Fix lintian warnings (#8154)
* chore(core): Update meson version (#7882)
* refactor(android/engine): Consolidate Keyboard picker intent (#8163)

## 17.0.41 alpha 2023-02-02

* chore(web): main web build & test script rework to our common script format + nomenclature (#7474)
* change(web): conversion to standard filesystem layout:  source -> src, intermediate + release -> build (#7513)
* change(web): conversion to standard filesystem layout:  testing -> src/test/manual, unit_tests -> src/test/auto (#7515)
* change(web): conversion to standard filesystem layout:  tools -> src/tools (#7556)
* chore(web): updates build product references, extracts CI test-build scripts (#7831)
* feat(common): TS-based sourcemap remapping tool (#7894)
* feat(web): implements shell scripting for CI release-build configurations (#8001)

## 17.0.40 alpha 2023-02-01

* chore(developer): kmcmpdll debug src path (#8127)
* chore(common): Merge end of beta from Sprint A17S5 (#8135)
* refactor(android): Change com.tavultesoft.kmea package to com.keyman.engine (#7981)
* refactor(android/engine): Split KMInAppKeyboardWebViewClient to new class (#7983)
* refactor(android/engine): Refactor KMSystemKeyboardWebViewClient (#7993)

## 17.0.39 alpha 2023-01-31

* feat(windows): add additional registry keys to report (#8126)

## 17.0.38 alpha 2023-01-30

* chore(deps): bump ua-parser-js from 0.7.31 to 0.7.33 (#8109)
* fix(linux): Fix CI build (#8121)

## 17.0.37 alpha 2023-01-27

* chore(linux): Fix warnings (#8103)
* chore(linux): Remove legacy projects (#8102)
* Specify the path to the Debian package in the Vcs-Git header (#8104)

## 17.0.36 alpha 2023-01-26

* chore(common): Add crowdin strings for Kannada (#8074)

## 17.0.35 alpha 2023-01-25

* chore(common): revise tag variable name to VERSION_GIT_TAG (#8063)
* chore(common): Add crowdin strings for Czech (#8070)
* feat(linux): Improve uninstallation (#8011)

## 17.0.34 alpha 2023-01-24

* chore: merge beta to alpha, end of A17S4 (#8065)

## 17.0.33 alpha 2023-01-23

* chore: Xcode 14.2 update (#8015)

## 17.0.32 alpha 2023-01-20

* fix(ios): use mobile mode for keyboard download pages (#8042)
* docs(common/resources): Update configure step in Docker readme (#8034)
* fix(linux): JSON File missing after installation (#8040)

## 17.0.31 alpha 2023-01-19

* chore: git tag with release@semver (#8035)
* fix(linux): Properly set context after changing IP (#8026)
* chore(linux): use faster zero-length string check (#8037)
* chore(linux): log failures to `km_kbp_context_clear(context)` (#8036)
* chore(linux): Update recommended extension (#8038)

## 17.0.30 alpha 2023-01-17

* chore(linux): Fix vertical alignment of label (#8016)
* fix(common): update sentry release identifiers to support semver (#8031)

## 17.0.29 alpha 2023-01-16

* fix(linux): Fix crash (un-)installing shared keyboard (#8020)
* chore(linux): Don't report KeyboardInterrupt to Sentry (#8021)
* chore(linux): Update sample settings (#8018)
* feat(linux): Enhance tab completion in km-package-install (#8005)

## 17.0.28 alpha 2023-01-12

* feat(linux): Display error messages in the UI (#8006)
* bug(linux): Empty keyboard after failed installation (#8008)

## 17.0.27 alpha 2023-01-11

* chore(linux): Refactor completion script (#8002)

## 17.0.26 alpha 2023-01-10

* feat(linux): Add Back button to "Download Keyman Keyboards" dialog (#7994)
* feat(linux): List fonts in the uninstall confirmation dialog (#7995)

## 17.0.25 alpha 2023-01-09

* chore(linux): Remove unnecessary variable (#7988)

## 17.0.24 alpha 2023-01-06

* chore(common/resources): Add Docker readme (#7980)

## 17.0.23 alpha 2023-01-03

* fix(linux): add IBUS_HAS_PREFILTER ifdef to linux/ibus-keyman/tests (#7958)
* docs(linux): document fullbuild using docker (#7960)

## 17.0.22 alpha 2023-01-02

* chore: merge beta to master (A17S2) (#7948)
* chore(linux): Remove unused JENKINS parameter (#7920)

## 17.0.21 alpha 2022-12-21

* fix(windows): shutdown fix masked modal result (#7933)

## 17.0.20 alpha 2022-12-19

* chore(android/samples): Remove Sentry dependencies (#7901)
* chore: Revert "chore(common): Fix shellcheck warnings" (#7925)

## 17.0.19 alpha 2022-12-17

* fix(linux): Fix dependency of ibus-keyman (#7918)

## 17.0.18 alpha 2022-12-16

* chore(common): Fix shellcheck warnings (#7910)

## 17.0.17 alpha 2022-12-15

* chore: merge beta to master (#7885)
* chore(android): Update Gradle dependencies; targetSDKVersion to 33 (#7897)

## 17.0.16 alpha 2022-12-11

* refactor(linux): Update ibusimcontext.c (#7813)

## 17.0.15 alpha 2022-12-08

* chore(linux): Update vscode settings for Linux (#7876)

## 17.0.14 alpha 2022-12-07

* docs(linux): Move Linux documentation (#7868)
* chore(linux): Remove building for Bionic (#7873)
* chore(linux): Remove some shellcheck warnings (#7874)

## 17.0.13 alpha 2022-11-29

* fix(windows): lower case filenames for projects (#7837)
* refactor(linux): Refactor setting keyboard options (#7804)

## 17.0.12 alpha 2022-11-25

* chore(common): Merge beta from Sprint B16S2 to master (#7815)

## 17.0.11 alpha 2022-11-24

* refactor(linux): Use consts instead of strings (#7803)

## 17.0.10 alpha 2022-11-21

* fix: automatically merge changes to history back to master (#7777)
* chore: cleanup history (#7776)

## 17.0.9 alpha 2022-11-18

* chore: github issue template config.yml (#7751)
* chore(windows): tweak sentry client for cross-module messages (#7752)
* chore(android): Update Target SDK Version to 31 (#7761)

## 17.0.8 alpha 2022-11-17

* fix(android): bump version_code major calculation (#7736)

## 17.0.7 alpha 2022-11-13

* chore: fix TIER.md for master (#7704)

## 17.0.6 alpha 2022-11-12

* chore: merge beta to master B16S1 (#7693)
* chore(deps): bump minimatch from 3.0.4 to 3.1.2 (#7675)

## 17.0.5 alpha 2022-11-11

* chore(linux): Update debian changelog (#7681)

## 17.0.4 alpha 2022-11-10

* chore(deps): bump socket.io-parser from 4.0.4 to 4.0.5 (#7672)

## 17.0.3 alpha 2022-11-09

* fix(windows): Cleanup CEF more correctly in shutdown (#7661)

## 17.0.2 alpha 2022-11-01

* fix(android): Handle empty Play Store release notes (#7581)

## 17.0.1 alpha 2022-10-31

* fix(ios): iPad was not recognised as tablet device (#7563)
* feat(windows): configuration UI polish (#7206)
* chore: move to 17.0-alpha (#7577)
* chore: Move to 17.0 alpha

## 16.0.145 stable 2024-02-01

* chore(linux): Add support for loong64 architecture (#10108)
* chore(linux): Update debian changelog (#10122)
* fix(web): Fix null error with legacy keyboards (#10177)
* chore(ios): FV certificate key (#10229)
* fix(oem/fv): Add fv_hulquminum_combine and fv_kwadacha_tsekene (#10285)
* chore(developer): upgrade ngrok to v3 (#10360)
* chore(linux): Build with webkitgtk 4.1 instead of 4.0 (#10574)

## 16.0.144 stable 2023-11-30

* chore(linux): Update debian changelog (#10046)
* fix(android/app) Disable in-app Browser (#10077)

## 16.0.143 stable 2023-11-22

* chore(android): Update targetSdkVersion from 31 to 33 (#9823)
* chore(linux): Exclude environment.sh from build (#9814)
* chore(mac): move from altool to notarytool (#9896)
* fix(web): fixes doc-kbd display of default layer when it's not defined first (#9892)
* fix(ios): fv: replace Zip framework to prevent crash on startup (#9958)

## 16.0.142 stable 2023-10-20

* chore(linux): Update debian changelog (#9326)
* chore(linux): Remove obsolete dist from uploading to launchpad (#9340)
* chore(linux): Stop building Kinetic on Jenkins (#9354)
* chore(linux): Work around build failure on Debian mips64el (#9342)
* chore(linux): Update debian changelog (#9359)
* chore(android): Update targetSDKVersion to 33 (#9494)
* chore(linux): Remove workaround for mips64el (#9519)
* chore(linux): Workaround: Don't run Wayland tests (#9530)
* chore(linux): Add `clean` target to `rules` (#9532)
* fix(linux): Prevent exception if neither USER, LOGNAME nor SUDO_USER set (#9544)
* chore(linux): Ignore tests that fail on ba-jammy-64-ta (#9556)
* chore(ios): renew certificate (#9811)
* fix(mac): move keyboard menu items to main Input Menu from submenu (#9810)

## 16.0.141 stable 2023-07-25

* chore(mac): fix corrupt installer (#9332)

## 16.0.140 stable 2023-07-21

* chore(linux): Update debian changelog (#8451)
* chore(linux): Prevent building on s390x (#8476)
* fix(linux): Display error message for corrupt .kmp file (#8480)
* chore(linux): Run and ignore autopkgtests on s390x (#8491)
* chore(linux): Revert "Run and ignore autopkgtests on s390x" (#8505)
* chore(ios): Xcode 14 upgrade (#8487)
* fix(developer): package editor no longer loses RTL flag for LMs (#8607)
* chore(common): use mac /usr/bin/stat rather than homebrew version (#8925)
* chore(ios): replace fv cert (#8923)
* fix(core): Fix compilation if hotdoc is installed  (#8929)
* chore(linux): Move some files to keyman-config  (#8930)
* fix(core): Fix compiling with GCC 13 (#8932)

## 16.0.139 stable 2023-03-16

* chore: Fail TC build if triggering Jenkins build fails (#8141)
* chore(linux): Fix lintian warnings (#8153)
* chore(linux): Update debian changelog (#8155)
* chore(ios): update certificate (#8177)
* cherrypick(windows): Fix Portuguese UI language name (#8190)
* fix(linux): Fix autopkgtests (#8180)
* chore(linux): Update changelog from Debian (#8191)
* cherrypick(common): Cleanup Kannada locale (#8189)
* fix(windows): add remove lang id uses correct kbd (#8195)
* fix(linux): Fix autopkgtests (#8200)
* chore(linux): Exclude autopkg tests on s390x (#8217)
* chore(common): Update Fula strings for Sprint A17S6 (#8246)
* chore(windows): Remove old Kannada setup strings (#8258)
* fix(linux): Fix debian postinst script (#8295)
* fix(developer): lm compiler handle missing line no in errors (#8445)

## 16.0.138 stable 2023-02-01

* chore: add new developer build trigger (#8139)

## 16.0.137 stable 2023-02-01

* chore(common): Release 16.0

## 16.0.136 beta 2023-01-31

* chore(common): Update crowdin strings for Shuwa (Latin) (#8097)
* chore(common): Check in crowdin for Russian (#8072)
* chore(common): Check in crowdin for Ukrainian (#8073)
* chore(common): Add crowdin for Swedish (#8071)
* chore(common): Add crowdin strings for Czech (#8095)

## 16.0.135 beta 2023-01-30

* chore(linux): Include packaging path in Vcs-Git header (#8110)

## 16.0.134 beta 2023-01-25

* chore(common): Add crowdin strings for Kannada (#7970)

## 16.0.133 beta 2023-01-19

* fix(linux): Properly set context after changing IP (#8025)

## 16.0.132 beta 2023-01-18

* docs(windows): update screenshots and documentation for Keyman for Windows config (#8014)

## 16.0.131 beta 2023-01-16

* chore(linux): Don't report KeyboardInterrupt to Sentry (#8022)
* fix(linux): Fix crash (un-)installing shared keyboard (#8019)

## 16.0.130 beta 2023-01-09

* fix(windows): kmshell -ikl install language and enable keyboard (#7856)

## 16.0.129 beta 2023-01-06

* fix(android/engine): Add utility for localized strings (#7976)

## 16.0.128 beta 2022-12-22

* fix(developer): force ES3 code generation for LMs (#7927)

## 16.0.127 beta 2022-12-21

* fix(oem/fv/android): Fix keyboard version title (again) (#7941)
* fix(oem/fv/android): Add view permission of online help (#7909)
* fix(windows): modifer event is always serialized (#7935)

## 16.0.126 beta 2022-12-21

* fix(windows): shutdown fix masked modal result (#7932)

## 16.0.125 beta 2022-12-19

* fix(windows): no languages warning source changed (#7900)

## 16.0.124 beta 2022-12-18

* fix(oem/fv/android): Cleanup version title (#7908)

## 16.0.123 beta 2022-12-17

* fix(linux): Fix dependency of ibus-keyman (#7917)

## 16.0.122 beta 2022-12-14

* fix(windows): modify disable keyboard display (#7898)
* fix(developer): invalid charmap cell selection when updating to empty search result (#7887)

## 16.0.121 beta 2022-12-11

* chore(linux): Fix `make install` (#7886)

## 16.0.120 beta 2022-12-07

* chore(linux): Improve package build (#7875)

## 16.0.119 beta 2022-12-05

* chore: Change platform advocates (#7867)

## 16.0.118 beta 2022-12-04

* chore(linux): Update debian changelog (#7860)

## 16.0.117 beta 2022-12-01

* fix(developer): OnlineUpdate crash on shutdown (#7830)
* fix(developer): EncodeURL was not handling spaces (#7820)

## 16.0.116 beta 2022-11-30

* fix(android/app): Toggle keyboard update notifications for landscape and tablets (#7832)
* fix(android/engine): Append languageID for keyboard updates (#7807)
* fix(android/engine): Use FLAG_IMMUTABLE for PendingIntent for Android S+ (#7844)

## 16.0.115 beta 2022-11-29

* fix(windows): Cleanup CEF more correctly in shutdown (#7825)
* fix(windows): lower case filenames for projects (#7836)
* chore(linux): Update debian changelog (#7835)
* chore(linux): Fix upload-to-debian script (#7833)

## 16.0.114 beta 2022-11-28

* fix(mac): Caps processing was not consistent with core (#7795)
* fix(web): locks page scroll when scrolling lang menu (#7790)

## 16.0.113 beta 2022-11-26

* docs(android/app): Add note of haptic feedback to whatsnew (#7817)
* fix(developer): remove missing files from MRU list (#7821)

## 16.0.112 beta 2022-11-25

* fix: test builds should always run latest changes (#7806)
* fix(web): unit test breakages (#7797)

## 16.0.111 beta 2022-11-24

* fix(android/engine): Make it easier to test keyboard updates (#7781)

## 16.0.110 beta 2022-11-23

* fix(linux): Revert "fix(linux): Fix a warning" (#7783)
* fix: automatically merge changes to history back to master (#7780)
* chore(common): Update whatsnew for 16.0 (#7789)
* fix(web): inferred key text + spacebar caption scaling (#7741)
* feat(web): re-implementation of introductory globe-key help bubble (#7612)
* fix(android/engine): Fix logic error for updateKMP (#7799)
* fix(linux): Allow to build without patched ibus version (#7792)
* chore(linux): Update autotools configuration (#7793)
* docs(ios): Update help documentation about Install and Allow Full Access (#7791)
* fix(android/engine): Update versions of matching package and keyboard ID (#7740)

## 16.0.109 beta 2022-11-22

* fix(windows): arrow keys need to select next/prev item in options tab (#7756)
* fix(windows): buttons should be in list in Options tab (#7757)
* fix(android/engine): Add null check on kmp filename (#7787)
* fix(ios): make text size of in-app editor consistent with slider (#7782)
* fix(android/engine): Check if kmp.json is null (#7788)
* fix(mac): Enable right-alt/option key mapping (#7762)
* feat(linux): Add symbols file (#7742)

## 16.0.108 beta 2022-11-21

* fix(windows): backout ms button style for add lang pop up (#7765)
* fix(android/app): Only check Install Referrer API with Play Store installs (#7766)
* fix(windows): Fix text selectable configuration (#7758)
* feat(common/models): directional quote insensitivity (#7767)
* chore(windows): remove unused options from locales and UI (#7760)
* fix(developer): cast to prevent ERangeError for failed http reqs in CEF (#7775)
* chore(android): Update Target SDK Version to 31 (#7768)

## 16.0.107 beta 2022-11-18

* fix(windows): Download Keyboard blue footer (#7755)
* fix(windows): tweak elevate icon in Config dialog (#7754)
* fix(web): documentation keyboard style application + layout (#7694)
* fix(windows): fix checkbox and hint help button styles (#7764)
* chore(common): Update crowin strings for Fulfulde (#7715)
* fix(linux): Fix installation if shared kbd already installed (#7730)
* fix(linux): Fix a warning (#7746)
* chore(common): Update crowdin strings for Simplified Chinese (#7713)

## 16.0.106 beta 2022-11-17

* chore(windows): set platform core env explicitly (#7689)
* fix(android): bump version_code major calculation (#7735)
* fix(android/engine): Remove duplicate file suffix when installing .kmp (#7720)
* fix(linux): Ignore dbus exception when testing for fcitx (#7732)
* fix(linux): Fix lintian warnings (#7733)
* feat(linux): Add optional bcp47 parameter to km-package-install (#7731)

## 16.0.105 beta 2022-11-16

* chore(windows): add unit test for SetupCoreEnvironment (#7714)
* docs(linux): Add example for keyman:// URL format (#7726)
* fix(linux): set DEB_VERSION (#7727)
* fix(linux): Don't crash if `und` is specified without `fonipa` (#7728)

## 16.0.104 beta 2022-11-15

* chore(android/engine): Add more logging for keyboard restart (#7719)

## 16.0.103 beta 2022-11-14

* fix(windows): click in 1 pixel high box in Language Switch window caused crash (#7699)
* chore(windows): add sentry traces for unsolved crashes (#7703)
* fix(windows): handle timeout in downloads (#7709)
* chore(windows): Add safecall for internal CustomisationStorage API interface (#7707)
* chore(windows): include debug info in keyman build (#7710)
* fix(windows): check if permissions for thread to access file (#7207)
* refactor(linux): Use consts instead of strings (#7686)

## 16.0.102 beta 2022-11-12

* fix(windows): make sure IdStackWindows finalizes after Vcl.Forms (#7692)
* fix(android/app): Append tier to app name (#7674)
* chore(android/app): Remove debugging info on build.gradle (#7700)

## 16.0.101 beta 2022-11-11

* fix(windows): Improve shutdown robustness (#7677)
* fix(windows): base layout support in Keyman Core (#7667)
* fix(developer): URL parameters should be UTF-8 (#7631)
* fix(android/engine): Use IME package name if query permission denied (#7668)
* fix(linux): Fix keyboard icon in system tray (#7678)
* chore(linux): Update debian changelog  (#7682)
* chore(linux): Update Debian standards version (#7683)

## 16.0.100 beta 2022-11-10

* chore(linux): Update whatsnew (#7660)
* chore: Update history-and-versioning to match history (#7669)
* chore(linux): Update debian changelog (#7492)
* chore(android/engine): Don't show Toast errors on stable tier (#7676)
* fix(web): Add additional checks on className.indexOf (#7662)

## 16.0.99 beta 2022-11-09

* fix(web): Add polyfill for Array.includes() (#7646)
* fix(web): Add polyfill for Array.findIndex() (#7652)
* fix(developer): handle edge cases for app sources (#7654)
* fix(developer): handle shutdown cleanup more cleanly (#7655)
* fix(developer): handle crash reports without Keyman Engine installed (#7657)
* fix(developer): handle unpaired surrogate (#7659)
* fix(core): `save()` should be on internal kmx action queue (#7644)
* fix(core): emit keystroke was writing to wrong queue (#7650)

## 16.0.98 beta 2022-11-08

* fix(android/engine): Check temporary kmp file is valid (#7620)
* fix(developer): set keyman.osk immediately after switching device type (#7624)
* fix(developer): update monaco editor to 0.15.6 (#7626)
* chore(developer): tidy up compile hints (#7633)
* fix(developer): handle EEncodingError loading text file (#7635)
* fix(developer): prevent exception in charmap when unable to focus (#7640)
* fix(developer): disable Keyboard|Compile if no project loaded (#7642)
* fix(web): Handle undefined keyId in multi-tap (#7648)
* fix(developer): kmlmc has runtime dependency on keyman-version (#7651)
* fix(web): avoid reset for touch system keyboard (#7638)
* fix(developer): improve support for inferred key cap text (#7617)

## 16.0.97 beta 2022-11-04

* fix(android/app): Don't show "Get Started" after setting Keyman as default system keyboard (#7587)
* fix(windows): include debug info in kmshell build (#7600)
* fix(developer): tweak captions for consistency (#7607)
* fix(mac): replace white background keyman system menu icon with transparent one (#7610)

## 16.0.96 beta 2022-11-03

* fix(developer): Make Details and Build tabs scrollable (#7593)
* fix(developer): support gif preview images in Package Editor (#7594)
* fix(developer): handle high-bit-set HKL correctly (#7601)
* fix(android/app): Add check if bundle to PackageActivity is null (#7603)
* fix(common): always define dry_run variable (#7604)
* feat(web): Custom layer targets for Shift double-tap (#7608)
* fix(android/engine): Handle parsing empty JSONArray as JSONObject (#7611)

## 16.0.95 beta 2022-11-02

* fix(developer): Use US base layout for debugger (#7531)
* fix(developer): ensure kmlmp handles paths (#7580)
* fix(developer): prevent repeated `begin` statements (#7583)
* fix(developer): remove ancient samples (#7586)
* fix(developer): generate a default icon for basic keyboard projects (#7584)
* fix(developer): avoid reformatting unchanged system stores (#7585)
* fix(developer): publish `@keymanapp/keyman-version` to npm (#7595)

## 16.0.94 beta 2022-10-31

* fix(ios): iPad was not recognised as tablet device (#7563)
* feat(windows): configuration UI polish (#7206)

## 16.0.93 beta 2022-11-01

* chore: move to 16.0 beta

## 16.0.92 alpha 2022-10-31

* fix(android/engine): Add FLAG_ACTIVITY_NEW_TASK flag for resource update (#7572)
* change(common/models): prevent integration test flakiness due to prediction-search timeouts (#7571)
* chore: make git pre-commit hook executable (#7573)
* fix(web): bulk renderer update (#7516)

## 16.0.91 alpha 2022-10-28

* fix(developer): handle LControl being set by Windows when AltGr pressed (#7530)
* chore(windows): convert `wm_keyman_keyevent` and `wm_keyman_modifierevent` to private `WM_USER` messages (#7546)
* chore(common): Update help references from 15.0 to 16.0 (#7558)
* fix(core): remove `KMN_API` from callback spec (#7520)
* fix(developer): exclude `nocaps` from layer id modifier components (#7553)
* fix(web): model language ids now case-insensitive (#7557)
* fix(android/engine): Dismiss subkeys when hiding keyboard (#7555)

## 16.0.90 alpha 2022-10-27

* chore(common): update configure-repo.sh to include pre-commit hook (#7545)
* chore(common): Add crowdin strings for Dutch (#7498)

## 16.0.89 alpha 2022-10-26

* fix(core): Add missing include files (#7504)
* fix(linux): Improve setting context (#7084)
* feat(windows): Change "None" to "No Hotkey" matching new config (#7539)
* feat(web): keyboard layout spec now allows numeric width, pad, sp (#7486)
* chore(common): update actions to node16 (#7525)
* chore(web): KMW dev-tools reorganization, cleanup, script updates (#7463)
* fix(web): allow `isChiral()` to accept string name parameter of keyboard (#7544)
* fix(web): ensures keyboard does not change underneath OSK keystroke (#7543)

## 16.0.88 alpha 2022-10-25

* fix(common): ignore deps when formatting help (#7514)
* refactor(linux): Comment unused methods (#7501)
* chore(linux): Rename internal method to `commit_string` (#7502)
* chore(linux): call `reset_context` instead of `...focus_in` (#7503)
* chore(common): Update crowdin strings for Amharic (#7522)
* chore(android): Update help whatsnew for 16.0 (#7507)
* chore(common): Update existing crowdin strings for 16.0 (#7524)

## 16.0.87 alpha 2022-10-24

* fix(web): touch-platform language menu initial scrolling + index scrolling (#7488)

## 16.0.86 alpha 2022-10-21

* fix(developer): Handle invalid graphics in icon editor (#7431)
* chore(common): move to new GitHub issue form templates (#7470)
* change(web): removes unused config, help buttons from OSK (#7484)
* fix(windows): ensure all modifier events go to serialized queue (#7449)
* chore(common): automatically run internal dependencies on builder (#7464)
* fix(mac): Prompt for required permissions at start time (#7354)

## 16.0.85 alpha 2022-10-20

* chore(android/engine): Remove help bubble tool tip (#7473)
* fix(linux): Fix upload script (#7494)
* docs(linux): Update sample vscode settings (#7491)
* fix(android/engine): Dismiss key preview and subkeys on globe action (#7472)
* refactor(linux): Cleanup whitespace (#7500)
* chore(linux): Improve debug output (#7499)

## 16.0.84 alpha 2022-10-19

* fix(developer): Handle hints and warnings cleanly (#7372)
* fix(developer): Ctrl key to select key was conflicting with shortcuts (#7430)
* modify(android/engine): Stop logging if keyboard index not found (#7415)
* chore(android/engine): Update Keyman references in android-host.js (#7466)

## 16.0.83 alpha 2022-10-18

* docs(linux): Update readmes (#7468)

## 16.0.82 alpha 2022-10-17

* change(web): now utilizes 'inputMode="none"' on supported touch devices (#7343)
* chore(web): drops alignInputs, hideInputs (#7360)
* fix(web): better element inputmode management (#7395)
* chore(common): `--debug` standard flag for builder (#7462)
* fix(ios):  Allow Full Access enabled to fix ios 16  invisible keyboard (#7459)

## 16.0.81 alpha 2022-10-16

* fix(developer): manual attachment for kmw in server (#7457)

## 16.0.80 alpha 2022-10-14

* feat(common): builder script dependency and legacy script report (#7453)
* chore(linux): Adjust Linux specific files in `.gitignore` (#7451)

## 16.0.79 alpha 2022-10-13

* chore(common/models, web): more script updates (#7392)
* feat(common): builder dependency support (#7438)
* chore(common): further tweaks to builder scripts (#7439)

## 16.0.78 alpha 2022-10-12

* fix(linux): Fix reordering of output (#7079)
* fix(linux): Fix make install (#7434)
* chore(linux): Add Node.js to the docker container (#7435)

## 16.0.77 alpha 2022-10-10

* fix(web): possible error on change of context to a contextEditable (#7359)
* chore(web): unit test polishing pass (#7381)

## 16.0.76 alpha 2022-10-06

* chore(linux): Cleanup unnecessary surrogate check (#7396)

## 16.0.75 alpha 2022-10-05

* chore(common): builder script maintenance (#7405)

## 16.0.74 alpha 2022-10-04

* chore(android/engine): Display Toast notifications on Sentry errors (#7390)
* fix(android/engine): Dismiss subkeys on multi-touch (#7388)

## 16.0.73 alpha 2022-10-03

* fix(developer): handle invalid kps xml when loading project view (#7371)

## 16.0.72 alpha 2022-09-30

* fix(web): Only unhighlight suggestion if there's a pending one (#7383)
* refactor(common): Split builder utilities to separate script (#7365)

## 16.0.71 alpha 2022-09-29

* fix(developer): generate valid js when using unquoted digits in stores (#7369)
* fix(developer): ensure backslash in paths passed to kmcomp (#7370)
* fix(web): Update spacebar caption when refreshing layout (#7348)
* fix(common/web): mock deadkey handling after rules manipulating context (#7345)

## 16.0.70 alpha 2022-09-26

* fix(android): Add language name when installing default lexical-model (#7347)
* chore(common): Add 15.0 stable entries to HISTORY.md  (#7350)

## 16.0.69 alpha 2022-09-21

* fix(android/engine): Check listview for setting keyboard selection (#7325)
* refactor(common/web): reworks low-level module build scripts  ️ (#7319)
* refactor(common): `builder` script tweaks - "has action" vs "start action"  ️ (#7333)
* feat(common): builder trap-functionality testing  ️ (#7334)
* chore(common): builder extra params support (#7339)

## 16.0.68 alpha 2022-09-20

* chore(web): update `got` dependency for regression tests (#7315)
* chore(developer): update multer dependency for server (#7314)
* chore(developer): update node-windows-trayicon to update node-gyp to 9.1.0 (#7321)

## 16.0.67 alpha 2022-09-19

* fix(common/models): blocks full-text "corrections"  ️ (#7241)
* change(web): better fat-finger key weighting  ️ (#7242)
* fix(web): fixes unintended auto-acceptance of suggestion after reverting (#7305)
* feat(common/models): wordbreaker customization (#7279)
* fix(common/models): fixes reference dropped by git merge (#7313)
* test(android): Add final keyboard to test K_ENTER rule (#7303)
* chore(common): Update to Unicode 15.0 (#7302)
* chore(common): update auto labeler configuration (#7316)
* chore(common): make scripts executable and add pre-commit test (#7317)
* chore(deps): bump nanoid and mocha (#7307)
* chore(common): remove unused ncc dependency (#7318)

## 16.0.66 alpha 2022-09-17

* chore: improve auto labeling (#7288)

## 16.0.65 alpha 2022-09-16

* chore(linux): Remove unused IBusLookupTable (#7296)

## 16.0.64 alpha 2022-09-15

* fix(android/engine): Switch keyboard if uninstalling current one (#7291)
* fix(common/models): fixes quote-adjacent pred-text suggestions (#7205)
* fix(common/models): max prediction wait check (#7290)

## 16.0.63 alpha 2022-09-14

* chore(linux): Update debian changelog (#7281)
* fix(linux): Fix ignored error (#7284)

## 16.0.62 alpha 2022-09-13

* fix(developer): hide key-sizes when in desktop layout in touch layout editor (#7225)
* fix(developer): show more useful error if out of space during Setup (#7267)

## 16.0.61 alpha 2022-09-12

* docs(windows): add steps for using testhost debugging (#7263)
* fix(developer): compiler mismatch on currentLine (#7190)
* fix(developer): suppress repeated warnings about unreachable code (#7219)
* chore:  try disabling concurrency for browserstack tests (#7258)
* chore(web): disable browserstack on non-web-specific builds (#7260)

## 16.0.60 alpha 2022-09-10

* fix(web): enhanced timer for prediction algorithm (#7037)
* chore(core): fixup km_kbp_event docs (#7253)
* fix(windows) Update unit tests for tsf bkspace (#7254)
* fix(android): Standardize language ID in language picker menu (#7239)

## 16.0.59 alpha 2022-09-09

* chore: use keyman.com instead of keyman-staging.com (#7233)
* feat(core): add `km_kbp_event` API endpoint (#7223)
* fix(windows): Delete both code units when deleting surrogate pairs in TSF-aware apps (#7243)

## 16.0.58 alpha 2022-09-08

* fix(common/models): reconnects unit tests for worker-internal submodules (#7215)
* feat(common/models): extra Unicode-based wordbreaker unit tests (#7217)

## 16.0.57 alpha 2022-09-07

* fix(android/engine): Fix Backspace key to delete without errant subkeys (#7156)

## 16.0.56 alpha 2022-09-05

* chore(linux): Fix ibus-keyman.postinst script (#7192)

## 16.0.55 alpha 2022-09-03

* chore(android): Reduce Toast notification noise (#7178)

## 16.0.54 alpha 2022-08-30

* chore(core): rename json.hpp to jsonpp.hpp (#6993)
* chore(developer): remove unused dependencies from KeymanWeb compiler (#7000)
* chore: update core/ label (#7138)
* chore(linux): Update debian changelog (#7145)
* fix(linux): Allow downgrades for installing build deps (#7147)
* chore(core): emcc off path for linux (#7149)

## 16.0.53 alpha 2022-08-29

* feat(linux): Dockerfile for linux builder (#7133)

## 16.0.52 alpha 2022-08-26

* fix(android/engine): Lower the max height for landscape orientation (#7119)
* fix(linux): Remove wrong `ok_for_single_backspace` method (#7123)

## 16.0.51 alpha 2022-08-24

* fix(android): verify browser before starting activity (#7001)
* chore: Change platform advocates per discussion (#7096)
* fix(windows): Add invalidate context action to non-updatable parse (#7089)
* feat(common): add parameter variable support to `builder_` functions (#7103)

## 16.0.50 alpha 2022-08-23

* chore(core): Remove obsolete python keyboardprocessor (#7094)

## 16.0.49 alpha 2022-08-22

* fix: remove saving and restoring context kbd options (#7077)
* chore(deps): bump @actions/core from 1.8.2 to 1.9.1 (#7087)

## 16.0.48 alpha 2022-08-16

* fix(web): button, float init timer cleanup (#7036)

## 16.0.47 alpha 2022-08-15

* chore(core): refactor kmx_file.h to common (#7062)
* fix(developer): stack overflow when compiling non-web keyboard (#7031)
* fix(developer): prevent crash attempting to compile ansi keyboard (#7033)
* chore(linux): Refactor `jenkins.sh` (#7060)
* fix(developer): compiler emitting garbage for readonly groups (#7013)

## 16.0.46 alpha 2022-08-12

* docs(core): cleanup in keyboardprocessor.h (#7065)

## 16.0.45 alpha 2022-08-09

* feat(linux): Replace deprecated distutils (#7051)
* chore(linux): Adjust Linux source package to restructured code (#7056)

## 16.0.44 alpha 2022-08-08

* chore(linux): Update debian changelog (#7041)

## 16.0.43 alpha 2022-08-05

* chore(web): centralizes web-based modules' CI unit test configurations (#7024)
* refactor(web): converts test_utils funcs to Promise use (#7027)
* chore(core): get wasm core building again (#7023)
* chore(common): build-utils.sh minor tweaks (#7018)
* change(web): rotation polish - OSK reload no longer needed  ️ (#6787)
* change(web): updates mobile screen dimension detection code  ️ (#6979)

## 16.0.42 alpha 2022-08-01

* feat(developer): add languageUsesCasing to Model Editor (#7008)
* fix(developer): increase maximum file size for server (#7003)
* fix(developer): rebuilding a model would not refresh it in server (#7015)
* chore(common): GitHub issue template tweaks (#7022)

## 16.0.41 alpha 2022-07-29

* chore(common): builder script `:target` and `--option` support (#6986)
* chore(linux): Add code comment (#7009)

## 16.0.40 alpha 2022-07-28

* chore(linux): Add script to upload to debian (#6997)

## 16.0.39 alpha 2022-07-27

* chore(linux): Update debian changelog (#6996)

## 16.0.38 alpha 2022-07-26

* feat(developer): Rework Touch Layout Editor to support flick and multitap (#6884)
* fix(developer): improve error message for multi-part key ids on <15.0 (#6989)
* fix(android): rework longpress movement trigger (#6984)
* chore(linux): Update changelog (#6988)

## 16.0.37 alpha 2022-07-22

* fix(linux): Catch PermissionError exception (#6968)
* chore(linux): Update Debian changelog  (#6973)
* chore(linux): Add support for Ubuntu 22.10 "Kinetic Kudu" (#6975)
* fix(developer): reduce timeouts if server shut down (#6943)
* fix(linux): Implement refresh after keyboard installation (#6956)

## 16.0.36 alpha 2022-07-20

* chore(linux): Code cleanup (#6957)
* fix(linux): Another attempt at fixing postinst script (#6960)
* fix(linux): Fix uninstallation when using fcitx5 (#6963)

## 16.0.35 alpha 2022-07-19

* fix(common): Fix `delete` (#6965)

## 16.0.34 alpha 2022-07-15

* fix(developer): set contextDevice in web debugger  ️ (#6906)
* fix(web): postkeystroke processing should ignore key-event source (#6901)
* fix(web): layer-setting ops should not trigger for hardware keystroke processing  ️ (#6902)
* fix(developer): kmdecomp virtual character key output (#6940)
* fix(developer): crash on exit when checking for updates (#6941)
* fix(developer): crash when switching back a tab (#6942)
* chore(web): remove invalid warning msg (#6950)

## 16.0.33 alpha 2022-07-14

* feat(developer): Option to skip embed of compiler version (#6920)
* feat(developer): compiler regression support (build kmcomp-$version.zip during release build) (#6918)
* chore(ios): updates core internals for the in-app browser (#6838)

## 16.0.32 alpha 2022-07-13

* fix(ios): ignore CFBundleShortVersionString (#6934)

## 16.0.31 alpha 2022-07-12

* fix(developer): QR Code for Package Editor had wrong path (#6926)

## 16.0.30 alpha 2022-07-11

* fix(web): maps touch-layout chiral alt, ctrl to non-chiral when non-chiral keyboard is active (#6808)

## 16.0.29 alpha 2022-07-08

* fix(web): ncaps rules not matching on touch (#6911)

## 16.0.28 alpha 2022-07-08

* chore(android): disable sendError for js errors (#6905)
* fix(developer): add no-ops for symbol builds for components (#6908)

## 16.0.27 alpha 2022-07-07

* fix(web): improve `console.error()` reporting (#6890)

## 16.0.26 alpha 2022-07-06

* fix(developer): Show full version number (#6866)
* chore(developer): rename developer/js to developer/kmlmc (#6630)
* feat(developer): .keyman-touch-layout schema for 15.0 (#6856)
* feat(developer): add flick and multitap to touch layout schema and doc (#6877)
* fix(linux): Fix post-install script (#6894)

## 16.0.25 alpha 2022-07-05

* chore(web): update readme (#6891)

## 16.0.24 alpha 2022-07-02

* fix(common): trigger builds correctly for stable builds (#6847)
* fix(windows): show full version number (#6867)

## 16.0.23 alpha 2022-06-29

* fix(web): clears repeating bksp on keyboard reload  ️ (#6786)
* fix(web): null-guard for refreshLayout (#6854)

## 16.0.22 alpha 2022-06-28

* fix(ios): eliminates conditional height for banner image (#6855)

## 16.0.21 alpha 2022-06-27

* chore(ios): modernizes app-help's internals (#6836)
* fix(linux): Deal with non-existing files (#6840)
* fix(linux): Catch KeyboardInterrupt (#6841)

## 16.0.20 alpha 2022-06-26

* chore(web): shorten check/web/file-size check message (#6780)

## 16.0.19 alpha 2022-06-24

* change(web): drops old IE-related handling code (#6557)
* chore(deps): bump got from 11.8.3 to 11.8.5 (#6821)
* chore(ios): log script actions and fixup export settings to avoid version being clobbered (#6835)

## 16.0.18 alpha 2022-06-23

* chore(core): move common/core/desktop/ to core/ (#6629)

## 16.0.17 alpha 2022-06-22

* chore(web): updates error-reporting lib uploader (#6818)
* fix(web): fixes doc-keyboard generation (#6793)

## 16.0.16 alpha 2022-06-21

* fix(web): key tip constraint logic requires .bottom CSS (#6784)
* fix(ios): overzealous error about missing banner image (#6807)
* chore(linux): Update Debian changelog (#6810)

## 16.0.15 alpha 2022-06-18

* fix(web): crash on custom modifier keys (#6790)
* chore: add trigger definitions for stable-15.0 and fixup force param for increment-version.sh (#6776)

## 16.0.14 alpha 2022-06-17

* chore(web): add 'index.html' to parent links in test pages (#6791)

## 16.0.13 alpha 2022-06-15

* chore: beta to master merge A16S4 (#6771)

## 16.0.12 alpha 2022-06-14

* chore(web): replace lerna with npm workspaces and ts projects (#6525)
* fix(common): update increment-version for new tsc, node versions (#6762)

## 16.0.11 alpha 2022-05-27

* chore: A16S2 beta to master (#6670)
* chore(ios): FV certificate hash (#6674)

## 16.0.10 alpha 2022-05-15

* chore: beta to master A16S1 (#6614)

## 16.0.9 alpha 2022-04-29

* chore(common): merge beta to master B15S7 (Part 2) (#6579)

## 16.0.8 alpha 2022-04-17

* chore: merge beta to master B15S7 (#6537)

## 16.0.7 alpha 2022-04-07

* chore: beta to master B15S6 (#6490)
* fix(ios): use CFBundleShortVersionString for version (#6496)

## 16.0.6 alpha 2022-04-05

* chore(deps): bump ansi-regex from 3.0.0 to 3.0.1 in /web/testing/regression-tests (#6470)
* chore(deps-dev): bump minimist from 1.2.5 to 1.2.6 in /web/testing/regression-tests (#6471)
* chore(deps): bump minimist from 1.2.5 to 1.2.6 in /developer/server (#6472)

## 16.0.5 alpha 2022-04-04

* chore(common): beta to master B15S6 (#6467)

## 16.0.4 alpha 2022-03-22

* chore: B15S4 beta->alpha (#6402)

## 16.0.3 alpha 2022-03-16

* chore: merge beta changes to alpha B15S4 (#6376)
* chore(common/core/desktop): Improve meson build file  ️ (#6183)

## 16.0.2 alpha 2022-03-03

* chore(deps-dev): bump karma from 6.3.14 to 6.3.16 in /web/testing/regression-tests (#6322)

## 16.0.1 alpha 2022-03-02

* chore(common): move to 16.0 (#6318)

## 15.0.270 stable 2022-09-12

* chore(linux): Add support for Ubuntu 22.10 "Kinetic Kudu" (#7143)
* chore(linux): Update debian changelog (#7144)
* fix(android/engine): Cleanup list of subkeys when dismissing window (#7176)
* chore(linux): Fix ibus-keyman.postinst script (#7208)
* fix(windows): Delete both code units when deleting surrogate pairs in TSF-aware apps (#7256)
* fix(developer): compiler mismatch on currentLine (#7191)
* fix(developer): suppress repeated warnings about unreachable code (#7265)

## 15.0.269 stable 2022-08-29

* chore(linux): Update debian changelog (#7040)
* feat(linux): Replace deprecated distutils  (#7052)
* fix(developer): compiler emitting garbage for readonly groups (#7014)
* chore: Change platform advocates per discussion (#7114)
* fix(windows): remove saving and restoring context kbd options (#7107)
* fix(windows): Add invalidate context action to non-updatable parse (#7108)
* fix(android/engine):  Lower the max height for landscape orientation (#7128)

## 15.0.268 stable 2022-08-04

* chore(linux): Update debian changelog (#6995)
* fix(developer): increase maximum file size for server (#7004)
* fix(developer): rebuilding a model would not refresh it in server (#7016)
* chore(linux): Add script to upload to debian (#7017)
* fix(developer): stack overflow when compiling non-web keyboard (#7034)
* fix(developer): prevent crash attempting to compile ansi keyboard (#7035)

## 15.0.267 stable 2022-07-26

* fix(developer): QR Code for Package Editor had wrong path (#6927)
* fix(ios): ignore CFBundleShortVersionString (#6935)
* fix(web): context-only rule effects, set(&layer) from physical keystrokes  ️ (#6949)
* chore(web): remove invalid warning msg (#6951)
* fix(common): Fix `delete`  (#6966)
* fix(linux): Another attempt at fixing postinst script  (#6961)
* fix(linux): Fix uninstallation when using fcitx5  (#6964)
* fix(linux): Catch PermissionError exception  (#6969)
* chore(linux): Update Debian changelog (#6972)
* fix(developer): kmdecomp virtual character key output (#6945)
* fix(developer): crash on exit when checking for updates (#6946)
* fix(developer): crash when switching back a tab (#6947)
* fix(developer): reduce timeouts if server shut down (#6948)
* fix(android): rework longpress movement trigger (#6992)
* chore(linux): Update changelog (#6987)
* fix(developer): improve error message for multi-part key ids on <15.0 (#6990)

## 15.0.266 stable 2022-07-08

* fix(linux): Fix post-install script  (#6895)
* fix(web): improve `console.error()` reporting (#6904)
* fix(web): ncaps rules not matching on touch (#6913)

## 15.0.265 stable 2022-07-04

* fix(common): trigger builds correctly for stable builds (#6879)
* fix(web): post-keystroke processing after use of pred. text selection (#6886)

## 15.0.264 stable 2022-07-01

* fix(ios): eliminates conditional height for banner image (#6857)
* fix(web): clears repeating bksp on keyboard reload  ️ (#6863)
* fix(web): better stability during transient OSK load state (#6861)
* fix(developer): readonly groups should never emit output (#6873)
* fix(web): Maintain separate Caps Lock states for touch and physical (#6874)

## 15.0.263 stable 2022-06-24

* chore(ios): add manageAppVersionAndBuildNumber=false (#6837)

## 15.0.262 stable 2022-06-23

* fix(web): key preview styling, positioning issues (#6795)
* chore(linux): Update Debian changelog (#6809)
* fix(linux): Deal with non-existing files (#6812)
* fix(linux): Catch KeyboardInterrupt (#6814)
* fix(ios): blocks known non-error "error" report (#6816)
* fix(web): fixes doc-keyboard generation (#6817)
* chore(web): updates error-reporting lib uploader (pseudo- ) (#6819)

## 15.0.261 stable 2022-06-18

* fix(web): crash on custom modifier keys (#6789)

## 15.0.260 stable 2022-06-15

* chore(common): Release version 15.0

## 15.0.259 beta 2022-06-10

* fix(android/engine): Disable haptic feedback on hardware keystrokes (#6671)
* fix(windows): Install TIP crash with inconsistent bcp47tag (#6727)
* change(web): adjusts minimum distance needed for quick-display of subkeys (#6714)
* change(web): browser test timeout tweaks (#6718)

## 15.0.258 beta 2022-06-06

* chore: add 14.0 entries to beta HISTORY.md (#6705)
* chore(web): switch on additional BrowserStack reporting (#6707)
* fix(web): fixes OSK-interaction issues in Float, Toolbar UI modules (#6689)

## 15.0.257 beta 2022-06-03

* fix(developer): kmcomp package compiler race condition (#6696)
* fix(developer): install keyboard call should quote kmshell.exe path (#6691)

## 15.0.256 beta 2022-06-01

* chore(android,ios,mac): Update crowdin strings for Spanish (Latin America) (#6650)

## 15.0.255 beta 2022-05-31

* fix(web): osk shrinkage from rounding (#6658)

## 15.0.254 beta 2022-05-30

* fix(ios): missed i18n site (#6667)
* fix(ios): keyboard height on app load (#6672)
* feat(ios): adds back and forward navigation buttons for in-app help (#6654)
* change(ios): modernization of the Keyman app main screen's layout logic (#6666)

## 15.0.253 beta 2022-05-27

* chore(ios): FV certificate hash (#6673)

## 15.0.252 beta 2022-05-25

* fix(ios): fixes OSK mispositioning bug in iOS 15 (#6631)

## 15.0.251 beta 2022-05-23

* fix(ios): stops leaking memory on system keyboard rotation (#6552)
* fix(android/engine): Fix sticky long-press keys (#6637)

## 15.0.250 beta 2022-05-20

* feat(android/app): Provide haptic feedback when typing (#6626)
* fix(ios): disables transparent nav bar for ios 15 (#6633)

## 15.0.249 beta 2022-05-19

* chore(common): improve PR reporting of changes (#6624)

## 15.0.248 beta 2022-05-17

* fix(windows): use GlobalGetAtomName to access global list (#6580)

## 15.0.247 beta 2022-05-16

* chore(common/resources): Update langtags.json (#6594)
* fix(android/engine): Refresh OSK when changing spacebar text (#6620)

## 15.0.246 beta 2022-05-11

* chore(ios): Set transparent background on "more" icons (#6598)
* chore(common): Add crowdin strings for Polish (#6593)

## 15.0.245 beta 2022-05-10

* chore(common): Add crowdin strings for Italian (#6592)

## 15.0.244 beta 2022-05-09

* fix(windows): Don't reset defaults on Keyman upgrade (#6491)

## 15.0.243 beta 2022-05-03

* chore(web): report on file size (#6584)
* chore(android/engine): Ignore DownloadManager if ID not found (#6581)
* fix(common/models): prevents preemptive tokenization of potential contractions (#6574)
* fix(web): fixes fat-finger distrib when subkey selected (#6526)

## 15.0.242 beta 2022-04-29

* docs(windows): Update OS and whatsnew in help (#6560)
* fix(android/engine): Check suggestion banner after setting keyboard (#6559)
* chore(common): Update Crowdin strings for Fula (#6562)

## 15.0.241 beta 2022-04-27

* change(web): touch alias optimization followup (#6566)
* fix(common/core/web): Fix forEach loop in SentryManager (#6569)
* fix(linux): Fix shared keyboard (un-)installation in Bionic (#6565)

## 15.0.240 beta 2022-04-26

* feat(web): adds .getKeyboard().IsRTL, .HasLoaded (#6567)
* fix(android): Don't show welcome.htm on keyboard package update (#6555)
* fix(android/engine): Localize some Toast notifications (#6561)

## 15.0.239 beta 2022-04-22

* fix(web): optimizes, enhances caret placement within text on mobile devices (#6551)

## 15.0.238 beta 2022-04-21

* chore(linux): Fix failure in Debian reproducibility testing (#6548)
* chore(linux): Update Linux dependencies (#6549)

## 15.0.237 beta 2022-04-20

* feat(linux): WIP - implement capslock handling with Wayland  ️ (#6213)

## 15.0.236 beta 2022-04-19

* fix(android): key tip sticky with multitap (#6494)
* fix(web): blocks modifier key fat-fingering (#6473)

## 15.0.235 beta 2022-04-18

* chore(android,windows): Update crowdin strings for bwr-NG (#6532)

## 15.0.234 beta 2022-04-14

* chore(common): Add Crowdin strings for Portuguese (pt-PT) (#6509)
* chore(linux): Fix l10n language mappings (#6529)
* chore(linux): Update Debian changelog (#6530)

## 15.0.233 beta 2022-04-13

* chore(android/app): Add description for referrer response error (#6524)
* fix(linux): test fileVersion during package install (#6522)

## 15.0.232 beta 2022-04-11

* fix(linux): Remove tab completion warning (#6482)

## 15.0.231 beta 2022-04-09

* test(common/resources): Add Noto font to web_context_tests keyboard (#6488)

## 15.0.230 beta 2022-04-08

* fix(android/engine): Show keyboard after rotating (#6498)
* fix(windows): don't log before checking nil when installing keyboard (#6505)
* chore: Revert "feat(web): prediction casing follows current layer" (#6510)
* chore(linux): Update changelog file (#6500)
* fix(windows): framework for switching of pipeline (#6392)

## 15.0.229 beta 2022-04-07

* fix(iOS): check version during package install (#6479)
* feat(ios): testflight builds for PRs (#6486)
* chore(ios): Document minimum iOS version 12.1 (#6492)
* fix(developer): handle exception on unpaired surrogate (#6487)
* chore(mac): Update whatsnew for 15.0 (#6493)
* fix(ios): use CFBundleShortVersionString for version (#6495)
* fix(android/app): Simplify sharing intent (#6481)

## 15.0.228 beta 2022-04-05

* feat(web): prediction casing follows current layer (#6459)
* fix(mac): check package fileVersion during install (#6415)

## 15.0.227 beta 2022-04-04

* fix(developer): improves More Help link for icon tool (#6464)
* chore(android): Document minimum required version of Chrome (#6468)
* chore(common): Update in-app help versions to 15.0 (#6469)
* fix(web): rely on caller for unmatched keys (#6457)
* feat(developer): hint on unreachable code (#6440)
* feat(developer): check filename case consistency when compiling keyboard (#6445)
* feat(developer): add Clear All button to icon editor (#6465)
* fix(developer): icon editor font color now follows fgcolor (#6466)
* fix(developer): validate kmconvert parameters (#6451)
* feat(developer): check for duplicate store/group names (#6463)
* docs(linux): Update testing section in readme (#6460)

## 15.0.226 beta 2022-04-01

* fix(web): track stateKeys changes with layer changes (#6453)

## 15.0.225 beta 2022-04-01

* fix(ios): reset context when osk is resized (#6428)
* feat(developer): keep Virtual Key Identifier dialog open on Insert (#6449)
* fix(oem/fv/ios): maintain consistent keyboard state between Keyman Engine and FV app (#6446)

## 15.0.224 beta 2022-03-29

* fix(android/engine): Clear WebView cache on package install (#6438)
* feat(oem/fv/ios): Dictionary Support (#6197)

## 15.0.223 beta 2022-03-27

* fix(mac): invalid keyboard breaks configuration (#6421)
* fix(windows): make long menus scroll in Configuration (#6424)
* fix(web): ios popup positioning and style (#6383)

## 15.0.222 beta 2022-03-25

* fix(windows): put correct HK_ALT flag for modifier (#6425)

## 15.0.221 beta 2022-03-24

* fix(developer): structure sizes for kmcomp x64 (#6408)
* fix(common): report more log detail in increment-version (#6418)

## 15.0.220 beta 2022-03-23

* fix(web): adjust touch alias element positioning (#6406)
* fix(android/engine): Display longpress keys during a Move gesture (#6138)

## 15.0.219 beta 2022-03-22

* chore(common): Update Hausa strings (#6399)

## 15.0.218 beta 2022-03-21

* chore(android/engine): Remove visual gaps in keyboard picker menu (#6370)

## 15.0.217 beta 2022-03-19

* fix(web): bounding rect offset was incorrect (#6357)

## 15.0.216 beta 2022-03-18

* feat(linux): Allow to run ibus tests on Wayland  ️ (#6202)

## 15.0.215 beta 2022-03-17

* fix(web): crash on focus before init (#6393)

## 15.0.214 beta 2022-03-16

* feat(web): `&newLayer` and `&oldLayer` (#6366)

## 15.0.213 beta 2022-03-15

* feat(common): zip and index keyboard artifacts (#6367)
* fix(android/engine): Activate menu on globe longpress before release (#6356)
* fix(web): subkey touch position after scroll (#6340)
* fix(developer): warn on ncaps usage inconsistency (#6347)
* fix(web): caps state tracking for touch (#6351)
* chore(windows): Update license date (#6374)
* chore(android): Separate CI step to generate Play Store notes (#6375)
* chore(linux): Update changelog and copyright (#6372)
* fix(oem/fv/android): Consolidate dictionary and keyboard settings (#6369)
* fix(linux): Don't start ibus-daemon multiple times (#6283)

## 15.0.212 beta 2022-03-11

* chore(linux): Fix lintian warnings (#6360)
* fix(common): allow custom keyboard builds (#6358)

## 15.0.211 beta 2022-03-10

* fix(oem/fv/android): Check keyboard exists before registering a model (#6346)
* chore(common): cleanup sh global color variables (#6353)

## 15.0.210 beta 2022-03-10

* feat(common): build test keyboards via script (#6352)

## 15.0.209 beta 2022-03-08

* fix(windows): add null pointer checks imsample keyboard (#6187)
* chore(linux): Debug why Beta build didn't get triggered (#6337)
* fix(developer): project should not steal focus on load (#6325)
* chore(android/engine): Remove bold styling in lists (#6341)
* fix(linux): Fix trigger script (#6342)
* chore: increment to 15.0.209 (#6343)

## 15.0.206 beta 2022-03-02

* change(web): tightens call signature for banner selection (#4966)
* fix(windows): cleanup edge cases in k32_load (#5197)
* feat(ios): refinement of spacebar-captioning PR (#5368)

## 15.0.205 alpha 2022-03-02

* fix(developer): move ngrok to Server/bin/ (#6304)
* fix(linux): Gracefully handle keyboard download failure (#6285)
* fix(linux): Gracefully handle makedirs failures (#6287)
* chore(common): tweak CODEOWNERS (#6305)
* fix(developer): rename Code to ID in Touch Layout Editor (#6309)
* feat(developer): kmcomp -h and -help (#6312)
* chore(developer): remove Package for Distribution action (#6313)
* fix(web): error in floating osk view when no keyboard active (#6316)
* chore(developer): disable upload for server except localhost (#6300)
* fix(ios): tweak simulator builds to support M1 (#6317)
* fix(developer): handle paste event in touch layout editor (#6295)
* fix(developer): Improve active tab visibility (#6314)
* fix(developer): font for Package and Model Editors (#6311)
* fix(web): stop repeated CSS injection (#6310)
* feat(developer): support commas in frequency in wordlists (#6315)
* chore: release to beta

## 15.0.204 alpha 2022-03-01

* feat(android): Android web-based test harness (#6250)
* fix(developer): server font support (#6298)
* chore(windows): Remove core icon from system tray (#6302)

## 15.0.203 alpha 2022-02-26

* chore(common): remove rust (for now!) (#6291)

## 15.0.202 alpha 2022-02-24

* feat(common): echo in macos.sh setup script (#6246)
* chore(common): Add CODEOWNERS file (#6262)
* chore(oem/fv): Add keyboard version and languages (#6226)
* fix(common/core/desktop): Add num and scroll lock mask to VKeyToChar (#6211)
* fix(linux): Properly compare versions in km-package-install (#6278)

## 15.0.201 alpha 2022-02-21

* fix(developer): npm publish with correct tier (#6259)
* fix(linux): Fix stray `[-vv]` in man pages (#6241)

## 15.0.200 alpha 2022-02-20

* chore(common): Update French strings (#6263)

## 15.0.199 alpha 2022-02-18

* fix(web): Non-integer OSK sizes (#6248)

## 15.0.198 alpha 2022-02-13

* fix(developer): compile package fileVersion from keyboard FileVersion (#6145)
* chore(android/app): Clarify help on switching keyboards (#6234)

## 15.0.197 alpha 2022-02-12

* chore(deps): bump follow-redirects from 1.7.0 to 1.14.8 in /web/testing/regression-tests (#6247)
* chore(deps-dev): bump karma from 6.3.4 to 6.3.14 in /web/testing/regression-tests (#6236)
* fix(windows): create Keyman/Diag folder in redirected profile (#6225)
* fix(developer): support KM_KBP_IT_CAPSLOCK (#6230)

## 15.0.196 alpha 2022-02-11

* fix(windows): add flag to track core process event (#6219)

## 15.0.195 alpha 2022-02-09

* chore(android): Upgrade gradle-wrapper version to 6.8 (#6223)

## 15.0.194 alpha 2022-02-08

* chore(android): Update Play publishing plugin to 3.5.0 (#6217)
* feat(android/engine): Single tap globe switch to previous system IME (#6206)
* feat(linux): Try to start ibus if not running (#6109)

## 15.0.193 alpha 2022-02-07

* chore(ios): certificate update again (#6208)

## 15.0.192 alpha 2022-02-04

* chore(oem/firstvoices): Add fv_haisla keyboard (#6181)
* chore(linux): Improve dependencies in Linux package (#6198)
* chore(linux): Remove obsolete Ubuntu 21.04 Hirsute (#6199)

## 15.0.191 alpha 2022-02-03

* fix(developer): remove keymanengine.msm (#6143)

## 15.0.190 alpha 2022-02-02

* fix(linux): Don't crash when installing keyboards in Wasta (#6159)

## 15.0.189 alpha 2022-02-01

* fix(linux): Don't crash if we lack permissions (#6179)
* chore(linux): stop releasing KMFL together with Keyman (#6184)

## 15.0.188 alpha 2022-01-28

* fix(mac): Check for CODE_SETSYSTEMSTORE (#6169)
* feat(developer): Keyman Developer Server (#6073)

## 15.0.187 alpha 2022-01-27

* fix(developer): handle Core failure to load (#6141)
* feat(windows): Keyman Core Integration - Support for IMX DLLs (#5936)
* chore(windows): testhost readme (#6164)
* chore(ios): certificate update (#6165)
* feat(linux): add support for Wayland (#6135)

## 15.0.186 alpha 2022-01-26

* feat(linux): Replace hirsute with impish (#6161)

## 15.0.185 alpha 2022-01-25

* feat(windows): testhost project for debugging keyman32 (#6154)
* feat(windows): handle key output in testhost (#6157)
* chore(deps): bump node-fetch from 2.6.1 to 2.6.7 in /resources/build/version (#6156)
* fix(developer): prevent crash on build dblclicked file (#6151)
* chore(linux): Add comment for clarification of code behaviour (#6152)

## 15.0.184 alpha 2022-01-24

* fix: only auto-merge if `auto:` prefix in title (#6146)

## 15.0.183 alpha 2022-01-21

* chore(linux): Update changelogs for 14.0.284  (#6132)
* chore(linux): Revert workaround for Python bug (#6133)

## 15.0.182 alpha 2022-01-21

* chore(linux): Add metadata file for packaging (#6127)
* fix(web): crash in setTitleFromKeyboard when no keyboard active (#6129)

## 15.0.181 alpha 2022-01-19

* fix(linux): Add workaround for Python bug (#6124)
* docs(linux): Add missing dependency (#6118)

## 15.0.180 alpha 2022-01-18

* feat(web): Caps Layer and double-tap gesture (#5989)
* fix(web): Use regex to determine display layer and functional layers (#6100)

## 15.0.179 alpha 2022-01-17

* feat(web): Start of Sentence support - part 1 (#5963)
* feat(developer): support for Caps Lock layer (#5988)
* fix(web): call postKeystroke on banner touch (#6004)
* chore(ios): project scripts should use /usr/bin/env bash (#6114)
* chore: update docs (#6115)
* chore(common): Check in crowdin strings for Kibaku (#6048)
* fix(mac): externalize strings for package info window localization (#6088)
* fix(developer): repatch #6074 (#6111)
* fix(linux): Fix lintian errors (#6106)

## 15.0.178 alpha 2022-01-14

* chore(common): Check in crowdin strings for Waha (#6050)

## 15.0.177 alpha 2022-01-13

* chore(common): Check in crowdin strings for Marghi (#6049)

## 15.0.176 alpha 2022-01-12

* fix(windows): add x64 build fix invalid memory access (#6057)
* feat(windows): method set context correctly truncates input buffer (#6080)
* chore(common): Check in crowdin strings for Kanuri (#6047)
* fix(linux): Update minimum sentry-sdk version (#6093)
* docs: Enhance Linux build setup doc (#6094)

## 15.0.175 alpha 2022-01-11

* feat(linux): Don't create Sentry events for errors (#6070)
* fix(linux): Fix attribute error (#6086)
* fix(developer): bundle.sh must succeed (#6091)

## 15.0.174 alpha 2022-01-10

* chore(android/samples): Add -no-daemon flag to KMSample2 build script (#6082)
* fix(linux): Fix installation of shared packages (#6015)

## 15.0.173 alpha 2022-01-05

* chore(common): Update crowdin strings for Amharic (#6040)
* fix(linux): fix release version number for Sentry reporting (#6068)

## 15.0.172 alpha 2021-12-23

* fix(developer): work around devDependencies bug in npm (#6074)
* chore(windows): nmake makefile cleanup (#6065)

## 15.0.171 alpha 2021-12-17

* feat(developer): remember test page preferences on reload (#6033)
* feat(developer): tidy up package list in web test view (#6034)
* feat(developer): live reload of web debugger (#6035)
* feat(developer): cache web debug objects across sessions (#6036)
* fix(developer): project_mru.xml path (#6061)
* chore(developer): add browse4folder to components (#6062)
* docs(windows): Add note on split user/admin accounts (#6059)
* fix(mac): increase OSK character size by 50% (#6006)

## 15.0.170 alpha 2021-12-16

* docs(linux): Document how to disable error reporting (#6051)
* fix(linux): fix release version number for Sentry reporting (#6052)
* fix(linux): Fix package description (#6054)

## 15.0.169 alpha 2021-12-15

* fix(mac): display Unicode package name correctly instead of '????' (#6016)
* fix(linux): Improve ibus-keyman tests (#6044)

## 15.0.168 alpha 2021-12-14

* feat(linux): Add support for Ubuntu 22.04 Jammy (#6037)

## 15.0.167 alpha 2021-12-13

* fix(windows): remove unused variable (#6039)

## 15.0.166 alpha 2021-12-11

* chore(windows): version.rc use macros instead of mkver (#6019)
* chore(windows): move from Borland make to nmake (#6020)
* chore(windows): use findstr instead of Borland grep (#6021)
* chore(windows): replace mkver with mkver.sh (#6022)
* chore(windows): build without delphi (#6030)

## 15.0.165 alpha 2021-12-08

* fix(web): font size was not consistently set (#5906)

## 15.0.164 alpha 2021-12-07

* refactor(common/core): Use defines in all xstring tests (#6002)

## 15.0.163 alpha 2021-12-06

* chore(common): buf now uses decxstr so remove comment (#6012)

## 15.0.162 alpha 2021-12-05

* chore(linux): Update changelogs for 14.0.283    (#6008)

## 15.0.161 alpha 2021-12-04

* chore(linux): Allow to specify debian revision    (#5999)
* chore(linux): Remove lintian warning    (#6000)

## 15.0.160 alpha 2021-12-03

* fix(developer): building kmw keyboard had wrong message callback signature (#5972)
* chore(common): add more description to Buf method (#6003)
* chore(linux): add non-surrounding-text feature to tests (#5968)

## 15.0.159 alpha 2021-12-02

* fix(developer): debugger crash with empty group (#5995)
* chore(android): Document switching to other system keyboard (#5991)
* fix(android/engine): Fix font paths (#5987)

## 15.0.158 alpha 2021-12-01

* feat(android/engine): Add other IME's to the Keyboard Picker menu (#5973)
* chore(android): Specify build tools version on other projects (#5979)

## 15.0.157 alpha 2021-11-29

* fix(web): remove obsolete popupBaseTarget (#5949)
* fix(web): improve keyboard switch performance (#5958)
* fix(web): support saving focus for custom OSK interactions (#5947)
* fix(developer): render OSK nicely on touch devices (#5923)
* chore(developer): move kcframe into its own folder (#5971)
* fix(web): restore `dragEnd` function (#5977)
* feat(common/core/desktop): Allow preserved key support (#5850)
* chore(windows): Consolidate documentation for Windows devboxes (#5481)
* chore(developer): tweak language metadata message (#5978)
* fix(linux): Fix ibus-keyman integration tests (#5966)

## 15.0.156 alpha 2021-11-26

* fix(windows): fix loadkeyboardoptions core memory error (#5959)

## 15.0.155 alpha 2021-11-24

* fix(web): reset scroll anchor on touchend (#5919)
* fix(web): shorten setFocusTimer() (#5946)
* fix(web): clear longpress timeout if user does a flick up (#5952)

## 15.0.154 alpha 2021-11-22

* fix(web): simplify hide transition (#5910)
* fix(web): inline osk keytip position (#5938)
* feat(mac): i18n, support localization of Keyman for Mac (#5869)
* chore(linux): Remove unused test methods (#5954)
* chore(linux): Run ibus-keyman tests as part of the build (#5889)

## 15.0.153 alpha 2021-11-20

* fix(web): resolve unhandled exception in promise (#5902)

## 15.0.152 alpha 2021-11-19

* fix(common/core):  Update decxstr to check all characters while decrementing (#5842)

## 15.0.151 alpha 2021-11-18

* fix(developer): use correct tike icon (#5925)
* fix(android/engine): Support for U_xxxx_yyyy subkeys (#5913)
* fix(mac): use xcframework to support m1 (#5933)
* fix(developer): move web osk beneath text area (#5937)

## 15.0.150 alpha 2021-11-17

* fix(web): remove canvas use for iOS compatibility (#5915)

## 15.0.149 alpha 2021-11-17

* chore(developer): Update jszip version (#5770)
* chore(common): Check in crowdin strings for Fulfulde Nigeria (#5841)

## 15.0.148 alpha 2021-11-16

* chore(common): Check in crowdin strings for Mandara (Wandala) (#5857)
* chore(linux): Update method comments (#5883)

## 15.0.147 alpha 2021-11-15

* chore(android,linux,windows): Check in crowdin strings for Bura-Pabir (#5839)
* chore: add keyman-local.com to iis https setup (#5892)
* fix(web): avoid error if timerid not valid (#5908)

## 15.0.146 alpha 2021-11-14

* feat(developer): support for U_xxxx_yyyy (#5894)

## 15.0.145 alpha 2021-11-13

* fix(developer): crash exporting OSK on European keyboard (#5893)
* feat(developer): validate .kps files during compile (#5895)

## 15.0.144 alpha 2021-11-12

* fix(android/engine): Truncate language name in list (#5878)
* fix(android/app): Check KMP file exists before attempting to extract (#5849)
* fix(web): Check parent element is defined before assigning (#5874)
* fix(android/app): Revert test code (#5899)

## 15.0.143 alpha 2021-11-11

* fix(developer): handle shortcut keys in debugger (#5776)

## 15.0.142 alpha 2021-11-08

* chore(linux): Cleanup (#5886)
* chore(linux): cleanup defunct tests (#5885)
* chore(linux): fix failing ibus-keyman tests (#5884)

## 15.0.141 alpha 2021-11-05

* chore(linux): Add integration tests for ibus-keyman (#5881)

## 15.0.140 alpha 2021-11-03

* feat(android): Allow uninstall of sil_euro_latin keyboard (#5838)
* chore(common/core): Compile test keyboards to .kmp (#5864)

## 15.0.139 alpha 2021-11-02

* chore(common/core): refactor kmx unit tests (#5862)
* chore(linux): Extract keycode_to_vk[] to separate header file (#5863)

## 15.0.138 alpha 2021-10-29

* chore(linux): Set correct version number on ibus component (#5859)
* chore(common/core): generate kmp.json (#5860)

## 15.0.137 alpha 2021-10-28

* chore(common): Don't check for conventional commit for fixups (#5858)

## 15.0.136 alpha 2021-10-23

* chore(android/engine): Address globe key TODO (#5836)

## 15.0.135 alpha 2021-10-20

* docs(windows): add note to caps-lock-stores test (#5837)

## 15.0.134 alpha 2021-10-19

* docs(windows): add install apps from anywhere instructions (#5829)

## 15.0.133 alpha 2021-10-16

* chore(common): Check in crowdin strings for Hausa (#5768)

## 15.0.132 alpha 2021-10-15

* feat(windows): manual keyboard caps tests (#5808)
* feat(windows): Change caps to work with common core processor (#5803)

## 15.0.131 alpha 2021-10-13

* chore(windows): Add obj cod and pdb to gitignore (#5826)

## 15.0.130 alpha 2021-10-11

* fix(common/core): incxstr checks all character while incrementing (#5712)

## 15.0.129 alpha 2021-10-08

* chore: Create CODE_OF_CONDUCT.md (#5819)
* chore: Add CONTRIBUTING documentation (#5821)
* chore: Add link to SIL (#5823)

## 15.0.128 alpha 2021-10-07

* fix(ios): move sentry settings responsibility to build agent (#5805)

## 15.0.127 alpha 2021-10-06

* chore(web): disable registerstub test (#5800)

## 15.0.126 alpha 2021-10-05

* chore: sentry.io dsn  ‍ ️ (#5787)

## 15.0.125 alpha 2021-10-05

* fix(android/engine): Remove unnecessary permissions from Manifest (#5752)
* feat(developer): touch layout testing (#5723)
* fix(web): popup positioning (#5742)
* chore(linux): Update changelog files for 14.0.282  (#5794)

## 15.0.124 alpha 2021-10-04

* fix(web): support variable stores with predictive text (#5749)
* fix(windows): handle edge cases using default language (#5709)
* fix(linux): Don't crash with non-keyboard package file (#5755)
* fix(linux): Don't crash displaying keyboard details (#5758)

## 15.0.123 alpha 2021-10-01

* fix(common): Fix cherry-pick labeling (#5782)
* chore(ios,android,windows): Update crowdin strings for Amharic (#5722)

## 15.0.122 alpha 2021-09-30

* fix(developer): move ampersand to shift+7 on touch (#5746)
* feat(windows): Keyman Core integration (#5443)
* chore(windows): Keyman Core UI and Settings (#5769)
* fix(linux): Fix debian package script (#5771)
* docs(mac): Add note about installing with homebrew (#5767)

## 15.0.121 alpha 2021-09-29

* fix(developer): remove empty touch rows on save (#5720)
* chore(common): Check in crowdin strings for Shuwa Latin (#5734)
* chore(windows): fix broken links in help (#5765)

## 15.0.120 alpha 2021-09-28

* fix: help.keyman.com script file cleanup (#5751)
* chore(common): Enhance cherry-pick labeling (#5759)

## 15.0.119 alpha 2021-09-24

* chore(common): support forked repos when triggering test builds (#5738)

## 15.0.118 alpha 2021-09-23

* chore(deps): bump ansi-regex from 5.0.0 to 5.0.1 in /resources/build/version (#5741)
* refactor(web): active element management in relation to OSK display control  ️ (#5644)
* refactor(web): osk activation and visibility modeling  ️ (#5661)
* chore(android/app): Remove runConfigruations.xml file (#5743)
* feat(web): new OSK type - the inlined OSK (#5665)
* chore(web): inline osk test page (#5728)
* feat(web): enables mouse interactivity for the predictive banner (#5739)
* fix(mac): add support for M1 processor (#5701)

## 15.0.117 alpha 2021-09-22

* fix(developer): run kmlmc from Keyman source path (#5727)

## 15.0.116 alpha 2021-09-21

* fix(common/core): insure list pntr is incremented (#5669)
* chore(common): Check in crowdin strings for Simplified Chinese (#5681)
* fix(web): Null check for calculating globe key position (#5724)

## 15.0.115 alpha 2021-09-20

* chore(common/core): cleanup version headers (#5719)
* refactor(web): OSK modularization - specialized OSKView classes  ️ (#5633)
* feat(developer): track changes to option values better in debugger (#5696)
* fix(developer): support chiral modifiers in debugger (#5697)

## 15.0.114 alpha 2021-09-17

* feat(developer): Debugger platform option (#5640)
* feat(developer): Debugger keyboard options (#5647)
* fix(developer): add version info to Core (#5711)
* fix(common/core/web): layer reset on physical keystroke after OSK interaction (#5641)
* fix(ios): prevents installation of packages without JS (#5698)

## 15.0.113 alpha 2021-09-16

* fix(ios): version-tagging for errors logged from the system keyboard (#5693)
* fix(web): spacebar caption when functional layer differs from display layer (#5688)
* refactor(web): OSK modularization - view components, layout cleanup  ️ (#5619)
* refactor(web): OSK modularization - common-path code -> OSKView  ️ (#5620)
* fix(common/core/web): Remove empty rows in OSK (#5699)

## 15.0.112 alpha 2021-09-14

* chore(common): Update to Unicode 14.0 (#5686)
* chore(common): Add GitHub action to upload sources to crowdin (#5687)
* fix(windows): fallback to filename if `&name` not set (#5684)

## 15.0.111 alpha 2021-09-13

* fix(developer): include Keyman Core in Keyman Developer (#5649)
* fix(developer): ensure file modified after import from layout (#5676)
* chore(android/engine): Fix dictionary selector and back arrow styling (#5667)
* fix(web,android/app): Select numeric layer when entering a numeric field (#5664)

## 15.0.110 alpha 2021-09-10

* fix(android/engine): Fix localization on Android M (#5670)

## 15.0.109 alpha 2021-09-06

* fix(android/engine): Fix backspace on Android 5.0 (#5660)

## 15.0.108 alpha 2021-09-01

* fix(linux): Use first keyboard language if none given (#5655)

## 15.0.107 alpha 2021-08-31

* fix(linux): Fix launch of km-config (#5631)

## 15.0.106 alpha 2021-08-30

* fix(linux): Remove Linux workspace (#5654)

## 15.0.105 alpha 2021-08-27

* feat(android/app): Add navigation buttons to Info Activity (#5622)
* fix(android): Fix Chrome version ranges for Keyman engine functionality (#5629)

## 15.0.104 alpha 2021-08-26

* chore(linux): Update changelog files (#5637)
* fix(web): Check keyboard before marking layout calibrated (#5630)

## 15.0.103 alpha 2021-08-25

* chore(linux): Improve debian package script (#5626)
* chore(linux): Fix uploading to Sentry (#5623)

## 15.0.102 alpha 2021-08-24

* fix(android/engine): UX improvement when 1 keyboard installed (#5570)
* chore(windows): sentrytool param file support (#4172)
* fix(developer): F6 in debugger and cef focus (#5597)
* chore(common): add report-history.sh (#5527)
* chore(common): more on report-history (#5603)
* chore: fixup HISTORY.md (#5604)
* chore(android/app): Add in-app help for adjusting keyboard height (#5621)

## 15.0.101 alpha 2021-08-23

* refactor(web): overhaul of OSK key layout calcs + styling, merges desktop & touch logic (#5462)
* fix(android): keyboard's black bar bug (#5521)
* refactor(web): prep work for mouse-based use of touch events (#5506)
* refactor(web): mouse-based use of touch handlers (#5530)

## 15.0.100 alpha 2021-08-22

* fix(linux): Fix uploading to launchpad for legacy projects (#5612)

## 15.0.99 alpha 2021-08-21

* feat(android/app): Add menu to adjust keyboard height (#5606)

## 15.0.98 alpha 2021-08-20

* fix(windows): Ignore Access Denied error creating task (#4365)
* fix(web): Have util.wait check useAlerts option (#5538)
* fix(developer): debugger cleanup (#5588)
* chore(developer): debug deadkey 1-based values (#5592)
* chore(developer): refactor forcekeyboard in debug (#5593)
* fix(developer): get Test Mode working again (#5594)
* chore(developer): hide debug events panel (#5595)
* fix(common/core/web): behavior with unmatched final group (#5553)
* fix(ios): iOS 13 and 14 only - stuck settings toggles (#5548)
* fix(linux): Fix lost context after pressing K_SHIFT (#5601)

## 15.0.97 alpha 2021-08-19

* fix(linux): Fix uploading to launchpad (#5607)

## 15.0.96 alpha 2021-08-19

* docs(linux): Fix readme for ibus-keyman (#5565)
* chore(common/core): Add uninstall option to build script (#5564)
* feat(web): setup build artifacts for manual tests (#5582)
* feat(ios): adds option for Simulator-compatible testing artifact (#5557)
* refactor(web): OSK layout hierarchy encapsulation (#5451)
* refactor(web): reworks VisualKeyboard layout spec design (#5459)
* refactor(web): overhaul of OSK key layout calcs + styling, merges desktop & touch logic (#5462)
* fix(android): keyboard's black bar bug (#5521)
* fix(android): removes duplicated line (#5587)
* fix(linux): Check for valid kmp file (#5583)
* fix(linux): Handle corrupt icon file (#5585)
* fix(windows): handle restoring modal dialogs consistently (#5586)
* chore(android): Remove runConfigurations.xml files (#5572)
* fix(windows): Welcome should always show in front (#4657)

## 15.0.95 alpha 2021-08-06

* fix(windows): wrap text in keyboard installation dialog (#5559)
* fix(windows): tsysinfo format grid correctly (#5556)
* feat(android): Add API for checking Chrome version (#5520)
* fix(android/app): Fix cleanup when progress dialog cancelled (#5541)
* fix(common/core/desktop): split smp for context chars (#5562)
* feat(developer): debugger uses Keyman Core (#5513)
* fix(common/models): keep/suggestion diacritic sensitivity when de-duping (#5480)
* fix(web): Blank spacebar text when displayName is empty string (#5555)
* chore(linux): Consolidate Debian source packages (#5536)
* chore(common/core): Linux side of caps-lock stores (#5497)

## 15.0.94 alpha 2021-08-05

* chore(ios,windows): Update crowdin strings for Azerbaijani (#5486)
* chore(android): Update sentry-android-gradle-plugin to 2.1.0 (#5546)
* fix(web): Have util.wait check useAlerts option (#5538)
* fix(android): gracefully handle errors in KMW keyboards (#5423)
* chore(linux): Remove compiler warning in ibus-keyman (#5549)

## 15.0.93 alpha 2021-08-04

* fix(linux): Improve uninstallation (#5505)
* refactor(linux): Reformat keycode_to_vk table (#5508)
* refactor(linux): Cleanup import of os.path (#5529)
* chore(common/core): Allow shell script for kmcomp (#5498)
* refactor(common/core): Move comment to where it belongs (#5518)

## 15.0.92 alpha 2021-08-03

* fix(android/app): Check Play Store release notes less than 500 chars (#5535)

## 15.0.91 alpha 2021-08-02

* chore(common): stable history update (#5515)
* chore(android): log fontpath error (#5516)
* chore(windows): fixup cef interfaces for CEF 90 (#5514)
* chore(common/core): refactor backspace handling (#5512)
* chore(windows): split keyman64 header to keymanengine (#5522)
* fix(ios/engine): engine migration always precedes installs (#5484)
* chore(common): Add C++ formatting rules (#5523)
* fix(developer): compiler use and match behavior for Web should be same as Core (#5525)
* fix(web): stuck key highlighting from touchpoint movement (#5490)

## 15.0.90 alpha 2021-07-28

* chore(windows): patches for Delphi 10.4 (#5496)
* chore(common/core): additional debug tests (#5482)
* chore(android): Update globe key help and whatsnew (#5495)
* chore(common/core): handle deletion of markers in actions (#5489)
* chore(linux): Remove Groovy and Impish builds (#5502)

## 15.0.89 alpha 2021-07-27

* feat(web): Update addKeyboards to return Promise (#5389)
* fix(common/core/web): error from early fat-finger termination due to OS interruptions (#5479)
* fix(common/core/web): OSK state-key management (#5456)
* feat(android/engine): Improve globe key experience (#5437)

## 15.0.88 alpha 2021-07-23

* feat(common/core): debug action index (#5470)
* refactor(web): osk inner-frame abstraction (help text vs std OSK) (#5430)
* refactor(web): delayed OSK initialization (#5412)
* chore(common/core): Implement capsAlwaysOff system store (#5432)

## 15.0.87 alpha 2021-07-22

* fix(ios): keyboard swapping (#5475)
* refactor(linux): Refactor processing actions in separate methods (#5452)

## 15.0.86 alpha 2021-07-20

* chore(android): improve error reporting for kmw (#5468)

## 15.0.85 alpha 2021-07-19

* feat(common/core/desktop): kmx debugger basic infrastructure (#5425)
* feat(common/core/desktop): add debug events (#5448)
* chore(developer): fixup devtime paths (#5449)
* refactor(web): partial encapsulation of the desktop title bar and resize bar (#5393)
* refactor(web): osk move & resize handler encapsulation (#5409)

## 15.0.84 alpha 2021-07-09

* fix(web): Copy the keyboard stubs for registration (#5438)
* fix(android/engine): register lexical model in switchToNextKeyboard (#5439)

## 15.0.83 alpha 2021-07-08

* chore(windows): remove backup build step (#5434)
* refactor(common/core/desktop): Fix file and class names (#5445)
* refactor(web): longpresses, groundwork for additional gestures (#5387)
* fix(android/engine): Display dictionary help link (#5427)
* refactor(common/core/desktop): Rename Load method (#5444)

## 15.0.82 alpha 2021-07-07

* fix(common/models/types): fixes test script config (#5441)

## 15.0.81 alpha 2021-07-06

* fix(android/engine): Fix font file path (#5424)
* chore(common): npm audit fixes (#5419)
* chore(web): updates regression test-deps to same versions as web (#5420)
* chore(windows): make build paths consistent (#5405)

## 15.0.80 alpha 2021-07-02

* feat(web): spacebar text controls (#5348)
* feat(android): Spacebar text controls (#5349)
* feat(ios): add spacebar text controls (#5365)
* fix(linux): Don't crash with corrupt keyboard (#5414)

## 15.0.79 alpha 2021-07-01

* docs: start consolidation of build config docs (#5324)
* fix(developer): builder and editor commands were ignored (#5391)
* chore(developer): remove obsolete InitClasses (#5403)
* change(web): fat-finger-performance unit-test threshold (#5404)
* fix(linux): Fix auto-generated help (#5399)
* fix(linux): Improve bitmap conversion (#5401)

## 15.0.78 alpha 2021-06-30

* fix(web): console errors when using SHIFT w help-text 'osk' (#5392)

## 15.0.77 alpha 2021-06-29

* fix(windows): #5336 appcontext get to handle small buffer (#5383)
* fix(common): get handle caller buffer size small than internal Fixes … (#5390)

## 15.0.76 alpha 2021-06-28

* chore(android): Add help on Settings option to change spacebar caption (#5375)
* feat(android): hide textarea for perf (#5376)
* chore: keyboard_info.source.json 1.0.6 (#5379)
* refactor(android): setKeyboard and setKeymanLanguage (#5338)
* feat(web): Merge keyboard stub with error stub (#5340)
* feat(linux): Add reference index page (#5370)
* fix(linux): Fix restarting ibus when running with sudo (#5371)
* refactor(linux): Centralize paths (#5372)
* fix(linux): Save QR code in temporary directory (#5373)

## 15.0.75 alpha 2021-06-25

* fix(windows): osk scaling mismatch on horz axis (#5341)
* fix(linux): Don't add duplicate entries when reinstalling keyboard (#5363)
* fix(linux): fix tab completion for command line tools (#5362)
* feat(web): Update addLanguageKeyboards to return a Promise (#5260)
* feat(web): Add option useAlerts to control alerts() (#5302)

## 15.0.74 alpha 2021-06-24

* fix(android): fixes application of nextlayer for subkeys with customized layer setting (#5350)
* feat(common/core/web): engine correction-prep optimizations (#5319)
* feat(linux): Add support for impish (Ubuntu 21.10) (#5334)
* fix(linux): Add libglib2.0-bin to keyman Depends (#5360)

## 15.0.73 alpha 2021-06-23

* chore(windows): add engine test framework (#5337)
* feat(linux): Auto-generate reference help (#5326)
* fix(linux): Improve error handling if `lang_tags_map.py` is missing (#5345)

## 15.0.72 alpha 2021-06-22

* fix(mac): .kmx max file version is now 0x0E00 (14.0) (#5329)
* fix(mac): kmp.inf is windows-1252 (#5328)
* fix(windows): restore endpoints for interface stability (#5254)
* chore(linux): Build also on riscv64 to facilitate migration on Ubuntu (#5323)
* refactor(web): OSK key source-code reorganization (#5291)
* refactor(web): osk key highlighting/preview behavior (#5292)
* change(ios): setText now uses JSON serialization (#5321)

## 15.0.71 alpha 2021-06-18

* feat(common): keyboard_processor wasm build (#5233)
* chore(linux): Update changelogs to match Debian (#5304)

## 15.0.70 alpha 2021-06-17

* fix(web): touch-move cancellation (#5290)
* fix(developer): kmconvert help match reality (#5298)

## 15.0.69 alpha 2021-06-16

* refactor(web): OSK layout calculations - simplification (#5279)
* refactor(web): VisualKeyboard - key event model (#5280)
* refactor(web): OSK keytip abstraction (#5287)
* refactor(web): encapsulation of browser-based subkey array popup (#5288)
* chore(common): bash version for run-required-test-builds.sh (#5267)
* fix(linux): Adjust version of dependency for ibus-keyman (#5281)

## 15.0.68 alpha 2021-06-15

* chore(common): Add YouTube links to Keyman 14 features (#5276)
* chore(common): Check in crowdin strings for Spanish (Latin America) (#5269)
* refactor(web): polishes management of OSK keys (#5257)
* refactor(web): Visual Keyboard disentanglement - pass 1 (#5259)
* refactor(web): VisualKeyboard height styling consistency (#5278)
* fix(common/models): predictive-text engine use of NFD input (#5273)
* chore(linux): Fix warnings (#5282)

## 15.0.67 alpha 2021-06-11

* feat(linux): Fix Linux packaging on i386 (#5250)

## 15.0.66 alpha 2021-06-11

* feat(android): silent install for referred kbd (#5240)
* fix(android): rotation is not updating keyboard (#5247)

## 15.0.65 alpha 2021-06-10

* docs(ios): minor readme tweak regarding prerequisites (#5253)
* fix(common/core/web): optimizes transform construction (#5248)

## 15.0.64 alpha 2021-06-09

* feat(android): Automatically install keyboard through Play Store (#5230)
* fix(oem/fv/ios): app encryption flag for app store uploads (15.0) (#5244)
* refactor(common/core/web, web): target-agnostic key events (#5181)
* fix(linux): Fix packaging on ppa (#5249)

## 15.0.63 alpha 2021-06-08

* feat(common): Rust infrastructure (#5162)
* fix(web): Always pass kill_browserstack (#5234)
* chore(common): iis setup script for dev boxes (#5206)
* fix(windows): support Esc key in Download Keyboard dialog (#5207)
* fix(android/engine): Adjust default OSK landscape size (#5201)

## 15.0.62 alpha 2021-06-04

* fix(developer): support spaces in regression tests (#5217)

## 15.0.61 alpha 2021-06-03

* fix(linux): Exclude s390x from package builds for ibus-keyman (#5213)
* feat(linux): Integrate with fcitx5 (#5215)

## 15.0.60 alpha 2021-06-01

* fix(windows): sentry.dll version handling (#5187)
* fix(windows): start keymanx64 with ShellExecute (#5202)
* fix(windows): fix size of splash (#5203)

## 15.0.59 alpha 2021-05-31

* fix(common): build script help param (#5175)
* feat(ios): resource file validation before use (#5178)
* fix(linux): Migrate from /usr/lib/ibus to /usr/libexec (#5183)
* fix(linux): Don't crash on invalid metadata (#5185)
* fix(android/samples): Set gradlew executable for Tests (#5198)
* fix(windows): avoid cached hotkey state (#5190)
* chore(windows): minor maintenance (#5192)
* fix(common/core/desktop): Fix failing tests on armhf (#5169)

## 15.0.58 alpha 2021-05-28

* chore(android): Add -clean flag to build script (#5145)
* feat(web): Add script to deploy KeymanWeb release to s.keyman.com (#5150)
* feat(ios): partial conversion of internal logs to use of Sentry (#5153)
* change(ios): workspace reorganization + cleanup (#5167)
* fix(linux): Fix Makefile and instructions for building (#5170)

## 15.0.57 alpha 2021-05-28

* chore(ios): dependencies - update sentry-cocoa to 6.2.1 (#5120)
* change(ios): minimum iOS version -> 12.1 (#5168)
* chore(ios): renames problematic app selectors (#5173)

## 15.0.56 alpha 2021-05-27

* fix(ios): link, but NOT embed KeymanEngine.xcframework in app exs (#5164)
* feat(common): offline help css (#5157)
* change(ios): help always offline (#5158)

## 15.0.55 alpha 2021-05-27

* fix(ios): artifact upload preparation (#5160)

## 15.0.54 alpha 2021-05-26

* chore(windows): Update Sentry to 0.4.9 (#5144)
* chore(web): Add CI script to kill BrowserStack tunnel (#5136)
* docs(linux): Update readme (#5147)
* chore(linux): Update changelogs (#5146)
* fix(ios): re-enable SKIP_INSTALL (#5155)

## 15.0.53 alpha 2021-05-25

* feat(android/app): Auto-generate Play Store release notes (#5132)
* fix(web): active element selection in multi-touch scenarios (#5134)
* chore(windows): cleanup old .dof, .bdsproj and .cfg files (#5131)
* chore(ios): shift to use of XCFrameworks (#5107)
* chore(ios): imports iOS artifact-upload script for CI use (#5140)
* refactor(ios/engine): "should reload keyboard" now a property of the keyboard (#4847)
* docs(windows): Initial commit - README.md (#5119)
* chore(windows): move to vc++ 2019 (#5143)

## 15.0.52 alpha 2021-05-24

* chore(windows): Chromium 89.0.18 (#5128)
* chore(android/samples,oem/fv/android) Update dependencies (#5127)
* feat(web): basic promise wrapper on cloud api call (#5121)

## 15.0.51 alpha 2021-05-21

* chore(windows): reorganise tests (#5084)
* feat(developer): Add 'full copyright' field to templates (#5085)
* fix(developer): TframeTextEditor.SetText was not synchronous (#5096)
* chore(android): Update Gradle and other dependencies (#5098)
* chore(web): add test page for playing with CKEditor (#5089)
* chore(ios): update fv cert ref (#5123)
* chore(mac): Add help links for installing Keyman and keyboards (#5108)
* chore(android): Update targetSDKVersion to 30 (#5126)

## 15.0.50 alpha 2021-05-20

* chore(common): Check in crowdin strings for Amharic (#5102)
* chore(common): resolve audit issues in Web-related repo NPM packages (#5092)
* refactor(linux): Refactor `install_kmp.py` (#4932)
* chore(linux): Swap order of dependency (#5113)
* chore(linux): Remove unnecessary dependency on kmflcomp (#5115)

## 15.0.49 alpha 2021-05-19

* refactor(linux): Remove obsolete SCIM kmfl imengine (#5093)
* fix(common/core/desktop): Fix warnings when compiling for armhf (#5099)
* fix(common/core/desktop): Don't segfault on invalid .kmx file (#5101)

## 15.0.48 alpha 2021-05-17

* chore(common): Update stable history for 14.0.274 (#5087)
* fix(web): position popups correctly in landscape mode on Android and during Chrome emulation (#5075)

## 15.0.47 alpha 2021-05-14

* fix(developer): kmconvert commandline and deploy (#5082)

## 15.0.46 alpha 2021-05-13

* chore(windows): remove unused keymanx64 parameter (#5062)
* fix(android/engine): Check lexical-model file exists before using (#5071)
* chore(web/resources): bump lodash from 4.17.19 to 4.17.21 in /web/testing/regression-tests (#5037)

## 15.0.45 alpha 2021-05-12

* fix(windows): refactor controller windows (#5060)
* chore(windows): remove KMC_CHANGEUISTATE (#5061)
* fix(linux): Swap order of dependencies for Debian package (#5064)
* fix(linux): Fix Caps Lock (#5054)

## 15.0.44 alpha 2021-05-11

* chore(windows): FixupMissingFile needed current component code (#5057)
* chore(windows): remove unused utilrun unit (#5056)
* fix(developer): two small issues in kmdecomp (#5031)
* fix(common/core): Add values for Caps and Nocaps modifiers (#5053)

## 15.0.43 alpha 2021-05-10

* chore(mac): update requirements to include Big Sur (#5030)
* feat(android/app): Add telemetry for launching WebBrowserActivity (#5046)
* chore(android/app): Always use offline help (#5047)
* fix(windows): avoid disabling Keyman when speech recognition starts (#5000)
* chore(windows): add telemetry to trace crash on exit (#5007)
* fix(windows): make keymanx64 responsible for its own lifecycle (#5002)

## 15.0.42 alpha 2021-05-07

* chore(common): Check in crowdin files for Azerbaijani (#4992)

## 15.0.41 alpha 2021-05-06

* chore(linux): Add support for Ubuntu 21.04 (hirsute) (#5033)

## 15.0.40 alpha 2021-05-02

* chore(common): update stable history for 14.0.273 (#5003)

## 15.0.39 alpha 2021-04-30

* chore: support for xcode 12 (#4995)

## 15.0.38 alpha 2021-04-29

* fix(android/engine): Fix toHex() for null string (#4991)

## 15.0.37 alpha 2021-04-28

* fix(windows): handle errors starting keymanx64 (#4989)

## 15.0.36 alpha 2021-04-26

* docs(ios): tweaks prereqs in readme (#4977)
* fix(linux): Fix crash with incomplete metadata (#4908) (#4971)
* chore(android/engine): Don't use localized string for Sentry errors (#4978)
* fix(web): Make banner initialization more robust (#4961)
* chore: disable findTouchAliasElement logging (#4981)
* chore(common): update stable history for 14.0.272 (#4975)
* chore: Add cherry-pick label for cherry-pick PRs (#4973)

## 15.0.35 alpha 2021-04-23

* chore(ios): prep for CI transition to Xcode 12, build script tweak (#4967)
* chore(linux): Fix triggering of Jenkins builds for stable branch (#4969)
* fix(linux): Don't crash if kmp file vanishes (fixes #4907) (#4970)

## 15.0.34 alpha 2021-04-22

* No changes made

## 15.0.33 alpha 2021-04-22

* fix(oem/fv/android): Migrate keyboard list from 12.0 to 14.0 (#4951)
* fix(web): publish restorePosition() function (#4946)
* fix(web): fixes subkey lookup for fat-finger processing (#4954)
* feat(linux): Improve Sentry crash reporting (#4914)
* fix(web, ios): better SMP, emoji handling with frequent keyboard swaps (#4938)

## 15.0.32 alpha 2021-04-21

* fix(windows): handle invalid package names during install (#4887)
* fix(windows): crash when installing TIP in some rare situations (#4890)
* chore(windows): disable profile repair (#4899)
* fix(windows): access violation closing text editor (#4920)
* fix(windows): help contents broken from tray menu (#4922)
* fix(developer): avoid crash if .kpj.user file is malformed (#4918)
* fix(developer): chiral mismatch warning is disruptive (#4934)
* fix(windows): avoid error if keyman32.dll renamed (#4940)
* change(web): adds error + console logs usable for Sentry reporting targeting #4797 (#4821)

## 15.0.31 alpha 2021-04-20

* fix(android/engine): Don't load woff fonts on Android N (#4905)
* fix(android/engine): Change getList() to return an empty list instead of null (#4926)
* fix(android/engine): Don't set lexical model list to null (#4927)
* fix(linux): don't crash on legacy non-Unicode files (#4906)
* fix(linux): Don't crash on network problem (fixes #4911) (#4912)
* chore(linux): Remove experimental scripts (#4913)

## 15.0.30 alpha 2021-04-19

* chore(android/engine): Rename "Pulaar" to "Pulaar-Fulfulde" (#4865)
* fix(developer): Reduce non-canonical BCP 47 tag warning in PackageInfo to "Info" (#4863)
* chore(common): Update crowdin for French (#4895)
* chore(android,windows): Check in crowdin for Indonesian (#4829)

## 15.0.29 alpha 2021-04-05

* chore(android/engine): Rename "Fula" to "Pulaar" (#4859)

## 15.0.28 alpha 2021-04-02

* fix(linux): Fix crash if `<kbd>.json` doesn't contain description (#4851)

## 15.0.27 alpha 2021-04-01

* docs(android): Update installing-keyboards.md (#4837)
* chore(deps): bump y18n from 4.0.0 to 4.0.1 in /web/testing/regression-tests (#4817)
* fix(android): ensure keyboard is always set after pageLoaded (#4840)
* chore(deps): bump y18n from 4.0.0 to 4.0.1 in /resources/build/version (#4818)
* fix(developer): buffer size for range expansions (#4831)
* chore(common): Check in crowdin for Fulah (#4846)
* docs(android): Update image for enabling-system-keyboards (#4844)
* chore: history from 14.0.271 (#4849)

## 15.0.26 alpha 2021-03-31

* fix(android/engine): Add KMString wrapper for formatting Strings (#4813)

## 15.0.25 alpha 2021-03-30

* fix(developer): requote font names (#4814)

## 15.0.24 alpha 2021-03-29

* fix(ios): ensures JS keyboard set after page load (#4808)
* fix(developer): open containing folder was not opening correct folder (#4776)
* fix(linux): Fix crash if query doesn't contain bcp47 tag   (#4800) (#4811)

## 15.0.23 alpha 2021-03-26

* fix(ios): fixes sys-kbd setup help link for iOS 9 and 10 (#4774)
* fix(android): Fix NullPointerException in package installation (#4790)

## 15.0.22 alpha 2021-03-25

* fix(ios/samples): samples should use package-oriented API (#4771)
* fix(android/engine): Sanitize embedded KMW Sentry error (#4782)

## 15.0.21 alpha 2021-03-23

* chore: beta to alpha A15S1 (#4759)

## 15.0.20 alpha 2021-03-22

* chore: B14S8 beta to alpha (#4739)
* chore: merge beta to master (A15S1) (#4745)

## 15.0.19 alpha 2021-03-09

* chore: beta to alpha merge, B14S7 (#4624)

## 15.0.18 alpha 2021-02-25

* fix(linux): Set help-keyman.com.sh executable (#4530)

## 15.0.17 alpha 2021-02-22

* chore: merge B14S6 beta to alpha (#4503)

## 15.0.16 alpha 2021-02-11

* chore: B14S6 beta to master merge (#4473)
* chore: manual version increment (#4478)

## 15.0.15 alpha 2021-02-11

* chore: merge B14S5 beta to master (#4432)

## 15.0.14 alpha 2021-02-02

* docs(linux): Improve packaging doc (#4389)

## 15.0.13 alpha 2021-02-01

* chore(linux): Don't report on Sentry when running unit tests (#4374)
* chore(linux): Pass second tag parameter to Jenkins build (#4376)

## 15.0.12 alpha 2021-01-28

* chore(linux): Improve launchpad.sh script (#4355)

## 15.0.11 alpha 2021-01-27

* chore: Enhance PR labeling based on PR title (#4226)

## 15.0.10 alpha 2021-01-27

* fix(ios): renew distribution certificate (#4342)

## 15.0.9 alpha 2021-01-25

* chore(windows): help for 14.0, part 1 (#4109)
* chore: merge B14S4 beta to master (#4320)

## 15.0.8 alpha 2021-01-18

* chore(linux): Allow to push to the `keyman-beta` ppa (#4271)

## 15.0.7 alpha 2021-01-12

* chore(linux): Update debian metadata (#4223)

## 15.0.6 alpha 2021-01-07

* fix(linux): only pass tag if we just created one (#4220)

## 15.0.5 alpha 2021-01-05

* chore(linux): pass tag to Jenkins build (#4160) (#4215)

## 15.0.4 alpha 2020-12-23

* feat(common/models): naive backspace workaround, naive multi-char Transform mitigation (#4206)
* fix(web): supplies missing (optional) argument to prevent warnings (#4208)
* fix(ios): moves Settings notification UI code to main thread (#4210)

## 15.0.3 alpha 2020-12-21

* fix(web): Solving kmwosk color inconsistency (#4154)

## 15.0.2 alpha 2020-12-16

* fix(common): increment version needs to check base (#4156)

## 15.0.1 alpha 2020-12-14

* chore: prepare 15.0 alpha (#4129)

## 14.0.292 stable 2022-05-24

* fix(windows): sentry debuglogging for DoInstall (#6648)

## 14.0.291 stable 2022-05-07

* fix(windows): don't log before checking nil when installing keyboard (#6506)
* fix(windows): put correct HK_ALT flag for modifier (#6587)

## 14.0.290 stable 2022-03-31

* chore(oem/fv/android): Update dependencies (#6452)

## 14.0.289 stable 2022-03-30

* chore(linux): Remove versions that are no longer supported (#6388)
* chore(windows): move crash metadata to extra (#6398)
* fix(android/engine): Test fileVersion during package install (#6423)
* fix(mac): invalid keyboard breaks configuration (#6420)
* chore(android):   Update Play publishing plugin to 3.5.0 and other plugins (#6224)
* fix(web): track load error detail (#6443)

## 14.0.288 stable 2022-03-15

* chore(linux): Update changelogs for 14.0.287 (#6373)

## 14.0.287 stable 2022-03-04

* chore(ios): certificate update (#6210)
* fix(windows): create Keyman/Diag folder in redirected profile (#6222)
* fix(web): stop masking error (#6332)

## 14.0.286 stable 2022-01-27

* chore(linux): Update changelogs for 14.0.284 (#6131)
* chore(linux): Revert workaround for Python bug (#6134)
* fix: only auto-merge if `auto:` prefix in title (#6148)
* fix(developer): work around devDependencies bug in npm (#6142)
* chore(ios): certificate update (#6166)
* fix(mac): Check for CODE_SETSYSTEMSTORE (#6170)

## 14.0.285 stable 2022-01-20

* fix(linux): Fix lintian errors  (#6107)
* fix(linux): Add workaround for Python bug  (#6125)
* fix(web): Use regex to determine display layer and functional layers (#6123)

## 14.0.284 stable 2022-01-11

* chore(android,oem/fv/android): Update targetSDKVersion to 30 (#5934)
* fix(web): popupBaseKey null check (#5948)
* fix(linux): Add test targets to Makefile (#5975)
* fix(android/engine): Fix font paths (#5990)
* chore(linux): Remove lintian warning (#5993)
* chore(linux): Allow to specify debian revision (#5998)
* chore(linux): Update changelogs for 14.0.283  (#6007)
* fix(linux): fix release version number for Sentry reporting  (#6053)
* chore(common): Check in crowdin strings for Spanish (Latin America) (#6060)
* fix(linux): fix release version number for Sentry reporting  (#6069)
* chore(android/samples): Add -no-daemon flag to KMSample2 build script (#6083)
* fix(linux): Fix attribute error  (#6087)

## 14.0.283 stable 2021-11-17

* chore(windows): fix broken links in help (#5766)
* chore(linux): copy Keyman for Linux 15 reference to 14 (#5764)
* fix(linux): Fix debian package script (#5772)
* chore(common): Enhance cherry-pick labeling (#5773)
* fix(common): Fix cherry-pick labeling () (#5783)
* fix(linux): Don't crash displaying keyboard details (#5757)
* chore(linux): Update changelog files for 14.0.282 (#5793)
* fix(linux): Don't crash with non-keyboard package file (#5754)
* chore: sentry.io dsn  ‍ ️ (#5788)
* fix(windows): handle edge cases using default language (#5775)
* fix(ios): move sentry settings responsibility to build agent  ‍ ️ (#5806)
* fix(web): remove canvas use for iOS compatibility (#5916)

## 14.0.282 stable 2021-09-27

* fix(mac): add support for M1 processor (#5737)
* chore(mac): Add help links for installing Keyman and keyboards (#5748)
* fix: help.keyman.com script file cleanup (#5750)

## 14.0.281 stable 2021-09-17

* fix(common/models): keep/suggestion diacritic sensitivity when de-duping (#5552)
* feat(ios): adds option for Simulator-compatible testing artifact (#5569)
* chore(ios,windows): Update crowdin strings for Azerbaijani (#5487)
* fix(oem/fv/ios): build configuration for 14.0's test-oriented simulator artifact (#5596)
* fix(linux): Handle corrupt icon file (#5589)
* fix(linux): Check for valid kmp file (#5590)
* chore: fixup stable HISTORY.md (#5605)
* chore(linux): Improve debian package script (#5624)
* chore(linux): Fix uploading to Sentry (#5625)
* chore(linux): Update changelog files (#5636)
* fix(ios): iOS 13 and 14 only - stuck settings toggles (#5611)
* fix(web): Fix layers for embedded longpress keys (#5651)
* fix(linux): Use first keyboard language if none given (#5657)
* fix(android/engine): Fix backspace on Android 5.0 (#5674)
* chore(common): report-history (#5678)
* fix(developer): ensure file modified after import from layout (#5677)
* test(windows): investigate TIP crash (#5679)
* fix(common/core/web): Remove empty rows in OSK (#5703)
* fix(windows): fallback to filename if `&name` not set (#5685)

## 14.0.280 stable 2021-08-02

* fix(android): displayName for keyboard was not optional (#5492)
* chore(linux): Remove Groovy builds (#5503)
* chore(linux): Fix dependency versions (#5504)
* fix(common/core/web): error from early fat-finger termination due to OS interruptions (#5491)
* chore(android): log fontpath error (#5517)
* fix(ios/engine): engine migration always precedes installs (#5501)
* fix(common/core/web): OSK state-key management (#5494)
* fix(linux): fix crash trying to display QR code (#5528)
* fix(android): avoid error with empty font data (#5534)

## 14.0.279 stable 2021-07-22

* fix(ios): keyboard swapping (#5476)

## 14.0.278 stable 2021-07-20

* change(common/core/web): fat-finger-performance unit-test threshold (#5417)
* fix(linux): Improve bitmap conversion (#5410)
* fix(linux): Save QR code in temporary directory (#5411)
* fix(linux): Fix restarting ibus when running with `sudo` (#5413)
* fix(linux): Don't crash with corrupt keyboard (#5421)
* fix(web): fixes osk resize-popping effect (#5428)
* fix(android/engine): register lexical model in switchToNextKeyboard (#5447)
* feat(web): spacebar text controls (#5406)
* feat(android): Spacebar text controls (#5407)
* feat(ios): add spacebar text controls (#5408)
* chore(android): improve error reporting for kmw (#5469)

## 14.0.277 stable 2021-06-29

* chore(common): bash version for run-required-test-builds.sh (#5268)
* chore(common): Add YouTube links to Keyman 14 features (#5285)
* fix(common/models): predictive-text engine use of NFD input (#5286)
* fix(developer): kmconvert help match reality (#5299)
* chore(linux): Update changelogs to match Debian (#5303)
* fix(mac): .kmx max file version is now 0x0E00 (14.0) (#5331)
* fix(mac): kmp.inf is windows-1252 (#5330)
* fix(windows): improve keymanx64 start stability (#5222)
* chore(linux): Build also on riscv64 to facilitate migration on Ubuntu (#5322)
* fix(android): fixes application of nextlayer for subkeys with customized layer setting (#5351)
* feat(common/core/web): engine correction-prep optimizations (#5352)
* fix(linux): Add libglib2.0-bin to keyman Depends (#5359)
* fix(windows): osk scaling mismatch on horz axis (#5342)
* fix(linux): Don't add duplicate entries when reinstalling keyboard (#5369)
* chore: keyboard_info.source.json 1.0.6 (#5380)
* feat(android): hide textarea for perf (#5377)
* change(ios): setText now uses JSON serialization (#5333)

## 14.0.276 stable 2021-06-11

* fix(linux): Exclude s390x from package builds for ibus-keyman (#5220)
* fix(web): Always pass kill_browserstack (#5235)
* feat(android): Automatically install keyboard through Play Store (#5231)
* fix(oem/fv/ios): app encryption flag for app store uploads (14.0) (#5243)
* fix(common/core/web): optimizes transform construction (#5255)
* fix(android): rotation is not updating keyboard (#5262)
* feat(android): silent install for referred kbd (#5266)
* fix(windows): disable new hotkey modifier check (#5270)

## 14.0.275 stable 2021-06-04

* fix(linux): Swap order of dependencies for Debian package (#5070)
* fix(android/engine): Check lexical-model file exists before using (#5080)
* fix(developer): kmconvert commandline and deploy (#5083)
* fix(web): position popups correctly in landscape mode on Android and during Chrome emulation (#5090)
* fix(common/core/desktop): Fix warnings when compiling for armhf (#5109)
* fix(common/core/desktop): Don't segfault on invalid .kmx file (#5110)
* chore(common): Check in crowdin strings for Amharic (#5117)
* chore(linux): Swap order of dependency (#5114)
* fix(developer): TframeTextEditor.SetText was not synchronous (#5097)
* chore(ios): update fv cert ref (#5124)
* chore(ios): works around wrong-workspace Carthage 0.38 lookup issue (#5135)
* fix(web): multi touch handling (#5142)
* chore(ios): artifact prep script now in-repo (#5141)
* chore(web): Add CI script to kill BrowserStack tunnel (#5152)
* fix(ios): artifact upload preparation (#5161)
* chore(android): Add -clean flag to build script (#5177)
* fix(windows): avoid cached hotkey state (#5189)
* fix(android/samples): Set gradlew executable for Tests (#5199)
* fix(common/core/desktop): Fix failing tests on armhf (#5204)
* feat(web): Add script to deploy KeymanWeb release to s.keyman.com (#5179)
* chore(ios): renames problematic app selectors (#5174)
* fix(developer): support spaces in regression tests (#5218)

## 14.0.274 stable 2021-05-11

* fix(android/engine): Fix toHex() for null string (#4997)
* chore: support for xcode 12 (#4996)
* chore(linux): Add support for Ubuntu 21.04 (hirsute) (#5035)
* chore(ios): prep for CI transition to Xcode 12, build script tweak (#5048)
* chore(windows): add telemetry to trace crash on exit (#5008)
* fix(windows): avoid disabling Keyman when speech recognition starts (#5038)
* chore(android/app): Always use offline help (#5051)
* chore(common): Check in crowdin files for Azerbaijani (#5039)
* feat(android/app): Add telemetry for launching WebBrowserActivity (#5050)
* fix(linux): Enable caps lock support (#5058)

## 14.0.273 stable 2021-04-26

* chore(linux): Fix triggering of Jenkins builds for stable branch (#4968)
* fix(linux): Don't crash if kmp file vanishes (fixes #4907) (#4972)
* fix(linux): Fix crash with incomplete metadata (#4908) (#4979)
* chore(android/engine): Don't use localized string for Sentry errors (#4980)
* chore: disable findTouchAliasElement logging (#4982)
* fix(web): Make banner initialization more robust (#4983)
* chore: Add cherry-pick label for cherry-pick PRs (#4984)

## 14.0.272 stable 2021-04-23

* chore(linux): Debug triggering Jenkins build (#4852)
* chore(android/engine): Rename "Fula" to "Pulaar" (#4860)
* chore(android/engine): Rename "Pulaar" to "Pulaar-Fulfulde" (#4891)
* fix(developer): Reduce non-canonical BCP 47 tag warning in PackageInfo to Info (#4892)
* chore(common): Update crowdin for French (#4903)
* chore(android,windows): Check in crowdin for Indonesian (#4904)
* fix(linux): don't crash on legacy non-Unicode files (#4878)
* fix(android/engine): Don't load woff fonts on Android N (#4924)
* fix(linux): Don't crash on network problem (fixes #4911) (#4931)
* fix(android/engine): Change getList() to return an empty list instead of null (#4928)
* fix(windows): handle invalid package names during install (#4888)
* fix(windows): crash when installing TIP in some rare situations (#4901)
* fix(windows): access violation closing text editor (#4921)
* fix(windows): help contents broken from tray menu (#4923)
* fix(developer): avoid crash if .kpj.user file is malformed (#4919)
* fix(developer): chiral mismatch warning is disruptive (#4935)
* chore(windows): disable profile repair (#4900)
* fix(windows): avoid error if keyman32.dll renamed (#4941)
* change(web): adds error + console logs usable for Sentry reporting targeting (#4929)
* fix(web): fixes subkey lookup for fat-finger processing (#4955)
* fix(oem/fv/android): Migrate keyboard list from 12.0 to 14.0 (#4952)
* fix(web): publish restorePosition() function (#4957)
* fix(web, ios): better SMP, emoji handling with frequent keyboard swaps (#4958)
* feat(linux): Improve Sentry crash reporting (#4960)

## 14.0.271 stable 2021-04-01

* fix(android/engine): Sanitize embedded KMW Sentry error (#4786)
* fix(ios/samples): samples should use package-oriented API (#4772)
* fix(ios): fixes sys-kbd setup help link for iOS 9 and 10 (#4775)
* fix(android): Fix NullPointerException in package installation (#4796)
* fix(ios): ensures JS keyboard set after page load (#4809)
* fix(developer): open containing folder was not opening correct folder (#4777)
* fix(linux): Fix crash if query doesn't contain bcp47 tag (#4800) (#4801)
* fix(android/engine): Add KMString wrapper for formatting Strings (#4820)
* fix(developer): requote font names (#4815)
* fix(android): ensure keyboard is always set after pageLoaded (#4841)
* fix(linux): Fix crash if `<kbd>.json` doesn't contain description (#4835)
* fix(developer): buffer size for range expansions (#4832)
* chore(common): Check in crowdin strings for Fulah (#4822)
* docs(android): Update installing-keyboards and enabling-system-keyboards (#4842)

## 14.0.270 stable 2021-03-23

* chore: stable tier (#4763)

## 14.0.269 beta 2021-03-23

* chore: history: (#4760)
* fix: support new branches in increment-version (#4761)

## 14.0.268 beta 2021-03-23

* fix(windows): Change TLangSwitchRefreshWatcher ownership from thread to form (#4752)
* fix(common/models): prediction threshold when count is low, unintentional aliasing (#4754)

## 14.0.267 beta 2021-03-22

* docs(ios): Help for 14.0 features (#4741)
* chore: increment-version.sh for stable (#4742)

## 14.0.266 beta 2021-03-19

* chore(android/app): Migrate launcher icon to adaptive (#4720)
* fix(common/core/web): predictive banner activation logic (#4713)
* fix(web): allows refresh of currently-loaded model (#4728)
* fix(ios): kbd search now caches publishing data for result (#4729)
* fix(linux): Fix switching to keyboard in middle of line (#4678) (#4721)
* fix(windows): ensure profiles are reinstalled during setup (#4727)
* fix(windows): Avoid double start during setup (#4726)

## 14.0.265 beta 2021-03-18

* fix(common/core/web): disambiguation of keys sharing same base key ID (#4703)
* fix(windows): Download keyboard dialog TLS protocol support (#4714)
* fix(web): first-pass workaround for popup-key corrections (#4704)
* fix(developer): use var not let in definitions (#4718)
* chore(windows): finalize help (#4717)

## 14.0.264 beta 2021-03-17

* fix(android/app): Load system keyboard before checking overrides (#4696)
* fix(android): Update styling and set text to black (#4662)

## 14.0.263 beta 2021-03-16

* fix(ios): keyboard search did not alert for lack of net (#4693)
* chore(android/engine): Send KMW console errors to Sentry (#4692)
* fix(windows): start Keyman after setup only if not running (#4681)
* fix(developer): &CasedKeys and &MnemonicLayout are not compatible together (#4690)
* fix(android/engine): Fix crash when download file fails to copy to cache (#4697)
* fix(developer): validate keyboard_info should give info on non-canonical bcp47 (#4689)
* chore(developer): upgrade bcp 47 canonicalisation to warning (#4699)
* fix(developer): support named character codes at end of line (#4691)

## 14.0.262 beta 2021-03-16

* fix(android): Update styling and set text to black (#4662)
* fix(mac): prevent duplicate keyboards in list (#4674)

## 14.0.261 beta 2021-03-15

* fix(windows): Trigger language sync after changes (#4663)
* chore(linux): Ignore buildtools in keyman-config tarball (#4675)

## 14.0.260 beta 2021-03-15

* chore(windows): fully disable auto start task (#4658)
* fix(windows): keep online update in focus (#4661)
* fix(windows): setup must save install state for restarts (#4649)
* fix(ios): removal of default keyboard respected when updating app (#4651)
* feat(ios): auto-bundles the most recent version of default resources (#4656)
* fix(mac): register configuration window on load (#4667)
* chore(ios): Set Localizable.strings to UTF-8 (#4670)
* fix(android/app): Fix crash when clicking QR code (#4664)
* fix(android): fixes errors within lists used for UI (#4666)
* chore(common): Update crowdin for km (#4671)
* chore(android/app,ios/app): Update crowdin for de (#4672)
* fix(mac): release window resources on close (#4669)
* fix(mac): show local help in app (#4673)
* chore(windows): Update whatsnew.md (#4665)

## 14.0.259 beta 2021-03-12

* chore(developer): add B11 ISO code for ABNT2 keyboard (#4654)
* fix(web): better check for missing MutationObserver type (#4646)
* fix(android/engine): Reset in-app context when selection changes (#4636)
* chore(linux): Move signature files as well (#4653)

## 14.0.258 beta 2021-03-11

* fix(windows): context help links (#4626)
* fix(windows): hotkeys correctly ignore right modifier keys (#4628)
* fix(windows): Handle disabled profiles and invalid language ids (#4635)
* fix(web): event handling for TouchAliasElement's blinking caret (#4638)
* fix(common/models): prevents "undefined" reversion display string (#4648)
* docs(common): Update npm-packages readme (#4644)

## 14.0.257 beta 2021-03-10

* fix(common/core/web): Add keyboard check for scriptObject (#4640)
* docs(common): Update readme (#4642)

## 14.0.256 beta 2021-03-10

* chore(linux): Update readme (#4633)

## 14.0.255 beta 2021-03-09

* chore(common): Update readme (#4631)

## 14.0.254 beta 2021-03-09

* fix(web): use language code correctly in toolbar (#4620)
* chore(linux): Fix some lintian warnings for Debian package (#4621)
* docs(ios): adds supported l10ns to help/about/whatsnew (#4625)
* fix(windows): represerve keys on setfocus (#4622)
* fix(windows): show version selector for Keyman in installer (#4623)
* fix(windows): ensure valid base layout on install (#4627)

## 14.0.253 beta 2021-03-05

* fix(android/app): Fix welcome.htm responsiveness (#4531)
* feat(developer): &CasedKeys system store (#4586)
* fix(android): Localize Toast notifications (#4588)
* fix(windows): PreservedKeyMap::MapUSCharToVK line order bug (#4595)
* fix(developer): tidy up expansions tests (#4592)
* fix(ios): adds i18n for some error alerts (#4577)
* fix(windows): incxstr could run over buffer with malformed data (#4596)
* chore(android/app): Update whatsnew with available display languages (#4610)
* chore(linux): Improve Sentry environment setting (#4589)
* fix(developer): Expand filenames before load (#4606)

## 14.0.252 beta 2021-03-04

* feat(ios): enables de, fr, and km localizations (#4585)
* fix(developer): improve CEF location search stability (#4571)
* fix(developer): Support all fonts in Keyboard Fonts dialog (#4574)
* feat(developer): Add different Open Containing Folder buttons (#4576)
* feat(developer): Range expansions (#4584)
* fix(web): fixes lack of respect for underlying-key display settings (#4572)
* fix(common/models): fixes application of suggestions immediately after a backspace (#4587)
* fix(linux): Improve version number (#4582)
* chore(linux): Don't report to Sentry in dev environment (#4581)

## 14.0.251 beta 2021-03-03

* fix(developer): Improve stability of named code constants (#4547)
* fix(developer): schema conformance for model package compiler (#4548)
* fix(developer): touch layout osk import handling of multiple modifiers (#4552)
* fix(developer): require language tag when compiling keyboard package (#4563)
* fix(developer): Avoid blank keys when importing KMX to KVKS (#4564)
* feat(developer): isRTL support for lexical model editor (#4559)
* fix(developer): track modified state in wordlist editor better (#4562)
* chore(ios): better visual feedback for keyboard search during poor internet connectivity (#4573)
* chore(common): Update crowdin files for `de` (#4578)
* chore(common/core/desktop): write debug output to console (#4569)

## 14.0.250 beta 2021-03-02

* fix(common/resources): Fix help.keyman.com path for CI (#4565)

## 14.0.249 beta 2021-03-01

* fix(web): mnemonic keystrokes w FF keymapping (#4540)
* chore(ios/app): Adjust help titles for installing custom dictionaries (#4550)

## 14.0.248 beta 2021-02-26

* fix(common/models): predictions after context reset / caret shift (#4411)
* change(oem/fv/ios): FV keyboards now package-based (#4471)
* fix(windows): Handle Caps Lock event correctly from TIP (#4536)
* fix(developer): run even if sentry unavailable (#4537)
* fix(developer): UTF-8 messages in LM compiler (#4539)
* feat(common/models): mid-context suggestions & reversions, fix(common/models): correction-search SMP issues (#4427)
* fix(ios): package installer completion requires welcome dismissal (#4543)
* fix(windows): Refresh settings on 64-bit apps (#4378)
* fix(windows): prevent re-registration of TIPs on 14.0 upgrade (#4535)

## 14.0.247 beta 2021-02-25

* fix(web): keyboard documentation patch-up (#4512)
* fix(web): removes package namespacing from kbd's CSS class (#4516)

## 14.0.246 beta 2021-02-24

* chore(common): allow forced version increment (#4522)

## 14.0.245 beta 2021-02-24

* fix(common/core/web): core key-processing now always returns RuleBehavior type. (#4508)
* fix(common/resources): Set help-keyman.com.sh executable (#4510)
* fix(developer/compilers): fixes error when "constructor" is in wordlist (#4504)
* fix(web): hides touch-alias caret when keystroke causes focus change (#4514)

## 14.0.244 beta 2021-02-22

* fix(common/models): merges identical suggestions after casing (#4502)
* fix(web): macOS 11 agent string parsing (#4497)
* fix(ios): app logging messages were transient, never stored (#4500)
* chore(ios): web-side sentry enablement try-catch (#4492)

## 14.0.243 beta 2021-02-12

* change(ios/app): Generate offline help from markdown (#4470)
* fix(windows): tsysinfox64 not signed (#4486)
* chore(android/app): Update help formatting and images (#4485)
* fix(android/engine): Display welcome.htm help within the app (#4477)
* fix(ios): tutorial's link to "Add a Keyboard" links directly to keyboard search (#4491)
* feat(linux): Improve output of km-package-list-installed (#4481)

## 14.0.242 beta 2021-02-11

* fix(android/engine): Display online keyboard help (#4462)
* fix(windows): Track modifier changes in UWP apps (#4468)
* fix(common/resources): Fix help.keyman.com path for commit (#4469)
* fix(common): create GitHub comments serially (#4472)
* fix(linux): Fix dependencies on packages (#4464)

## 14.0.241 beta 2021-02-10

* fix(common/resources): Just use master branch for help.keyman.com (#4459)
* fix(windows): hotkeys offset in config list (#4454)
* chore(ios): Settings case-statement cleanup (#4443)
* fix(linux): Also use staging site for beta versions (#4455)

## 14.0.240 beta 2021-02-09

* fix(windows): When uninstalling, exit Keyman (#4383)
* fix(common/models): predictions after context reset / caret shift (#4411)
* modify(common): Refactor help-keyman-com.sh script for uploading help files (#4433)
* fix(linux): improve BCP 47 canonicalization (#4439)

## 14.0.239 beta 2021-02-08

* fix(developer): debug information with unicode identifiers (#4408)
* fix(developer): Compiler check for if and nul at start of context (#4410)
* feat(developer): improve BCP 47 canonicalization (#4425)
* chore(linux): Check in markdown help for Linux (#4414)

## 14.0.238 beta 2021-02-08

* fix(android/engine): Remove WRITE_EXTERNAL_STORAGE from manifest (#4434)
* chore(common): Check in crowdin files for French (#4420)

## 14.0.237 beta 2021-02-06

* fix(linux): Fix packaging (#4428)

## 14.0.236 beta 2021-02-04

* chore(windows/resources): Fix typo about Community Forum link (#4412)
* change(android/app): Separate displaying welcome.htm from keyboard installation (#4413)
* fix(linux): Improve fix for #3399 (#4418)

## 14.0.235 beta 2021-02-03

* fix(windows): Ensure UAC window comes to foreground (#4384)
* fix(windows): setup should ignore cert revocation (#4392)
* fix(developer): don't check both setup.exe and setup-redist.exe (#4398)
* fix(windows): Show balloon when Keyman is already running (#4386)
* fix(developer): Generate platforms correctly from template (#4399)
* fix(developer): Import Keyboard support for Targets (#4400)
* fix(ios): fixes unit test mocking, test init (#4394)
* fix(ios): fixes app crash on network/install error during resource updates (#4395)
* fix(ios): fixes package-install/update event concurrency management (#4396)
* fix(common/models): bksp workaround now works beyond first word (#4401)
* chore(windows): tests should be case-sensitive (#4405)
* fix(windows): crash deleting wordlist (#4406)
* fix(windows): Use forward slashes in wordlist paths (#4407)
* modify(android/app): Change build-help.sh to generate offline help from Markdown files (#4397)
* fix(linux): Don't crash if uninstalling last keyboard (#4402)

## 14.0.234 beta 2021-02-02

* fix(windows): remove Show Keyboard Usage hotkey (#4379)
* fix(windows): avoid invalid language codes in Add Language dialog (#4381)

## 14.0.233 beta 2021-02-01

* fix(windows): SMP-aware deletion in TSF-aware apps (#4360)
* fix(common): tweak surrogate pair deletions (#4361)
* fix(windows): Enter and Spacebar handling in Configuration (#4349)
* fix(web): removes stylesheets from unloaded keyboards (#4371)
* fix(android, ios): eliminates OSK layout flashing from predictive text banner display (#4370)
* fix(windows): crash for Sinhala mitigation (#4380)
* chore(linux): Pass second tag parameter to Jenkins build (#4388)

## 14.0.232 beta 2021-01-29

* chore(linux): Don't report on Sentry when running unit tests (#4356)
* fix(windows): Ignore Access Denied error creating task (#4365)
* chore(windows/resources): Fix more titles and TODOs in help (#4367)

## 14.0.231 beta 2021-01-28

* chore(common): Enhance PR labeling based on PR title (#4357)
* change(web): set -eu for web scripts (#4353)
* fix(ios): accidental duplicated line from merge (#4366)

## 14.0.230 beta 2021-01-28

* fix(android/app): Wrap preference screen titles (#4326)
* fix(ios): better handling of scoped vs non-scoped package URLs (#4327)
* fix(web): bulk renderer using video stream capture (#4316)
* change(android/engine): Allow swipe to dismiss update notifications (#4329)
* fix(windows): improve support for strings.xml (#4323)
* fix(windows): invalid character in text content opening help (#4330)
* fix(windows): align title to top in Install Keyboard (#4331)
* chore(windows/resources): Cherry-pick 14.0 help from #4109 (#4335)
* fix(ios): renew distribution certificate (#4344)
* fix(ios): reloads keyboard after package updates (#4347)
* fix(ios): fixes accidental logo / cancel button overlap during package installation (#4332)
* fix(ios): resolves rough edges with installation view transitions (#4338)
* fix(web/ui): propagates UI module build failures (#4352)
* chore(linux): Fix typo (#4341)
* chore(windows/resources): Address more TODO links for help (#4351)
* fix(windows): setup strings comment for language (#4362)
* fix(windows): Splash button sizes (#4348)
* chore: manual version increment (#4363)

## 14.0.228 beta 2021-01-22

* fix(web): uses CSS line-height to vertically center oversized OSK keycaps (#4255)
* fix(web): OSK loading efficiency (#4279)
* fix(web): default popup key selection, space highlight after popup (#4306)
* fix(web): language menu key highlighting (#4308)
* fix(web): dynamic font downscaling for OSK keys (#4270)
* chore(windows/resources): Cleanup Notes and Tips in help (#4307)
* fix(developer): Debug character grid performance (#4237)
* chore(android/samples): Remove old sample keyboard loaded code (#4315)

## 14.0.227 beta 2021-01-21

* fix(web): dynamic font downscaling for OSK keys (#4270)
* fix(web): toolbar and loading optimisations (#4304)
* chore(web): updates MTNT for pred-text testing page to 0.1.5 (casing) (#4305)
* fix(android/samples): Add dependency on androidx.preference (#4310)

## 14.0.226 beta 2021-01-20

* fix(windows, common/core/desktop): context mismatch with if and dk (#4276)
* chore(common): Check in crowdin files for de (German) (#4295)
* feat(android/app): Add option to change display language (#4261)
* fix(developer/compilers): fixes developer build breakage from #4291 (#4299)
* fix(android/app): Handle keyman protocol from external browser (#4292)

## 14.0.225 beta 2021-01-19

* fix(android/samples): Fix Sentry dependencies (#4267)
* fix(web): better font-wait null guards (#4286)
* fix(web): uses CSS line-height to vertically center oversized OSK keycaps (#4255)
* fix(developer): disable TSentryClient on WINE (#4274)
* fix(web): no key previews for special keys reliant on keyboard-specific OSK font (#4282)
* fix(web): default kbd ui name is now generic (#4293)
* fix(developer/compilers): fixes dependency versioning on alpha, beta tiers (#4291)

## 14.0.224 beta 2021-01-18

* fix(android): Popup misalignments and compatibility with WeChat, Telegram (#4254)
* chore(web): sample pages now wait on init's promise for keyboard loading (#4253)

## 14.0.223 beta 2021-01-15

* fix(windows): typo in font helper string (#4251)
* chore(android/app): Add Obolo language from crowdin (#4256)
* fix(web): unexpected errors in OSK / banner position calculations (#4238)
* chore(linux): Improve version number for debian package (#4258)

## 14.0.222 beta 2021-01-14

* chore(common): Check in crowdin files for km (Khmer) (#4228)
* fix(web): OSK key preview positioning (#4241)
* fix(web): disables predictive text on Opera mini (#4243)

## 14.0.221 beta 2021-01-13

* fix(windows): fix menu popup position (#4175)
* fix(windows): Update mitigation for Keyman 14 and Windows 10 19597 (#4180)
* fix(developer): Allow unhandled keys to go through to debugger memo (#4209)

## 14.0.220 beta 2021-01-13

* fix(android/engine): Remove usage of WRITE_EXTERNAL_STORAGE permission (#4170)
* fix(web): osk size & position after focus changes (#4232)
* chore(linux): Update debian metadata based on Debian repos (#4233)

## 14.0.219 beta 2021-01-12

* chore: bugfix cherrypick (#4208, #4210) (#4230)
* fix(common/core/web): mnemonic modifier key-up handling (#4231)

## 14.0.218 beta 2021-01-08

* chore(linux): pass tag to Jenkins build (#4160) (#4224)

## 14.0.217 beta 2021-01-05

* chore(linux): Allow to push to the `keyman-beta` ppa (#4214)

## 14.0.216 beta 2020-12-23

* fix(developer): make touch layout editor source view fonts consistent (#4198)
* fix(developer): Respect tab editor option (#4200)
* fix(web): Solving kmwosk color inconsistency (#4187)

## 14.0.215 beta 2020-12-22

* fix(windows): create task fails (#4181)
* fix(windows): prevent modifier key from navigating in download dialog (#4182)
* fix(windows): keyboard help missing (#4177)
* fix(windows): Proxy Configuration window size (#4159)
* chore(common): update copyright year in various locations (#4197)
* fix(windows): Settings refresh management (#4164)
* fix(windows): Improve refresh performance (#4165)
* fix(windows): exception handling list error (#4166)
* fix(windows): OSK toolbar sync (#4167)
* fix(windows): Show full version with tag in Setup (#4169)
* fix(windows): Improve refresh reliablilty (#4171)
* fix(developer): debug.log created unexpectedly (#4189)
* chore(windows): Remove silent exception in task cleanup (#4191)
* fix(windows/config): keyboard icons missing (#4193)
* fix(developer): Map symbols for *LTREnter* and *LTRBkSp* (#4190)
* fix(developer): Encoding for .model.ts files (#4199)
* feat(common): annotate PRs with build links (#4202)

## 14.0.214 beta 2020-12-20

* fix(windows): Text editor font bugs (#4149)
* fix(windows): Warn if we reach maximum transient languages (#4157)

## 14.0.213 beta 2020-12-18

* fix(windows): sentrytool should fail build on exception and access violation when rewriting executables (#4158)

## 14.0.212 beta 2020-12-17

* fix(windows): uninstall language button z-index (#4145)
* fix(windows): exit button position on setup (#4150)
* fix(windows): Online Update dialog layout was messy (#4152)

## 14.0.211 beta 2020-12-16

* chore(windows): remove obsolete importkeyboard app (#4138)
* fix(windows): glitch in keyboard menu (#4139)
* fix(windows): menu scroll positions need reset at popup (#4140)
* fix(windows): remove obsolete option 'Switch to OSK/Help' (#4141)
* fix(windows): Canonicalize BCP 47 tag on keyboard download (#4144)
* fix(windows): help window centred on load (#4147)
* fix(windows): Text editor font bugs (#4149)
* chore(common): Update history for 14.0 beta release (#4148)
* fix(common): increment version needs to check base (#4155)

## 14.0.210 beta 2020-12-15

* fix(windows): beta uses wrong server (#4142)

## 14.0.209 beta 2020-12-14

* chore(common): fix trigger for beta branches (#4135)

## 14.0.208 beta 2020-12-14

* chore: re-trigger beta (#4133)

## 14.0.207 beta 2020-12-14

* fix: build trigger definitions (#4131)

## 14.0.206 beta 2020-12-14

* feat(ios/app): adds error reporting toggle (#4106)
* chore(android): rework versionCode system (#4128)

## 14.0.205 alpha 2020-12-14

* fix(web): sporadic blank keyboard on Android (#4117)
* chore(common/models): predictive-text "semi-fill" for iOS 9 use (#4118)

## 14.0.204 alpha 2020-12-11

* chore(windows): apply eberhard's suggestions to docs (#4105)
* fix(ios): prevents crash from failed legacy-resource-wrapping attempt (#4100)
* chore(deps): bump ini from 1.3.5 to 1.3.7 in /web/testing/regression-tests (#4108)

## 14.0.203 alpha 2020-12-10

* fix(web/ui): Add null check for calculations when canceling touch (#4098)

## 14.0.202 alpha 2020-12-09

* fix(ios): fixes nav bar issues when using "Install From File" (#4099)
* fix(web/ui): Fix check on indexOf (#4103)
* fix(ios): autosets + autodisplays keyboard after a package install (#4101)

## 14.0.201 alpha 2020-12-08

* chore(ios): pbxproj file compat for Xcode 12 & Simulator (#4094)
* refactor(ios/engine): changes "install from file" to better match Apple guidelines (#4089)
* fix(ios/engine): requests security for imported files (#4095)
* fix(android/app) Change UX to ensure package installation finishes (#4088)
* chore(windows): help titles and missing files (#4091)

## 14.0.200 alpha 2020-12-07

* fix(web/ui): Add check for suggestion.tag (#4085)

## 14.0.199 alpha 2020-12-07

* chore(windows): also build web help (#4086)

## 14.0.198 alpha 2020-12-07

* fix(windows): help deployment (#4083)

## 14.0.197 alpha 2020-12-04

* fix(windows): bootstrap installer not signed (#4067)
* fix(common/core/web): Sanitize embedded KMW Sentry events (#4071)
* fix(windows): keyman: link with = sign is mishandled (#4069)
* chore(android/app,oem/fv/android): Revert #4025 (#4076)
* chore(oem/fv/windows): update oem firstvoices product name (#4052)
* feat(windows): convert Keyman for Windows help to Markdown (#4074)
* chore(windows): remove docbook and libxslt (#4075)
* fix(android/engine): Remove in-app keyboard Sentry log about fallback keyboard (#4078)
* fix(web/engine): findNearestKey erroneously returned key child (#4077)
* fix(common/core/web): predictive context reset (#4072)
* fix(ios/engine): deletion for selected text at the context start (#4080)

## 14.0.196 alpha 2020-12-03

* fix(common): improve increment-version robustness (#4062)
* fix(ios/engine): preserves early context-setting effects (#4070)
* feat(linux): Rename onboard package (#4059)

## 14.0.195 alpha 2020-12-02

* chore(windows): remove obsolete newhelp folder (#4048)
* feat(ios/engine): keyboard-menu scroll indicator now flashes when opened (#4043)
* fix(ios): better meta viewport consistency (#4045)
* fix(windows): Rename to Keyman in help files (#4049)
* chore(common/resources): Fix dest paths for crowdin strings (#3995)
* fix(windows): Rename to Keyman (#4050)
* fix(ios/engine): adds check for keyboard load success, auto-reset on load failure (#4054)

## 14.0.194 alpha 2020-12-01

* fix(android/app,oem/fv/android): Sanitize Sentry navigation breadcrumbs (#4025)
* fix(windows): Task creation and deletion cleanup (#4033)
* fix(windows): crash with package online update (#4034)
* fix(windows): Keep language associations when updating keyboard (#4035)
* fix(windows): Handle network errors when downloading keyboards (#4036)
* chore(windows): disable Sentry 'Started' event (#4037)
* fix(ios): package-internal links should be considered internal (#4022)

## 14.0.193 alpha 2020-11-30

* chore: refresh github templates (#3999)

## 14.0.192 alpha 2020-11-28

* chore(linux/resources): Cleanup formatting in  history.md (#3983)

## 14.0.191 alpha 2020-11-27

* fix(mac): improve robustness of altool call (#3959)
* fix(mac): Handle duplicate filenames for packages (#3961)
* chore(common/resources): Document keeping scopes in sync (#3974)
* fix(common/models): proper RTL quote ordering (#3897)
* chore(mac): englishspanish test keyboard (#3976)
* chore(mac/resources): Catch up mac history for 13.0 releases (#3977)
* fix(android/engine,android/app) Notify when invalid keyboard package fails to install (#3964)
* chore(windows): cleanup unused variable (#3978)

## 14.0.190 alpha 2020-11-26

* fix(oem/fv/android): Check keyboard selected  before allowing setup (#3923)
* chore(common): fixup missing history (#3957)

## 14.0.189 alpha 2020-11-25

* fix(mac): re-sign files post plist update (#3932)
* fix(mac/engine): wrong variable type (#3933)
* feat(mac): Add support for "ISO" keyboard layouts (#3924)
* fix(mac): turn on legacy mode for Java apps (#3944)
* feat(developer): add new touch layout special tags (#3878)
* fix(web): default attachment behavior (#3948)
* fix(mac): arrow keys now reset context (#3946)
* feat(mac): user-controllable legacy app list (#3949)
* chore(mac): fix iso section key code (#3952)
* chore(common/resources): Part 3 of additional HISTORY.md cleanup (#3947)

## 14.0.188 alpha 2020-11-24

* chore(mac): Update README.md (#3880)
* fix(windows): sentry range check error (#3921)
* chore(common/resources): Clean up commit types in HISTORY.md (#3926)
* fix(android/engine): adds null guard to refreshLayouts call (#3927)
* fix(ios/engine): adds null guard to refreshLayouts call (#3927)
* fix(ios/engine): banner inconsistency (#3925)
* chore(web): adds LTREnter, LTRBkSp, and associated layout mapping (#3937)
* fix(web): adds null guards for two Sentry errors (#3941)
* chore(common/resources): additional cleanup to HISTORY.md (#3942)

## 14.0.187 alpha 2020-11-23

* chore(mac): use new keyboard install page (#3908)
* fix(ios/engine): allows some language-code incomplete matches during package installation (#3884)
* feat(ios/engine): launches external links outside the app (#3889)
* chore(linux): Fix launchpad build (closes #3875) (#3913)
* fix(linux): Don't fail installation if restarting ibus fails (#3915)

## 14.0.186 alpha 2020-11-20

* feat(mac): Sentry support (#3886)
* chore(mac): rewrite plists after build (#3891)
* fix(mac): add icon for Keyman.app (#3892)
* fix(mac): codesign resilience (#3893)
* fix(mac): support page and copyright (#3904)
* fix(oem/fv/android): Update Sentry library in FV app (#3905)
* fix(android/app): Install keyboard packages w/o welcome.htm (#3874)
* fix(web/engine): fixes OSK rotation (#3909)
* feat(common/core/web): integrated suggestion casing tests (#3887)
* fix(ios/engine): changes image-banner display logic (#3911)

## 14.0.185 alpha 2020-11-19

* feat(web/engine): allows touch aliasing away from blank keys (#3858)
* chore(linux): Additionally build packages for Ubuntu 20.10 (Groovy) (#3876)
* fix(linux): Remove version.sh and get tier/version from .md files (#3686)
* fix(android/samples): Remove use of version.gradle in Sample projects (#3899)
* feat(android/engine): Add embedded KeymanWeb engine crash reporting to Sentry (#3825)

## 14.0.184 alpha 2020-11-18

* feat(developer/compilers): compiler-side groundwork for applyCasing (#3770)
* feat(common/models): use of applyCasing for suggestions (#3824)
* feat(common/models): casing for suggestions with partial replacement (#3845)
* fix(common/core/web): Add environment to web Sentry reports (#3888)
* fix(android/engine): Update in-app TextView context on pageLoaded (#3867)

## 14.0.183 alpha 2020-11-17

* feat(windows): major version upgrades (#3866)
* feat(developer): support major version upgrades (#3868)
* docs(windows): Update Delphi version requirement note (#3871)
* feat(web/engine): updates osk font, adds layout codes for new glyphs (#3851)
* fix(common/core/web): meta key handling (#3847)
* feat(common/core/web): input processor unit tests (#3836)

## 14.0.182 alpha 2020-11-16

* fix(web/engine): blocks key previews for blank/hidden keys (#3857)
* fix(common/core/web): Fixes engine-level context tests, adds notany cases (#3860)

## 14.0.181 alpha 2020-11-13

* fix(common/core/web): fixes no-output logic check, arrow keys (#3848)
* fix(common/core/web): adds missing null-check (#3859)

## 14.0.180 alpha 2020-11-12

* fix(windows): makefile format error (#3854)

## 14.0.179 alpha 2020-11-12

* fix(windows): Import OSK wrong for European layouts (#3830)
* fix(windows): SizeOfImage header was wrong for dbg (#3833)
* chore(windows): symbol server support (#3834)
* fix(windows): sporadic 8087 control word corruption (#3842)

## 14.0.178 alpha 2020-11-10

* fix(developer): Remove IE dependency from Developer Setup (#3839)

## 14.0.177 alpha 2020-11-07

* fix(developer): support for notany() and context() (#3816)
* fix(web): support for notany() and context() (#3817)
* fix(developer): debug window inherits editor font (#3829)

## 14.0.176 alpha 2020-11-05

* fix(developer): remove obsolete NRSIAllTags (#3819)
* fix(developer): Incorrect script:language map (#3818)
* fix(android/app): Remove network check on "Get Started" menu (#3823)

## 14.0.175 alpha 2020-11-04

* feat(android/engine): Add check for associated model on ModelPickerActivity (#3808)

## 14.0.174 alpha 2020-11-03

* chore(common/resources): improve build README.md (#3812)

## 14.0.173 alpha 2020-10-30

* fix(windows): Cleanup setup.inf processing and CompareVersions function (#3790)
* fix(windows): setup now allows choice of source (#3794)
* fix(windows): show bootstrap progress in setup (#3792)
* fix(windows): cleanup setup action list (#3793)
* chore(android/engine): Remove use of lexical-model catalog (#3803)
* fix(windows): disabling/enabling a profile could have wrong association (#3799)
* fix(windows): keyboard menu could get out of sync (#3800)
* fix(windows): crash installing package with a race (#3805)
* fix(windows): Handle failure on task creation (#3804)

## 14.0.172 alpha 2020-10-29

* fix(windows): Start Keyman on Demand - keyman32 (#3772)
* fix(windows): Start Keyman on Demand - tasks (#3773)
* fix(windows): remove msctf free from DllMain (#3779)
* fix(windows): error reading kmp.inf in setup (#3781)
* chore(web): Update keymanweb-osk.ttf to v. 2.100 (#3782)
* fix(android/engine): Fix issues when re-installing lexical-models (#3731)

## 14.0.171 alpha 2020-10-28

* fix(android/browser): Fix slow input in embedded browser (WebViews) (#3768)
* chore(common/models): fixes context tracking with accepted suggestions (#3767)
* chore(windows): small cleanups (#3774)

## 14.0.170 alpha 2020-10-27

* fix(windows): Remove double refresh (#3754)
* fix(windows): Keyman Configuration changes apply instantly (#3753)
* fix(windows): Make help button work (#3760)
* fix(windows): use new windows url for online update check (#3761)
* fix(windows): Community button had wrong link (#3764)
* fix(windows): Crash in Keep in Touch external link (#3763)
* fix(windows): Fix multiple issues with UI locales (#3766)
* fix(android/engine): Only get keyboard version for cloud/ (#3740)

## 14.0.169 alpha 2020-10-26

* feat(common/core/web): simplify corrective distribution (#3726)
* fix(windows): restore Setup after minimize (#3739)
* fix(windows): buffer overrun in debug function (#3745)
* fix(windows): download error dialog could be blank (#3747)
* feat: Keyman Settings Manager base classes (#2456)
* feat(windows): kmconfig console app (#3732)
* feat(windows): kmconfig GUI (in kmshell) (#3733)
* feat(windows): Apps for Controlling Browser TSF integration (#3734)

## 14.0.168 alpha 2020-10-24

* chore(android): Update dependencies (#3738)

## 14.0.167 alpha 2020-10-23

* fix(android/browser): Improve how embedded browser handles input (#3722)

## 14.0.166 alpha 2020-10-22

* fix(web): disable U+25CC for diacritics (#3039)
* refactor(common/models): Common tokenization and wordbreaking functions (#3706)
* fix(windows): setup status showed only 'removing older versions' (#3735)
* fix(windows): improve tsysinfo upload messages (#3727)
* chore(windows): update msgping to Winsdk 10 (#3728)
* fix(android/engine): Improve KMManager robustness (#3721)
* feat(common/core/web): fat-finger ignores inputs that beep (#3701)

## 14.0.165 alpha 2020-10-21

* fix(web): K_SPACE handling for embedded mode, hardware keystrokes (#3707)

## 14.0.164 alpha 2020-10-20

* feat(common/models): context tracking of accepted Suggestions (#3663)
* feat(common/models): context reversion modeling (#3685)
* fix(windows): RefreshKeyboards loses some profiles (#3714)
* fix(windows): icons missing in Configuration (#3717)
* fix(windows): tweak scrolling in keyboard menu (#3719)
* fix(developer): crash creating basic project (#3716)

## 14.0.163 alpha 2020-10-19

* fix(web): Remove base key from popup keys (#3718)

## 14.0.162 alpha 2020-10-18

* fix(web): Let embedded device handle K_TAB or K_ENTER (#3664)

## 14.0.161 alpha 2020-10-16

* fix(common/core/web): fixes revert event bug (#3709)

## 14.0.160 alpha 2020-10-14

* feat(common/models): disables "keep" when word is not suggestion otherwise (#3700)
* feat(common/core/web): selective wordbreak swallowing after accepting suggestions (#3702)
* refactor(common/models): extract Outcome type (#3705)

## 14.0.159 alpha 2020-10-12

* fix(web): unit test script failure on compilation failures (#3597)

## 14.0.158 alpha 2020-10-09

* feat(common/models): 'revert' now uses model's punctuation (#3647)
* fix(windows): launch configuration non-elevated (#3691)
* fix(windows): disabled keyboards listed in hotkeys (#3693)

## 14.0.157 alpha 2020-10-08

* fix(windows): show version with tag in setup (#3682)
* fix(windows): keyman desktop setup filename (#3684)

## 14.0.156 alpha 2020-10-08

* chore(windows): Move to Windows SDK 10.0.17763.0 (#3654)
* fix(windows): Some registry keys could have incorrect permissions (#3668)
* fix(developer): ci uses repo tier and version (#3670)
* fix(windows): update CI for publishing desktop help (#3671)
* fix(web): ci uses repo tier and version (#3672)
* fix(windows): improve version numbers (#3678)
* chore: don't add tag to version in filenames (#3681)

## 14.0.155 alpha 2020-10-07

* refactor(common/models): centralizes suggestion & keep inits (#3645)
* fix(common/models): predictions after typed whitespace (#3657)
* fix(web): Fix how layer is separated from key name (#3659)

## 14.0.154 alpha 2020-10-05

* fix(windows): Upgrading keyboards with transient profiles (#3637)
* fix(windows): upgrading disabled keyboards (#3638)
* fix(developer): coverity reports for compiler (#3640)
* fix(windows): coverity reports for mcompile (#3641)
* fix(windows): coverity reports for kmtip (#3642)
* fix(windows): coverity reports for keyman32 (#3649)
* chore: exclude parens if no scope in commit msg (#3653)

## 14.0.153 alpha 2020-10-02

* chore(common/resources): bump @actions/core from 1.2.2 to 1.2.6 in /resources/build/version (#3646)
* fix(android/app): Switch system keyboard in KMPBrowserActivity (#3648)

## 14.0.152 alpha 2020-09-30

* fix(ios/engine): package installation language-picker improvements (#3623)

## 14.0.151 alpha 2020-09-29

* fix(windows): Buffer overrun in firstrun (#3634)
* fix(windows): upgrading transitional profiles (#3635)
* fix(android/engine): Fix undetermined lexical model package ID (#3624)

## 14.0.150 alpha 2020-09-28

* feat(windows): overflow menu for osk toolbar (#3626)
* feat(windows): scrollable keyboard menu (#3627)
* fix(android/app): Allow uninstalling sil_euro_latin for non-default languages (#3628)
* feat(ios/engine): Utilizes packages' welcome pages (#3622)
* fix(android/app): Only copy asset .kmp file if it doesn't exist (#3629)

## 14.0.149 alpha 2020-09-25

* fix(windows): add back support for disabling keyboards (#3607)
* fix(windows): bootstrap package install specified language bugs (#3609)
* fix(windows): bootstrap should skip install of failed downloads (#3610)
* refactor(android/app): Move Settings activities from KMEA to KMAPro (#3614)
* fix(android/app): Change install intent to MainActivity (#3615)
* fix(windows): cleanup pointer to int typecasts (#3612)
* fix(developer): hardcoded urls in debugger (#3613)
* fix(developer): Project window and About window hardcoded urls (#3618)
* fix(windows): cleanup hardcoded urls in tsysinfo (#3619)

## 14.0.148 alpha 2020-09-24

* fix(windows): external links should open externally (#3602)
* fix(windows): hint dialog was blank when elevated (#3604)
* fix(android): Log errors for crashes involving Keyboard Picker (#3499)

## 14.0.147 alpha 2020-09-23

* feat(common/models): context + input tracking for predictive text (#3549)
* feat(common/models): initial integration for enhanced corrections (#3555)
* feat(common/models): correction thresholding, acceptance (#3556)
* refactor(common/models): distance modeler cleanup (#3565)
* change(common/models): context tracker cleanup, optimizations, fixes (#3573)
* feat(common/models): Correction improvement (#3575)
* feat(common/models): naive correction-algorithm timer (#3581)
* fix(common/models): Android API compat for upgraded correction-search (#3601)
* fix(android/app): Query api.keyman.com for downloading associated dictionary (#3606)
* refactor(web/engine): application of predictive suggestions (#3582)
* fix(windows): simplify profile repair (#3559)

## 14.0.146 alpha 2020-09-22

* chore(web): bump http-proxy from 1.17.0 to 1.18.1 in /web/testing/regression-tests (#3568)
* feat(ios/engine): go/package use for model pkg downloads (#3603)

## 14.0.145 alpha 2020-09-21

* feat(windows): improve keyboard language dialog (#3557)
* fix(windows): lookup language name on create (#3558)

## 14.0.144 alpha 2020-09-18

* feat(developer): add viewport to html templates (#3531)
* fix(windows): use new signtime.bat on build agents (#3586)
* fix(developer): Touch font size should be string (#3585)
* fix(android/app): Fix Info page title size (#3571)
* fix(linux/config): Check if file exists before creating hard links (#3592)
* fix(windows): remove obsolete releaseCapture calls (#3594)
* fix(linux/config): Catch if kmp.json is invalid JSON (#3593)

## 14.0.143 alpha 2020-09-16

* fix(android/app): Validate language selection for "INSTALL" button (#3579)

## 14.0.142 alpha 2020-09-15

* chore(common/resources): bump node-fetch from 2.6.0 to 2.6.1 in /resources/build/version (#3578)

## 14.0.141 alpha 2020-09-11

* fix(web): default layout shift not changing layer (#3574)

## 14.0.140 alpha 2020-09-09

* feat(common/models): core edit-distance calculation class (#3526)
* feat(common/models): Edit path derivation (#3547)
* feat(common/models): low-level correction-algorithm infrastructure (#3527)
* feat(common/models): correction-search algorithm core (#3534)

## 14.0.139 alpha 2020-09-04

* fix(windows): BCP 47 tag canonicalization (#3545)
* fix(windows): upgrade of profiles from 13.0 (#3552)

## 14.0.138 alpha 2020-09-02

* feat(windows): map installed bcp47 (#3542)
* fix(windows): simplify profile uninstall (#3543)
* fix(android/app): Remove unused intent ACTION_GET_USERDATA (#3551)
* fix(android/engine): Remove notification after installing kbd package (#3546)
* fix(android): Re-enable monitoring of Application Not Responding (ANR) (#3550)

## 14.0.137 alpha 2020-08-31

* fix(android/engine): Fix package filename when downloading from cloud (#3541)
* feat(windows): select language at keyboard install (#3524)
* feat(windows): add langtags.json data (#3529)
* fix(windows): add transient profile support to keyman32 (#3539)

## 14.0.136 alpha 2020-08-28

* fix(android/app): Inject meta viewport tag for viewing help (#3523)
* fix(android/app): Fix overflow menu for hdpi devices (#3532)
* feat(windows): Rework of profile installation - Engine (#3509)
* feat(windows): profile installation - Keyman for Windows (#3510)
* feat(windows): profile installation - Support Tool (#3511)
* chore(windows): remove stockeditor (#3516)
* fix(windows): refresh configuration after changes (#3517)
* feat(windows): split language registration on app install (#3520)
* fix(linux): Improve robustness when installing ibus-keyman (#3535)

## 14.0.135 alpha 2020-08-27

* feat(common/models): override script defaults: spaces break words (#3506)
* fix(android/engine): Check asset package version before installing (#3514)
* feat(android): Use Stepper for navigating package installation steps (#3498)

## 14.0.134 alpha 2020-08-26

* fix(linux): Add packaging of Linux localization files (#3504)

## 14.0.133 alpha 2020-08-25

* feat(common/models): lexicon traversal (#3479)
* feat(common/models): actual priority queue for Trie models (#3480)
* feat(common/models): efficient batch-enqueue (#3486)

## 14.0.132 alpha 2020-08-24

* feat(linux): Add link to share online (#3494)
* docs(common): Clarify l10n readme (#3496)
* feat(linux): Add i18n for Linux (#3492)
* feat(linux): Small UI improvements (#3495)

## 14.0.131 alpha 2020-08-21

* feat(android/app): Add language picker for keyboard package installation (#3481)

## 14.0.130 alpha 2020-08-19

* fix(android): Fix util to getting the tier on CI builds (#3491)

## 14.0.129 alpha 2020-08-17

* feat(windows): rework download keyboard dialog style (#3463)
* chore(common/resources): Add sample vscode settings files (#3249)
* fix(linux): Lookup language tag from keyboard (#3408)

## 14.0.128 alpha 2020-08-13

* feat(linux): Hook up Sentry for km-config (#3378)
* chore(linux): Use new staging site names and use variable for downloads.keyman.com (#3406)

## 14.0.127 alpha 2020-08-12

* refactor(common/models): LMLayer state management tweak, persistent ModelCompositor (#3477)

## 14.0.126 alpha 2020-08-10

* fix(android): Add CI script to publish to Play Store (#3469)
* fix(android): Update sentry plugin to remove obsolete API use (#3471)
* feat(ios/app): universal links for keyboard installation (#3466)
* fix(ios/engine): Proper associating-installer deinitialization, cancellation tests (#3468)
* refactor(ios): error definitions, i18n (#3470)
* chore(common/core/desktop): cleanup keyboardprocessor.h.in (#3473)

## 14.0.125 alpha 2020-08-07

* fix(android): Update Gradle wrapper to 5.6.4 (#3467)
* feat(ios/engine): Associating package installer (#3458)
* feat(ios/app): Associating package installer use within existing install paths (#3465)

## 14.0.124 alpha 2020-08-06

* feat(windows): set default UI language at install (#3438)
* feat(windows): i18n for Setup (#3444)
* feat(windows): add globe icon to Configuration UI (#3446)
* feat(windows): set UI language from Setup preference on first install (#3447)
* feat(windows): docs on editing translations (#3448)
* change(android): Improve string context to help crowdin translators (#3457)
* fix(android/app): Fix environment portion of app version string (#3462)

## 14.0.123 alpha 2020-08-05

* feat(android): Use staging help site for pre-release builds (#3453)
* fix(android): Cleanup string formatting with strings.xml (#3452)
* chore(android): Add script to find unused strings. Manually remove them (#3456)
* feat(ios/engine): LanguagePickAssociator progress tracking, base integration with package lang picker (#3455)

## 14.0.122 alpha 2020-08-04

* feat(android/app): Associate app with /keyboards/install links (#3449)
* fix(android): Update KMPBrowser to pass external links to user browser (#3439)
* feat(ios/engine): Language-pick associator (#3451)

## 14.0.121 alpha 2020-08-03

* fix(android): Fix KMTextView to compile on Linux (#3442)

## 14.0.120 alpha 2020-07-31

* feat(android): Use api.keyman-staging.com for pre-release builds (#3423)
* refactor(ios/engine): merges keyboard & lexical model info views, fixes QR code logic (#3432)
* feat(android): Add app association to keyman.com (#3431)
* chore(windows): cleanup comments in strings.xml (#3434)
* feat(ios/engine): language selection during (file-based) package installation (#3416)
* feat(ios/engine) Package-installer layout optimizations (#3437)

## 14.0.119 alpha 2020-07-30

* feat(windows): convert locale.xml to strings.xml format (#3424)
* refactor(windows): add translations to windows install (#3428)
* refactor(windows): remove old locale links (#3429)
* chore(windows): remove old locale tools (#3430)
* feat(ios): Start of engine and app internationalization (#2745)

## 14.0.118 alpha 2020-07-29

* chore(common): unify crowdin.yml (#3418)
* fix(windows): more i18n cleanup: (#3415)
* feat(windows): generate message consts at build time (#3413)
* fix(android/app): Use go/android/ links to download cloud keyboards (#3343)
* fix(windows): i18n of strings in Font Helper (#3414)
* refactor(windows): refactor Dialog elements (#3421)
* chore(windows): Remove usage page resources (#3422)

## 14.0.117 alpha 2020-07-28

* feat(windows): i18n groundwork (#3411)
* feat(windows): Removes unused strings from locale.xml (#3412)
* refactor(ios/engine): package installer tweaks (#3410)
* chore(ios/engine): more obsoletions (#3407)

## 14.0.116 alpha 2020-07-24

* refactor(ios/engine): builds package download links (#3383)
* refactor(ios/engine): chained lexical model install callback, fix (#3388)
* feat(ios/engine): download queue concurrency (#3395)
* feat(ios/engine): keyboard search core (#3384)
* feat(ios/engine): support for deferred chaining of lexical model downloads (#3401)
* docs(linux): Update readme (#3397)
* feat(ios/engine): use of Keyman staging sites (#3405)
* feat(linux): keyman:// protocol handler (#3398)
* chore(ios/engine): dead code removal + deprecations (#3402)

## 14.0.115 alpha 2020-07-23

* fix(windows): proxy configuration from system (#3389)
* fix(windows): hide unavailable options in Setup (#3392)
* fix(windows): make sure silent is actually silent for setup (#3391)
* chore(windows): staging site hostnames (#3387)
* feat(windows): cleanup server names (#3325)
* feat(windows): keyman: protocol handler (#3382)
* feat(developer/compilers): logging errors and warnings in the lexical model compiler (#3385)

## 14.0.114 alpha 2020-07-22

* chore(web): bump lodash from 4.17.15 to 4.17.19 in /web/testing/regression-tests (#3360)

## 14.0.113 alpha 2020-07-21

* refactor(ios/engine): update detection now based upon packages (#3362)
* refactor(ios/engine): package download notifications (#3363)
* refactor(ios/engine): package-based resource updates, cloud resource migration (#3372)
* fix(ios/engine): engine tier enum, proper detection (#3373)
* refactor(ios/engine): Centralized Keyman domain definitions (#3381)
* fix(linux): Use language from search when installing keyboard (#3290)
* refactor(linux): Small refactorings (#3376)
* refactor(developer/compilers): reading from a wordlist (#3380)

## 14.0.112 alpha 2020-07-20

* feat(windows): disable defaults options when Keyman already installed (#3371)
* feat(windows): setup will retry if offline during initial install steps (#3370)
* feat(windows): setup select tier from filename or parameter (#3369)
* fix(windows): re-add license to setup (#3368)
* feat(windows): strip ' (1)' from filename in setup (#3367)
* fix(windows): remove large dependencies (#3346)
* refactor(ios/engine): package-version query caching + package state properties (#3335)
* refactor(ios/engine): keyboard downloads now retrieve KMPs (#3341)
* refactor(ios/engine): download queue & download state detection cleanup (#3342)
* chore(developer): cleanup test constants (#3350)
* change(common/models/wordbreakers): update word boundary props to 13.0 (#3365)
* feat(linux): Use staging URLs for alpha version (#3364)

## 14.0.111 alpha 2020-07-16

* fix(android/engine): Update deprecated call to switch system keyboard for Android P (#3353)

## 14.0.110 alpha 2020-07-15

* fix(developer/compilers): merge duplicate words during compile (#3338)
* refactor(developer): hashmap-based wordlist compilation (#3340)
* chore(linux): Add license details for kmpdetails.* (#3355)

## 14.0.109 alpha 2020-07-14

* feat(windows): New Keyboard Search and Download (#3326)
* refactor(ios/engine): lexical model query & download rework (#3327)
* refactor(ios/engine): hashable package keys (#3333)
* fix(ios/engine): version equality (#3334)
* refactor(linux): make some methods protected (#3291)
* feat(oem/fv/android): Add nrc.str.sencoten model and update SystemKeyboard from KMAPro (#3332)

## 14.0.108 alpha 2020-07-09

* refactor(windows): PackagesOnly parameter (#3321)
* chore(windows): code cleanup (#3320)
* chore(windows): update setup i18n (#3317)
* chore(windows): Cleanup logging in Windows Setup (#3316)
* feat(windows): Keyman Setup online bootstrap (#3304)
* chore: cleanup global ExtPath (#3315)
* feat(android/app): Use build-download-resources.sh for KMApro app (#3322)
* feat(oem/fv/android): Use build-download-resources.sh for FV app (#3322)
* refactor(ios/engine): Centralized package download utility function (#3299)
* fix(oem/fv/android): Add a fallback keyboard to FV Android app (#3323)

## 14.0.107 alpha 2020-07-08

* feat(android/engine): Add additional info on installed keyboards exceptions (#3319)

## 14.0.106 alpha 2020-07-04

* fix(android/app) Download associated dictionary when installing cloud keyboard package (#3307)

## 14.0.105 alpha 2020-07-03

* feat(android): Download default resources at build time (#3300)
* fix(android/engine): Fix unbound variable in build script (#3308)

## 14.0.104 alpha 2020-07-01

* fix(android): Resize PackageActivity title text (#3297)

## 14.0.103 alpha 2020-06-30

* fix(common/core/web): fixes transcription buffer cap (#3301)

## 14.0.102 alpha 2020-06-29

* fix(android): Use tier to determine keyboard search host (#3296)
* refactor(ios/engine): Resource download cleanup and mocking prep (#3292)
* refactor(ios/engine): ID-based download tracking, update notification rework (#3295)

## 14.0.101 alpha 2020-06-26

* feat(linux): address code review comments of #3278 (#3281)
* fix(linux): Always restart IBus when installing keyboard (#3284)
* refactor(linux): cleanup code (#3286)
* fix(linux): Fix crash converting kvk into LDML (#3288)
* feat(ios/engine): package-version query implementation (#3280)

## 14.0.100 alpha 2020-06-25

* refactor(ios/engine): Download notifications via completion blocks (#3274)
* refactor(ios/engine): better resource type links (#3276)
* refactor(ios/engine): Resource-download installation closures (#3277)
* feat(linux): Install keyboard on Gnome (#3278)

## 14.0.99 alpha 2020-06-24

* feat(ios/engine): adds getInstalledPackage(for:) (#3270)
* refactor(linux): address code review comments of #3272 (#3275)

## 14.0.98 alpha 2020-06-23

* refactor(ios/engine): reworks download queue objects (#3267)
* feat(linux): Improve Linux package description (#3268)

## 14.0.97 alpha 2020-06-22

* feat(android): Implement menu to add language for installed keyboard pkg (#3255)
* fix(mac/resources): altool is failing but we lose the log in CI (#3264)
* refactor(ios/engine): more notification rework prep (#3262)
* fix(mac): altool second call report ci errors (#3265)
* refactor(ios/engine): more dead code removal (#3266)

## 14.0.96 alpha 2020-06-19

* fix(ios/engine): fixes keyboard swapping (#3259)
* fix(common/resources): shebang for lerna-based Linux builds (#3260)
* refactor(ios/engine): Notification rework prep, simplification (#3261)

## 14.0.95 alpha 2020-06-19

* feat(android/app): Consolidate install menus (#3245)
* change(ios/engine): migrates legacy cloud resources to KMP format (#3237)
* change(ios/engine): Default resource update (#3244)
* fix(ios/engine): migration of preload-sourced resources (#3247)
* refactor(common/resources): web-environment package (#3248)
* chore(linux): Add some unit tests for keyman_config (#3250)
* chore(linux): Update automatically installed dependencies (#3254)
* fix(common/resources): web-environment package-lock.json (#3256)

## 14.0.94 alpha 2020-06-16

* feat(linux): Add onboard as recommended package (#3241)

## 14.0.93 alpha 2020-06-15

* fix(developer/ide): double click to change layer update combo (#3240)
* fix(developer/ide): fix copy and paste in touch editor (#3238)

## 14.0.92 alpha 2020-06-12

* change(ios/engine): Package migration prep (#3229)
* chore: labeler (#3233)
* feat(android/engine): Migrate cloud keyboards when updating keyboard package (#3221)
* refactor(ios/engine): explicitly synchronous Package processing (#3230)
* feat(ios/engine): KeymanPackage now parses its ID (#3234)
* fix(windows): sentry exception reports (#3235)

## 14.0.91 alpha 2020-06-11

* chore(android): Remove google-services and update readme (#3228)

## 14.0.90 alpha 2020-06-10

* refactor(ios/engine): Language resource + keying polymorphism (#3220)
* refactor(ios): Selective resource installation via abstraction (#3207)
* feat(ios/engine): Generation of kmp.json for non-package resources (#3212)

## 14.0.89 alpha 2020-06-09

* fix(android/engine): Revise updateOldKeyboardsList (#3216)
* feat(ios/engine): embedded KeymanWeb engine Sentry use (#3218)
* feat(android): Handle model picker updates (#3209)

## 14.0.88 alpha 2020-06-08

* change(android/samples): Update addKeyboard syntax for Sample and Test apps (#3213)
* fix(linux): Restart km-config after installing keyboard (#3214)

## 14.0.87 alpha 2020-06-05

* fix(developer/compilers): normalise touch layout on compile (#3203)
* feat(android): Add utility to check BCP47 equivalence (#3210)
* refactor(ios/engine): KMP installation now relies on KeymanPackage class, parses (#3205)
* refactor(ios/engine): Abstraction of KMP installation methods (#3206)
* feat(linux): Make two windows modal dialogs (#3211)

## 14.0.86 alpha 2020-06-02

* fix(ios): fixes lerna concurrency workaround and missing func reference (#3192)
* fix(android/engine): Use available models for ModelPickerActivity() (#3191)
* feat(android): Add system globe action to show system keyboards (#3197)
* feat(linux): Open a .kmp file in km-config (#3183)
* refactor(ios/engine): kmp.json - Keyboard info deserialization (#3193)
* refactor(ios/engine): kmp.json - Lexical model info deserialization (#3195)
* feat(ios/engine): kmp.json - full deserialization (#3198)
* fix(android): Add wrapper for logging errors & exceptions (#3196)
* fix(oem/fv/ios): new certificate (#3201)

## 14.0.85 alpha 2020-05-30

* change(android/engine): Clean up naming for formatting QR code URL (#3187)

## 14.0.84 alpha 2020-05-29

* change(developer): packs ModelCompiler via npm pack, 7-zip (#3166)
* change(web): Selective Sentry uploads (#3163)
* refactor(ios/engine): Polishes HTTPDownloader to prep for unit testing (#3179)
* feat(ios/engine): HTTPDownloader unit testing (#3180)
* fix(linux): Disable buttons if no keyboard installed (#3184)
* change(ios/engine): Removes unused, deprecated JS/JSON-based adhoc install code (#3186)
* change(common/models,developer/compilers): move joiner from LMLayer to model compiler (#3071)

## 14.0.83 alpha 2020-05-28

* change(ios): Selective Sentry uploads (#3162)
* change(android/engine): Handle keyboard package updates (#3175)
* fix(common/models/types): fixes models-types build script, sets std header (#3182)

## 14.0.82 alpha 2020-05-27

* fix(ios): fixes build warning on Error coersion, fixes logged error for intermediate embedded state (#3173)
* fix(linux): Don't fail (un-)install if running multiple ibus (#3169)
* chore(linux): Update maintainer in package metadata (#3168)
* feat(linux): Improve appstream metadata (#3176)

## 14.0.81 alpha 2020-05-27

* refactor(resources): convert gosh into npm package  (#3159)
* chore(common,web): use consistent TypeScript dep on all packages (#3158)
* chore(common/resources): add `common/models` to build trigger definitions (#3144)
* fix(common/resources): adds package-lock.json for gosh package (#3171)

## 14.0.80 alpha 2020-05-25

* fix(android/engine): Remove LanguageListUtil (#3155)
* refactor(common/models/templates): create package: @keymanapp/models-templates (#3128)

## 14.0.79 alpha 2020-05-22

* fix(android): Fix system keyboard globe button override (#3140)
* fix(common/core/web): use build script to generate environment.inc.ts (#3146)
* change(common/core/web,web): update dependencies to @keymanapp/models-types (#3147)

## 14.0.78 alpha 2020-05-21

* refactor(common/models): factor out word breakers to their own package (#3125)
* fix(developer): crash when developer starts (#3138)
* chore(android): Refactor KeyboardPickerActivity (#3113)
* chore(common/resources): cleanup scopes (#3139)
* feat(web): starts proper KMW Sentry integration (#3122)
* refactor(common/models/types): rename @keymanapp/lexical-model-types => @keymanapp/models-types (#3143)
* change(common/core/web): add and distribute type declaration (#3145)
* fix(common/models/types): drops version updates for deprecated common/lexical-model-types (#3148)

## 14.0.77 alpha 2020-05-19

* refactor(web/engine): Moves common utility functions into separate `web-utils` package (#3130)
* refactor(web/engine): renames DeviceSpec, moves to utils (#3132)
* fix(ios): Fixes keyboard metadata decoding, tweaks to project files (#3137)
* feat(windows): Use http: instead of file: for Configuration UI (#3127)

## 14.0.76 alpha 2020-05-15

* fix(windows): use correct name for Sentry in C++ (#3129)
* chore: Allow to override hook defs (#3112)

## 14.0.75 alpha 2020-05-13

* feat(android/samples): Add Tamil lexical model to KMSample2 (#3123)

## 14.0.74 alpha 2020-05-11

* fix(windows): kmbrowserhost was missing debug info (#3117)

## 14.0.73 alpha 2020-05-11

* fix(windows): force output keystroke failure (#3083)
* fix(windows): kmshell title and kmbrowserhost sentry (#3115)

## 14.0.72 alpha 2020-05-08

* fix(oem/fv/ios): Fixes FV app's system keyboard (#3105)
* fix(oem/fv/ios): FV light mode lock and basic banner fix (#3108)
* fix(windows): sentry cef shutdown interactions (#3107)
* feat(android): Migrate installed keyboards list to keyboards_list.json (#3091)

## 14.0.71 alpha 2020-05-08

* fix(windows): use consistent sentry db location (#3100)

## 14.0.70 alpha 2020-05-07

* fix(android/app): Fix back button after System Keyboard dismissed (#3093)
* fix(android/samples): Back button to dismiss KMSample2 system keyboard (#3095)
* fix(oem/fv/android): Back button to dismiss FV Android system keyboard (#3096)

## 14.0.69 alpha 2020-05-06

* fix(common/resources): npm install required for auto inc lerna versions (#3089)
* fix(windows): sentry x64 stacks truncated pointers (#3087)

## 14.0.68 alpha 2020-05-06

* fix(common/core/desktop): enable build for win x64, use global VERSION.md and fix decxstr() bug (#3076)
* change(android): Add methods to go between LanguageResource and JSON (#3079)
* feat(common): auto-update for package versioning (#3078)

## 14.0.67 alpha 2020-05-05

* fix(oem/fv/ios): Additional libraries for FirstVoices SWKeyboard (#3080)

## 14.0.66 alpha 2020-05-04

* feat(web): test Recorder overhaul, Node-based tests using Recorder for KeyboardProcessor (#3060)
* fix(oem/fv/ios): add sentry framework to carthage build step (#3074)

## 14.0.65 alpha 2020-05-03

* fix(oem/fv/ios): try embed of sentry again for fv (#3072)

## 14.0.64 alpha 2020-05-01

* fix(oem/fv/ios): add sentry framework to fv keyboards (#3069)

## 14.0.63 alpha 2020-05-01

* fix(android): Fix FileUtilsTest to be cross-platform (#3061)
* fix(windows): add LARGEADDRESSAWARE flag for all CEF processes (#3064)
* fix(android): Remove more custom keyboard fields(#3051)
* fix(oem/fv/ios): FV settings bundle for SWKeyboard (#3066)
* change(common/models/wordbreakers): single-pass join word breaker decorator (#3059)

## 14.0.62 alpha 2020-05-01

* change(oem/fv/android): Update DSN for FV Android app (#3050)
* feat(web/engine): Basic KeyboardProcessor tests (#2994)
* fix(oem/fv/android): Update FirstVoices build_keyboards.sh script (#3045)
* fix(oem/fv/ios): Update FirstVoices build_keyboards.sh script (#3045)

## 14.0.61 alpha 2020-04-30

* chore(common/resources): bump @actions/http-client from 1.0.3 to 1.0.8 in /resources/build/version (#3047)
* fix(oem/fv/ios): firstvoices icon and version info (#3044)
* feat(windows): Sentry integration fixes and polish (#3006)
* feat(developer/compilers): compile joinWordsAt property (#3032)

## 14.0.60 alpha 2020-04-29

* feat(common/resources): initial use of lerna (in-repo package links only) (#2997)
* change(web/engine): spins core/web/keyboard-processor package off from KeymanWeb (#3001)
* change(web/engine): spins core/web/input-processor package off from KeymanWeb (#3008)
* chore(common/models): change author from personal to work affiliation (#3046)

## 14.0.59 alpha 2020-04-29

* chore: merge stable history (#3037)
* feat(common/models/wordbreakers): create join word breaker decorator (#3021)
* fix(oem/fv/ios): download fv keyboards (#3040)
* change(android): Refactor LanguageResource() and remove "Custom" property (#3033)

## 14.0.58 alpha 2020-04-28

* change(developer/compilers): improvements to default searchTermToKey (#3024)

## 14.0.57 alpha 2020-04-27

* change(common/resources): Update to Unicode 13.0 (#3029)
* change(android): Refactor Keyboard class to not use Map (#3020)

## 14.0.56 alpha 2020-04-24

* fix(android): Clarify label that shows "Get Started" on startup (#3025)
* feat(developer/compilers): allow for verbose word breaker specification (#3023)

## 14.0.55 alpha 2020-04-23

* change(android): Convert LanguageListActivity to utility (#3018)
* change(android): Change "Get Started" keyboard picker to bring up embedded keyboard search (#3013)
* feat(common): lerna now npm-installed locally (#3012)
* refactor(web/engine): successful web-core compilation (#2992)
* change(common/models,developer/compilers): always bundle searchTermToKey() with model (#2971)
* change(common/models): remove NFD table (#3014)

## 14.0.54 alpha 2020-04-22

* refactor(developer/compilers): word breaker compilation (#3016)

## 14.0.53 alpha 2020-04-21

* refactor(common/models): Abstracted connection between LMLayer and Worker initialization (#2986)
* refactor(common/models): starts a formal 'headless' mode (#2987)
* fix(android): predictive banner display bugfix (#3010)
* fix(android): Fix system keyboard alignment (#3009)

## 14.0.52 alpha 2020-04-17

* refactor(web/engine): precomputation for OSK key events, headless production thereof (#2969)
* refactor(web/engine): initial ModelManager split (#2974)
* refactor(web/engine): LMLayer enablement state management rework (#2975)
* refactor(web/engine): predictive data routing, LanguageProcessor as EventEmitter (#2976)
* refactor(web/engine): web-core build prep (#2982)

## 14.0.51 alpha 2020-04-16

* change(android): Update minimum SDK to 21 (#2993)

## 14.0.50 alpha 2020-04-15

* feat(android): Add KMPBrowserActivity for cloud keyboard searches (#2961)
* fix(android): Handle default font DejaVuSans.ttf (#2981)
* feat(android): Download cloud keyboards from https://keyman.com/keyboards (#2953)
* fix(ios): iOS 13.4 subkey menu workaround (#2959)
* change(ios): Web-based popup key longpresses (#2968)
* fix(web): repairs Web regression test suite (#2973)
* feat(android): Dismiss system keyboard on Back press (#2984)

## 14.0.49 alpha 2020-04-11

* chore(common/models): do not run tests in IE11 in Windows (#2978)

## 14.0.48 alpha 2020-04-07

* feat(windows): Testing Sentry integration (#2923)
* feat(windows): use crashpad and better call stacks (#2931)

## 14.0.47 alpha 2020-04-07

* fix(common/models): use searchTermToKey() on input (#2954)
* refactor(web/engine): proper split-off of DOM-reliant code (#2939)
* refactor(web/engine): InputProcessor/KeyboardProcessor split (#2940)
* fix(ios): prevents in-app keyboard resets (#2951)
* refactor(web/engine): headless KeyboardProcessor (#2941)

## 14.0.46 alpha 2020-04-06

* fix(android): Add check for WRITE_EXTERNAL_STORAGE permission (#2946)

## 14.0.45 alpha 2020-04-05

* chore(web): bump minimist from 1.2.2 to 1.2.3 in /web/testing/regression-tests (#2947)

## 14.0.44 alpha 2020-04-03

* refactor(web/engine): relocates DOM-only parts of Processor (#2922)
* refactor(web/engine): begins formally removing DOM-aware keyboard API functions from web-core KeyboardInterface (#2915)
* refactor(web/engine): start of system store abstraction (#2919)
* refactor(web/engine): Processor now manages current layer; OSK listens via callback (#2920)
* refactor(web/engine): RuleBehavior now headless (#2925)
* refactor(web/engine): variable store storage abstraction (#2926)
* fix(web): fixes activeElement typing (#2927)
* refactor(web/engine): relocates DOM-only parts of Processor (#2938)
* fix(android): Change KeyboardHarness/build.sh to not rebuild KMEA (#2943)
* feat(android): Propagate languageID when downloading kmp (#2944)

## 14.0.43 alpha 2020-04-02

* fix(web/engine): default layout fix for chiral keyboards (#2936)
* fix(android): Fix exception in ResourcesUpdateTool (#2933)
* change(android/samples): Update sample and test projects to install asset kmp's (#2935)

## 14.0.42 alpha 2020-04-01

* fix(android): Fix globe button crash on 3rd party apps (#2930)
* change(android) Install default asset kmp's (#2928)

## 14.0.41 alpha 2020-03-31

* refactor(web/engine): KeyboardInterface/Processor cleanup and prep (#2901)
* refactor(web/engine): Preps keyboard layouts definitions for web-core (#2902)
* refactor(web/engine): layouts now full property of Keyboard wrapper (#2903)
* feat(android): Specify optional language ID for installing kmp (#2921)

## 14.0.40 alpha 2020-03-30

* fix(developer): use correct registry types for sentry options (#2912)
* fix(windows): replaces empty eventid with underscore when autoreport errors off (#2913)
* refactor(web): namespacing DOM-focused management (#2891)
* refactor(web/engine): starts DOM pre-processor (#2892)
* refactor(web): starts OSK preprocessor (#2893)
* refactor(web): headless device representation (#2894)
* refactor(web): cleanup for Processor.processKeyEvent (#2899)
* chore(common/resources): Cleanup unused folders and update README (#2916)

## 14.0.39 alpha 2020-03-29

* feat(windows): sentry x64 support (#2898)
* feat(windows): user control for upload to sentry (#2900)

## 14.0.38 alpha 2020-03-28

* feat(ios): Add Crowdin CLI for iOS strings (#2905)

## 14.0.37 alpha 2020-03-27

* feat(windows): crash reports in CEF (#2887)
* feat(common/resources): Use Crowdin CLI (v3) for handling l10n files (#2895)
* fix(windows): show error if tsysinfo fails to start; kmcomapi reporting (#2897)

## 14.0.36 alpha 2020-03-26

* fix(web/engine): Fixes default key lookup returns (#2890)

## 14.0.35 alpha 2020-03-25

* feat(windows): new error notification dialog (#2875)
* feat(windows): sentry c++ wrappers (#2886)
* refactor(web/engine): activeKeyboard now tracked on Processor (#2864)
* refactor(web/engine): Initial definition of typed Keyboard wrapper (#2868)
* refactor(web/engine): More Keyboard wrapper properties (#2869)
* refactor(web/engine): headless-friendly keymapping (#2870)
* refactor(web/engine): relocates keyboard tag code, adds typing (#2883)
* fix(web): fixes variable stores (#2884)

## 14.0.34 alpha 2020-03-24

* fix(web): fixes embedded kbd initialization (#2879)
* fix(ios): popup keys over base keys no longer emit base char. (#2881)

## 14.0.33 alpha 2020-03-23

* fix(android/samples): Update min SDK versions for sample apps (#2872)
* refactor(web/engine): Modularize default key output handling (#2853)
* refactor(web/engine): extended abstraction with OutputTarget (#2849)
* refactor(web/engine): reworks use of embedded's keyman['oninserttext'] (#2850)
* refactor(web/engine): reworks default output handling to return RuleBehaviors (#2854)
* refactor(web/engine): removes shiftState parameter (#2859)
* refactor(web/engine): moves new RuleBehavior type & behaviors to own file (#2861)
* refactor(web/engine): doInputEvent moved to OutputTarget (#2862)
* refactor(web/engine): KeyboardInterface now property of Processor (#2863)
* fix(windows): some sentry symbolication was not working (#2871)
* fix(linux): Use __release_version__ for downloadkeyboard window (#2877)

## 14.0.32 alpha 2020-03-20

* fix(windows): include sources for sentry (#2866)

## 14.0.31 alpha 2020-03-20

* fix(android/samples): Fix min SDK version for Sample and Test apps (#2860)

## 14.0.30 alpha 2020-03-19

* docs(common/resources): minor updates to readme (#2856)

## 14.0.29 alpha 2020-03-19

* feat(windows): Add Sentry reports to Delphi apps (#2848)

## 14.0.28 alpha 2020-03-18

* fix(web): fixes design mode and content editable issues (#2838)
* fix(ios): corrects OSK height adjustment, banner display issues. (#2840)
* feat(windows): add sentry tooling (#2806)
* refactor(web/engine): new RuleBehavior return type from keyboard calls, utilization (#2830)
* refactor(web/engine): KeyEvent object now refers to outputTarget over element (#2846)
* fix(linux): Fix failing Linux package builds (#2843)
* feat(linux): Add focal as platform to build packages for (#2842)

## 14.0.27 alpha 2020-03-17

* chore(web): bump minimist from 1.2.0 to 1.2.2 in /web/testing/regression-tests (#2829)

## 14.0.26 alpha 2020-03-16

* fix(oem): Disable monitoring of ANR for oem Android app (#2828)

## 14.0.25 alpha 2020-03-13

* feat(common/resources): sentry release control (#2794)
* chore(windows): improve build script tests (#2680)
* fix(web): enhanced sourcemaps + proper sourcemaps for minified KMW (#2809)
* feat(common/resources): Add script to parse crowdin translation file (#2801)
* fix(linux): Fix how keyboardprocessor version is set in dist.sh (#2814)
* feat(android): Additional Sentry integration (#2810)
* fix(web): applies base key layer property to unassigned subkeys (#2808)
* feat(android): Start adding RTL to layouts (#2816)
* fix(common/models): fixes word lookup from Tries for SMP script-based languages (#2815)
* feat(common/resources): add release finalization for Sentry (#2819)
* fix(web): further fixes BuildVisualKeyboard. Fixes #2818 (#2822)
* fix(web): fixes internal reference for validation tool (#2824)

## 14.0.24 alpha 2020-03-11

* fix(linux): Fix CI dist path to common/core/desktop (#2795)
* fix(web): fixes build number reference of API call (#2796)
* fix(web): updating BuildVisualKeyboard (#2802)

## 14.0.23 alpha 2020-03-10

* fix(ios): fixes Carthage framework copy for Sentry (#2800)
* feat(android): Start of Sentry-based crash reporting (#2778)

## 14.0.22 alpha 2020-03-09

* fix(common/resources): parameter order incorrect in git diff (#2787)
* feat(ios): compilations within Xcode now properly set version (#2775)
* fix(ios/engine): Fixes context bug for certain keyboard rules after newlines (#2770)
* feat(android): Update additional main app strings for crowdin (#2793)
* feat(ios): Start of Sentry-based crash reporting (#2771)
* feat(ios): Improved Sentry integration (first pass) (#2782)

## 14.0.21 alpha 2020-03-08

* fix(common/resources): builds were never triggered (#2790)

## 14.0.20 alpha 2020-03-08

* feat(windows): Chromium replacement for embedded MSHTML in for Keyman Desktop (#1720)
* refactor(common/core/desktop): Rename keyboard core (#2735)

## 14.0.19 alpha 2020-03-06

* fix(web): support otf extension for truetype fonts (#2780)

## 14.0.18 alpha 2020-03-04

* feat(windows): etl2log support tool (#2758)
* feat(developer): allow use of ISO9995 in key ids (#2741)
* feat(android): Handle keyman:// protocol to download kmp keyboard (#2734)
* change(android): Cleanup UI strings (#2751)
* fix(ios): fixes broken online-help versioned link (#2773)

## 14.0.17 alpha 2020-02-26

* feat(ios): KeymanEngine version migration unit tests (#2692)
* feat(ios): starts iOS unit testing (#2649)
* fix(android) Fix crash on kbdMapList (#2719)
* fix(developer): crash when switching layout templates (#2726)
* feat(developer): always save options (#2731)
* feat(common/resources): Support git worktree when configuring local hooks (#2722)
* docs(linux): Add linux packaging documentation (#2720)
* fix(developer): insert from charmap into touch editor (#2737)
* fix(developer): debugger breaking smp with bksp (#2739)
* feat(ios): Adds keyboard-scale unit tests, fixes unknown-device bug (#2695)

## 14.0.16 alpha 2020-02-25

* fix(android) Fix crash on kbdMapList (#2719)
* fix(developer): crash when switching layout templates (#2726)

## 14.0.15 alpha 2020-02-24

* fix(android): Sanitize app version string for api query (#2715)
* chore(common/resources): Improve output when triggering Jenkins jobs (#2706)
* fix(common/resources): Fix increment-version.sh script (#2714)

## 14.0.14 alpha 2020-02-21

* chore(linux): allow to trigger Jenkins build from script (#2697)
* fix(ios): Resource update issues (#2703)
* fix(web): Web CI target reversion (#2693)
* refactor(common/resources): Simplify and improve getting hook directory (#2701)

## 14.0.13 alpha 2020-02-19

* fix(linux): setup gschema (#2675)
* fix(ios): Responsive predictive toggles (#2674)
* chore(windows): cleanup documentation (#2681)
* chore: merge p9s2 beta part 2 to master (#2683)

## 14.0.12 alpha 2020-02-18
* fix(android/samples): Fix build for KMSample1 project (#2669)
* fix(developer): crash in context help (#2661)
* fix(developer): crash importing blank OSK (#2663)
* fix(common/core/desktop, linux): Misc keyboard processor fixes for Xenial (#2648)
* fix(linux): Fix tier used in debian watch files (#2664)
* fix(ios): Engine demo fix (#2662)
* docs(ios): Updates offline help for new 13.0 content (#2671)
* fix(developer): upgrade removes preferences (#2672)
* fix(developer): upgrade removes preferences (#2668)
* chore(common/resources): Rename trigger-definitions.sh to *.config (#2665)

## 14.0.11 alpha 2020-02-17

* fix(web): Fat-finger complication fixes (#2647)
* feat(web): restyles prediction banner (#2629)
* chore(oem/fv/ios): FV iconography update (#2650)
* feat(mac): install script rather than drag+drop (#2537)
* fix(common): Update configure-repo.sh to ln commit-msg-defs (#2652)
* change(web): Testing resources update (#2651)
* fix(android): Add ability to reinitialize `CloudDownloadMgr` (#2635)
* chore: merge beta changes to master (#2659)
* fix(mac): invalid build script params removed (#2660)

## 14.0.10 alpha 2020-02-14

* fix(common/core): buffer overrun in context api (#2616)
* fix(web): patches Float and Toggle UI issues (#2622)
* change(web): build.sh recompilation of LMLayer only performed when needed (#2623)
* fix(ios): Fixes in-app use of KMSample2 (#2626)
* fix(developer): touch layout editor character map integration (#2619)
* fix(developer/compilers): package: version mismatch (#2620)
* fix(developer/compilers): compiler sometimes merges touch platform support wrongly in .keyboard_info (#2621)
* fix(ios): Fixes lexical model url generation for updates (#2627)
* fix(linux): Cherrypick linux packaging fixes  (#2624)
* fix(developer/ide): model debugger mime type mismatch (#2633)
* fix(ios): Fixes invalid keyboard display when backing out of sharing text (#2631)
* fix(oem/fv/android): Update version of androidx.appcompat (#2640)
* change(android): Update in-app help (#2641)
* fix(developer/ide): Model editor various bugs (#2634)
* fix(web): fixes positioning of native-mode language menu (#2642)
* change(android): Update app dependencies (#2644)
* fix(ios): initial-install check within Migrations (#2646)
* fix(mac): Modifier keys were resetting cached context (#2588)
* refactor(mac): initial steps of input pathway (#2643)

## 14.0.9 alpha 2020-02-10

* fix(common/core/desktop): buffer overrun in context api (#2614)
* fix(common/resources): refactor trigger of test builds (#2611)
* fix(ios): fixes installation of default resources and updates them (#2578)
* chore(android): Update default nrc.en.mtnt.model to 0.1.4 (#2608)
* chore(common/resources): add build scripts for beta tests (#2612)
* fix(common/resources): don't include build-utils.sh (#2615)
* fix(common/resources): Fix setting context when >= 64 characters (#2607)
* fix(ios): Icon image change on light/dark mode transition (#2593)
* fix(ios): Keyboard banner light/dark transitions (#2594)
* fix(linux): Fix packaging of keyman-config on Xenial (#2609)

## 14.0.8 alpha 2020-02-07

* chore(common/resources): Tweak history management (#2602)
* chore(common/resources): Update README.md (#2598)
* chore: update history (#2605)
* chore: merge beta P9S1 changes to master (#2606)
* chore(common/resources): Add script that checks if build is required (#2603)
* fix(linux): Install requirements before packaging (#2599)

## 14.0.7 alpha 2020-02-07

* chore(common/resources): Tweak history management (#2602)
* chore(common/resources): Update README.md (#2598)

## 14.0.6 alpha 2020-02-06

* fix(windows): Windows touch keyboard would cancel on each keystroke (#2580)
* fix(linux): Fix 'About' keyboard when missing copyright (#2583)
* feat(linux): Keyboard options configuration dialog (#2566)
* feat(common): prepare-commit-msg hook for autogenerated conventional commit messages (#2581)
* fix(linux): cherry-pick packaging changes from beta branch (#2589)
* fix(linux): Display the script name in log output (#2591)

## 14.0.5 alpha 2020-02-04

* chore(common/resources): support test builds on master/beta/stable-x.y (#2576)
* fix(web): default BKSP output targeting (#2561)
* fix(linux): Remove cosmic and disco releases (#2574)

## 14.0.4 alpha 2020-02-03

* chore(common/resources): trigger builds after version increment (#2572)
* fix(ios): keyboard stability (#2545)
* fix(web): dev_resource compile fix (#2557)
* fix(linux): Update launchpad PPA by tier (#2551)
* fix(android): Fix cancelling ConfirmDialogFragment (#2547)
* fix(web): Fix K_TAB from external keyboard (#2546)
* fix(ios): Now (eventually) uses sys pref for kbd clicks (#2550)
* feat(ios): Deeplink into Keyman settings for system keyboard setup (#2548)
* fix(common/models): RTL model specification (#2554)
* fix(web): Suggestion reordering for RTL languages (#2553)
* fix(ios): Fixes margins on keyboard in iOS 9/10 (#2560)

## 14.0.3 alpha 2020-02-03

* chore(common/resources): increment version final (#2568)
* chore(common/resources): add version tags (#2570)

## 14.0.2 alpha 2020-01-29

* chore(common/resources): version tags (#2562)

## 14.0.1 alpha 2020-01-29

* chore(common/resources): Starting 14.0 release<|MERGE_RESOLUTION|>--- conflicted
+++ resolved
@@ -1,6 +1,47 @@
 # Keyman Version History
 
-<<<<<<< HEAD
+## 19.0.9 alpha 2025-02-27
+
+* docs: move node.js before Emscripten (#13366)
+* chore: add a workflow to automatically close linked issues (#13368)
+
+## 19.0.8 alpha 2025-02-21
+
+* feat(windows): hack in some fun features for kmdevlink (#13237)
+* feat(developer): use ABNF to validate LDML transform (#13236)
+* fix(linux): remove `--platform amd64` from docker build script (#13318)
+
+## 19.0.7 alpha 2025-02-20
+
+* chore(linux): allow to build and use Debian docker image (#13284)
+
+## 19.0.6 alpha 2025-02-19
+
+* chore: merge beta to master B18S1 (#13239)
+* fix(linux): add missing dependency for uploading to llso (#13280)
+
+## 19.0.5 alpha 2025-02-15
+
+* fix(linux): update location of lcov.deb for Jammy (#13253)
+
+## 19.0.4 alpha 2025-02-14
+
+* feat(developer): serialize KMXPlus into XML (#13174)
+
+## 19.0.3 alpha 2025-02-13
+
+* docs: update keyboard processor build source (#13221)
+* chore(linux): additional code cleanup after Focal removal (#13206)
+
+## 19.0.2 alpha 2025-02-12
+
+* chore(linux): remove support of Ubuntu 20.04 Focal (#13203)
+
+## 19.0.1 alpha 2025-02-11
+
+* refactor(windows): rename `TKeymanMutex.MutexOwned` to `TakeOwnership` and add `ReleaseOwnership` (#13168)
+* chore: increment to alpha 19.0 (#13187)
+
 ## 18.0.203 beta 2025-02-28
 
 * feat(windows): keyman configuration icon refresh (#13294)
@@ -96,49 +137,6 @@
 * chore: undo master merge (#13238)
 * change(ios): prevent memory leaks from keyboard-related notification observers (#13129)
 * change(ios): mitigate keyboard input-view memory leak by force-discarding WebView (#13169)
-=======
-## 19.0.9 alpha 2025-02-27
-
-* docs: move node.js before Emscripten (#13366)
-* chore: add a workflow to automatically close linked issues (#13368)
-
-## 19.0.8 alpha 2025-02-21
-
-* feat(windows): hack in some fun features for kmdevlink (#13237)
-* feat(developer): use ABNF to validate LDML transform (#13236)
-* fix(linux): remove `--platform amd64` from docker build script (#13318)
-
-## 19.0.7 alpha 2025-02-20
-
-* chore(linux): allow to build and use Debian docker image (#13284)
-
-## 19.0.6 alpha 2025-02-19
-
-* chore: merge beta to master B18S1 (#13239)
-* fix(linux): add missing dependency for uploading to llso (#13280)
-
-## 19.0.5 alpha 2025-02-15
-
-* fix(linux): update location of lcov.deb for Jammy (#13253)
-
-## 19.0.4 alpha 2025-02-14
-
-* feat(developer): serialize KMXPlus into XML (#13174)
-
-## 19.0.3 alpha 2025-02-13
-
-* docs: update keyboard processor build source (#13221)
-* chore(linux): additional code cleanup after Focal removal (#13206)
-
-## 19.0.2 alpha 2025-02-12
-
-* chore(linux): remove support of Ubuntu 20.04 Focal (#13203)
-
-## 19.0.1 alpha 2025-02-11
-
-* refactor(windows): rename `TKeymanMutex.MutexOwned` to `TakeOwnership` and add `ReleaseOwnership` (#13168)
-* chore: increment to alpha 19.0 (#13187)
->>>>>>> b69914be
 
 ## 18.0.191 beta 2025-02-12
 
