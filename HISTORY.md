--- conflicted
+++ resolved
@@ -1,27 +1,5 @@
 # Keyman Version History
 
-<<<<<<< HEAD
-## 16.0.133 beta 2023-01-19
-
-* fix(linux): Properly set context after changing IP (#8025)
-
-## 16.0.132 beta 2023-01-18
-
-* docs(windows): update screenshots and documentation for Keyman for Windows config (#8014)
-
-## 16.0.131 beta 2023-01-16
-
-* chore(linux): Don't report KeyboardInterrupt to Sentry (#8022)
-* fix(linux): Fix crash (un-)installing shared keyboard (#8019)
-
-## 16.0.130 beta 2023-01-09
-
-* fix(windows): kmshell -ikl install language and enable keyboard (#7856)
-
-## 16.0.129 beta 2023-01-06
-
-* fix(android/engine): Add utility for localized strings (#7976)
-=======
 ## 17.0.32 alpha 2023-01-20
 
 * fix(ios): use mobile mode for keyboard download pages (#8042)
@@ -175,7 +153,27 @@
 * feat(windows): configuration UI polish (#7206)
 * chore: move to 17.0-alpha (#7577)
 * chore: Move to 17.0 alpha
->>>>>>> 527f5a38
+
+## 16.0.133 beta 2023-01-19
+
+* fix(linux): Properly set context after changing IP (#8025)
+
+## 16.0.132 beta 2023-01-18
+
+* docs(windows): update screenshots and documentation for Keyman for Windows config (#8014)
+
+## 16.0.131 beta 2023-01-16
+
+* chore(linux): Don't report KeyboardInterrupt to Sentry (#8022)
+* fix(linux): Fix crash (un-)installing shared keyboard (#8019)
+
+## 16.0.130 beta 2023-01-09
+
+* fix(windows): kmshell -ikl install language and enable keyboard (#7856)
+
+## 16.0.129 beta 2023-01-06
+
+* fix(android/engine): Add utility for localized strings (#7976)
 
 ## 16.0.128 beta 2022-12-22
 
