# Keyman Version History

<<<<<<< HEAD
## 17.0.317 beta 2024-05-01

*  (#11322)
*  (#11321)
* fix(linux): Fix icon for .kmp files (#11295)

## 17.0.316 beta 2024-04-30

* fix(windows): check font count display none found (#11282)

## 17.0.315 beta 2024-04-26

* fix(web): osk-view hidden by default on construction (#11258)
* fix(android): fixes kbd text zoom to prevent accessibility cross-effects (#11281)
* fix(developer): support export of visual keyboard when Keyman for Windows not installed (#11244)
* chore(linux): Prepare for stable release (#11301)
* fix(core): reset on frame keys (#11172)
* fix(core): ldml backspace processing should delete all markers (#11254)
=======
## 18.0.25 alpha 2024-04-30

* fix(linux): Improve detection of Gnome environment (#11292)

## 18.0.24 alpha 2024-04-29

* fix(common): Retry curl downloads up to 5 times (#11314)

## 18.0.23 alpha 2024-04-26

* chore(common): Merge beta to master for Sprint B17S6 (part 2) (#11305)
* fix(web): Fix layout for subkey menus with unusually-sized keys (#11266)

## 18.0.22 alpha 2024-04-25

* chore(linux): Install python3-dev (#11296)

## 18.0.21 alpha 2024-04-24

* chore: merge beta into master B17S6 (#11291)

## 18.0.20 alpha 2024-04-19

* chore(deps): bump tar from 6.1.13 to 6.2.1 (#11211)

## 18.0.19 alpha 2024-04-15

* chore(linux): Fix wrong merge (#11224)

## 18.0.18 alpha 2024-04-12

* chore(common): Merge beta to master for Sprint B17S5 (#11217)

## 18.0.17 alpha 2024-04-05

* chore(linux): Show failed job for next Ubuntu version as failed (#11168)

## 18.0.16 alpha 2024-04-04

* chore(linux): Revert "Ignore failed package builds differently" (#11157)
* chore(linux): Sign packages even if build for next Ubuntu fails (#11163)

## 18.0.15 alpha 2024-04-03

* chore(linux): Build packages for next Ubuntu version separately (#11145)
* chore(linux): Fix typo in path of `build-binary-packages` action (#11154)
* chore(linux): More fixes for workaround for failing linux builds (#11156)

## 18.0.14 alpha 2024-04-02

* chore(linux): Update debian changelog (#11097)

## 18.0.13 alpha 2024-03-29

* chore(deps): bump express from 4.17.3 to 4.19.2 (#11103)

## 18.0.12 alpha 2024-03-28

* chore(common): Merge beta to master for Sprint B17S4 (#11105)

## 18.0.11 alpha 2024-03-20

* chore(deps-dev): bump follow-redirects from 1.15.4 to 1.15.6 (#11010)

## 18.0.10 alpha 2024-03-16

* chore: Merge beta to master for Sprint B17S3 (#11008)

## 18.0.9 alpha 2024-03-05

* chore: B17S2 merge beta to master (#10909)

## 18.0.8 alpha 2024-03-04

* chore(linux): Update debian changelog (#10898)

## 18.0.7 alpha 2024-02-29

* chore: Merge 17.0.270 beta back to master (#10886)

## 18.0.6 alpha 2024-02-27

* chore(linux): Temporarily disable autopkgtests gha (#10853)
* chore(linux): Update debian changelog (#10827)

## 18.0.5 alpha 2024-02-26

* fix(linux): Dynamically get package name (#10826)
* chore(linux): Add running autopkgtests on GHA (#10823)
* fix(linux): Fix autopkgtest gha (#10849)

## 18.0.4 alpha 2024-02-23

* chore(linux): Update debian changelog (#10786)

## 18.0.3 alpha 2024-02-21

* chore(deps): bump ip from 2.0.0 to 2.0.1 (#10792)

## 18.0.2 alpha 2024-02-20

* chore(linux): Add testbuild info to workflow title (#10771)

## 18.0.1 alpha 2024-02-15

* chore(common): move to 18.0 alpha (#10713)
* chore: move to 18.0 alpha
>>>>>>> 889f79b2

## 17.0.314 beta 2024-04-25

* fix(android/engine): URIEncode strings passed to Javascript (#11206)
* fix(android/app): Update storage permissions for Android 12.0+ (#11299)
* test(developer): keyboard info compiler messages unit tests 2 (#11253)

## 17.0.313 beta 2024-04-23

* chore(common): Set fetch-latest-cldr.sh executable (#11289)
* chore(common): Fix missing entries in HISTORY.md (#11290)
* fix(developer): report missing help to sentry instead of local xml (#11271)
* fix(developer): "use strict" for downlevel browsers in Server (#11276)

## 17.0.312 beta 2024-04-22

* fix(developer): emit JSON strings as characters, not surrogate pairs (#11243)
* fix(developer): prevent xmlns for LDML keyboard template child elements (#11251)
* fix(developer): test that MRU project exists before attempting to reference on startup (#11252)
* fix(developer): handle invalid Unicode values in touch layout builder (#11270)
* fix(developer): handle multiple instances of Server starting (#11272)
* fix(developer): lazy initialization of test window (#11275)
* chore(web): drops redundant builder-dependency from early gesture dev (#11278)
* feat(web): add recent-history log to gesture engine (#11277)
* test(developer): keyboard info compiler unit tests 2 (#11130)
* fix(web): fixes pred-text unit test instability (#11283)
* fix(developer): keep escaped plus-sign escaped (#11269)
* chore(resources): sync up with CLDR v45 release (#11004)

## 17.0.311 beta 2024-04-19

* fix(web): default parse of length styling for empty string (#11235)
* change(web): initializes OSK with keyboard if available during init (#11174)
* fix(ios): prevents post-restore kbd issues by refreshing kbd (#10952)
* fix(mac): handle text replacement cases during compliance detection (#11190)

## 17.0.310 beta 2024-04-18

* fix(web): now auto-scrolls if target element would be hidden after device rotation (#11210)
* fix(ios): deletion of selected text (#11179)
* fix(common): update emoji stripping for Unicode 15.1 (#11242)
* change(web): adjusts multitap timings (#11246)
* fix(web): prevents dropping of input during rapid multitouch typing (#11245)

## 17.0.309 beta 2024-04-17

* fix(ios): sample build script --debug detection (#10953)
* chore(web): simple layout reflow polish (#11237)
* chore(android): enables debugging and inspection of mobile app internal webviews (#11215)
* fix(web): prevents selection-clear for pure layer-switching multitaps (#11232)
* change(web): drops need for closures to optimize layout-reflow (#11238)

## 17.0.308 beta 2024-04-13

* chore(developer): use keyboard3 tag rather than DTD to identify LDML keyboard xml files (#11214)

## 17.0.307 beta 2024-04-12

* fix(common): specify title explicitly when opening PR with hub (#11173)
* refactor(web): better centralizes OSK layout internals to prepare for optimization efforts  (#11176)
* feat(web): VisualKeyboard layout-reflow optimization  (#11177)
* change(web):  OSK optimization, improved responsiveness  (#11140)
* fix(web): fixes up-flick shortcut issue for longpress when keys support downflicks (#11216)

## 17.0.306 beta 2024-04-11

* docs(ios): updates iOS app help for 17.0 banner changes (#11200)
* chore(oem/fv): Add fv sguuxs and update keyboard versions (#11198)

## 17.0.305 beta 2024-04-10

* fix(core): skip leading trail surrogate char in km_core_state_context_set_if_needed() (#11169)
* change(web): merges split async method in gesture engine  (#11142)
* fix(web): blocks nextLayer for keys quickly typed when multitapping to new layer when final tap is held (#11189)
* refactor(web): OSK spacebar-label updates now managed by layer object  (#11175)

## 17.0.304 beta 2024-04-09

* fix(android): atomically updates selection with text (#11188)
* fix(web): fix crash in nearest-key row lookup when touch moves out-of-bounds (#11178)

## 17.0.303 beta 2024-04-05

* fix(windows): decode uri for Package ID and filename (#11152)
* fix(common/models): suggestion stability after multiple whitespaces (#11164)

## 17.0.302 beta 2024-04-04

* fix(mac): load only 80 characters from context when processing keystrokes (#11141)

## 17.0.301 beta 2024-04-03

* feat(core): support modifiers=other (#11118)
* chore(core): dx better err message on embedded test vkeys (#11119)
* fix(web): key preview stickiness  (#10778)
* fix(web): early gesture-match abort when unable to extend existing gestures  (#10836)
* fix(web): infinite model-match replacement looping  (#10838)
* fix(web): proper gesture-match sequencing  (#10840)
* change(web): input-event sequentialization  (#10843)
* fix(web): proper linkage of sources to events  (#10960)
* fix(developer): handle buffer boundaries in four cases (#11137)
* chore(linux): Build packages for next Ubuntu version separately (#11153)
* fix(common): upgrade sentry-cli to 2.31.0 (#11151)
* fix(android/app): Track previous device orientation for SystemKeyboard (#11134)
* change(web): reworks nearest-key detection to avoid layout reflow (#11129)

## 17.0.300 beta 2024-04-02

* change(web): keyboard swaps keep original keyboards active until fully ready (#11108)
* fix(android/engine): Swap selection range if reversed (#11127)
* test(developer): keyboard info compiler unit tests (#11000)

## 17.0.299 beta 2024-04-01

* fix(ios):  address crash by reading full code point rather than code unit when trimming initial directional-mark (#11113)
* fix(mac): delete correct number of characters from current context when processing BMP or SMP deletes (#11086)
* feat(developer): disallow stray dollarsign in from pattern (#11117)

## 17.0.298 beta 2024-03-29

* chore(linux): Update debian changelog (#11096)
* fix(web): prevent layer switch key from erasing selection (#11032)
* fix(developer): prevent error when scrolling touch layout editor with no selected key (#11109)
* fix(common): make `isEmptyTransform` return true if passed a nullish transform (#11110)

## 17.0.297 beta 2024-03-28

* fix(common): properly handle illegal UnicodeSets to prevent crash in kmc-ldml compiler (#11065)
* fix(core,developer): variable/marker substitution in sets and strings (#11059)
* fix(developer):  in ldml compiler, generate compiler error if `from=` regex matches empty string (#11070)
* fix(core): calculate offset correctly when replacing marker in transform (fixes crash) (#11071)
* feat(developer): support comma in modifiers (#11075)
* fix(core): actions_normalize() length and dead store fix (#11100)
* chore(core): optimize ldml_event_state::emit_difference() when no diff (#11094)
* fix(ios): bad initial in-app layout, delayed banner, deprecated banner toggle (#10929)
* feat(developer/compilers): better unit test for suggestion accessibility (#11085)
* fix(core): fix pointer math in actions_normalize() (#11101)


## 17.0.296 beta 2024-03-27

* fix(developer): in model compiler, give correct key to shorter prefix words when a longer, higher-frequency word is also present (#11074)
* fix(oem/fv/android): Only add default keyboard if no keyboards exist (#11080)
* fix(core): correct typo in LDML test DTD reference (#11068)
* chore(android): Update crowdin strings for Mon (#11089)
* chore(android): Update crowdin strings for Khmer (#11090)

## 17.0.295 beta 2024-03-26

* docs(developer): add help site links (#10939)
* chore(common): Update keymanweb-osk.ttf to 4.1 (#11035)
* feat(linux): Start dbus if not running (#10863)

## 17.0.294 beta 2024-03-25

* chore(android,windows): Update crowdin strings for French (#11063)
* chore(common): Fix missing entries in HISTORY.md (#11064)
* fix(developer): catch sharing violation when saving mru (#11047)
* fix(developer): capture alt shortcuts in LDML keyboard debugger (#11049)
* fix(developer): correct path for kmc sourcemaps in sentry upload (#11051)

## 17.0.293 beta 2024-03-22

* chore(oem/fv): Update keyboard versions in keyboards.csv (#11013)
* fix(developer): suppress emission of new empty fields in package editor (#11009)
* fix(developer): return after calling await exitProcess (#11016)
* chore(core): refresh API docs for 17.0 (#10986)

## 17.0.292 beta 2024-03-21

* fix(developer): remove unused keyboard info compiler messages (#10991)
* fix(developer): font file meta data is invalid error (#10995)

## 17.0.291 beta 2024-03-20

* chore(mac): clean up code obsoleted by core (#10877)
* fix(linux): Replace deprecated `pkg_resources` module with `packaging.version` (#10860)

## 17.0.290 beta 2024-03-19

* fix(ios): Sync selection range for long contexts (#10956)

## 17.0.289 beta 2024-03-16

* fix(common): add unit test for --debug flag for builder (#10974)

## 17.0.288 beta 2024-03-13

* test(developer): kmc keyboard info compiler messages unit tests (#10848)
* fix(developer): getFontFamily now returns null if ttfMeta.promise errors (#10983)
* docs(android/app): Add data privacy policy page (#10985)
* fix(developer): min Keyman version for LDML is 17.0 (#10977)

## 17.0.287 beta 2024-03-12

* chore(developer): resolve excessive-fatal-exception issue (#10949)
* fix(linux): Remove `ibus-keyman.post{inst,rm}` and verify that `ibus-daemon` is running when we start km-config (#10788)

## 17.0.286 beta 2024-03-11

* chore(web): improve the clarity of hints on OSK for Android (#10971)

## 17.0.285 beta 2024-03-08

* fix(windows): GetKeyboardLanguage exits early on an invalid keyboard ID (#10936)

## 17.0.284 beta 2024-03-07

* fix(web): globe key highlighting (#10932)
* chore(web): updates mtnt model used by test page (#10935)
* fix(developer): kmc keyboard info compiler no kmp error (#10893)
* fix(developer): Treat Right Shift as Shift in debugger (#10919)
* docs(developer): kmc-model api documentation (#10921)
* docs(developer): kmc-model-info api documentation (#10922)
* docs(developer): kmc-keyboard-info api documentation (#10923)
* docs(developer): kmc-package api documentation (#10924)
* fix(developer): normalize all input paths in .kps compiler (#10950)

## 17.0.283 beta 2024-03-06

* fix(android): fixes context-change detection for repeated-char cases (#10873)
* fix(developer): search-term quote replacement was not global (#10934)
* chore(common): Update ldml out of techpreview (#10913)
* fix(developer): fix for errant \uXXXX error (#10946)
* fix(developer): suppport loose match for CompilerEvents (#10948)
* refactor(oem/fv/android): Install fallback keyboard (#10907)
* refactor(android/app): Move storage permission checks (#10904)
* fix(common): missing script exec bit (#10951)

## 17.0.282 beta 2024-03-05

* fix(developer): move osk.ts from developer-utils to kmc-kmn (#10903)
* fix(developer): hint text special characters (#10927)
* docs(developer): kmc-ldml api documentation (#10917)
* chore(developer): consolidate external links in Developer messages (#10918)
* fix(developer): message export filename was title case (#10941)

## 17.0.281 beta 2024-03-04

* chore(linux): Update debian changelog (#10897)
* fix(ios): cross-paragraph keyboard rules (#10905)
* chore(developer): deploy compiler messages to help site (#10906)

## 17.0.280 beta 2024-03-01

* fix(developer): make sure scroll bar appears when needed in global welcome (#10818)
* chore(common): loosen .keyman-touch-layout schema layer id requirements (#10819)
* docs(developer): kmc-kmn api documentation and some message documentation (#10856)
* refactor(developer): cleanup kmn compiler message namespaces (#10867)
* refactor(developer): reorganize messages for adding details (#10878)
* fix(ios): context-initial diacritic handling (#10589)
* feat(developer): adds kmc message command (#10888)
* test(developer): kmc unit test infrastructure messages (#10825)
* fix(android): handle surrogate pairs in selection range indexing (#10885)
* feat(windows): move the code kmshell.dpr to unit so that only the includes are in dpr (#10871)

## 17.0.279 beta 2024-02-29

* fix(linux): Fix libkeymancore-dev dependencies (#10880)
* chore(resources): update to latest ldml: xmlns, uset (#10865)

## 17.0.278 beta 2024-02-28

* docs(linux): Updated whatsnew for Keyman for Linux 17 (#10858)
* fix(web): Save context state on reset (#10869)
* chore(android/engine): Reduce toast notifications after installations (#10868)
* fix(android/engine): Check selection indexes (#10857)

## 17.0.277 beta 2024-02-27

* fix(developer): exit kmc test data if any failure messages occurred (#10805)
* docs(windows): add whats new Keyman for Windows  17.0 (#10783)
* feat(developer): add api-extractor and api-documenter, config, and build integration (#10839)
* feat(developer): publish api documentation to help.keyman.com (#10841)
* docs(developer): npm package readme files (#10842)
* refactor(developer): move osk module from common-types to developer-utils (#10845)
* chore(linux): Update debian changelog (#10828)
* fix(developer): repeated options in kmc must now be fully specified (#10821)
* docs(developer): add documentation for kmc-analyze (#10854)

## 17.0.276 beta 2024-02-26

* chore(linux): Fix autopkg tests (#10824)

## 17.0.275 beta 2024-02-23

* chore(core): Update sample ldml keyboard (#10791)
* fix(developer): publish keymancore-1.dll symbols (#10797)
* fix(developer): improve uploading of sourcemaps to sentry (#10798)
* fix(android/engine): Fix how keyboard picker menu exits (#10806)
* chore(linux): Fix `upload-to-debian.sh` script for beta releases (#10784)
* chore(linux): Fix API verification after adding SONAME (#10813)
* chore(linux): Address comments from Debian mailing list (#10800)
* docs(linux): Update how to build binary package with docker (#10814)
* chore(linux): Update debian changelog (#10785)

## 17.0.274 beta 2024-02-22

* fix(android/engine): Remove logs for uninitialized default keyboard (#10782)
* refactor(android/app): Allow SystemKeyboard to install default keyboard and dictionary (#10794)
* chore(android/app): Remove logging for install referrer details (#10795)
* docs(android/app): Update tablet screenshots (again) (#10796)
* docs(android): Update screenshots for help (#10808)
* chore(web): proper reporting of errors from es5 KMW (#10807)
* fix(android): first keystroke when context is empty (#10809)
* chore(linux): Update Debian `control` file (#10787)

## 17.0.273 beta 2024-02-21

* fix(developer): match kmc console formatting for messages in IDE (#10775)
* fix(developer): ensure fatal errors report message or made non-fatal (#10777)
* chore(developer): add LDML specific text to Project view (#10779)
* fix(developer): reset debugger after ldml keyboard compile (#10780)
* fix(developer): crash opening invalid project (#10781)
* docs(ios): document gestures (#10763)

## 17.0.272 beta 2024-02-20

* fix(core): fix output append logic in any_group::apply_transform (#10758)
* fix(android): Match phone suggestion banner styling on tablet (#10760)
* docs(mac): Document What's New for version 17.0 (#10764)
* fix(developer): Rename missing variables in tests (#10773)
* chore(developer): reduce WARN_TouchLayoutUsesUnsupportedGesturesDownlevel to HINT (#10766)
* fix(developer): prevent renaming of new project types in New Project dialog (#10767)
* fix(developer): return an error code if build-test-data fails (#10765)
* fix(developer): allow more parameters in kmc.cmd (#10759)
* chore(linux): Ignore missing .symbols file in stable branch (#10674)
* chore(linux): Update symbols file with current version (#10575)
* docs(linux): Update screenshots and FAQ (#10768)
* chore(linux): Fix `debian.sh` by removing quotes (#10772)

## 17.0.271 beta 2024-02-19

* chore(developer): add infrastructure messages tests (#10756)
* chore(windows): Update more PT strings (#10718)
* docs(android/app): Update tablet screenshots (#10726)
* fix(web): sticky special-key highlighting (#10729)
* fix(web): disables modipress for layer-switch keys with subkeys (#10745)
* fix(web): missing null-guard for hardware keystrokes without active Keyman keyboard (#10740)
* docs(ios): add what's new in 17.0 (#10748)
* fix(web): handling of page-elements focused before engine initialization (#10744)
* fix(ios): multitap consistency after new-lines (#10728)
* docs(common): Update website README (#10738)

## 17.0.270 beta 2024-02-17

* fix(core): Update more tests and fix ldml_transforms (#10735)

## 17.0.269 beta 2024-02-15

* docs(android): Document using gestures on touch, and remove references to Browser (#10686)
* docs(android/app): Add help page on using the banner (#10691)
* fix(web): corrects Android over-deletion of selected text, other context diffs involving selected text (#10662)
* fix(web): disables banner interaction when suggestions are absent (#10695)
* fix(web): longpress validation by base key, not current location (#10707)

## 17.0.268 beta 2024-02-15

* chore: move to beta

## 17.0.267 alpha 2024-02-14

* fix(linux): Use temp dir if we can't create cache dir (#10681)
* feat(developer): errs on unparseable regex (#10689)
* feat(developer): errs on \uXXXX escapes (#10701)
* docs(common): Fill in missing HISTORY.md entries (#10704)

## 17.0.266 alpha 2024-02-13

* chore(windows): add const to argument definition (#10677)
* feat(windows): update windows engine unit tests to match removal of engine cached context (#10184)
* fix(web): prevent invalid longpress shortcut triggers (#10641)

## 17.0.265 alpha 2024-02-12

* fix(developer): keyboard that targets only web can cause crashes and other problems (#10664)
* fix(android/engine): Download multiple dictionaries (#10680)

## 17.0.264 alpha 2024-02-09

* chore(linux): Don't set VERSION_TAG to …-local in .deb packages (#10675)
* fix(web): banner robustness when touched 2+ times at once (#10672)

## 17.0.263 alpha 2024-02-08

* fix(linux): Ignore keys with IBUS_MOD4_MASK set (#10668)

## 17.0.262 alpha 2024-02-07

* refactor(windows): Use km_core_actions struct instead of queue (#10557)
* chore(core): move action apis into keyman_core_api_actions.h (#10569)
* feat(core,developer): support normalization=disabled (#10586)
* feat(developer): range warning for non-NFD chars (#10614)
* fix(core): make `km_core_state_get_actions()` idempotent (#10585)
* fix(core): strip markers in `actions_update_app_context_nfu()` (#10607)
* fix(core): surrogate handling, markers in app context, and memory leak (#10618)
* fix(windows): support unicode strings properly in logs (#10650)
* fix(developer): ensure project populate files actually adds files (#10651)
* fix(linux): Use raw string for regex (#10652)
* fix(windows): `wstrtostr` should use `WideCharToMultiByte` (#10660)
* chore(windows): rename actionItem to outputString for clarity (#10661)
* fix(web): handling of backspaces when left-context is empty (#10584)
* fix(ios): long-held backspace handling (#10633)
* fix(web): banner scroll positioning after reversions (#10643)
* chore(web): removes unused banner events (#10644)

## 17.0.261 alpha 2024-02-06

* fix(web): app/webview sourcemap inlining (#10631)
* fix(android/app): Cleanup AndroidManifest handling of *.kmp (#10624)

## 17.0.260 alpha 2024-02-03

* chore(oem/fv): Update versions in keyboards.csv (#10606)
* fix(linux): Fix path to artifacts when uploading to llso (#10609)
* docs(linux): Update sample settings (#10610)
* chore(linux): Fix API check if lines got removed in .symbols file (#10612)

## 17.0.259 alpha 2024-02-02

* feat(developer):  double markers once again (#10541)
* feat(core): ldml double marker, C++ side (#10563)
* feat(core,developer): simplify markers (#10565)
* chore(common): cancel earlier builds when new test builds triggered (#10593)
* chore(linux): Use correct format specifier for `g_utf8_strlen` (#10599)
* fix(linux): Fix version comparison (#10576)
* chore(common): Add entries from 16.0.145 HISTORY.md (#10603)
* chore(common): history missing message fixup (#10601)
* chore(linux): Update debian changelog (#10596)

## 17.0.258 alpha 2024-02-01

* chore(developer): add unicode-license.txt for ldml keyboards data (#10568)
* feat(core): ldml reorder marker processing (#10539)
* chore(developer): kmc ldml build - call c8 directly for tests (#10522)
* fix(web): app/webview control flow for initial layer (#10571)
* chore(linux): Upgrade artifacts to v4 (#10577)
* chore(linux): Fix the path of downloaded artifacts (#10594)

## 17.0.257 alpha 2024-01-31

* epic: Keyman Core normalization (#10390)
* fix(web): OSK resource-loading promise's font-wait (#10506)
* fix(web): documentation-keyboard font size, font scaling (#10507)
* feat(web): testing page for font-load / key-scale interactions (#10534)
* fix(web): proper await for special-osk font, use of it in key scaling (#10535)
* fix(web): ensure use of actual key-cap / label font in key-scale ops (#10555)
* docs: Update websites README.md (#10566)
* fix(developer): kmc exit needs to wait for Sentry (#10558)
* fix(developer): make sourcePath calculation for kmc-keyboard-info more lenient (#10559)
* chore(developer): disable .js output for LDML keyboard compiler for 17.0 (#10560)
* chore(linux): Replace Lunar with Noble (#10561)
* chore(linux): Adjust test expectations for ICU >= 73 (#10573)

## 17.0.256 alpha 2024-01-30

* fix(linux): packaging on Ubuntu and Debian servers should give message instead of warning because we don't have patched ibus there (#10537)
* feat(developer): turn on developer side normalization (#10528)

## 17.0.255 alpha 2024-01-29

* chore(ios): eliminate xcglogger dependency (#10446)
* feat(developer): ldml marker normalization fix (#10527)
* chore(linux): Build with webkitgtk 4.1 instead of 4.0 (#10483)

## 17.0.254 alpha 2024-01-27

* feat(core): ldml marker normalization fix (#10517)

## 17.0.253 alpha 2024-01-26

* feat(web): keystroke pre-processing unit tests (#10464)
* feat(web): key-event rule processing unit tests for mnemonic, KMW 1.0 keyboards (#10475)
* fix(web): touch-layout fontsize property use (#10504)

## 17.0.252 alpha 2024-01-25

* fix(common): ldml: fix typo in kmc error message (#10484)
* chore(developer): `--enable-source-maps` parameter for kmc wrapper (#10496)
* fix(android/engine): Fix OSK widths (#10442)
* fix(web): banner suggestion resizing after device rotation (#10508)

## 17.0.251 alpha 2024-01-24

* chore(developer): upgrade ngrok to v3 (#10359)

## 17.0.250 alpha 2024-01-23

* fix(android/engine): Add RECEIVER_EXPORTED flag for broadcast receiver (#10463)
* fix(web): osk responsiveness to held modifiers on legacy kbds (#10437)
* fix(android/engine): Skip final globe key action (#10465)
* feat(developer): marker normalization in .ts (#10443)
* fix(android): hardware keystrokes now include mnemonic processing (#10445)

## 17.0.249 alpha 2024-01-22

* feat(web): suggestion banner UI enhancements - suggestion expanding + scrollable banner (#7934)
* chore(web): worker sourcemap cleanup, mobile app webview sourcemap compat (#10413)

## 17.0.248 alpha 2024-01-19

* chore(android): Update targetSdkVersion to 34 (#10393)
* fix(web): cancels active gestures on globe-key use (#10352)
* fix(web): keyboard-documentation rendering mode (#10417)
* fix(ios): multiple keyboard slide-in animations on app start (#10362)
* fix(web): U_ key id -> text for all subkeys; is now preprocessed (#10434)
* chore(android/app): Update whatsnew for 17.0 (#10395)
* fix(web): bulk renderer interface for recent-version targeting keyboards (#10427)
* feat(core): cross-segment markers (#10394)

## 17.0.247 alpha 2024-01-18

* fix(ios): banner image management (#10337)
* feat(core): unescape u (#10356)
* chore(developer,core): change sample and test files to use \u{…} (#10391)

## 17.0.246 alpha 2024-01-17

* fix(web): Add null check for changing the keyboard during typing (#10346)
* chore(common): Update crowdin strings for Khmer (#10411)
* docs(common): Update website README.md (#10399)
* docs(linux): Add documentation for Core API verification (#10409)
* fix(web): right-flick gesture-preview positioning (#10406)

## 17.0.245 alpha 2024-01-16

* chore(core): Ignore C++ symbols (#10386)
* fix(android): Fix OSK rotation issues (#10373)
* feat(developer): add `-m` parameter to kmc to control message severity (#10258)

## 17.0.244 alpha 2024-01-15

* refactor(core): Move `km_core_state_context_*` tests to separate file (#10375)
* feat(developer): warn on gesture support for downlevel (#10364)
* fix(web): use KMW OSK font for "**" special-text in key hints (#10371)
* docs(linux): Update sample settings (#10374)

## 17.0.243 alpha 2024-01-12

* chore(core): split out some files (#10327)
* chore(common): Update crowdin strings for French, German, Spanish (Latin America) (#10368)
* fix(web): prediction time-limiter issues, performance (#10330)
* fix(developer): test-page model loading (#10328)
* fix(ios): use safe area to position Keyman menu correctly (#10339)
* chore(linux): fix GHA packaging (#10366)
* refactor(linux): Use `km_core_state_context_set_if_needed` (#10354)

## 17.0.242 alpha 2024-01-11

* fix(windows): serve images for readme files in Keyboard Install (#10312)
* fix(developer): remove unused tools/customise menu (#10321)
* fix(developer): cleanly handle filling a new osk file from layout (#10322)
* fix(developer): new file support for project 2.0 (#10323)
* chore(common): builder action launch typos (#10361)
* feat(core): support stacked markers, prep for marker segments (#10326)

## 17.0.241 alpha 2024-01-10

* chore(deps-dev): bump follow-redirects from 1.14.9 to 1.15.4 (#10340)
* Update character-map.md (#10345)
* chore(linux): Output dput exit code after upload to llso (#10349)
* fix(android/engine): Use fallback keyboard if keyboard index undefined (#10342)
* fix(android): Use alert dialog when package is missing touch keyboards (#10335)
* chore: cleanup recent history entries without PR title (#10298)
* chore(web): better logging for gesture-recognizer tools build script (#10329)

## 17.0.240 alpha 2024-01-09

* chore(linux): Retry llso upload (#10331)

## 17.0.239 alpha 2024-01-08

* fix(mac): write persisted options returned from Core (#10275)
* chore(web): remove lm-worker `Array.from` polyfill and make `Symbol` polyfill conditional (#10255)
* change(web): lm-worker bundling + wrapper script rework (#10264)
* refactor(web): transformation of build-bundler into a common es-bundling command (#10265)
* change(web): KeymanWeb bundler-script centralization (#10267)
* feat(web): alternate artifact - es6-bundled Web (#10257)
* feat(web): es6 artifact for app/webview (#10274)
* fix(web): adds null-guard for longpress-key validation (#10299)
* fix(web): special key highlighting when pressed (#10296)

## 17.0.238 alpha 2024-01-03

* fix(developer): quell internal error when  a section fails (#10300)
* fix(core): ldml fixes for normalization between transform groups (#10290)
* feat(core): more regex testing (#10304)
* chore(core): better reporting in ldml tests (#10305)
* feat(developer): escape bad markers (#10306)

## 17.0.237 alpha 2024-01-02

* feat(developer): Consolidate public APIs for kmc modules (#10208)
* chore(developer): honor prompt to upgrade in kmc (#10218)

## 17.0.236 alpha 2023-12-22

* fix(oem/fv): Add fv_kwadacha_tsekene (#10292)
* fix(common): give warning if emcc.py is present but not executable (#10289)

## 17.0.235 alpha 2023-12-21

* feat(developer): ldml: more improvement for key-not-found (#10236)

## 17.0.234 alpha 2023-12-20

* fix(mac): Improve detection of non-compliant apps (#10282)
* fix(web): default multitap logic for shift-layer shift multitaps (#10281)
* fix(web): keyboard functionality on Android 5.0 / Chrome 35 (#10284)

## 17.0.233 alpha 2023-12-19

* fix(web): unbreak some ts paths (#10279)
* fix(core): clear core context on invalidate cache (#10230)
* fix(oem/fv): Add fv_hulquminum_combine (#10269)

## 17.0.232 alpha 2023-12-18

* feat(web): adds highlighting to BKSP while held (#10270)

## 17.0.231 alpha 2023-12-15

* chore(web): Better match directory structure for headless engine tests (#10232)
* fix(web): Fix types that listInputs and isKMWInput accept (#10233)
* chore(web): Add unit tests for `pageContextAttachment` (#10250)

## 17.0.230 alpha 2023-12-14

* fix(core): ldml: fix bad usage of unique_ptr (#10252)
* chore(linux): docker: fix Node.js install, make customizable (#10251)
* fix(web): unit test for null-null keyboard switch event from #10245 (#10253)
* fix(web): fixes android-webview emulation Web test page (#10238)
* epic: new gesture engine (#7324)
* fix(mac): improve code signing robustness (#10243)
* chore(mac): use core actions struct (#10066)
* chore(common): Add entries from 16.0.144 HISTORY.md (#10260)
* chore(web): Remove dead code (#10231)

## 17.0.229 alpha 2023-12-13

* chore(ios): FV certificate key (#10228)
* feat(core): action struct to action items conversion (#10115)
* fix(developer): various project fixes (#10151)
* feat(developer): Add Window menu (#10154)
* feat(developer): New Project opens in new process (#10155)
* fix(developer): two errors in touch layout editor (#10211)
* feat(developer): Move options to ~/.keymandeveloper/options.json (#10216)
* feat(core): ldml improve key-not-found (#10090)
* fix(core): remove a TODO-LDML (#10198)
* fix(core): improve memory allocation issues in calling into icu (#10222)

## 17.0.228 alpha 2023-12-11

* chore(mac): force detach of disk image during build after 5 failures (#10201)
* chore(linux): Small refactoring to make it easier to read (#10196)
* chore(common): Specify Keyman repo on GitHub actions (#10203)
* chore(android,mac): Update Kibaku crowdin strings (#10174)
* chore(android,mac): Update Mon crowdin strings (#10175)
* fix(developer): crash loading a project when referenced .xml is missing (#10209)
* feat(developer): kmc emit hint if project file is old version (#10158)
* fix(common): kpj loader needs to handle empty Files element (#10157)

## 17.0.227 alpha 2023-12-08

* fix(windows): debug includes libcmtd vs libcmt.dll (#10176)
* fix(linux): Do not restart Fcitx (#10180)

## 17.0.226 alpha 2023-12-07

* fix(web): accidental suggestion-banner retoggle when disabling predictions (#10014)
* fix(web): Fix null error with legacy keyboards (#10141)

## 17.0.225 alpha 2023-12-06

* feat(developer): Multi-process model for projects (#10114)
* fix(developer): prevent opening .kpj in multiple processes (#10137)
* fix(android/app): InfoActivity pass external links to browser (#10153)

## 17.0.224 alpha 2023-12-05

* chore(linux): Update debian changelog (#10121)

## 17.0.223 alpha 2023-12-04

* chore(web): Add option to create test coverage report file (#10124)

## 17.0.222 alpha 2023-12-02

* fix(common): publish @keymanapp/developer-utils as npm module (#10118)

## 17.0.221 alpha 2023-12-01

* chore(windows): removed cached context windows engine (#10065)
* change(android): flishy flashy mitigation, round 1 (#10017)
* change(android): smoother keyboard initialization (#10022)
* fix(android): no suggestions available when swapping pred-text target language (#10061)
* chore(developer): require project file to exist (#10092)
* chore(linux): Add support for loong64 architecture (#10109)
* fix(web): Don't throw errors after detach (#10086)

## 17.0.220 alpha 2023-11-30

* fix(core): set_if_needed updates an empty cached context (#10098)
* fix(core): check for null termination (#10101)

## 17.0.219 alpha 2023-11-29

* fix(developer): path separator for kmc-package (#10064)
* fix(developer): projects 2.0 internal path enumeration (#10016)
* fix(web): Fix attachment-api tests (#10085)
* fix(web): Also move source map (#10089)

## 17.0.218 alpha 2023-11-27

* feat(developer): ldml: err/hint on illegal/pua chars (#10029)

## 17.0.217 alpha 2023-11-24

* feat(developer): warn on usage of virtual keys in rule output (#10062)
* fix(core): memory management of options in action struct (#10073)
* chore(linux): Update debian changelog (#10047)
* chore(core): Add test keyboard for text selection tests (#10026)

## 17.0.216 alpha 2023-11-23

* fix(common): kmx struct alignment (#9977)
* fix(developer): vis kbd callbacks instead of throw (#9979)
* fix(core): dx: ldml: startContext should be optional in ldml test data (#10021)
* chore(windows): remove `wm_keymandebug` messages and functions (#10055)
* chore(windows): remove legacy LoadKeyboard (#10057)
* chore(windows): remove unused globals relating to old keyboard debugging (#10058)
* chore(core): remove vkey output from kmx processor (#10060)
* fix(web): app/webview did not clear deadkeys on context-reset (#10039)

## 17.0.215 alpha 2023-11-22

* feat(core): ldml marker normalization (#9761)
* feat(core): ldml backspace transform (#9960)
* feat(core): ldml tertiary reordering (#9962)
* fix(web): fixes OSK viewport scaling on iOS devices (#10035)

## 17.0.214 alpha 2023-11-20

* fix(ios): fv: replace Zip framework to prevent crash on startup (#10018)

## 17.0.213 alpha 2023-11-17

* fix(linux): Fix packaging GHA (#10020)
* fix(android): Always display HTML banner when suggestions aren't available (#9696)

## 17.0.212 alpha 2023-11-16

* chore(web): splits banner.ts into separate files per banner type (#9987)
* refactor(web): inactive banner management (#9988)

## 17.0.211 alpha 2023-11-15

* fix(windows): setup.inf generation had whitespace (#10000)
* feat(developer): Support v2.0 projects in TIKE (#9949)
* feat(developer): New Project - Description field and tweaks (#9950)
* chore(developer): hide 'Remove From Project' for v2.0 projects (#9956)
* feat(developer): Support loading XML LDML keyboards in TIKE (#9963)
* feat(developer): show .xml LDML keyboards in project (#9964)
* fix(developer): kmc build ldml keyboard should create output folder (#9966)
* fix(developer): Project upgrade messages now show in Messages panel (#9969)
* feat(developer): Project Settings Form for 17.0+ projects (#9984)
* chore(developer): only build source files (#9985)
* chore(developer): manage SourcePath in project upgrade (#9986)
* feat(developer): handle errors loading projects (#9989)
* chore(developer): show only source path files in project views (#9995)
* chore(developer): handle project version checks cleanly in kmc (#9996)
* fix(common): dx: don't call exit(0) on failure (#10005)
* fix(linux): Improve triggering of packaging GHA (#10009)
* chore(web,developer): Move keymanweb-osk.ttf to common/resources (#9993)

## 17.0.210 alpha 2023-11-14

* docs(common): Update CODEOWNERS for web (#9997)
* chore(core): Add additional API checks (#9867)

## 17.0.209 alpha 2023-11-13

* docs(windows): update meson and emscripten details (#9933)
* fix(web): Increase size of spacebar text (#9954)

## 17.0.208 alpha 2023-11-08

* fix(web): Fix clearing of deadkeys (#9944)
* fix(web): Ignore `osk-always-visible` on non-desktop devices (#9951)
* fix(linux): Fix baseline tests (#9967)
* chore(linux): Fix GHA triggering (#9965)
* fix(linux): Fix trigger for baseline tests (#9968)

## 17.0.207 alpha 2023-11-07

* refactor(web): Link to `index.html` in test pages (#9953)
* feat(developer): Add more non-printing characters (#9846)

## 17.0.206 alpha 2023-11-06

* chore(developer): remove compile.pas and CompileErrorCodes.pas (#9924)
* chore(common): remove prepublish step from package.json (#9937)
* feat(developer): provide line number for some kmw compiler messages (#9938)
* fix(developer): Sentry in Server should honour reporting settings (#9940)
* fix(developer): resilience in loading Server config and cache files (#9941)

## 17.0.205 alpha 2023-11-03

* fix(developer): use KeymanWeb.Codes for 17.0+ (#9913)
* fix(developer): don't use osk-always-visible on touch devices (#9917)
* chore(linux): Improve repository_dispatch (#9865)
* chore(linux): Refactor deb-packaging.sh script (#9866)
* chore(linux): Add Core API version number (#9877)
* fix(developer): kmc code generation for context(n) in context (#9932)
* chore(developer): remove obsolete 'Allow Multiple Instances' and 'Use Legacy Compiler' options (#9934)
* chore(developer): common/include dep for kmcmplib (#9935)
* feat(common): ldml update to WIP cldr data (#9919)

## 17.0.204 alpha 2023-11-02

* fix(web): fixes doc-kbd display of default layer when it's not defined first (#9891)
* fix(developer): compiler crash when no project loaded (#9898)
* fix(developer): debug flag for compiling keyboards (#9901)
* chore(developer): verify kmp.json output from kmc-package (#9844)
* fix(developer): Project MRU now saves correctly (#9902)
* chore(common): fixup SchemaValidators error handling (#9903)
* chore(developer): change field label to 'Related Package ID' in Related Packages dialog (#9904)
* fix(developer): open editor links in new window (#9905)
* fix(developer): enable and update unit tests (#9907)
* fix(developer): layout builder - maintain presentation during undo (#9914)
* feat(developer): extract font family from .ttf in kmc-keyboard-info (#9859)
* fix(developer): raise error if virtual key in context string (#9908)
* feat(developer): Compile button in TIKE toolbar (#9910)
* chore(developer): rename messages.ts for clarity (#9920)
* fix(developer): warn if layer switch key is missing ID (#9921)
* fix(developer): restore selection in layout builder even with duplicate ids (#9922)
* fix(developer): enable line breaks in debugger (#9906)

## 17.0.203 alpha 2023-10-30

* fix(linux): Fix uninstallation of shared keyboard (#9880)
* chore: include ci/pull-requests.inc.sh for help uploads (#9897)

## 17.0.202 alpha 2023-10-30

* chore(common): unify pull-request creation scripts (#9888)
* epic: Keyman Core for Mac (#7857)

## 17.0.201 alpha 2023-10-28

* fix(core): build: support -t parameter correctly (#9820)
* fix(developer): handle displayMap correctly with 'fill from layout' (#9861)

## 17.0.200 alpha 2023-10-27

* chore(developer,common,core): update to latest CLDR v44 (#9842)

## 17.0.199 alpha 2023-10-26

* fix(developer): handle xml errors in package compiler (#9821)
* fix(developer): server download Keyman link (#9822)
* chore(common): handle invalid XML in kpj-file-reader (#9824)
* fix(developer): reduce confusion in Unicode fields in touch layout editor (#9839)

## 17.0.198 alpha 2023-10-25

* chore(common): Add entries from 16.0 HISTORY.md (#9826)
* feat(core): new actions APIs (#9828)

## 17.0.197 alpha 2023-10-24

* chore(linux): Rename (lib)kmnkbp to (lib)keymancore  ️ (#9793)
* chore(linux): Rename `namespace kbp` to `core`  ️ (#9792)
* chore(linux): rename keyboardprocessor_ldml.* to keyman_core_ldml  ️ (#9791)
* chore(linux): Rename libkmnkbp0-0 package  ️ (#9795)
* fix(web): proper disabling of prediction timeout for prediction unit tests (#9835)

## 17.0.196 alpha 2023-10-20

* fix(mac): move keyboard menu items to main Input Menu from submenu (#9777)
* feat(core): initial normalization (#9728)
* chore(core): dx: ldml test improvement, backspace test (#9759)
* docs(common): macos build update (#9809)
* fix(web): enhances integrated test stability (#9718)
* chore(linux): Update packaging GHA  ️ (#9812)
* chore(linux): Rename KBP to CORE  ️ (#9794)
* chore(linux): Fix build by adding one character (#9817)

## 17.0.195 alpha 2023-10-19

* chore(linux): Allow to collect coverage on TC (#9790)
* fix(common): don't use URL in common/web/types (#9798)
* chore: update kmp.schema.json and docs for kps schema (#9800)
* docs(windows): update text and images for windows 11 (#9689)

## 17.0.194 alpha 2023-10-18

* chore(linux): Re-enable building for Ubuntu 23.10 Mantic (#9780)
* chore(linux): Add missing tests (#9783)
* fix(web): fixes touch form-factor default kbd on cookieless keymanweb.com page load (#9786)
* fix(developer): three kmc .keyboard_info generation bugs (#9784)
* fix(developer): handle invalid project folders cleanly (#9785)
* chore(linux): Fix build scripts (#9781)

## 17.0.193 alpha 2023-10-17

* fix(developer): kmc crash on start (#9771)
* fix(core): don't use double newlines in debuglog (#9258)
* chore(linux): Add code coverage index page (#9758)
* feat(linux): Allow installing keyboards with arbitrary language  ️ (#9756)
* fix(linux): Fix crash initializing Sentry with Python < 3.10 (#9774)
* chore(linux): Rename `kbp_state_get_intermediate_context` to `km_core…`  ️ (#9775)

## 17.0.192 alpha 2023-10-16

* fix(ios): missing backslash in build script (#9765)
* chore(linux): Speed up ibus-util tests (#9754)
* feat(linux): Allow loading of keyboards with arbitrary language  ️ (#9735)

## 17.0.191 alpha 2023-10-15

* chore: update readme for keyboard_info schema (#9746)

## 17.0.190 alpha 2023-10-12

* chore(web): web build streamlining (#9743)
* chore(linux): Add code coverage reports for keyman-config and keyman-system-service (#9753)

## 17.0.189 alpha 2023-10-11

* refactor(linux): Use auto cleanup (and fix some memory leaks) (#9648)
* refactor(linux): Simplify adding keyboard (#9734)

## 17.0.188 alpha 2023-10-11

* chore(android,windows): Update crowdin strings for Kannada (#9737)

## 17.0.187 alpha 2023-10-11

* chore(developer): convert Server to ES Modules (#9673)
* chore(common): convert hextobin to ES Modules (#9676)
* chore(common): convert resources/build/version to ES Modules (#9678)
* chore(common): keyman-version now generates only es module (#9680)
* chore(common): cleanup final Typescript non-ESM metadata (#9681)
* chore(ios): renew certificate (#9697)
* feat(core): match any marker (#9687)
* feat(developer): ldml fix all remaining TODOs around markers and variables (#9688)
* fix(windows): re-enable signature check (#9695)
* fix(common): fix schema fixer (#9727)
* chore(core): rename keyboardprocessor.h to keyman_core_api.h (#9723)
* chore: rename km_kbp_ to km_core_ (#9724)
* chore(developer): fixup signcode paths for server (#9730)
* fix(linux): Explicitly initialize GTK (#9706)
* chore(linux): Improve Sentry reports (#9725)
* epic(developer): refactor package-metadata for 17.0 (#9485)
* chore: clean up a few minor discrepancies in builder.inc.sh (#9731)
* fix: path for ESM increment-version, and exit code (#9738)

## 17.0.186 alpha 2023-10-04

* feat(developer): show an INFO message when warnings have failed a build (#9652)
* chore(developer): reduce duplicate words warning to hint (#9653)
* feat(developer): issue hint if package includes keyboard source files (#9658)
* chore(developer): switch on code coverage reporting for kmc (#9662)
* fix(core): clean cached ICU in core (#9668)
* feat(developer): warn if .kps includes a .js which is not touch-capable (#9667)

## 17.0.185 alpha 2023-10-03

* chore(web): Add non-printing characters to the OSK (#9547)
* feat(developer): support `store(&version) '17.0'` (#9656)
* chore(developer): add test for `checkFilenameConventions == false` or unset (#9661)
* feat(developer): ldml scan codes support (#9615)

## 17.0.184 alpha 2023-10-02

* fix(web): fixes toolbar refocus timing after a keyboard change (#9618)

## 17.0.183 alpha 2023-09-29

* feat(web): browser-KMW support for default subkeys (#9496)
* refactor(linux): Add more tests for `keymanutil.c`  ️ (#9595)

## 17.0.182 alpha 2023-09-28

* chore(web): builds that output to web/build/publish should also clean it (#9613)
* chore(linux): Dynamically choose display number (#9629)
* docs(linux): Update sample tasks.json for Linux (#9634)
* chore(common): Add Crowdin strings for Mon (#9550)
* fix(developer): only include mobile touch platform in basic project (#9549)
* fix(windows): fix the ellipsis for longer text on buttons (#9638)

## 17.0.181 alpha 2023-09-26

* chore: workaround npm/cli#3466 when bundling internal deps (#9536)
* chore(linux): Check and restart background processes (#9608)

## 17.0.180 alpha 2023-09-25

* fix(linux): Fix detection of unit tests (#9606)

## 17.0.179 alpha 2023-09-22

* chore(resources): ldml: update to keyboard3 (#9588)
* change(android,web) Use web-based popup key longpresses (#9591)

## 17.0.178 alpha 2023-09-21

* fix(linux): Correctly open files linked from help page (#9601)
* chore(linux): Fix bugs, add dependency and update documentation (#9602)

## 17.0.177 alpha 2023-09-20

* chore(linux): Add coverage action to `ibus-keyman/build.sh` (#9583)
* docs(common): Fix documentation for `builder_describe_internal_dependency` (#9582)

## 17.0.176 alpha 2023-09-19

* chore(oem/fv/android): Update Gradle to 7.4 (#9590)
* refactor(linux): Rename defines to clarify purpose  ️ (#9584)
* feat(core): drop \u1234 format (#9560)

## 17.0.175 alpha 2023-09-18

* chore(linux): Split startup process (#9570)

## 17.0.174 alpha 2023-09-16

* refactor(linux): Reformat file (#9569)

## 17.0.173 alpha 2023-09-13

* chore(common): Update to Unicode 15.1 (#9555)

## 17.0.172 alpha 2023-09-12

* fix(linux): Prevent exception if neither USER, LOGNAME nor SUDO_USER set (#9543)
* chore(linux): Exclude environment.sh from build (#9553)

## 17.0.171 alpha 2023-09-01

* chore(linux): Add `clean` target to `rules` (#9531)

## 17.0.170 alpha 2023-08-31

* fix(common): builder_parse broke on option parameters (#9489)
* docs(linux): Explicitly specify emscripten version (#9527)

## 17.0.169 alpha 2023-08-30

* fix(linux): Fix exception in km-kvk2ldml (#9523)

## 17.0.168 alpha 2023-08-29

* refactor(linux): Fix warning (#9513)

## 17.0.167 alpha 2023-08-25

* feat(core): implement mapped set mapping (#9504)
* feat(resources): add pcm keyboard (#9508)

## 17.0.166 alpha 2023-08-24

* chore(common): Update crowdin strings for French (#9505)

## 17.0.165 alpha 2023-08-23

* feat(core): add display=id (#9484)

## 17.0.164 alpha 2023-08-22

* fix(common): don't crash on illegal unicodesets (#9492)

## 17.0.163 alpha 2023-08-21

* chore(web): Update keymanweb-osk.ttf to v. 3.0 (#9469)

## 17.0.162 alpha 2023-08-18

* fix(common): marker test (#9483)
* fix(windows): allow QR share box to grow to edge of default configuration parent window (#9472)
* chore(resources):  update CLDR to post-PRI (#9482)

## 17.0.161 alpha 2023-08-16

* feat(core) actual regex (#9440)

## 17.0.160 alpha 2023-08-14

* feat(core): limit max marker to 0xD7FF (#9448)

## 17.0.159 alpha 2023-08-11

* feat(core): marker implementation (#9405)

## 17.0.158 alpha 2023-08-09

* chore(linux): Disable Mantic builds on Launchpad (#9435)
* feat(windows): Use Keyboard Activated event API call to turn off caps lock (if required) (#9353)
* chore: stats script parameters (#9431)
* feat(developer): add 'default' property for longpress keys (#9432)
* chore(developer): improve kmc sentry reporting on fatal build errors (#9441)

## 17.0.157 alpha 2023-08-08

* fix(linux): fix memory leaks and method name (#9413)

## 17.0.156 alpha 2023-08-07

* epic: kmc-kmw KeymanWeb compiler in Typescript (#8954)

## 17.0.155 alpha 2023-08-05

* chore(developer): update markers per review (#9374)

## 17.0.154 alpha 2023-08-04

* chore(common): Update crowdin GHA to trigger daily (#9410)
* fix(web): forgot to target es5 when minifying polyfilled worker (#9409)
* chore(common): Update history.md with 16.0 stable entries (#9419)

## 17.0.153 alpha 2023-08-03

* docs(windows): Update OS requirement to Windows 10 (#9381)
* fix(web): maintenance of focus when changing keyboard via Toolbar UI (#9397)
* chore(linux): Remove Kinetic from GHA (#9399)
* chore(linux): Properly treat test builds with packaging GHA (#9400)

## 17.0.152 alpha 2023-08-02

* fix(developer): more wasm uset fixes (#9382)
* docs(windows): corrected nmake cmd for certificates (#9376)
* chore: add run-name to deb-packaging (#9386)
* chore: try another variable for reporting (#9388)
* chore(linux): Remove package build on Jenkins for Keyman 17 (#9380)
* docs(linux): Add build doc for Keyman Web and Android (#9383)

## 17.0.151 alpha 2023-08-01

* feat(developer) marker steps (#9364)
* feat(common): marker processing (#9365)
* chore(linux): Don't fail on parallel builds (#9368)
* fix(developer): fix breakage from emscripten 3.1.44 (#9375)
* docs(core): Document how to build Core on Linux (#9328)

## 17.0.150 alpha 2023-07-31

* chore(linux): Update debian changelog (#9358)
* chore(linux): Fix creation of PRs after uploading to Debian (#9360)

## 17.0.149 alpha 2023-07-30

* fix(core): Better range check for Uni_IsValid() (#9346)
* chore(core): update documentation in transform logic and processor (#9352)

## 17.0.148 alpha 2023-07-27

* feat(core): merge transform/reorder processing w/ u32 (#9293)
* chore(developer): make unknown vkey a hint, not error (#9344)
* chore(linux): Update supported Ubuntu versions (#9341)

## 17.0.147 alpha 2023-07-25

* chore(linux): Update debian changelog (#9327)

## 17.0.146 alpha 2023-07-24

* chore(deps-dev): bump word-wrap from 1.2.3 to 1.2.4 (#9314)

## 17.0.145 alpha 2023-07-21

* fix(linux): Fix logging (#9310)
* fix(windows): open pdf in an external browser (#9295)
* fix(linux): Fix installation of keyboards with lang tag `mul` (#9027)
* fix(web): allows registering precached keyboards (#9304)

## 17.0.144 alpha 2023-07-20

* refactor(linux): Use better way to get username (#9313)

## 17.0.143 alpha 2023-07-19

* spec(core): minor fix to tran spec (#9292)
* docs(linux): Update man page and remove do-nothing option (#9291)
* docs(linux): Update documentation (#9277)

## 17.0.142 alpha 2023-07-17

* chore(windows): disable wix compression for debug builds (#9074)

## 17.0.141 alpha 2023-07-15

* feat(core): implement reorder (#9223)
* chore(common): add BUILDER_STR_REF (#9248)
* feat(core): load reorder from kmx+, test case (#9260)

## 17.0.140 alpha 2023-07-14

* chore(common): add engine clause to package.json (#9008)

## 17.0.139 alpha 2023-07-13

* fix(common): set variables need to serialize elementstring (#9259)
* chore(linux): Add unit tests for dconf_util.py (#9215)
* refactor(linux): Refactor image loading (#9245)

## 17.0.138 alpha 2023-07-11

* chore: Update standards data (#9193)
* chore(linux): Trigger Linux integration tests (#9221)

## 17.0.137 alpha 2023-07-10

* chore: authenticate github request when triggering test builds (#9225)
* feat(web): logs enhanced debug info for error reports (#9217)
* fix(web): silences low-priority warning that shows up in iOS kbd init (#9206)

## 17.0.136 alpha 2023-07-07

* chore(common): Update crowdin strings for Kibaku (#9214)
* feat(core): kmxplus uset implementation in core (#9197)
* chore(linux): Add support for `--no-integration` flag to build files (#9212)
* spec(core): marker spec (#9196)

## 17.0.135 alpha 2023-07-06

* chore(common): improve coverage, fix todos (#9195)
* chore(ios): minor build-script cleanup (#9201)
* chore(linux): Allow to run tests without integration tests (#9192)
* fix(web): sentry sourcemapping round 2 - yesterday's 'fix' unfortunately doesn't upload the maps (#9199)
* chore(web): normalizes sourcemap paths for cleaner Sentry reports (#9200)
* feat(linux): Allow to install keyboard for multiple languages (#9017)

## 17.0.134 alpha 2023-07-05

* fix(linux): Fix packaging GHA (#9172)
* chore(ios): standardizes iOS build scripts (#9092)
* fix(web): fixes up Web's InlinedOSK manual test page (#9175)
* fix(web): re-establishes web srcmap uploading (#9179)
* refactor(linux): Code refactoring (#9129)
* refactor(linux): Extract methods (#9168)
* fix(linux): Fix vertical alignment of labels in About dialog (#9167)
* fix(linux): Add scrollbar to About dialog (#9166)
* fix(linux): Remove tags from package description (#9165)
* docs(linux): Update readme (#9190)
* feat(developer): uset in element string (#9144)
* fix(developer): improve coverage, add todos (#9170)
* chore(developer): refactor so KmnCompiler only created once within kmc (#9171)
* fix(common): support multichar escapes in element sets (#9173)
* chore(linux): Update docker builds (#9188)

## 17.0.133 alpha 2023-07-04

* feat(common): add segmenter for element strings (#9141)
* fix(windows): adds an extra row for Change Hotkey text label (#9149)
* fix(linux): Another attempt to fix packaging GHA (#9155)
* fix(linux): Fix packaging GHA (#9164)
* fix(linux): Fix packaging GHA (#9169)

## 17.0.132 alpha 2023-06-30

* docs(mac): Update requirements.md (#9137)
* fix(linux): Fix GHA package builds for non-Jammy dists (#9123)
* fix(linux): Fix packaging GHA (#9142)

## 17.0.131 alpha 2023-06-27

* feat(developer,common,core): ldml UTF-32 literals in binary (#9084)
* fix(web): fixes Web build zip artifact construction (#9096)

## 17.0.130 alpha 2023-06-26

* chore(deps): bump semver from 7.3.8 to 7.5.2 (#9085)
* epic: conversion of Keyman Engine for Web to ES modules (#8560)

## 17.0.129 alpha 2023-06-23

* chore(common): Update crowdin strings for Spanish (es-ES and es-419) (#9040)
* chore(android/app): Address some pre-launch accessibility report warnings (#9070)
* fix(windows): support kmxplus in mcompile (#9071)
* fix(core): fix ldml transforms (#9072)
* feat(common,developer,core): add uset section (#9049)

## 17.0.128 alpha 2023-06-22

* fix(windows): testhost improve error message (#9061)
* docs(windows): add more steps for clarity (#9063)

## 17.0.127 alpha 2023-06-21

* feat(core): implementation of non-regex components of tran (#9019)
* chore: enable common ci for web (#9047)

## 17.0.126 alpha 2023-06-19

* chore(mac): move from altool to notarytool (#9010)

## 17.0.125 alpha 2023-06-17

* fix(android/samples): Cleanup Sample/Tests apk's (#9030)
* chore(common): Bump crowdin github action to 1.3.2 (#9029)

## 17.0.124 alpha 2023-06-14

* fix(windows): qr code id uses keyboard name and not package name (#9002)
* refactor(linux): Extract widgets to separate classes and files (#9007)

## 17.0.123 alpha 2023-06-13

* chore(developer): support cp1252 'ansi' keyboards (#8988)
* fix(developer): keep kmc-kmn messages within namespace (#8999)
* fix(linux): Fix display of installed keyboard version (#8948)
* fix(linux): Fix creation of markdown help files for Linux (#9001)

## 17.0.122 alpha 2023-06-12

* refactor(developer): import kmcmplib errors into kmc-kmn (#8962)

## 17.0.121 alpha 2023-06-09

* fix(linux): Fix disabling of buttons (#8946)
* chore(developer): check for nodejs deps in kmc-kmn (#8961)
* spec(core): spec/impl for transform and vars (#8695)
* feat(developer): improve tran/bksp tests, other improvements (#8967)

## 17.0.120 alpha 2023-06-07

* chore(core): look for emcc.py, not emcc (#8934)
* chore(linux): Move some files to keyman-config (#8917)
* fix(linux): Fix title of reference page and links (#8939)
* fix(android/engine): Re-enable KMManager tests (#8940)

## 17.0.119 alpha 2023-06-06

* chore(developer): ensure kmcmplib messages are all UTF-8 (#8927)
* chore(linux): Fix lintian warnings (#8931)

## 17.0.118 alpha 2023-06-05

* chore(ios): replace fv cert (#8900)
* fix(core): Fix compilation if hotdoc is installed (#8912)
* feat(linux): Rename column and add tooltip (#8918)

## 17.0.117 alpha 2023-06-04

* chore(developer): verify long lines compile correctly (#8915)

## 17.0.116 alpha 2023-06-02

* feat(linux): Add column for installation location (#8897)
* chore(developer): verify kvks files and report errors (#8892)
* refactor(developer): rearrange kmcmplib interface source (#8899)
* refactor(developer): move filename consistency check to kmc (#8907)
* chore(developer): loadFile callback error check and optimization (#8908)
* chore(common): remove url module ref from common/web/types (#8914)

## 17.0.115 alpha 2023-06-01

* refactor(developer): complete fs move out of kmcmplib (#8882)
* fix(common): tweak pack/publish support for npm 9.5.1 and node 18.16.0 (#8894)
* feat(linux): Implement Options page and option to disable Sentry error reporting (#7989)

## 17.0.114 alpha 2023-05-31

* chore(developer): replace cwrap wasm bindings (#8857)
* chore(developer): refactor kmcmplib interfaces (#8870)
* chore(developer): move keyboard repo fixtures (#8874)
* chore(linux): Move build steps to build.sh (#8864)

## 17.0.113 alpha 2023-05-26

* docs(android): Update documentation for building Android on Linux (#8860)
* fix(android): Fix typo in build-utils.sh (#8859)
* refactor(developer): compiler interface part 1 for wasm (#8850)
* chore(developer): remove SetError macro (#8856)

## 17.0.112 alpha 2023-05-25

* refactor(developer): move file write out of WriteCompiledKeyboard and CompileKeyboard merge (#8796)

## 17.0.111 alpha 2023-05-24

* fix(android/app): Pathing for publish script (#8845)
* chore(developer): add test for missing .js file to kmc-package (#8846)
* feat(linux): Add dbus system service (#8509)
* chore(linux): Add missing dependency to GHA (#8849)

## 17.0.110 alpha 2023-05-22

* fix(common): ensure child builds don't rebuild dependencies unnecessarily (#8834)

## 17.0.109 alpha 2023-05-17

* fix(windows): add wrap-symbols to Text Editor Makefile (#8819)
* chore(linux): Make postinst script comply with Debian policy (#8810)
* chore(windows): remove legacy core and flag  ️ (#8593)

## 17.0.108 alpha 2023-05-16

* feat(windows): add text editor to the support makefile (#8750)
* feat(developer): verify keyboard versions in kmc-package (#8769)
* feat(developer): verify bcp47 tags are valid and minimal in kmc-package (#8778)
* feat(developer): verify at least one language in package (#8783)
* chore(developer): verify file types of content files in package (#8792)
* chore(developer): verify that package has at least a model or keyboard (#8793)
* chore(ios): Changes required for XCode 14.3 (#8746)

## 17.0.107 alpha 2023-05-15

* chore(linux): Fix installation build step on TC (#8784)
* refactor(android/engine): Consolidate updateSelection (#8739)

## 17.0.106 alpha 2023-05-12

* chore(developer): move package formats to common/web/types (#8729)
* feat(developer): add package validation (#8740)
* feat(developer): add validation of package filenames (#8751)
* feat(developer): validate content file names in packages (#8755)
* feat(developer): validate package name in compiler (#8757)
* chore(developer): rename Compiler and related classes (#8726)
* feat(developer): uset api from wasm! (#8716)

## 17.0.105 alpha 2023-05-11

* chore(common): Update crowdin strings for Amharic (#8748)
* chore(android/app): Cleanup build-play-store-notes script (#8749)
* chore(linux): Add build.sh for keyman-config (#8733)

## 17.0.104 alpha 2023-05-10

* chore(developer): rename kmc-keyboard to kmc-ldml (#8725)
* chore(linux): bring kmp.json for unit test up to spec (#8732)
* feat(common): add `builder_run_action` shorthand function (#8742)

## 17.0.103 alpha 2023-05-09

* fix(mac): `$CONFIG` not `$CONFIGURATION` in build path (#8724)
* chore(linux): Fix another problem uploading to launchpad (#8727)

## 17.0.102 alpha 2023-05-08

* chore(linux): Build for Lunar on all platforms (#8713)
* fix(linux): Fix linux tests (#8510)
* chore(linux): Fix uploading to launchpad (#8720)

## 17.0.101 alpha 2023-05-05

* chore(common): `set -eu` in build-utils.sh (#8698)
* fix(android/app): Resize OSK when resuming app from background (#8704)

## 17.0.100 alpha 2023-05-04

* fix(developer): warning fixes in kmcmplib (#8690)
* feat(developer): add uset api in kmcmplib (#8691)

## 17.0.99 alpha 2023-05-03

* chore(linux): Fix build script (#8705)

## 17.0.98 alpha 2023-05-02

* chore(common): run common and resources tests (#8692)

## 17.0.97 alpha 2023-04-28

* docs(windows): Add verify vs build tools (#8676)
* feat(developer): groundwork for support new transform, developer side (#8686)

## 17.0.96 alpha 2023-04-27

* chore(android): Update QRGen version for Java 11 (#8673)
* refactor(android/engine): Move toggleSuggestionBanner to KMKeyboard (#8679)
* refactor(android/engine): Use isKeyboardLoaded() on a consistent basis (#8680)
* chore(developer): test message correctness in compiler modules (#8664)
* chore(developer): add eslint devDependency for kmc (#8665)
* chore(developer): kmc-keyboard should not use any node-specific modules (#8666)
* fix(common): builder parse multi-param order (#8668)
* refactor(developer): use callbacks to avoid direct fs access in kmc-package (#8674)
* refactor(android/engine): Move shouldIgnore booleans to KMKeyboard (#8682)
* chore(linux): Build for Ubuntu 23.04 Lunar as well (#8683)

## 17.0.95 alpha 2023-04-26

* refactor(android/engine): Move currentBanner to KMKeyboard (#8671)
* chore(android/engine): Remove jvm args (#8675)
* fix(developer): kmc: fix jis/abnt2 scan codes (#8670)

## 17.0.94 alpha 2023-04-25

* fix(android/engine): Update InApp input connection (#8647)
* chore(common): Move the_99 test fixture keyboard (#8660)
* chore(android): Move namespace to Gradle files (#8667)

## 17.0.93 alpha 2023-04-24

* feat(common): kmx file reader (#8641)
* feat(developer): support FollowKeyboardVersion in kmc-package (#8642)
* chore(common): Update crowdin strings for Simplified Chinese (#8653)
* fix(common): builder - pass deps flags to child scripts (#8654)
* feat(developer): use CompilerEvent for messages in all of kmc (#8651)
* chore(developer): fixup deps for kmc modules (#8652)
* feat(core): ldml repertoire test, initial ICU integration (#8441)

## 17.0.92 alpha 2023-04-21

* fix(developer): kmc-package path reference (#8634)
* chore(developer): only run keyboards-repo tests for a full-test (#8635)
* refactor(developer): move comperr.h to kmn_compiler_errors.h (#8636)
* refactor(developer): kmc-model to use `CompilerEvent` (#8637)

## 17.0.91 alpha 2023-04-20

* fix(developer): kmc-kmn would abort build on warnings (#8617)
* fix(developer): kmc no longer emits double file extension for models (#8618)
* refactor(developer): move build activities (#8622)
* feat(developer): add warning options to kmc (#8623)
* feat(developer): use new message infrastructure in kmc-kmn (#8625)
* refactor(developer): move shared test helpers into common (#8626)
* feat(developer): add CompilerMessages support to kmc-package (#8627)
* feat(developer): warn if .kps file includes a non-binary .kvk file (#8628)
* chore(web): sets kmc-model as dependency of input-processor test action (#8629)
* fix(android/engine): Fix resetContext calls when selection changes (#8611)

## 17.0.90 alpha 2023-04-19

* chore(android/engine): Cleanup old SDK calls (#8612)
* fix(developer): package editor no longer loses RTL flag for LMs (#8606)

## 17.0.89 alpha 2023-04-18

* chore(developer): tweak build of extension list in kmc (#8597)
* docs(ios): Add help page for Settings (#8546)
* fix(developer): add missing dependencies (#8605)

## 17.0.88 alpha 2023-04-17

* docs(android): Update Linux dev environment for Java 11 (#8596)

## 17.0.87 alpha 2023-04-13

* refactor(developer): DRY kmc module references (#8577)
* chore(developer): kmc-kmn should build all baseline fixtures (#8578)
* fix(developer): kmc should not validate as well as compile keyboard (#8579)
* fix(developer): improve 'does not exist' error message (#8580)
* fix(common): consolidate npm publishing (#8587)
* chore(common): add missing deps and files for npm publish (#8588)

## 17.0.86 alpha 2023-04-12

* docs(windows): link to wiki architecture faq page (#8584)

## 17.0.85 alpha 2023-04-11

* chore(developer): AddWarning and SetError cleanup (#8571)
* fix(developer): add DRY_RUN variable to build.sh (#8576)
* fix(ios): fixes xcode-triggered debug, run builds (#8575)

## 17.0.84 alpha 2023-04-10

* epic: kmcompx - kmcmpdll cross-platform compiler (#7330)
* chore(android): Update projects to use Java 11 (#8543)
* docs: clarify dependency meanings in build-utils (#8567)
* fix(mac): fix corrupt installer (#8565)

## 17.0.83 alpha 2023-04-05

* fix(windows): use right instead of left alignment for popup buttons (#8561)

## 17.0.82 alpha 2023-03-31

* feat(developer): support jis and abnt2 (#8513)
* revert: #8549 "chore(web): merge master into feature-esmodule-web-engine (A17S9 end)  " (#8553)

## 17.0.81 alpha 2023-03-30

* feat(windows): simple text editor using Edit Control (#8391)

## 17.0.80 alpha 2023-03-29

* chore(linux): Remove dependency on `sudo` (#8535)
* chore(linux): Improve robustness of test cleanup (#8536)
* fix(linux): Remove warning after pressing Close button (#8538)

## 17.0.79 alpha 2023-03-28

* chore(linux): Revert "Run and ignore autopkgtests on s390x" (#8506)
* docs(linux): Update minimum required Ubuntu version (#8526)
* docs(linux): Update common questions (#8532)

## 17.0.78 alpha 2023-03-27

* chore(linux): Remove python3-raven dependency (#8507)
* refactor(android/engine): Make KMKeyboardJSHandler a normal class (#8494)

## 17.0.77 alpha 2023-03-25

* chore(common): use mac /usr/bin/stat rather than homebrew version (#8498)

## 17.0.76 alpha 2023-03-24

* chore(linux): Run and ignore autopkgtests on s390x (#8492)
* refactor(android/engine): Consolidate dispatchKey (#8483)

## 17.0.75 alpha 2023-03-23

* chore(common): define BUILDER_CONFIGURATION env var (#8496)

## 17.0.74 alpha 2023-03-22

* chore(windows): update sentry-native to 0.6.0 (#8464)
* chore(linux): Prevent building on s390x (#8477)
* fix(linux): Display error message for corrupt .kmp file (#8479)

## 17.0.73 alpha 2023-03-21

* refactor(android/engine): Consolidate insertText (#8438)
* chore(common): prevent multiple npm ci runs in child scripts (#8484)

## 17.0.72 alpha 2023-03-20

* chore(common): die early when --ci and --debug passed to test.sh (#8465)
* chore(common): Update crowdin strings for Kibaku (#8447)

## 17.0.71 alpha 2023-03-18

* fix(core): ldml update fr-azerty for VKEY mapping (#8434)

## 17.0.70 alpha 2023-03-17

* chore(android): Document builder script steps (#8449)

## 17.0.69 alpha 2023-03-16

* chore(web): Cleanup build echo (#8446)
* fix(developer): lm compiler handle missing line no in errors (#8444)
* fix(android/app): Temporarily disable Keyman browser (#8430)
* fix(android/engine): Add builder output for configure (#8442)
* chore(linux): Update debian changelog (#8452)

## 17.0.68 alpha 2023-03-15

* chore(common): add common test build configurations (#8431)
* fix(common): fix broken common/web/types cases (#8426)
* fix(developer/compilers): locks esbuild target detection for kmc building (#8437)
* chore(developer): ldml March 2023 update to tech-preview (#8412)
* fix(core): ldml more TODO-LDML fixes (#8436)
* chore(linux): Use dependency on core in ibus-keyman/build.sh (#8423)

## 17.0.67 alpha 2023-03-14

* chore(developer): Update copyright period in License.rtf (#8425)
* chore(common): support shorthand for build.sh (#8415)
* chore(common): build script performance improvements (#8416)
* chore(common): TS updates to non-sync'd packages, feature-esmodule merge conflict prevention (#8429)

## 17.0.66 alpha 2023-03-13

* refactor(android): Use builder scripts (#7407)

## 17.0.65 alpha 2023-03-12

* refactor(core): consolidate wasm defs (#8409)

## 17.0.64 alpha 2023-03-10

* feat(common): support single target for a dependency (#8404)
* chore(core): breadth-first build (#8400)
* refactor(common): Make build-help into helper functions (#8386)

## 17.0.63 alpha 2023-03-09

* fix(web): --no-minify, not --skip-minify (#8394)
* chore(core): Remove obsolete `--target-path` option (#8376)

## 17.0.62 alpha 2023-03-08

* chore(linux): Remove debug output from packaging GHA (#8372)
* chore: merge feature-ldml to master, again (#8377)
* chore(common): cleanup build.inc.sh echo (#8344)
* chore(common): remove vswhere (#8357)
* feat(linux): Add DBus method `SendText` (#8039)
* chore(core): Create both dynamic and static libs on Linux (#8375)
* chore(common): clean up `--debug` usage in build scripts (#8382)
* feat(common): builder.inc.sh inheritable options (#8384)

## 17.0.61 alpha 2023-03-03

* fix(android/app): Another attempt at fixing OSK rotation (#8353)

## 17.0.60 alpha 2023-03-02

* fix(android/engine): Fix various OSK bugs due to refactor (#8349)
* feat(core): Build both architectures for mac and generate a 'fat' library for them (#8342)
* fix(common): fixup npm publish (#8350)
* chore(linux): More GHA debugging (#8354)

## 17.0.59 alpha 2023-03-01

* fix(common): builder: skip dependency build for clean action (#8341)
* chore(web): fixup dependencies in web build script (#8332)
* chore(linux): More debug output (#8345)

## 17.0.58 alpha 2023-02-28

* chore(common): fix child build error handling (#8327)
* chore(linux): Improve and fix packaging GHA (#8328)
* fix(linux): Fix ibus-keyman/build.sh (#8329)
* epic: LDML keyboard support (#7054)
* fix(linux): Fix debian postinst script (#8294)

## 17.0.57 alpha 2023-02-26

* chore(android/app): Revert #8291 (#8314)

## 17.0.56 alpha 2023-02-24

* fix(linux): Fix upload in packaging GHA (#8308)
* feat(common): adds warning if described output does not exist (#8304)
* chore(linux): Improve detecting presence of test files (#8313)

## 17.0.55 alpha 2023-02-23

* chore(docs): update docs due to Mac Ventura (#8277)
* chore: remove greadlink from standard script prolog (#8288)
* chore: use builtin instead of dirname for perf (#8289)
* chore(common): stats script for planning (#7861)

## 17.0.54 alpha 2023-02-22

* fix(ios): allow duplicate languages in kmp file (#8125)
* fix(linux): Fix paths in upload action of packaging GHA (#8285)
* fix(android/app): Fix OSK width when rotating (#8291)

## 17.0.53 alpha 2023-02-21

* chore(windows): Remove old Kannada setup strings (#8257)
* fix(linux): Collect consecutive backspaces (#8274)
* chore(linux): Improve deb-packaging GHA (#8281)
* chore(linux): Cleanup GHA (#8282)

## 17.0.52 alpha 2023-02-20

* fix(windows): use min-width allow to expand (#8215)
* chore(web): minor cleanup of web/build.sh (#8254)
* fix(web): `--no-minify`, not `--skip-minify` (#8264)
* chore(web): Actually skip browser-stack for non-web builds (#8266)
* chore: cleanup some of shellHelperFunctions.sh (#8260)
* chore: consolidate script helper functions (#8261)
* chore(linux): Output results of API verification on stderr (#8241)
* chore(linux): Create draft PR after updating changelog (#8242)
* fix(linux): Checkout before  running apt-install (#8247)
* fix(linux): Fix bug in deb-packaging script (#8273)
* chore(developer): update bundled node to 18.14.1 LTS (#8268)
* chore(developer): ignore Esc key when compiling (#8263)
* docs: builder.inc.sh improved documentation around dependencies (#8173)
* chore(linux): Add build.sh to ibus-keyman  ️ (#8112)

## 17.0.51 alpha 2023-02-18

* chore(common): Update Fula strings for Sprint A17S6 (#8245)

## 17.0.50 alpha 2023-02-16

* feat(common): parent-child scripts for builder (#8198)
* fix(linux): Another iteration to fix packaging GHA (#8230)
* chore(common): updates Web & Web-related dependencies (#8196)
* fix(linux): Fix syntax for skipping upload in packaging GHA (#8236)

## 17.0.49 alpha 2023-02-15

* feat(linux): Pass PR# in the event type (#8221)
* feat(linux): Implement uploading of packages in packaging GHA (#8223)
* fix(linux): Fix GHA package build (#8225)
* fix(linux): Another fix for GHA package build (#8228)

## 17.0.48 alpha 2023-02-14

* fix(developer): Select BCP47 Code dialog inconsistencies (#8179)
* chore(common): automatically apply _builder_check_color (#8197)
* docs(linux): Update packaging documentation (#8202)
* chore(common): Report status if no platform needs build (#8210)
* chore(linux): Exclude autopkg tests on s390x (#8218)
* fix(linux): Fix path to symbols file in packaging GHA (#8209)

## 17.0.47 alpha 2023-02-10

* fix(linux): Fix autopkgtests (#8201)
* fix(linux): Fix Verify-API step of GHA (#8199)

## 17.0.46 alpha 2023-02-09

* fix(windows): add remove lang id uses correct keyboard id (#8186)
* chore(common): add `builder_term` function (#8187)
* chore(common): builder internal dependencies (#8188)
* chore(linux): Update changelog from Debian (#8192)
* feat(linux): Add debian packaging GHA (#7911)

## 17.0.45 alpha 2023-02-08

* chore(ios): update certificate (#8176)
* fix(linux): Fix autopkgtests (#8181)
* chore(common): Cleanup Kannada locale (#8182)
* chore(windows): Fix Portuguese UI language name (#8184)

## 17.0.44 alpha 2023-02-07

* chore(linux): Set test-helper script executable (#8178)
* chore(linux): Update debian changelog (#8156)

## 17.0.43 alpha 2023-02-06

* chore(linux): Build with meson instead of autotools  ️ (#8111)

## 17.0.42 alpha 2023-02-03

* chore(deps): bump http-cache-semantics from 4.1.0 to 4.1.1 (#8144)
* feat(developer): check for duplicated language codes in package editor and compiler (#8151)
* chore: Fail TC build if triggering Jenkins build fails (#8152)
* chore(linux): Fix lintian warnings (#8154)
* chore(core): Update meson version (#7882)
* refactor(android/engine): Consolidate Keyboard picker intent (#8163)

## 17.0.41 alpha 2023-02-02

* chore(web): main web build & test script rework to our common script format + nomenclature (#7474)
* change(web): conversion to standard filesystem layout:  source -> src, intermediate + release -> build (#7513)
* change(web): conversion to standard filesystem layout:  testing -> src/test/manual, unit_tests -> src/test/auto (#7515)
* change(web): conversion to standard filesystem layout:  tools -> src/tools (#7556)
* chore(web): updates build product references, extracts CI test-build scripts (#7831)
* feat(common): TS-based sourcemap remapping tool (#7894)
* feat(web): implements shell scripting for CI release-build configurations (#8001)

## 17.0.40 alpha 2023-02-01

* chore(developer): kmcmpdll debug src path (#8127)
* chore(common): Merge end of beta from Sprint A17S5 (#8135)
* refactor(android): Change com.tavultesoft.kmea package to com.keyman.engine (#7981)
* refactor(android/engine): Split KMInAppKeyboardWebViewClient to new class (#7983)
* refactor(android/engine): Refactor KMSystemKeyboardWebViewClient (#7993)

## 17.0.39 alpha 2023-01-31

* feat(windows): add additional registry keys to report (#8126)

## 17.0.38 alpha 2023-01-30

* chore(deps): bump ua-parser-js from 0.7.31 to 0.7.33 (#8109)
* fix(linux): Fix CI build (#8121)

## 17.0.37 alpha 2023-01-27

* chore(linux): Fix warnings (#8103)
* chore(linux): Remove legacy projects (#8102)
* Specify the path to the Debian package in the Vcs-Git header (#8104)

## 17.0.36 alpha 2023-01-26

* chore(common): Add crowdin strings for Kannada (#8074)

## 17.0.35 alpha 2023-01-25

* chore(common): revise tag variable name to VERSION_GIT_TAG (#8063)
* chore(common): Add crowdin strings for Czech (#8070)
* feat(linux): Improve uninstallation (#8011)

## 17.0.34 alpha 2023-01-24

* chore: merge beta to alpha, end of A17S4 (#8065)

## 17.0.33 alpha 2023-01-23

* chore: Xcode 14.2 update (#8015)

## 17.0.32 alpha 2023-01-20

* fix(ios): use mobile mode for keyboard download pages (#8042)
* docs(common/resources): Update configure step in Docker readme (#8034)
* fix(linux): JSON File missing after installation (#8040)

## 17.0.31 alpha 2023-01-19

* chore: git tag with release@semver (#8035)
* fix(linux): Properly set context after changing IP (#8026)
* chore(linux): use faster zero-length string check (#8037)
* chore(linux): log failures to `km_kbp_context_clear(context)` (#8036)
* chore(linux): Update recommended extension (#8038)

## 17.0.30 alpha 2023-01-17

* chore(linux): Fix vertical alignment of label (#8016)
* fix(common): update sentry release identifiers to support semver (#8031)

## 17.0.29 alpha 2023-01-16

* fix(linux): Fix crash (un-)installing shared keyboard (#8020)
* chore(linux): Don't report KeyboardInterrupt to Sentry (#8021)
* chore(linux): Update sample settings (#8018)
* feat(linux): Enhance tab completion in km-package-install (#8005)

## 17.0.28 alpha 2023-01-12

* feat(linux): Display error messages in the UI (#8006)
* bug(linux): Empty keyboard after failed installation (#8008)

## 17.0.27 alpha 2023-01-11

* chore(linux): Refactor completion script (#8002)

## 17.0.26 alpha 2023-01-10

* feat(linux): Add Back button to "Download Keyman Keyboards" dialog (#7994)
* feat(linux): List fonts in the uninstall confirmation dialog (#7995)

## 17.0.25 alpha 2023-01-09

* chore(linux): Remove unnecessary variable (#7988)

## 17.0.24 alpha 2023-01-06

* chore(common/resources): Add Docker readme (#7980)

## 17.0.23 alpha 2023-01-03

* fix(linux): add IBUS_HAS_PREFILTER ifdef to linux/ibus-keyman/tests (#7958)
* docs(linux): document fullbuild using docker (#7960)

## 17.0.22 alpha 2023-01-02

* chore: merge beta to master (A17S2) (#7948)
* chore(linux): Remove unused JENKINS parameter (#7920)

## 17.0.21 alpha 2022-12-21

* fix(windows): shutdown fix masked modal result (#7933)

## 17.0.20 alpha 2022-12-19

* chore(android/samples): Remove Sentry dependencies (#7901)
* chore: Revert "chore(common): Fix shellcheck warnings" (#7925)

## 17.0.19 alpha 2022-12-17

* fix(linux): Fix dependency of ibus-keyman (#7918)

## 17.0.18 alpha 2022-12-16

* chore(common): Fix shellcheck warnings (#7910)

## 17.0.17 alpha 2022-12-15

* chore: merge beta to master (#7885)
* chore(android): Update Gradle dependencies; targetSDKVersion to 33 (#7897)

## 17.0.16 alpha 2022-12-11

* refactor(linux): Update ibusimcontext.c (#7813)

## 17.0.15 alpha 2022-12-08

* chore(linux): Update vscode settings for Linux (#7876)

## 17.0.14 alpha 2022-12-07

* docs(linux): Move Linux documentation (#7868)
* chore(linux): Remove building for Bionic (#7873)
* chore(linux): Remove some shellcheck warnings (#7874)

## 17.0.13 alpha 2022-11-29

* fix(windows): lower case filenames for projects (#7837)
* refactor(linux): Refactor setting keyboard options (#7804)

## 17.0.12 alpha 2022-11-25

* chore(common): Merge beta from Sprint B16S2 to master (#7815)

## 17.0.11 alpha 2022-11-24

* refactor(linux): Use consts instead of strings (#7803)

## 17.0.10 alpha 2022-11-21

* fix: automatically merge changes to history back to master (#7777)
* chore: cleanup history (#7776)

## 17.0.9 alpha 2022-11-18

* chore: github issue template config.yml (#7751)
* chore(windows): tweak sentry client for cross-module messages (#7752)
* chore(android): Update Target SDK Version to 31 (#7761)

## 17.0.8 alpha 2022-11-17

* fix(android): bump version_code major calculation (#7736)

## 17.0.7 alpha 2022-11-13

* chore: fix TIER.md for master (#7704)

## 17.0.6 alpha 2022-11-12

* chore: merge beta to master B16S1 (#7693)
* chore(deps): bump minimatch from 3.0.4 to 3.1.2 (#7675)

## 17.0.5 alpha 2022-11-11

* chore(linux): Update debian changelog (#7681)

## 17.0.4 alpha 2022-11-10

* chore(deps): bump socket.io-parser from 4.0.4 to 4.0.5 (#7672)

## 17.0.3 alpha 2022-11-09

* fix(windows): Cleanup CEF more correctly in shutdown (#7661)

## 17.0.2 alpha 2022-11-01

* fix(android): Handle empty Play Store release notes (#7581)

## 17.0.1 alpha 2022-10-31

* fix(ios): iPad was not recognised as tablet device (#7563)
* feat(windows): configuration UI polish (#7206)
* chore: move to 17.0-alpha (#7577)
* chore: Move to 17.0 alpha

## 16.0.145 stable 2024-02-01

* chore(linux): Add support for loong64 architecture (#10108)
* chore(linux): Update debian changelog (#10122)
* fix(web): Fix null error with legacy keyboards (#10177)
* chore(ios): FV certificate key (#10229)
* fix(oem/fv): Add fv_hulquminum_combine and fv_kwadacha_tsekene (#10285)
* chore(developer): upgrade ngrok to v3 (#10360)
* chore(linux): Build with webkitgtk 4.1 instead of 4.0 (#10574)

## 16.0.144 stable 2023-11-30

* chore(linux): Update debian changelog (#10046)
* fix(android/app) Disable in-app Browser (#10077)

## 16.0.143 stable 2023-11-22

* chore(android): Update targetSdkVersion from 31 to 33 (#9823)
* chore(linux): Exclude environment.sh from build (#9814)
* chore(mac): move from altool to notarytool (#9896)
* fix(web): fixes doc-kbd display of default layer when it's not defined first (#9892)
* fix(ios): fv: replace Zip framework to prevent crash on startup (#9958)

## 16.0.142 stable 2023-10-20

* chore(linux): Update debian changelog (#9326)
* chore(linux): Remove obsolete dist from uploading to launchpad (#9340)
* chore(linux): Stop building Kinetic on Jenkins (#9354)
* chore(linux): Work around build failure on Debian mips64el (#9342)
* chore(linux): Update debian changelog (#9359)
* chore(android): Update targetSDKVersion to 33 (#9494)
* chore(linux): Remove workaround for mips64el (#9519)
* chore(linux): Workaround: Don't run Wayland tests (#9530)
* chore(linux): Add `clean` target to `rules` (#9532)
* fix(linux): Prevent exception if neither USER, LOGNAME nor SUDO_USER set (#9544)
* chore(linux): Ignore tests that fail on ba-jammy-64-ta (#9556)
* chore(ios): renew certificate (#9811)
* fix(mac): move keyboard menu items to main Input Menu from submenu (#9810)

## 16.0.141 stable 2023-07-25

* chore(mac): fix corrupt installer (#9332)

## 16.0.140 stable 2023-07-21

* chore(linux): Update debian changelog (#8451)
* chore(linux): Prevent building on s390x (#8476)
* fix(linux): Display error message for corrupt .kmp file (#8480)
* chore(linux): Run and ignore autopkgtests on s390x (#8491)
* chore(linux): Revert "Run and ignore autopkgtests on s390x" (#8505)
* chore(ios): Xcode 14 upgrade (#8487)
* fix(developer): package editor no longer loses RTL flag for LMs (#8607)
* chore(common): use mac /usr/bin/stat rather than homebrew version (#8925)
* chore(ios): replace fv cert (#8923)
* fix(core): Fix compilation if hotdoc is installed  (#8929)
* chore(linux): Move some files to keyman-config  (#8930)
* fix(core): Fix compiling with GCC 13 (#8932)

## 16.0.139 stable 2023-03-16

* chore: Fail TC build if triggering Jenkins build fails (#8141)
* chore(linux): Fix lintian warnings (#8153)
* chore(linux): Update debian changelog (#8155)
* chore(ios): update certificate (#8177)
* cherrypick(windows): Fix Portuguese UI language name (#8190)
* fix(linux): Fix autopkgtests (#8180)
* chore(linux): Update changelog from Debian (#8191)
* cherrypick(common): Cleanup Kannada locale (#8189)
* fix(windows): add remove lang id uses correct kbd (#8195)
* fix(linux): Fix autopkgtests (#8200)
* chore(linux): Exclude autopkg tests on s390x (#8217)
* chore(common): Update Fula strings for Sprint A17S6 (#8246)
* chore(windows): Remove old Kannada setup strings (#8258)
* fix(linux): Fix debian postinst script (#8295)
* fix(developer): lm compiler handle missing line no in errors (#8445)

## 16.0.138 stable 2023-02-01

* chore: add new developer build trigger (#8139)

## 16.0.137 stable 2023-02-01

* chore(common): Release 16.0

## 16.0.136 beta 2023-01-31

* chore(common): Update crowdin strings for Shuwa (Latin) (#8097)
* chore(common): Check in crowdin for Russian (#8072)
* chore(common): Check in crowdin for Ukrainian (#8073)
* chore(common): Add crowdin for Swedish (#8071)
* chore(common): Add crowdin strings for Czech (#8095)

## 16.0.135 beta 2023-01-30

* chore(linux): Include packaging path in Vcs-Git header (#8110)

## 16.0.134 beta 2023-01-25

* chore(common): Add crowdin strings for Kannada (#7970)

## 16.0.133 beta 2023-01-19

* fix(linux): Properly set context after changing IP (#8025)

## 16.0.132 beta 2023-01-18

* docs(windows): update screenshots and documentation for Keyman for Windows config (#8014)

## 16.0.131 beta 2023-01-16

* chore(linux): Don't report KeyboardInterrupt to Sentry (#8022)
* fix(linux): Fix crash (un-)installing shared keyboard (#8019)

## 16.0.130 beta 2023-01-09

* fix(windows): kmshell -ikl install language and enable keyboard (#7856)

## 16.0.129 beta 2023-01-06

* fix(android/engine): Add utility for localized strings (#7976)

## 16.0.128 beta 2022-12-22

* fix(developer): force ES3 code generation for LMs (#7927)

## 16.0.127 beta 2022-12-21

* fix(oem/fv/android): Fix keyboard version title (again) (#7941)
* fix(oem/fv/android): Add view permission of online help (#7909)
* fix(windows): modifer event is always serialized (#7935)

## 16.0.126 beta 2022-12-21

* fix(windows): shutdown fix masked modal result (#7932)

## 16.0.125 beta 2022-12-19

* fix(windows): no languages warning source changed (#7900)

## 16.0.124 beta 2022-12-18

* fix(oem/fv/android): Cleanup version title (#7908)

## 16.0.123 beta 2022-12-17

* fix(linux): Fix dependency of ibus-keyman (#7917)

## 16.0.122 beta 2022-12-14

* fix(windows): modify disable keyboard display (#7898)
* fix(developer): invalid charmap cell selection when updating to empty search result (#7887)

## 16.0.121 beta 2022-12-11

* chore(linux): Fix `make install` (#7886)

## 16.0.120 beta 2022-12-07

* chore(linux): Improve package build (#7875)

## 16.0.119 beta 2022-12-05

* chore: Change platform advocates (#7867)

## 16.0.118 beta 2022-12-04

* chore(linux): Update debian changelog (#7860)

## 16.0.117 beta 2022-12-01

* fix(developer): OnlineUpdate crash on shutdown (#7830)
* fix(developer): EncodeURL was not handling spaces (#7820)

## 16.0.116 beta 2022-11-30

* fix(android/app): Toggle keyboard update notifications for landscape and tablets (#7832)
* fix(android/engine): Append languageID for keyboard updates (#7807)
* fix(android/engine): Use FLAG_IMMUTABLE for PendingIntent for Android S+ (#7844)

## 16.0.115 beta 2022-11-29

* fix(windows): Cleanup CEF more correctly in shutdown (#7825)
* fix(windows): lower case filenames for projects (#7836)
* chore(linux): Update debian changelog (#7835)
* chore(linux): Fix upload-to-debian script (#7833)

## 16.0.114 beta 2022-11-28

* fix(mac): Caps processing was not consistent with core (#7795)
* fix(web): locks page scroll when scrolling lang menu (#7790)

## 16.0.113 beta 2022-11-26

* docs(android/app): Add note of haptic feedback to whatsnew (#7817)
* fix(developer): remove missing files from MRU list (#7821)

## 16.0.112 beta 2022-11-25

* fix: test builds should always run latest changes (#7806)
* fix(web): unit test breakages (#7797)

## 16.0.111 beta 2022-11-24

* fix(android/engine): Make it easier to test keyboard updates (#7781)

## 16.0.110 beta 2022-11-23

* fix(linux): Revert "fix(linux): Fix a warning" (#7783)
* fix: automatically merge changes to history back to master (#7780)
* chore(common): Update whatsnew for 16.0 (#7789)
* fix(web): inferred key text + spacebar caption scaling (#7741)
* feat(web): re-implementation of introductory globe-key help bubble (#7612)
* fix(android/engine): Fix logic error for updateKMP (#7799)
* fix(linux): Allow to build without patched ibus version (#7792)
* chore(linux): Update autotools configuration (#7793)
* docs(ios): Update help documentation about Install and Allow Full Access (#7791)
* fix(android/engine): Update versions of matching package and keyboard ID (#7740)

## 16.0.109 beta 2022-11-22

* fix(windows): arrow keys need to select next/prev item in options tab (#7756)
* fix(windows): buttons should be in list in Options tab (#7757)
* fix(android/engine): Add null check on kmp filename (#7787)
* fix(ios): make text size of in-app editor consistent with slider (#7782)
* fix(android/engine): Check if kmp.json is null (#7788)
* fix(mac): Enable right-alt/option key mapping (#7762)
* feat(linux): Add symbols file (#7742)

## 16.0.108 beta 2022-11-21

* fix(windows): backout ms button style for add lang pop up (#7765)
* fix(android/app): Only check Install Referrer API with Play Store installs (#7766)
* fix(windows): Fix text selectable configuration (#7758)
* feat(common/models): directional quote insensitivity (#7767)
* chore(windows): remove unused options from locales and UI (#7760)
* fix(developer): cast to prevent ERangeError for failed http reqs in CEF (#7775)
* chore(android): Update Target SDK Version to 31 (#7768)

## 16.0.107 beta 2022-11-18

* fix(windows): Download Keyboard blue footer (#7755)
* fix(windows): tweak elevate icon in Config dialog (#7754)
* fix(web): documentation keyboard style application + layout (#7694)
* fix(windows): fix checkbox and hint help button styles (#7764)
* chore(common): Update crowin strings for Fulfulde (#7715)
* fix(linux): Fix installation if shared kbd already installed (#7730)
* fix(linux): Fix a warning (#7746)
* chore(common): Update crowdin strings for Simplified Chinese (#7713)

## 16.0.106 beta 2022-11-17

* chore(windows): set platform core env explicitly (#7689)
* fix(android): bump version_code major calculation (#7735)
* fix(android/engine): Remove duplicate file suffix when installing .kmp (#7720)
* fix(linux): Ignore dbus exception when testing for fcitx (#7732)
* fix(linux): Fix lintian warnings (#7733)
* feat(linux): Add optional bcp47 parameter to km-package-install (#7731)

## 16.0.105 beta 2022-11-16

* chore(windows): add unit test for SetupCoreEnvironment (#7714)
* docs(linux): Add example for keyman:// URL format (#7726)
* fix(linux): set DEB_VERSION (#7727)
* fix(linux): Don't crash if `und` is specified without `fonipa` (#7728)

## 16.0.104 beta 2022-11-15

* chore(android/engine): Add more logging for keyboard restart (#7719)

## 16.0.103 beta 2022-11-14

* fix(windows): click in 1 pixel high box in Language Switch window caused crash (#7699)
* chore(windows): add sentry traces for unsolved crashes (#7703)
* fix(windows): handle timeout in downloads (#7709)
* chore(windows): Add safecall for internal CustomisationStorage API interface (#7707)
* chore(windows): include debug info in keyman build (#7710)
* fix(windows): check if permissions for thread to access file (#7207)
* refactor(linux): Use consts instead of strings (#7686)

## 16.0.102 beta 2022-11-12

* fix(windows): make sure IdStackWindows finalizes after Vcl.Forms (#7692)
* fix(android/app): Append tier to app name (#7674)
* chore(android/app): Remove debugging info on build.gradle (#7700)

## 16.0.101 beta 2022-11-11

* fix(windows): Improve shutdown robustness (#7677)
* fix(windows): base layout support in Keyman Core (#7667)
* fix(developer): URL parameters should be UTF-8 (#7631)
* fix(android/engine): Use IME package name if query permission denied (#7668)
* fix(linux): Fix keyboard icon in system tray (#7678)
* chore(linux): Update debian changelog  (#7682)
* chore(linux): Update Debian standards version (#7683)

## 16.0.100 beta 2022-11-10

* chore(linux): Update whatsnew (#7660)
* chore: Update history-and-versioning to match history (#7669)
* chore(linux): Update debian changelog (#7492)
* chore(android/engine): Don't show Toast errors on stable tier (#7676)
* fix(web): Add additional checks on className.indexOf (#7662)

## 16.0.99 beta 2022-11-09

* fix(web): Add polyfill for Array.includes() (#7646)
* fix(web): Add polyfill for Array.findIndex() (#7652)
* fix(developer): handle edge cases for app sources (#7654)
* fix(developer): handle shutdown cleanup more cleanly (#7655)
* fix(developer): handle crash reports without Keyman Engine installed (#7657)
* fix(developer): handle unpaired surrogate (#7659)
* fix(core): `save()` should be on internal kmx action queue (#7644)
* fix(core): emit keystroke was writing to wrong queue (#7650)

## 16.0.98 beta 2022-11-08

* fix(android/engine): Check temporary kmp file is valid (#7620)
* fix(developer): set keyman.osk immediately after switching device type (#7624)
* fix(developer): update monaco editor to 0.15.6 (#7626)
* chore(developer): tidy up compile hints (#7633)
* fix(developer): handle EEncodingError loading text file (#7635)
* fix(developer): prevent exception in charmap when unable to focus (#7640)
* fix(developer): disable Keyboard|Compile if no project loaded (#7642)
* fix(web): Handle undefined keyId in multi-tap (#7648)
* fix(developer): kmlmc has runtime dependency on keyman-version (#7651)
* fix(web): avoid reset for touch system keyboard (#7638)
* fix(developer): improve support for inferred key cap text (#7617)

## 16.0.97 beta 2022-11-04

* fix(android/app): Don't show "Get Started" after setting Keyman as default system keyboard (#7587)
* fix(windows): include debug info in kmshell build (#7600)
* fix(developer): tweak captions for consistency (#7607)
* fix(mac): replace white background keyman system menu icon with transparent one (#7610)

## 16.0.96 beta 2022-11-03

* fix(developer): Make Details and Build tabs scrollable (#7593)
* fix(developer): support gif preview images in Package Editor (#7594)
* fix(developer): handle high-bit-set HKL correctly (#7601)
* fix(android/app): Add check if bundle to PackageActivity is null (#7603)
* fix(common): always define dry_run variable (#7604)
* feat(web): Custom layer targets for Shift double-tap (#7608)
* fix(android/engine): Handle parsing empty JSONArray as JSONObject (#7611)

## 16.0.95 beta 2022-11-02

* fix(developer): Use US base layout for debugger (#7531)
* fix(developer): ensure kmlmp handles paths (#7580)
* fix(developer): prevent repeated `begin` statements (#7583)
* fix(developer): remove ancient samples (#7586)
* fix(developer): generate a default icon for basic keyboard projects (#7584)
* fix(developer): avoid reformatting unchanged system stores (#7585)
* fix(developer): publish `@keymanapp/keyman-version` to npm (#7595)

## 16.0.94 beta 2022-10-31

* fix(ios): iPad was not recognised as tablet device (#7563)
* feat(windows): configuration UI polish (#7206)

## 16.0.93 beta 2022-11-01

* chore: move to 16.0 beta

## 16.0.92 alpha 2022-10-31

* fix(android/engine): Add FLAG_ACTIVITY_NEW_TASK flag for resource update (#7572)
* change(common/models): prevent integration test flakiness due to prediction-search timeouts (#7571)
* chore: make git pre-commit hook executable (#7573)
* fix(web): bulk renderer update (#7516)

## 16.0.91 alpha 2022-10-28

* fix(developer): handle LControl being set by Windows when AltGr pressed (#7530)
* chore(windows): convert `wm_keyman_keyevent` and `wm_keyman_modifierevent` to private `WM_USER` messages (#7546)
* chore(common): Update help references from 15.0 to 16.0 (#7558)
* fix(core): remove `KMN_API` from callback spec (#7520)
* fix(developer): exclude `nocaps` from layer id modifier components (#7553)
* fix(web): model language ids now case-insensitive (#7557)
* fix(android/engine): Dismiss subkeys when hiding keyboard (#7555)

## 16.0.90 alpha 2022-10-27

* chore(common): update configure-repo.sh to include pre-commit hook (#7545)
* chore(common): Add crowdin strings for Dutch (#7498)

## 16.0.89 alpha 2022-10-26

* fix(core): Add missing include files (#7504)
* fix(linux): Improve setting context (#7084)
* feat(windows): Change "None" to "No Hotkey" matching new config (#7539)
* feat(web): keyboard layout spec now allows numeric width, pad, sp (#7486)
* chore(common): update actions to node16 (#7525)
* chore(web): KMW dev-tools reorganization, cleanup, script updates (#7463)
* fix(web): allow `isChiral()` to accept string name parameter of keyboard (#7544)
* fix(web): ensures keyboard does not change underneath OSK keystroke (#7543)

## 16.0.88 alpha 2022-10-25

* fix(common): ignore deps when formatting help (#7514)
* refactor(linux): Comment unused methods (#7501)
* chore(linux): Rename internal method to `commit_string` (#7502)
* chore(linux): call `reset_context` instead of `...focus_in` (#7503)
* chore(common): Update crowdin strings for Amharic (#7522)
* chore(android): Update help whatsnew for 16.0 (#7507)
* chore(common): Update existing crowdin strings for 16.0 (#7524)

## 16.0.87 alpha 2022-10-24

* fix(web): touch-platform language menu initial scrolling + index scrolling (#7488)

## 16.0.86 alpha 2022-10-21

* fix(developer): Handle invalid graphics in icon editor (#7431)
* chore(common): move to new GitHub issue form templates (#7470)
* change(web): removes unused config, help buttons from OSK (#7484)
* fix(windows): ensure all modifier events go to serialized queue (#7449)
* chore(common): automatically run internal dependencies on builder (#7464)
* fix(mac): Prompt for required permissions at start time (#7354)

## 16.0.85 alpha 2022-10-20

* chore(android/engine): Remove help bubble tool tip (#7473)
* fix(linux): Fix upload script (#7494)
* docs(linux): Update sample vscode settings (#7491)
* fix(android/engine): Dismiss key preview and subkeys on globe action (#7472)
* refactor(linux): Cleanup whitespace (#7500)
* chore(linux): Improve debug output (#7499)

## 16.0.84 alpha 2022-10-19

* fix(developer): Handle hints and warnings cleanly (#7372)
* fix(developer): Ctrl key to select key was conflicting with shortcuts (#7430)
* modify(android/engine): Stop logging if keyboard index not found (#7415)
* chore(android/engine): Update Keyman references in android-host.js (#7466)

## 16.0.83 alpha 2022-10-18

* docs(linux): Update readmes (#7468)

## 16.0.82 alpha 2022-10-17

* change(web): now utilizes 'inputMode="none"' on supported touch devices (#7343)
* chore(web): drops alignInputs, hideInputs (#7360)
* fix(web): better element inputmode management (#7395)
* chore(common): `--debug` standard flag for builder (#7462)
* fix(ios):  Allow Full Access enabled to fix ios 16  invisible keyboard (#7459)

## 16.0.81 alpha 2022-10-16

* fix(developer): manual attachment for kmw in server (#7457)

## 16.0.80 alpha 2022-10-14

* feat(common): builder script dependency and legacy script report (#7453)
* chore(linux): Adjust Linux specific files in `.gitignore` (#7451)

## 16.0.79 alpha 2022-10-13

* chore(common/models, web): more script updates (#7392)
* feat(common): builder dependency support (#7438)
* chore(common): further tweaks to builder scripts (#7439)

## 16.0.78 alpha 2022-10-12

* fix(linux): Fix reordering of output (#7079)
* fix(linux): Fix make install (#7434)
* chore(linux): Add Node.js to the docker container (#7435)

## 16.0.77 alpha 2022-10-10

* fix(web): possible error on change of context to a contextEditable (#7359)
* chore(web): unit test polishing pass (#7381)

## 16.0.76 alpha 2022-10-06

* chore(linux): Cleanup unnecessary surrogate check (#7396)

## 16.0.75 alpha 2022-10-05

* chore(common): builder script maintenance (#7405)

## 16.0.74 alpha 2022-10-04

* chore(android/engine): Display Toast notifications on Sentry errors (#7390)
* fix(android/engine): Dismiss subkeys on multi-touch (#7388)

## 16.0.73 alpha 2022-10-03

* fix(developer): handle invalid kps xml when loading project view (#7371)

## 16.0.72 alpha 2022-09-30

* fix(web): Only unhighlight suggestion if there's a pending one (#7383)
* refactor(common): Split builder utilities to separate script (#7365)

## 16.0.71 alpha 2022-09-29

* fix(developer): generate valid js when using unquoted digits in stores (#7369)
* fix(developer): ensure backslash in paths passed to kmcomp (#7370)
* fix(web): Update spacebar caption when refreshing layout (#7348)
* fix(common/web): mock deadkey handling after rules manipulating context (#7345)

## 16.0.70 alpha 2022-09-26

* fix(android): Add language name when installing default lexical-model (#7347)
* chore(common): Add 15.0 stable entries to HISTORY.md  (#7350)

## 16.0.69 alpha 2022-09-21

* fix(android/engine): Check listview for setting keyboard selection (#7325)
* refactor(common/web): reworks low-level module build scripts  ️ (#7319)
* refactor(common): `builder` script tweaks - "has action" vs "start action"  ️ (#7333)
* feat(common): builder trap-functionality testing  ️ (#7334)
* chore(common): builder extra params support (#7339)

## 16.0.68 alpha 2022-09-20

* chore(web): update `got` dependency for regression tests (#7315)
* chore(developer): update multer dependency for server (#7314)
* chore(developer): update node-windows-trayicon to update node-gyp to 9.1.0 (#7321)

## 16.0.67 alpha 2022-09-19

* fix(common/models): blocks full-text "corrections"  ️ (#7241)
* change(web): better fat-finger key weighting  ️ (#7242)
* fix(web): fixes unintended auto-acceptance of suggestion after reverting (#7305)
* feat(common/models): wordbreaker customization (#7279)
* fix(common/models): fixes reference dropped by git merge (#7313)
* test(android): Add final keyboard to test K_ENTER rule (#7303)
* chore(common): Update to Unicode 15.0 (#7302)
* chore(common): update auto labeler configuration (#7316)
* chore(common): make scripts executable and add pre-commit test (#7317)
* chore(deps): bump nanoid and mocha (#7307)
* chore(common): remove unused ncc dependency (#7318)

## 16.0.66 alpha 2022-09-17

* chore: improve auto labeling (#7288)

## 16.0.65 alpha 2022-09-16

* chore(linux): Remove unused IBusLookupTable (#7296)

## 16.0.64 alpha 2022-09-15

* fix(android/engine): Switch keyboard if uninstalling current one (#7291)
* fix(common/models): fixes quote-adjacent pred-text suggestions (#7205)
* fix(common/models): max prediction wait check (#7290)

## 16.0.63 alpha 2022-09-14

* chore(linux): Update debian changelog (#7281)
* fix(linux): Fix ignored error (#7284)

## 16.0.62 alpha 2022-09-13

* fix(developer): hide key-sizes when in desktop layout in touch layout editor (#7225)
* fix(developer): show more useful error if out of space during Setup (#7267)

## 16.0.61 alpha 2022-09-12

* docs(windows): add steps for using testhost debugging (#7263)
* fix(developer): compiler mismatch on currentLine (#7190)
* fix(developer): suppress repeated warnings about unreachable code (#7219)
* chore:  try disabling concurrency for browserstack tests (#7258)
* chore(web): disable browserstack on non-web-specific builds (#7260)

## 16.0.60 alpha 2022-09-10

* fix(web): enhanced timer for prediction algorithm (#7037)
* chore(core): fixup km_kbp_event docs (#7253)
* fix(windows) Update unit tests for tsf bkspace (#7254)
* fix(android): Standardize language ID in language picker menu (#7239)

## 16.0.59 alpha 2022-09-09

* chore: use keyman.com instead of keyman-staging.com (#7233)
* feat(core): add `km_kbp_event` API endpoint (#7223)
* fix(windows): Delete both code units when deleting surrogate pairs in TSF-aware apps (#7243)

## 16.0.58 alpha 2022-09-08

* fix(common/models): reconnects unit tests for worker-internal submodules (#7215)
* feat(common/models): extra Unicode-based wordbreaker unit tests (#7217)

## 16.0.57 alpha 2022-09-07

* fix(android/engine): Fix Backspace key to delete without errant subkeys (#7156)

## 16.0.56 alpha 2022-09-05

* chore(linux): Fix ibus-keyman.postinst script (#7192)

## 16.0.55 alpha 2022-09-03

* chore(android): Reduce Toast notification noise (#7178)

## 16.0.54 alpha 2022-08-30

* chore(core): rename json.hpp to jsonpp.hpp (#6993)
* chore(developer): remove unused dependencies from KeymanWeb compiler (#7000)
* chore: update core/ label (#7138)
* chore(linux): Update debian changelog (#7145)
* fix(linux): Allow downgrades for installing build deps (#7147)
* chore(core): emcc off path for linux (#7149)

## 16.0.53 alpha 2022-08-29

* feat(linux): Dockerfile for linux builder (#7133)

## 16.0.52 alpha 2022-08-26

* fix(android/engine): Lower the max height for landscape orientation (#7119)
* fix(linux): Remove wrong `ok_for_single_backspace` method (#7123)

## 16.0.51 alpha 2022-08-24

* fix(android): verify browser before starting activity (#7001)
* chore: Change platform advocates per discussion (#7096)
* fix(windows): Add invalidate context action to non-updatable parse (#7089)
* feat(common): add parameter variable support to `builder_` functions (#7103)

## 16.0.50 alpha 2022-08-23

* chore(core): Remove obsolete python keyboardprocessor (#7094)

## 16.0.49 alpha 2022-08-22

* fix: remove saving and restoring context kbd options (#7077)
* chore(deps): bump @actions/core from 1.8.2 to 1.9.1 (#7087)

## 16.0.48 alpha 2022-08-16

* fix(web): button, float init timer cleanup (#7036)

## 16.0.47 alpha 2022-08-15

* chore(core): refactor kmx_file.h to common (#7062)
* fix(developer): stack overflow when compiling non-web keyboard (#7031)
* fix(developer): prevent crash attempting to compile ansi keyboard (#7033)
* chore(linux): Refactor `jenkins.sh` (#7060)
* fix(developer): compiler emitting garbage for readonly groups (#7013)

## 16.0.46 alpha 2022-08-12

* docs(core): cleanup in keyboardprocessor.h (#7065)

## 16.0.45 alpha 2022-08-09

* feat(linux): Replace deprecated distutils (#7051)
* chore(linux): Adjust Linux source package to restructured code (#7056)

## 16.0.44 alpha 2022-08-08

* chore(linux): Update debian changelog (#7041)

## 16.0.43 alpha 2022-08-05

* chore(web): centralizes web-based modules' CI unit test configurations (#7024)
* refactor(web): converts test_utils funcs to Promise use (#7027)
* chore(core): get wasm core building again (#7023)
* chore(common): build-utils.sh minor tweaks (#7018)
* change(web): rotation polish - OSK reload no longer needed  ️ (#6787)
* change(web): updates mobile screen dimension detection code  ️ (#6979)

## 16.0.42 alpha 2022-08-01

* feat(developer): add languageUsesCasing to Model Editor (#7008)
* fix(developer): increase maximum file size for server (#7003)
* fix(developer): rebuilding a model would not refresh it in server (#7015)
* chore(common): GitHub issue template tweaks (#7022)

## 16.0.41 alpha 2022-07-29

* chore(common): builder script `:target` and `--option` support (#6986)
* chore(linux): Add code comment (#7009)

## 16.0.40 alpha 2022-07-28

* chore(linux): Add script to upload to debian (#6997)

## 16.0.39 alpha 2022-07-27

* chore(linux): Update debian changelog (#6996)

## 16.0.38 alpha 2022-07-26

* feat(developer): Rework Touch Layout Editor to support flick and multitap (#6884)
* fix(developer): improve error message for multi-part key ids on <15.0 (#6989)
* fix(android): rework longpress movement trigger (#6984)
* chore(linux): Update changelog (#6988)

## 16.0.37 alpha 2022-07-22

* fix(linux): Catch PermissionError exception (#6968)
* chore(linux): Update Debian changelog  (#6973)
* chore(linux): Add support for Ubuntu 22.10 "Kinetic Kudu" (#6975)
* fix(developer): reduce timeouts if server shut down (#6943)
* fix(linux): Implement refresh after keyboard installation (#6956)

## 16.0.36 alpha 2022-07-20

* chore(linux): Code cleanup (#6957)
* fix(linux): Another attempt at fixing postinst script (#6960)
* fix(linux): Fix uninstallation when using fcitx5 (#6963)

## 16.0.35 alpha 2022-07-19

* fix(common): Fix `delete` (#6965)

## 16.0.34 alpha 2022-07-15

* fix(developer): set contextDevice in web debugger  ️ (#6906)
* fix(web): postkeystroke processing should ignore key-event source (#6901)
* fix(web): layer-setting ops should not trigger for hardware keystroke processing  ️ (#6902)
* fix(developer): kmdecomp virtual character key output (#6940)
* fix(developer): crash on exit when checking for updates (#6941)
* fix(developer): crash when switching back a tab (#6942)
* chore(web): remove invalid warning msg (#6950)

## 16.0.33 alpha 2022-07-14

* feat(developer): Option to skip embed of compiler version (#6920)
* feat(developer): compiler regression support (build kmcomp-$version.zip during release build) (#6918)
* chore(ios): updates core internals for the in-app browser (#6838)

## 16.0.32 alpha 2022-07-13

* fix(ios): ignore CFBundleShortVersionString (#6934)

## 16.0.31 alpha 2022-07-12

* fix(developer): QR Code for Package Editor had wrong path (#6926)

## 16.0.30 alpha 2022-07-11

* fix(web): maps touch-layout chiral alt, ctrl to non-chiral when non-chiral keyboard is active (#6808)

## 16.0.29 alpha 2022-07-08

* fix(web): ncaps rules not matching on touch (#6911)

## 16.0.28 alpha 2022-07-08

* chore(android): disable sendError for js errors (#6905)
* fix(developer): add no-ops for symbol builds for components (#6908)

## 16.0.27 alpha 2022-07-07

* fix(web): improve `console.error()` reporting (#6890)

## 16.0.26 alpha 2022-07-06

* fix(developer): Show full version number (#6866)
* chore(developer): rename developer/js to developer/kmlmc (#6630)
* feat(developer): .keyman-touch-layout schema for 15.0 (#6856)
* feat(developer): add flick and multitap to touch layout schema and doc (#6877)
* fix(linux): Fix post-install script (#6894)

## 16.0.25 alpha 2022-07-05

* chore(web): update readme (#6891)

## 16.0.24 alpha 2022-07-02

* fix(common): trigger builds correctly for stable builds (#6847)
* fix(windows): show full version number (#6867)

## 16.0.23 alpha 2022-06-29

* fix(web): clears repeating bksp on keyboard reload  ️ (#6786)
* fix(web): null-guard for refreshLayout (#6854)

## 16.0.22 alpha 2022-06-28

* fix(ios): eliminates conditional height for banner image (#6855)

## 16.0.21 alpha 2022-06-27

* chore(ios): modernizes app-help's internals (#6836)
* fix(linux): Deal with non-existing files (#6840)
* fix(linux): Catch KeyboardInterrupt (#6841)

## 16.0.20 alpha 2022-06-26

* chore(web): shorten check/web/file-size check message (#6780)

## 16.0.19 alpha 2022-06-24

* change(web): drops old IE-related handling code (#6557)
* chore(deps): bump got from 11.8.3 to 11.8.5 (#6821)
* chore(ios): log script actions and fixup export settings to avoid version being clobbered (#6835)

## 16.0.18 alpha 2022-06-23

* chore(core): move common/core/desktop/ to core/ (#6629)

## 16.0.17 alpha 2022-06-22

* chore(web): updates error-reporting lib uploader (#6818)
* fix(web): fixes doc-keyboard generation (#6793)

## 16.0.16 alpha 2022-06-21

* fix(web): key tip constraint logic requires .bottom CSS (#6784)
* fix(ios): overzealous error about missing banner image (#6807)
* chore(linux): Update Debian changelog (#6810)

## 16.0.15 alpha 2022-06-18

* fix(web): crash on custom modifier keys (#6790)
* chore: add trigger definitions for stable-15.0 and fixup force param for increment-version.sh (#6776)

## 16.0.14 alpha 2022-06-17

* chore(web): add 'index.html' to parent links in test pages (#6791)

## 16.0.13 alpha 2022-06-15

* chore: beta to master merge A16S4 (#6771)

## 16.0.12 alpha 2022-06-14

* chore(web): replace lerna with npm workspaces and ts projects (#6525)
* fix(common): update increment-version for new tsc, node versions (#6762)

## 16.0.11 alpha 2022-05-27

* chore: A16S2 beta to master (#6670)
* chore(ios): FV certificate hash (#6674)

## 16.0.10 alpha 2022-05-15

* chore: beta to master A16S1 (#6614)

## 16.0.9 alpha 2022-04-29

* chore(common): merge beta to master B15S7 (Part 2) (#6579)

## 16.0.8 alpha 2022-04-17

* chore: merge beta to master B15S7 (#6537)

## 16.0.7 alpha 2022-04-07

* chore: beta to master B15S6 (#6490)
* fix(ios): use CFBundleShortVersionString for version (#6496)

## 16.0.6 alpha 2022-04-05

* chore(deps): bump ansi-regex from 3.0.0 to 3.0.1 in /web/testing/regression-tests (#6470)
* chore(deps-dev): bump minimist from 1.2.5 to 1.2.6 in /web/testing/regression-tests (#6471)
* chore(deps): bump minimist from 1.2.5 to 1.2.6 in /developer/server (#6472)

## 16.0.5 alpha 2022-04-04

* chore(common): beta to master B15S6 (#6467)

## 16.0.4 alpha 2022-03-22

* chore: B15S4 beta->alpha (#6402)

## 16.0.3 alpha 2022-03-16

* chore: merge beta changes to alpha B15S4 (#6376)
* chore(common/core/desktop): Improve meson build file  ️ (#6183)

## 16.0.2 alpha 2022-03-03

* chore(deps-dev): bump karma from 6.3.14 to 6.3.16 in /web/testing/regression-tests (#6322)

## 16.0.1 alpha 2022-03-02

* chore(common): move to 16.0 (#6318)

## 15.0.270 stable 2022-09-12

* chore(linux): Add support for Ubuntu 22.10 "Kinetic Kudu" (#7143)
* chore(linux): Update debian changelog (#7144)
* fix(android/engine): Cleanup list of subkeys when dismissing window (#7176)
* chore(linux): Fix ibus-keyman.postinst script (#7208)
* fix(windows): Delete both code units when deleting surrogate pairs in TSF-aware apps (#7256)
* fix(developer): compiler mismatch on currentLine (#7191)
* fix(developer): suppress repeated warnings about unreachable code (#7265)

## 15.0.269 stable 2022-08-29

* chore(linux): Update debian changelog (#7040)
* feat(linux): Replace deprecated distutils  (#7052)
* fix(developer): compiler emitting garbage for readonly groups (#7014)
* chore: Change platform advocates per discussion (#7114)
* fix(windows): remove saving and restoring context kbd options (#7107)
* fix(windows): Add invalidate context action to non-updatable parse (#7108)
* fix(android/engine):  Lower the max height for landscape orientation (#7128)

## 15.0.268 stable 2022-08-04

* chore(linux): Update debian changelog (#6995)
* fix(developer): increase maximum file size for server (#7004)
* fix(developer): rebuilding a model would not refresh it in server (#7016)
* chore(linux): Add script to upload to debian (#7017)
* fix(developer): stack overflow when compiling non-web keyboard (#7034)
* fix(developer): prevent crash attempting to compile ansi keyboard (#7035)

## 15.0.267 stable 2022-07-26

* fix(developer): QR Code for Package Editor had wrong path (#6927)
* fix(ios): ignore CFBundleShortVersionString (#6935)
* fix(web): context-only rule effects, set(&layer) from physical keystrokes  ️ (#6949)
* chore(web): remove invalid warning msg (#6951)
* fix(common): Fix `delete`  (#6966)
* fix(linux): Another attempt at fixing postinst script  (#6961)
* fix(linux): Fix uninstallation when using fcitx5  (#6964)
* fix(linux): Catch PermissionError exception  (#6969)
* chore(linux): Update Debian changelog (#6972)
* fix(developer): kmdecomp virtual character key output (#6945)
* fix(developer): crash on exit when checking for updates (#6946)
* fix(developer): crash when switching back a tab (#6947)
* fix(developer): reduce timeouts if server shut down (#6948)
* fix(android): rework longpress movement trigger (#6992)
* chore(linux): Update changelog (#6987)
* fix(developer): improve error message for multi-part key ids on <15.0 (#6990)

## 15.0.266 stable 2022-07-08

* fix(linux): Fix post-install script  (#6895)
* fix(web): improve `console.error()` reporting (#6904)
* fix(web): ncaps rules not matching on touch (#6913)

## 15.0.265 stable 2022-07-04

* fix(common): trigger builds correctly for stable builds (#6879)
* fix(web): post-keystroke processing after use of pred. text selection (#6886)

## 15.0.264 stable 2022-07-01

* fix(ios): eliminates conditional height for banner image (#6857)
* fix(web): clears repeating bksp on keyboard reload  ️ (#6863)
* fix(web): better stability during transient OSK load state (#6861)
* fix(developer): readonly groups should never emit output (#6873)
* fix(web): Maintain separate Caps Lock states for touch and physical (#6874)

## 15.0.263 stable 2022-06-24

* chore(ios): add manageAppVersionAndBuildNumber=false (#6837)

## 15.0.262 stable 2022-06-23

* fix(web): key preview styling, positioning issues (#6795)
* chore(linux): Update Debian changelog (#6809)
* fix(linux): Deal with non-existing files (#6812)
* fix(linux): Catch KeyboardInterrupt (#6814)
* fix(ios): blocks known non-error "error" report (#6816)
* fix(web): fixes doc-keyboard generation (#6817)
* chore(web): updates error-reporting lib uploader (pseudo- ) (#6819)

## 15.0.261 stable 2022-06-18

* fix(web): crash on custom modifier keys (#6789)

## 15.0.260 stable 2022-06-15

* chore(common): Release version 15.0

## 15.0.259 beta 2022-06-10

* fix(android/engine): Disable haptic feedback on hardware keystrokes (#6671)
* fix(windows): Install TIP crash with inconsistent bcp47tag (#6727)
* change(web): adjusts minimum distance needed for quick-display of subkeys (#6714)
* change(web): browser test timeout tweaks (#6718)

## 15.0.258 beta 2022-06-06

* chore: add 14.0 entries to beta HISTORY.md (#6705)
* chore(web): switch on additional BrowserStack reporting (#6707)
* fix(web): fixes OSK-interaction issues in Float, Toolbar UI modules (#6689)

## 15.0.257 beta 2022-06-03

* fix(developer): kmcomp package compiler race condition (#6696)
* fix(developer): install keyboard call should quote kmshell.exe path (#6691)

## 15.0.256 beta 2022-06-01

* chore(android,ios,mac): Update crowdin strings for Spanish (Latin America) (#6650)

## 15.0.255 beta 2022-05-31

* fix(web): osk shrinkage from rounding (#6658)

## 15.0.254 beta 2022-05-30

* fix(ios): missed i18n site (#6667)
* fix(ios): keyboard height on app load (#6672)
* feat(ios): adds back and forward navigation buttons for in-app help (#6654)
* change(ios): modernization of the Keyman app main screen's layout logic (#6666)

## 15.0.253 beta 2022-05-27

* chore(ios): FV certificate hash (#6673)

## 15.0.252 beta 2022-05-25

* fix(ios): fixes OSK mispositioning bug in iOS 15 (#6631)

## 15.0.251 beta 2022-05-23

* fix(ios): stops leaking memory on system keyboard rotation (#6552)
* fix(android/engine): Fix sticky long-press keys (#6637)

## 15.0.250 beta 2022-05-20

* feat(android/app): Provide haptic feedback when typing (#6626)
* fix(ios): disables transparent nav bar for ios 15 (#6633)

## 15.0.249 beta 2022-05-19

* chore(common): improve PR reporting of changes (#6624)

## 15.0.248 beta 2022-05-17

* fix(windows): use GlobalGetAtomName to access global list (#6580)

## 15.0.247 beta 2022-05-16

* chore(common/resources): Update langtags.json (#6594)
* fix(android/engine): Refresh OSK when changing spacebar text (#6620)

## 15.0.246 beta 2022-05-11

* chore(ios): Set transparent background on "more" icons (#6598)
* chore(common): Add crowdin strings for Polish (#6593)

## 15.0.245 beta 2022-05-10

* chore(common): Add crowdin strings for Italian (#6592)

## 15.0.244 beta 2022-05-09

* fix(windows): Don't reset defaults on Keyman upgrade (#6491)

## 15.0.243 beta 2022-05-03

* chore(web): report on file size (#6584)
* chore(android/engine): Ignore DownloadManager if ID not found (#6581)
* fix(common/models): prevents preemptive tokenization of potential contractions (#6574)
* fix(web): fixes fat-finger distrib when subkey selected (#6526)

## 15.0.242 beta 2022-04-29

* docs(windows): Update OS and whatsnew in help (#6560)
* fix(android/engine): Check suggestion banner after setting keyboard (#6559)
* chore(common): Update Crowdin strings for Fula (#6562)

## 15.0.241 beta 2022-04-27

* change(web): touch alias optimization followup (#6566)
* fix(common/core/web): Fix forEach loop in SentryManager (#6569)
* fix(linux): Fix shared keyboard (un-)installation in Bionic (#6565)

## 15.0.240 beta 2022-04-26

* feat(web): adds .getKeyboard().IsRTL, .HasLoaded (#6567)
* fix(android): Don't show welcome.htm on keyboard package update (#6555)
* fix(android/engine): Localize some Toast notifications (#6561)

## 15.0.239 beta 2022-04-22

* fix(web): optimizes, enhances caret placement within text on mobile devices (#6551)

## 15.0.238 beta 2022-04-21

* chore(linux): Fix failure in Debian reproducibility testing (#6548)
* chore(linux): Update Linux dependencies (#6549)

## 15.0.237 beta 2022-04-20

* feat(linux): WIP - implement capslock handling with Wayland  ️ (#6213)

## 15.0.236 beta 2022-04-19

* fix(android): key tip sticky with multitap (#6494)
* fix(web): blocks modifier key fat-fingering (#6473)

## 15.0.235 beta 2022-04-18

* chore(android,windows): Update crowdin strings for bwr-NG (#6532)

## 15.0.234 beta 2022-04-14

* chore(common): Add Crowdin strings for Portuguese (pt-PT) (#6509)
* chore(linux): Fix l10n language mappings (#6529)
* chore(linux): Update Debian changelog (#6530)

## 15.0.233 beta 2022-04-13

* chore(android/app): Add description for referrer response error (#6524)
* fix(linux): test fileVersion during package install (#6522)

## 15.0.232 beta 2022-04-11

* fix(linux): Remove tab completion warning (#6482)

## 15.0.231 beta 2022-04-09

* test(common/resources): Add Noto font to web_context_tests keyboard (#6488)

## 15.0.230 beta 2022-04-08

* fix(android/engine): Show keyboard after rotating (#6498)
* fix(windows): don't log before checking nil when installing keyboard (#6505)
* chore: Revert "feat(web): prediction casing follows current layer" (#6510)
* chore(linux): Update changelog file (#6500)
* fix(windows): framework for switching of pipeline (#6392)

## 15.0.229 beta 2022-04-07

* fix(iOS): check version during package install (#6479)
* feat(ios): testflight builds for PRs (#6486)
* chore(ios): Document minimum iOS version 12.1 (#6492)
* fix(developer): handle exception on unpaired surrogate (#6487)
* chore(mac): Update whatsnew for 15.0 (#6493)
* fix(ios): use CFBundleShortVersionString for version (#6495)
* fix(android/app): Simplify sharing intent (#6481)

## 15.0.228 beta 2022-04-05

* feat(web): prediction casing follows current layer (#6459)
* fix(mac): check package fileVersion during install (#6415)

## 15.0.227 beta 2022-04-04

* fix(developer): improves More Help link for icon tool (#6464)
* chore(android): Document minimum required version of Chrome (#6468)
* chore(common): Update in-app help versions to 15.0 (#6469)
* fix(web): rely on caller for unmatched keys (#6457)
* feat(developer): hint on unreachable code (#6440)
* feat(developer): check filename case consistency when compiling keyboard (#6445)
* feat(developer): add Clear All button to icon editor (#6465)
* fix(developer): icon editor font color now follows fgcolor (#6466)
* fix(developer): validate kmconvert parameters (#6451)
* feat(developer): check for duplicate store/group names (#6463)
* docs(linux): Update testing section in readme (#6460)

## 15.0.226 beta 2022-04-01

* fix(web): track stateKeys changes with layer changes (#6453)

## 15.0.225 beta 2022-04-01

* fix(ios): reset context when osk is resized (#6428)
* feat(developer): keep Virtual Key Identifier dialog open on Insert (#6449)
* fix(oem/fv/ios): maintain consistent keyboard state between Keyman Engine and FV app (#6446)

## 15.0.224 beta 2022-03-29

* fix(android/engine): Clear WebView cache on package install (#6438)
* feat(oem/fv/ios): Dictionary Support (#6197)

## 15.0.223 beta 2022-03-27

* fix(mac): invalid keyboard breaks configuration (#6421)
* fix(windows): make long menus scroll in Configuration (#6424)
* fix(web): ios popup positioning and style (#6383)

## 15.0.222 beta 2022-03-25

* fix(windows): put correct HK_ALT flag for modifier (#6425)

## 15.0.221 beta 2022-03-24

* fix(developer): structure sizes for kmcomp x64 (#6408)
* fix(common): report more log detail in increment-version (#6418)

## 15.0.220 beta 2022-03-23

* fix(web): adjust touch alias element positioning (#6406)
* fix(android/engine): Display longpress keys during a Move gesture (#6138)

## 15.0.219 beta 2022-03-22

* chore(common): Update Hausa strings (#6399)

## 15.0.218 beta 2022-03-21

* chore(android/engine): Remove visual gaps in keyboard picker menu (#6370)

## 15.0.217 beta 2022-03-19

* fix(web): bounding rect offset was incorrect (#6357)

## 15.0.216 beta 2022-03-18

* feat(linux): Allow to run ibus tests on Wayland  ️ (#6202)

## 15.0.215 beta 2022-03-17

* fix(web): crash on focus before init (#6393)

## 15.0.214 beta 2022-03-16

* feat(web): `&newLayer` and `&oldLayer` (#6366)

## 15.0.213 beta 2022-03-15

* feat(common): zip and index keyboard artifacts (#6367)
* fix(android/engine): Activate menu on globe longpress before release (#6356)
* fix(web): subkey touch position after scroll (#6340)
* fix(developer): warn on ncaps usage inconsistency (#6347)
* fix(web): caps state tracking for touch (#6351)
* chore(windows): Update license date (#6374)
* chore(android): Separate CI step to generate Play Store notes (#6375)
* chore(linux): Update changelog and copyright (#6372)
* fix(oem/fv/android): Consolidate dictionary and keyboard settings (#6369)
* fix(linux): Don't start ibus-daemon multiple times (#6283)

## 15.0.212 beta 2022-03-11

* chore(linux): Fix lintian warnings (#6360)
* fix(common): allow custom keyboard builds (#6358)

## 15.0.211 beta 2022-03-10

* fix(oem/fv/android): Check keyboard exists before registering a model (#6346)
* chore(common): cleanup sh global color variables (#6353)

## 15.0.210 beta 2022-03-10

* feat(common): build test keyboards via script (#6352)

## 15.0.209 beta 2022-03-08

* fix(windows): add null pointer checks imsample keyboard (#6187)
* chore(linux): Debug why Beta build didn't get triggered (#6337)
* fix(developer): project should not steal focus on load (#6325)
* chore(android/engine): Remove bold styling in lists (#6341)
* fix(linux): Fix trigger script (#6342)
* chore: increment to 15.0.209 (#6343)

## 15.0.206 beta 2022-03-02

* change(web): tightens call signature for banner selection (#4966)
* fix(windows): cleanup edge cases in k32_load (#5197)
* feat(ios): refinement of spacebar-captioning PR (#5368)

## 15.0.205 alpha 2022-03-02

* fix(developer): move ngrok to Server/bin/ (#6304)
* fix(linux): Gracefully handle keyboard download failure (#6285)
* fix(linux): Gracefully handle makedirs failures (#6287)
* chore(common): tweak CODEOWNERS (#6305)
* fix(developer): rename Code to ID in Touch Layout Editor (#6309)
* feat(developer): kmcomp -h and -help (#6312)
* chore(developer): remove Package for Distribution action (#6313)
* fix(web): error in floating osk view when no keyboard active (#6316)
* chore(developer): disable upload for server except localhost (#6300)
* fix(ios): tweak simulator builds to support M1 (#6317)
* fix(developer): handle paste event in touch layout editor (#6295)
* fix(developer): Improve active tab visibility (#6314)
* fix(developer): font for Package and Model Editors (#6311)
* fix(web): stop repeated CSS injection (#6310)
* feat(developer): support commas in frequency in wordlists (#6315)
* chore: release to beta

## 15.0.204 alpha 2022-03-01

* feat(android): Android web-based test harness (#6250)
* fix(developer): server font support (#6298)
* chore(windows): Remove core icon from system tray (#6302)

## 15.0.203 alpha 2022-02-26

* chore(common): remove rust (for now!) (#6291)

## 15.0.202 alpha 2022-02-24

* feat(common): echo in macos.sh setup script (#6246)
* chore(common): Add CODEOWNERS file (#6262)
* chore(oem/fv): Add keyboard version and languages (#6226)
* fix(common/core/desktop): Add num and scroll lock mask to VKeyToChar (#6211)
* fix(linux): Properly compare versions in km-package-install (#6278)

## 15.0.201 alpha 2022-02-21

* fix(developer): npm publish with correct tier (#6259)
* fix(linux): Fix stray `[-vv]` in man pages (#6241)

## 15.0.200 alpha 2022-02-20

* chore(common): Update French strings (#6263)

## 15.0.199 alpha 2022-02-18

* fix(web): Non-integer OSK sizes (#6248)

## 15.0.198 alpha 2022-02-13

* fix(developer): compile package fileVersion from keyboard FileVersion (#6145)
* chore(android/app): Clarify help on switching keyboards (#6234)

## 15.0.197 alpha 2022-02-12

* chore(deps): bump follow-redirects from 1.7.0 to 1.14.8 in /web/testing/regression-tests (#6247)
* chore(deps-dev): bump karma from 6.3.4 to 6.3.14 in /web/testing/regression-tests (#6236)
* fix(windows): create Keyman/Diag folder in redirected profile (#6225)
* fix(developer): support KM_KBP_IT_CAPSLOCK (#6230)

## 15.0.196 alpha 2022-02-11

* fix(windows): add flag to track core process event (#6219)

## 15.0.195 alpha 2022-02-09

* chore(android): Upgrade gradle-wrapper version to 6.8 (#6223)

## 15.0.194 alpha 2022-02-08

* chore(android): Update Play publishing plugin to 3.5.0 (#6217)
* feat(android/engine): Single tap globe switch to previous system IME (#6206)
* feat(linux): Try to start ibus if not running (#6109)

## 15.0.193 alpha 2022-02-07

* chore(ios): certificate update again (#6208)

## 15.0.192 alpha 2022-02-04

* chore(oem/firstvoices): Add fv_haisla keyboard (#6181)
* chore(linux): Improve dependencies in Linux package (#6198)
* chore(linux): Remove obsolete Ubuntu 21.04 Hirsute (#6199)

## 15.0.191 alpha 2022-02-03

* fix(developer): remove keymanengine.msm (#6143)

## 15.0.190 alpha 2022-02-02

* fix(linux): Don't crash when installing keyboards in Wasta (#6159)

## 15.0.189 alpha 2022-02-01

* fix(linux): Don't crash if we lack permissions (#6179)
* chore(linux): stop releasing KMFL together with Keyman (#6184)

## 15.0.188 alpha 2022-01-28

* fix(mac): Check for CODE_SETSYSTEMSTORE (#6169)
* feat(developer): Keyman Developer Server (#6073)

## 15.0.187 alpha 2022-01-27

* fix(developer): handle Core failure to load (#6141)
* feat(windows): Keyman Core Integration - Support for IMX DLLs (#5936)
* chore(windows): testhost readme (#6164)
* chore(ios): certificate update (#6165)
* feat(linux): add support for Wayland (#6135)

## 15.0.186 alpha 2022-01-26

* feat(linux): Replace hirsute with impish (#6161)

## 15.0.185 alpha 2022-01-25

* feat(windows): testhost project for debugging keyman32 (#6154)
* feat(windows): handle key output in testhost (#6157)
* chore(deps): bump node-fetch from 2.6.1 to 2.6.7 in /resources/build/version (#6156)
* fix(developer): prevent crash on build dblclicked file (#6151)
* chore(linux): Add comment for clarification of code behaviour (#6152)

## 15.0.184 alpha 2022-01-24

* fix: only auto-merge if `auto:` prefix in title (#6146)

## 15.0.183 alpha 2022-01-21

* chore(linux): Update changelogs for 14.0.284  (#6132)
* chore(linux): Revert workaround for Python bug (#6133)

## 15.0.182 alpha 2022-01-21

* chore(linux): Add metadata file for packaging (#6127)
* fix(web): crash in setTitleFromKeyboard when no keyboard active (#6129)

## 15.0.181 alpha 2022-01-19

* fix(linux): Add workaround for Python bug (#6124)
* docs(linux): Add missing dependency (#6118)

## 15.0.180 alpha 2022-01-18

* feat(web): Caps Layer and double-tap gesture (#5989)
* fix(web): Use regex to determine display layer and functional layers (#6100)

## 15.0.179 alpha 2022-01-17

* feat(web): Start of Sentence support - part 1 (#5963)
* feat(developer): support for Caps Lock layer (#5988)
* fix(web): call postKeystroke on banner touch (#6004)
* chore(ios): project scripts should use /usr/bin/env bash (#6114)
* chore: update docs (#6115)
* chore(common): Check in crowdin strings for Kibaku (#6048)
* fix(mac): externalize strings for package info window localization (#6088)
* fix(developer): repatch #6074 (#6111)
* fix(linux): Fix lintian errors (#6106)

## 15.0.178 alpha 2022-01-14

* chore(common): Check in crowdin strings for Waha (#6050)

## 15.0.177 alpha 2022-01-13

* chore(common): Check in crowdin strings for Marghi (#6049)

## 15.0.176 alpha 2022-01-12

* fix(windows): add x64 build fix invalid memory access (#6057)
* feat(windows): method set context correctly truncates input buffer (#6080)
* chore(common): Check in crowdin strings for Kanuri (#6047)
* fix(linux): Update minimum sentry-sdk version (#6093)
* docs: Enhance Linux build setup doc (#6094)

## 15.0.175 alpha 2022-01-11

* feat(linux): Don't create Sentry events for errors (#6070)
* fix(linux): Fix attribute error (#6086)
* fix(developer): bundle.sh must succeed (#6091)

## 15.0.174 alpha 2022-01-10

* chore(android/samples): Add -no-daemon flag to KMSample2 build script (#6082)
* fix(linux): Fix installation of shared packages (#6015)

## 15.0.173 alpha 2022-01-05

* chore(common): Update crowdin strings for Amharic (#6040)
* fix(linux): fix release version number for Sentry reporting (#6068)

## 15.0.172 alpha 2021-12-23

* fix(developer): work around devDependencies bug in npm (#6074)
* chore(windows): nmake makefile cleanup (#6065)

## 15.0.171 alpha 2021-12-17

* feat(developer): remember test page preferences on reload (#6033)
* feat(developer): tidy up package list in web test view (#6034)
* feat(developer): live reload of web debugger (#6035)
* feat(developer): cache web debug objects across sessions (#6036)
* fix(developer): project_mru.xml path (#6061)
* chore(developer): add browse4folder to components (#6062)
* docs(windows): Add note on split user/admin accounts (#6059)
* fix(mac): increase OSK character size by 50% (#6006)

## 15.0.170 alpha 2021-12-16

* docs(linux): Document how to disable error reporting (#6051)
* fix(linux): fix release version number for Sentry reporting (#6052)
* fix(linux): Fix package description (#6054)

## 15.0.169 alpha 2021-12-15

* fix(mac): display Unicode package name correctly instead of '????' (#6016)
* fix(linux): Improve ibus-keyman tests (#6044)

## 15.0.168 alpha 2021-12-14

* feat(linux): Add support for Ubuntu 22.04 Jammy (#6037)

## 15.0.167 alpha 2021-12-13

* fix(windows): remove unused variable (#6039)

## 15.0.166 alpha 2021-12-11

* chore(windows): version.rc use macros instead of mkver (#6019)
* chore(windows): move from Borland make to nmake (#6020)
* chore(windows): use findstr instead of Borland grep (#6021)
* chore(windows): replace mkver with mkver.sh (#6022)
* chore(windows): build without delphi (#6030)

## 15.0.165 alpha 2021-12-08

* fix(web): font size was not consistently set (#5906)

## 15.0.164 alpha 2021-12-07

* refactor(common/core): Use defines in all xstring tests (#6002)

## 15.0.163 alpha 2021-12-06

* chore(common): buf now uses decxstr so remove comment (#6012)

## 15.0.162 alpha 2021-12-05

* chore(linux): Update changelogs for 14.0.283    (#6008)

## 15.0.161 alpha 2021-12-04

* chore(linux): Allow to specify debian revision    (#5999)
* chore(linux): Remove lintian warning    (#6000)

## 15.0.160 alpha 2021-12-03

* fix(developer): building kmw keyboard had wrong message callback signature (#5972)
* chore(common): add more description to Buf method (#6003)
* chore(linux): add non-surrounding-text feature to tests (#5968)

## 15.0.159 alpha 2021-12-02

* fix(developer): debugger crash with empty group (#5995)
* chore(android): Document switching to other system keyboard (#5991)
* fix(android/engine): Fix font paths (#5987)

## 15.0.158 alpha 2021-12-01

* feat(android/engine): Add other IME's to the Keyboard Picker menu (#5973)
* chore(android): Specify build tools version on other projects (#5979)

## 15.0.157 alpha 2021-11-29

* fix(web): remove obsolete popupBaseTarget (#5949)
* fix(web): improve keyboard switch performance (#5958)
* fix(web): support saving focus for custom OSK interactions (#5947)
* fix(developer): render OSK nicely on touch devices (#5923)
* chore(developer): move kcframe into its own folder (#5971)
* fix(web): restore `dragEnd` function (#5977)
* feat(common/core/desktop): Allow preserved key support (#5850)
* chore(windows): Consolidate documentation for Windows devboxes (#5481)
* chore(developer): tweak language metadata message (#5978)
* fix(linux): Fix ibus-keyman integration tests (#5966)

## 15.0.156 alpha 2021-11-26

* fix(windows): fix loadkeyboardoptions core memory error (#5959)

## 15.0.155 alpha 2021-11-24

* fix(web): reset scroll anchor on touchend (#5919)
* fix(web): shorten setFocusTimer() (#5946)
* fix(web): clear longpress timeout if user does a flick up (#5952)

## 15.0.154 alpha 2021-11-22

* fix(web): simplify hide transition (#5910)
* fix(web): inline osk keytip position (#5938)
* feat(mac): i18n, support localization of Keyman for Mac (#5869)
* chore(linux): Remove unused test methods (#5954)
* chore(linux): Run ibus-keyman tests as part of the build (#5889)

## 15.0.153 alpha 2021-11-20

* fix(web): resolve unhandled exception in promise (#5902)

## 15.0.152 alpha 2021-11-19

* fix(common/core):  Update decxstr to check all characters while decrementing (#5842)

## 15.0.151 alpha 2021-11-18

* fix(developer): use correct tike icon (#5925)
* fix(android/engine): Support for U_xxxx_yyyy subkeys (#5913)
* fix(mac): use xcframework to support m1 (#5933)
* fix(developer): move web osk beneath text area (#5937)

## 15.0.150 alpha 2021-11-17

* fix(web): remove canvas use for iOS compatibility (#5915)

## 15.0.149 alpha 2021-11-17

* chore(developer): Update jszip version (#5770)
* chore(common): Check in crowdin strings for Fulfulde Nigeria (#5841)

## 15.0.148 alpha 2021-11-16

* chore(common): Check in crowdin strings for Mandara (Wandala) (#5857)
* chore(linux): Update method comments (#5883)

## 15.0.147 alpha 2021-11-15

* chore(android,linux,windows): Check in crowdin strings for Bura-Pabir (#5839)
* chore: add keyman-local.com to iis https setup (#5892)
* fix(web): avoid error if timerid not valid (#5908)

## 15.0.146 alpha 2021-11-14

* feat(developer): support for U_xxxx_yyyy (#5894)

## 15.0.145 alpha 2021-11-13

* fix(developer): crash exporting OSK on European keyboard (#5893)
* feat(developer): validate .kps files during compile (#5895)

## 15.0.144 alpha 2021-11-12

* fix(android/engine): Truncate language name in list (#5878)
* fix(android/app): Check KMP file exists before attempting to extract (#5849)
* fix(web): Check parent element is defined before assigning (#5874)
* fix(android/app): Revert test code (#5899)

## 15.0.143 alpha 2021-11-11

* fix(developer): handle shortcut keys in debugger (#5776)

## 15.0.142 alpha 2021-11-08

* chore(linux): Cleanup (#5886)
* chore(linux): cleanup defunct tests (#5885)
* chore(linux): fix failing ibus-keyman tests (#5884)

## 15.0.141 alpha 2021-11-05

* chore(linux): Add integration tests for ibus-keyman (#5881)

## 15.0.140 alpha 2021-11-03

* feat(android): Allow uninstall of sil_euro_latin keyboard (#5838)
* chore(common/core): Compile test keyboards to .kmp (#5864)

## 15.0.139 alpha 2021-11-02

* chore(common/core): refactor kmx unit tests (#5862)
* chore(linux): Extract keycode_to_vk[] to separate header file (#5863)

## 15.0.138 alpha 2021-10-29

* chore(linux): Set correct version number on ibus component (#5859)
* chore(common/core): generate kmp.json (#5860)

## 15.0.137 alpha 2021-10-28

* chore(common): Don't check for conventional commit for fixups (#5858)

## 15.0.136 alpha 2021-10-23

* chore(android/engine): Address globe key TODO (#5836)

## 15.0.135 alpha 2021-10-20

* docs(windows): add note to caps-lock-stores test (#5837)

## 15.0.134 alpha 2021-10-19

* docs(windows): add install apps from anywhere instructions (#5829)

## 15.0.133 alpha 2021-10-16

* chore(common): Check in crowdin strings for Hausa (#5768)

## 15.0.132 alpha 2021-10-15

* feat(windows): manual keyboard caps tests (#5808)
* feat(windows): Change caps to work with common core processor (#5803)

## 15.0.131 alpha 2021-10-13

* chore(windows): Add obj cod and pdb to gitignore (#5826)

## 15.0.130 alpha 2021-10-11

* fix(common/core): incxstr checks all character while incrementing (#5712)

## 15.0.129 alpha 2021-10-08

* chore: Create CODE_OF_CONDUCT.md (#5819)
* chore: Add CONTRIBUTING documentation (#5821)
* chore: Add link to SIL (#5823)

## 15.0.128 alpha 2021-10-07

* fix(ios): move sentry settings responsibility to build agent (#5805)

## 15.0.127 alpha 2021-10-06

* chore(web): disable registerstub test (#5800)

## 15.0.126 alpha 2021-10-05

* chore: sentry.io dsn  ‍ ️ (#5787)

## 15.0.125 alpha 2021-10-05

* fix(android/engine): Remove unnecessary permissions from Manifest (#5752)
* feat(developer): touch layout testing (#5723)
* fix(web): popup positioning (#5742)
* chore(linux): Update changelog files for 14.0.282  (#5794)

## 15.0.124 alpha 2021-10-04

* fix(web): support variable stores with predictive text (#5749)
* fix(windows): handle edge cases using default language (#5709)
* fix(linux): Don't crash with non-keyboard package file (#5755)
* fix(linux): Don't crash displaying keyboard details (#5758)

## 15.0.123 alpha 2021-10-01

* fix(common): Fix cherry-pick labeling (#5782)
* chore(ios,android,windows): Update crowdin strings for Amharic (#5722)

## 15.0.122 alpha 2021-09-30

* fix(developer): move ampersand to shift+7 on touch (#5746)
* feat(windows): Keyman Core integration (#5443)
* chore(windows): Keyman Core UI and Settings (#5769)
* fix(linux): Fix debian package script (#5771)
* docs(mac): Add note about installing with homebrew (#5767)

## 15.0.121 alpha 2021-09-29

* fix(developer): remove empty touch rows on save (#5720)
* chore(common): Check in crowdin strings for Shuwa Latin (#5734)
* chore(windows): fix broken links in help (#5765)

## 15.0.120 alpha 2021-09-28

* fix: help.keyman.com script file cleanup (#5751)
* chore(common): Enhance cherry-pick labeling (#5759)

## 15.0.119 alpha 2021-09-24

* chore(common): support forked repos when triggering test builds (#5738)

## 15.0.118 alpha 2021-09-23

* chore(deps): bump ansi-regex from 5.0.0 to 5.0.1 in /resources/build/version (#5741)
* refactor(web): active element management in relation to OSK display control  ️ (#5644)
* refactor(web): osk activation and visibility modeling  ️ (#5661)
* chore(android/app): Remove runConfigruations.xml file (#5743)
* feat(web): new OSK type - the inlined OSK (#5665)
* chore(web): inline osk test page (#5728)
* feat(web): enables mouse interactivity for the predictive banner (#5739)
* fix(mac): add support for M1 processor (#5701)

## 15.0.117 alpha 2021-09-22

* fix(developer): run kmlmc from Keyman source path (#5727)

## 15.0.116 alpha 2021-09-21

* fix(common/core): insure list pntr is incremented (#5669)
* chore(common): Check in crowdin strings for Simplified Chinese (#5681)
* fix(web): Null check for calculating globe key position (#5724)

## 15.0.115 alpha 2021-09-20

* chore(common/core): cleanup version headers (#5719)
* refactor(web): OSK modularization - specialized OSKView classes  ️ (#5633)
* feat(developer): track changes to option values better in debugger (#5696)
* fix(developer): support chiral modifiers in debugger (#5697)

## 15.0.114 alpha 2021-09-17

* feat(developer): Debugger platform option (#5640)
* feat(developer): Debugger keyboard options (#5647)
* fix(developer): add version info to Core (#5711)
* fix(common/core/web): layer reset on physical keystroke after OSK interaction (#5641)
* fix(ios): prevents installation of packages without JS (#5698)

## 15.0.113 alpha 2021-09-16

* fix(ios): version-tagging for errors logged from the system keyboard (#5693)
* fix(web): spacebar caption when functional layer differs from display layer (#5688)
* refactor(web): OSK modularization - view components, layout cleanup  ️ (#5619)
* refactor(web): OSK modularization - common-path code -> OSKView  ️ (#5620)
* fix(common/core/web): Remove empty rows in OSK (#5699)

## 15.0.112 alpha 2021-09-14

* chore(common): Update to Unicode 14.0 (#5686)
* chore(common): Add GitHub action to upload sources to crowdin (#5687)
* fix(windows): fallback to filename if `&name` not set (#5684)

## 15.0.111 alpha 2021-09-13

* fix(developer): include Keyman Core in Keyman Developer (#5649)
* fix(developer): ensure file modified after import from layout (#5676)
* chore(android/engine): Fix dictionary selector and back arrow styling (#5667)
* fix(web,android/app): Select numeric layer when entering a numeric field (#5664)

## 15.0.110 alpha 2021-09-10

* fix(android/engine): Fix localization on Android M (#5670)

## 15.0.109 alpha 2021-09-06

* fix(android/engine): Fix backspace on Android 5.0 (#5660)

## 15.0.108 alpha 2021-09-01

* fix(linux): Use first keyboard language if none given (#5655)

## 15.0.107 alpha 2021-08-31

* fix(linux): Fix launch of km-config (#5631)

## 15.0.106 alpha 2021-08-30

* fix(linux): Remove Linux workspace (#5654)

## 15.0.105 alpha 2021-08-27

* feat(android/app): Add navigation buttons to Info Activity (#5622)
* fix(android): Fix Chrome version ranges for Keyman engine functionality (#5629)

## 15.0.104 alpha 2021-08-26

* chore(linux): Update changelog files (#5637)
* fix(web): Check keyboard before marking layout calibrated (#5630)

## 15.0.103 alpha 2021-08-25

* chore(linux): Improve debian package script (#5626)
* chore(linux): Fix uploading to Sentry (#5623)

## 15.0.102 alpha 2021-08-24

* fix(android/engine): UX improvement when 1 keyboard installed (#5570)
* chore(windows): sentrytool param file support (#4172)
* fix(developer): F6 in debugger and cef focus (#5597)
* chore(common): add report-history.sh (#5527)
* chore(common): more on report-history (#5603)
* chore: fixup HISTORY.md (#5604)
* chore(android/app): Add in-app help for adjusting keyboard height (#5621)

## 15.0.101 alpha 2021-08-23

* refactor(web): overhaul of OSK key layout calcs + styling, merges desktop & touch logic (#5462)
* fix(android): keyboard's black bar bug (#5521)
* refactor(web): prep work for mouse-based use of touch events (#5506)
* refactor(web): mouse-based use of touch handlers (#5530)

## 15.0.100 alpha 2021-08-22

* fix(linux): Fix uploading to launchpad for legacy projects (#5612)

## 15.0.99 alpha 2021-08-21

* feat(android/app): Add menu to adjust keyboard height (#5606)

## 15.0.98 alpha 2021-08-20

* fix(windows): Ignore Access Denied error creating task (#4365)
* fix(web): Have util.wait check useAlerts option (#5538)
* fix(developer): debugger cleanup (#5588)
* chore(developer): debug deadkey 1-based values (#5592)
* chore(developer): refactor forcekeyboard in debug (#5593)
* fix(developer): get Test Mode working again (#5594)
* chore(developer): hide debug events panel (#5595)
* fix(common/core/web): behavior with unmatched final group (#5553)
* fix(ios): iOS 13 and 14 only - stuck settings toggles (#5548)
* fix(linux): Fix lost context after pressing K_SHIFT (#5601)

## 15.0.97 alpha 2021-08-19

* fix(linux): Fix uploading to launchpad (#5607)

## 15.0.96 alpha 2021-08-19

* docs(linux): Fix readme for ibus-keyman (#5565)
* chore(common/core): Add uninstall option to build script (#5564)
* feat(web): setup build artifacts for manual tests (#5582)
* feat(ios): adds option for Simulator-compatible testing artifact (#5557)
* refactor(web): OSK layout hierarchy encapsulation (#5451)
* refactor(web): reworks VisualKeyboard layout spec design (#5459)
* refactor(web): overhaul of OSK key layout calcs + styling, merges desktop & touch logic (#5462)
* fix(android): keyboard's black bar bug (#5521)
* fix(android): removes duplicated line (#5587)
* fix(linux): Check for valid kmp file (#5583)
* fix(linux): Handle corrupt icon file (#5585)
* fix(windows): handle restoring modal dialogs consistently (#5586)
* chore(android): Remove runConfigurations.xml files (#5572)
* fix(windows): Welcome should always show in front (#4657)

## 15.0.95 alpha 2021-08-06

* fix(windows): wrap text in keyboard installation dialog (#5559)
* fix(windows): tsysinfo format grid correctly (#5556)
* feat(android): Add API for checking Chrome version (#5520)
* fix(android/app): Fix cleanup when progress dialog cancelled (#5541)
* fix(common/core/desktop): split smp for context chars (#5562)
* feat(developer): debugger uses Keyman Core (#5513)
* fix(common/models): keep/suggestion diacritic sensitivity when de-duping (#5480)
* fix(web): Blank spacebar text when displayName is empty string (#5555)
* chore(linux): Consolidate Debian source packages (#5536)
* chore(common/core): Linux side of caps-lock stores (#5497)

## 15.0.94 alpha 2021-08-05

* chore(ios,windows): Update crowdin strings for Azerbaijani (#5486)
* chore(android): Update sentry-android-gradle-plugin to 2.1.0 (#5546)
* fix(web): Have util.wait check useAlerts option (#5538)
* fix(android): gracefully handle errors in KMW keyboards (#5423)
* chore(linux): Remove compiler warning in ibus-keyman (#5549)

## 15.0.93 alpha 2021-08-04

* fix(linux): Improve uninstallation (#5505)
* refactor(linux): Reformat keycode_to_vk table (#5508)
* refactor(linux): Cleanup import of os.path (#5529)
* chore(common/core): Allow shell script for kmcomp (#5498)
* refactor(common/core): Move comment to where it belongs (#5518)

## 15.0.92 alpha 2021-08-03

* fix(android/app): Check Play Store release notes less than 500 chars (#5535)

## 15.0.91 alpha 2021-08-02

* chore(common): stable history update (#5515)
* chore(android): log fontpath error (#5516)
* chore(windows): fixup cef interfaces for CEF 90 (#5514)
* chore(common/core): refactor backspace handling (#5512)
* chore(windows): split keyman64 header to keymanengine (#5522)
* fix(ios/engine): engine migration always precedes installs (#5484)
* chore(common): Add C++ formatting rules (#5523)
* fix(developer): compiler use and match behavior for Web should be same as Core (#5525)
* fix(web): stuck key highlighting from touchpoint movement (#5490)

## 15.0.90 alpha 2021-07-28

* chore(windows): patches for Delphi 10.4 (#5496)
* chore(common/core): additional debug tests (#5482)
* chore(android): Update globe key help and whatsnew (#5495)
* chore(common/core): handle deletion of markers in actions (#5489)
* chore(linux): Remove Groovy and Impish builds (#5502)

## 15.0.89 alpha 2021-07-27

* feat(web): Update addKeyboards to return Promise (#5389)
* fix(common/core/web): error from early fat-finger termination due to OS interruptions (#5479)
* fix(common/core/web): OSK state-key management (#5456)
* feat(android/engine): Improve globe key experience (#5437)

## 15.0.88 alpha 2021-07-23

* feat(common/core): debug action index (#5470)
* refactor(web): osk inner-frame abstraction (help text vs std OSK) (#5430)
* refactor(web): delayed OSK initialization (#5412)
* chore(common/core): Implement capsAlwaysOff system store (#5432)

## 15.0.87 alpha 2021-07-22

* fix(ios): keyboard swapping (#5475)
* refactor(linux): Refactor processing actions in separate methods (#5452)

## 15.0.86 alpha 2021-07-20

* chore(android): improve error reporting for kmw (#5468)

## 15.0.85 alpha 2021-07-19

* feat(common/core/desktop): kmx debugger basic infrastructure (#5425)
* feat(common/core/desktop): add debug events (#5448)
* chore(developer): fixup devtime paths (#5449)
* refactor(web): partial encapsulation of the desktop title bar and resize bar (#5393)
* refactor(web): osk move & resize handler encapsulation (#5409)

## 15.0.84 alpha 2021-07-09

* fix(web): Copy the keyboard stubs for registration (#5438)
* fix(android/engine): register lexical model in switchToNextKeyboard (#5439)

## 15.0.83 alpha 2021-07-08

* chore(windows): remove backup build step (#5434)
* refactor(common/core/desktop): Fix file and class names (#5445)
* refactor(web): longpresses, groundwork for additional gestures (#5387)
* fix(android/engine): Display dictionary help link (#5427)
* refactor(common/core/desktop): Rename Load method (#5444)

## 15.0.82 alpha 2021-07-07

* fix(common/models/types): fixes test script config (#5441)

## 15.0.81 alpha 2021-07-06

* fix(android/engine): Fix font file path (#5424)
* chore(common): npm audit fixes (#5419)
* chore(web): updates regression test-deps to same versions as web (#5420)
* chore(windows): make build paths consistent (#5405)

## 15.0.80 alpha 2021-07-02

* feat(web): spacebar text controls (#5348)
* feat(android): Spacebar text controls (#5349)
* feat(ios): add spacebar text controls (#5365)
* fix(linux): Don't crash with corrupt keyboard (#5414)

## 15.0.79 alpha 2021-07-01

* docs: start consolidation of build config docs (#5324)
* fix(developer): builder and editor commands were ignored (#5391)
* chore(developer): remove obsolete InitClasses (#5403)
* change(web): fat-finger-performance unit-test threshold (#5404)
* fix(linux): Fix auto-generated help (#5399)
* fix(linux): Improve bitmap conversion (#5401)

## 15.0.78 alpha 2021-06-30

* fix(web): console errors when using SHIFT w help-text 'osk' (#5392)

## 15.0.77 alpha 2021-06-29

* fix(windows): #5336 appcontext get to handle small buffer (#5383)
* fix(common): get handle caller buffer size small than internal Fixes … (#5390)

## 15.0.76 alpha 2021-06-28

* chore(android): Add help on Settings option to change spacebar caption (#5375)
* feat(android): hide textarea for perf (#5376)
* chore: keyboard_info.source.json 1.0.6 (#5379)
* refactor(android): setKeyboard and setKeymanLanguage (#5338)
* feat(web): Merge keyboard stub with error stub (#5340)
* feat(linux): Add reference index page (#5370)
* fix(linux): Fix restarting ibus when running with sudo (#5371)
* refactor(linux): Centralize paths (#5372)
* fix(linux): Save QR code in temporary directory (#5373)

## 15.0.75 alpha 2021-06-25

* fix(windows): osk scaling mismatch on horz axis (#5341)
* fix(linux): Don't add duplicate entries when reinstalling keyboard (#5363)
* fix(linux): fix tab completion for command line tools (#5362)
* feat(web): Update addLanguageKeyboards to return a Promise (#5260)
* feat(web): Add option useAlerts to control alerts() (#5302)

## 15.0.74 alpha 2021-06-24

* fix(android): fixes application of nextlayer for subkeys with customized layer setting (#5350)
* feat(common/core/web): engine correction-prep optimizations (#5319)
* feat(linux): Add support for impish (Ubuntu 21.10) (#5334)
* fix(linux): Add libglib2.0-bin to keyman Depends (#5360)

## 15.0.73 alpha 2021-06-23

* chore(windows): add engine test framework (#5337)
* feat(linux): Auto-generate reference help (#5326)
* fix(linux): Improve error handling if `lang_tags_map.py` is missing (#5345)

## 15.0.72 alpha 2021-06-22

* fix(mac): .kmx max file version is now 0x0E00 (14.0) (#5329)
* fix(mac): kmp.inf is windows-1252 (#5328)
* fix(windows): restore endpoints for interface stability (#5254)
* chore(linux): Build also on riscv64 to facilitate migration on Ubuntu (#5323)
* refactor(web): OSK key source-code reorganization (#5291)
* refactor(web): osk key highlighting/preview behavior (#5292)
* change(ios): setText now uses JSON serialization (#5321)

## 15.0.71 alpha 2021-06-18

* feat(common): keyboard_processor wasm build (#5233)
* chore(linux): Update changelogs to match Debian (#5304)

## 15.0.70 alpha 2021-06-17

* fix(web): touch-move cancellation (#5290)
* fix(developer): kmconvert help match reality (#5298)

## 15.0.69 alpha 2021-06-16

* refactor(web): OSK layout calculations - simplification (#5279)
* refactor(web): VisualKeyboard - key event model (#5280)
* refactor(web): OSK keytip abstraction (#5287)
* refactor(web): encapsulation of browser-based subkey array popup (#5288)
* chore(common): bash version for run-required-test-builds.sh (#5267)
* fix(linux): Adjust version of dependency for ibus-keyman (#5281)

## 15.0.68 alpha 2021-06-15

* chore(common): Add YouTube links to Keyman 14 features (#5276)
* chore(common): Check in crowdin strings for Spanish (Latin America) (#5269)
* refactor(web): polishes management of OSK keys (#5257)
* refactor(web): Visual Keyboard disentanglement - pass 1 (#5259)
* refactor(web): VisualKeyboard height styling consistency (#5278)
* fix(common/models): predictive-text engine use of NFD input (#5273)
* chore(linux): Fix warnings (#5282)

## 15.0.67 alpha 2021-06-11

* feat(linux): Fix Linux packaging on i386 (#5250)

## 15.0.66 alpha 2021-06-11

* feat(android): silent install for referred kbd (#5240)
* fix(android): rotation is not updating keyboard (#5247)

## 15.0.65 alpha 2021-06-10

* docs(ios): minor readme tweak regarding prerequisites (#5253)
* fix(common/core/web): optimizes transform construction (#5248)

## 15.0.64 alpha 2021-06-09

* feat(android): Automatically install keyboard through Play Store (#5230)
* fix(oem/fv/ios): app encryption flag for app store uploads (15.0) (#5244)
* refactor(common/core/web, web): target-agnostic key events (#5181)
* fix(linux): Fix packaging on ppa (#5249)

## 15.0.63 alpha 2021-06-08

* feat(common): Rust infrastructure (#5162)
* fix(web): Always pass kill_browserstack (#5234)
* chore(common): iis setup script for dev boxes (#5206)
* fix(windows): support Esc key in Download Keyboard dialog (#5207)
* fix(android/engine): Adjust default OSK landscape size (#5201)

## 15.0.62 alpha 2021-06-04

* fix(developer): support spaces in regression tests (#5217)

## 15.0.61 alpha 2021-06-03

* fix(linux): Exclude s390x from package builds for ibus-keyman (#5213)
* feat(linux): Integrate with fcitx5 (#5215)

## 15.0.60 alpha 2021-06-01

* fix(windows): sentry.dll version handling (#5187)
* fix(windows): start keymanx64 with ShellExecute (#5202)
* fix(windows): fix size of splash (#5203)

## 15.0.59 alpha 2021-05-31

* fix(common): build script help param (#5175)
* feat(ios): resource file validation before use (#5178)
* fix(linux): Migrate from /usr/lib/ibus to /usr/libexec (#5183)
* fix(linux): Don't crash on invalid metadata (#5185)
* fix(android/samples): Set gradlew executable for Tests (#5198)
* fix(windows): avoid cached hotkey state (#5190)
* chore(windows): minor maintenance (#5192)
* fix(common/core/desktop): Fix failing tests on armhf (#5169)

## 15.0.58 alpha 2021-05-28

* chore(android): Add -clean flag to build script (#5145)
* feat(web): Add script to deploy KeymanWeb release to s.keyman.com (#5150)
* feat(ios): partial conversion of internal logs to use of Sentry (#5153)
* change(ios): workspace reorganization + cleanup (#5167)
* fix(linux): Fix Makefile and instructions for building (#5170)

## 15.0.57 alpha 2021-05-28

* chore(ios): dependencies - update sentry-cocoa to 6.2.1 (#5120)
* change(ios): minimum iOS version -> 12.1 (#5168)
* chore(ios): renames problematic app selectors (#5173)

## 15.0.56 alpha 2021-05-27

* fix(ios): link, but NOT embed KeymanEngine.xcframework in app exs (#5164)
* feat(common): offline help css (#5157)
* change(ios): help always offline (#5158)

## 15.0.55 alpha 2021-05-27

* fix(ios): artifact upload preparation (#5160)

## 15.0.54 alpha 2021-05-26

* chore(windows): Update Sentry to 0.4.9 (#5144)
* chore(web): Add CI script to kill BrowserStack tunnel (#5136)
* docs(linux): Update readme (#5147)
* chore(linux): Update changelogs (#5146)
* fix(ios): re-enable SKIP_INSTALL (#5155)

## 15.0.53 alpha 2021-05-25

* feat(android/app): Auto-generate Play Store release notes (#5132)
* fix(web): active element selection in multi-touch scenarios (#5134)
* chore(windows): cleanup old .dof, .bdsproj and .cfg files (#5131)
* chore(ios): shift to use of XCFrameworks (#5107)
* chore(ios): imports iOS artifact-upload script for CI use (#5140)
* refactor(ios/engine): "should reload keyboard" now a property of the keyboard (#4847)
* docs(windows): Initial commit - README.md (#5119)
* chore(windows): move to vc++ 2019 (#5143)

## 15.0.52 alpha 2021-05-24

* chore(windows): Chromium 89.0.18 (#5128)
* chore(android/samples,oem/fv/android) Update dependencies (#5127)
* feat(web): basic promise wrapper on cloud api call (#5121)

## 15.0.51 alpha 2021-05-21

* chore(windows): reorganise tests (#5084)
* feat(developer): Add 'full copyright' field to templates (#5085)
* fix(developer): TframeTextEditor.SetText was not synchronous (#5096)
* chore(android): Update Gradle and other dependencies (#5098)
* chore(web): add test page for playing with CKEditor (#5089)
* chore(ios): update fv cert ref (#5123)
* chore(mac): Add help links for installing Keyman and keyboards (#5108)
* chore(android): Update targetSDKVersion to 30 (#5126)

## 15.0.50 alpha 2021-05-20

* chore(common): Check in crowdin strings for Amharic (#5102)
* chore(common): resolve audit issues in Web-related repo NPM packages (#5092)
* refactor(linux): Refactor `install_kmp.py` (#4932)
* chore(linux): Swap order of dependency (#5113)
* chore(linux): Remove unnecessary dependency on kmflcomp (#5115)

## 15.0.49 alpha 2021-05-19

* refactor(linux): Remove obsolete SCIM kmfl imengine (#5093)
* fix(common/core/desktop): Fix warnings when compiling for armhf (#5099)
* fix(common/core/desktop): Don't segfault on invalid .kmx file (#5101)

## 15.0.48 alpha 2021-05-17

* chore(common): Update stable history for 14.0.274 (#5087)
* fix(web): position popups correctly in landscape mode on Android and during Chrome emulation (#5075)

## 15.0.47 alpha 2021-05-14

* fix(developer): kmconvert commandline and deploy (#5082)

## 15.0.46 alpha 2021-05-13

* chore(windows): remove unused keymanx64 parameter (#5062)
* fix(android/engine): Check lexical-model file exists before using (#5071)
* chore(web/resources): bump lodash from 4.17.19 to 4.17.21 in /web/testing/regression-tests (#5037)

## 15.0.45 alpha 2021-05-12

* fix(windows): refactor controller windows (#5060)
* chore(windows): remove KMC_CHANGEUISTATE (#5061)
* fix(linux): Swap order of dependencies for Debian package (#5064)
* fix(linux): Fix Caps Lock (#5054)

## 15.0.44 alpha 2021-05-11

* chore(windows): FixupMissingFile needed current component code (#5057)
* chore(windows): remove unused utilrun unit (#5056)
* fix(developer): two small issues in kmdecomp (#5031)
* fix(common/core): Add values for Caps and Nocaps modifiers (#5053)

## 15.0.43 alpha 2021-05-10

* chore(mac): update requirements to include Big Sur (#5030)
* feat(android/app): Add telemetry for launching WebBrowserActivity (#5046)
* chore(android/app): Always use offline help (#5047)
* fix(windows): avoid disabling Keyman when speech recognition starts (#5000)
* chore(windows): add telemetry to trace crash on exit (#5007)
* fix(windows): make keymanx64 responsible for its own lifecycle (#5002)

## 15.0.42 alpha 2021-05-07

* chore(common): Check in crowdin files for Azerbaijani (#4992)

## 15.0.41 alpha 2021-05-06

* chore(linux): Add support for Ubuntu 21.04 (hirsute) (#5033)

## 15.0.40 alpha 2021-05-02

* chore(common): update stable history for 14.0.273 (#5003)

## 15.0.39 alpha 2021-04-30

* chore: support for xcode 12 (#4995)

## 15.0.38 alpha 2021-04-29

* fix(android/engine): Fix toHex() for null string (#4991)

## 15.0.37 alpha 2021-04-28

* fix(windows): handle errors starting keymanx64 (#4989)

## 15.0.36 alpha 2021-04-26

* docs(ios): tweaks prereqs in readme (#4977)
* fix(linux): Fix crash with incomplete metadata (#4908) (#4971)
* chore(android/engine): Don't use localized string for Sentry errors (#4978)
* fix(web): Make banner initialization more robust (#4961)
* chore: disable findTouchAliasElement logging (#4981)
* chore(common): update stable history for 14.0.272 (#4975)
* chore: Add cherry-pick label for cherry-pick PRs (#4973)

## 15.0.35 alpha 2021-04-23

* chore(ios): prep for CI transition to Xcode 12, build script tweak (#4967)
* chore(linux): Fix triggering of Jenkins builds for stable branch (#4969)
* fix(linux): Don't crash if kmp file vanishes (fixes #4907) (#4970)

## 15.0.34 alpha 2021-04-22

* No changes made

## 15.0.33 alpha 2021-04-22

* fix(oem/fv/android): Migrate keyboard list from 12.0 to 14.0 (#4951)
* fix(web): publish restorePosition() function (#4946)
* fix(web): fixes subkey lookup for fat-finger processing (#4954)
* feat(linux): Improve Sentry crash reporting (#4914)
* fix(web, ios): better SMP, emoji handling with frequent keyboard swaps (#4938)

## 15.0.32 alpha 2021-04-21

* fix(windows): handle invalid package names during install (#4887)
* fix(windows): crash when installing TIP in some rare situations (#4890)
* chore(windows): disable profile repair (#4899)
* fix(windows): access violation closing text editor (#4920)
* fix(windows): help contents broken from tray menu (#4922)
* fix(developer): avoid crash if .kpj.user file is malformed (#4918)
* fix(developer): chiral mismatch warning is disruptive (#4934)
* fix(windows): avoid error if keyman32.dll renamed (#4940)
* change(web): adds error + console logs usable for Sentry reporting targeting #4797 (#4821)

## 15.0.31 alpha 2021-04-20

* fix(android/engine): Don't load woff fonts on Android N (#4905)
* fix(android/engine): Change getList() to return an empty list instead of null (#4926)
* fix(android/engine): Don't set lexical model list to null (#4927)
* fix(linux): don't crash on legacy non-Unicode files (#4906)
* fix(linux): Don't crash on network problem (fixes #4911) (#4912)
* chore(linux): Remove experimental scripts (#4913)

## 15.0.30 alpha 2021-04-19

* chore(android/engine): Rename "Pulaar" to "Pulaar-Fulfulde" (#4865)
* fix(developer): Reduce non-canonical BCP 47 tag warning in PackageInfo to "Info" (#4863)
* chore(common): Update crowdin for French (#4895)
* chore(android,windows): Check in crowdin for Indonesian (#4829)

## 15.0.29 alpha 2021-04-05

* chore(android/engine): Rename "Fula" to "Pulaar" (#4859)

## 15.0.28 alpha 2021-04-02

* fix(linux): Fix crash if `<kbd>.json` doesn't contain description (#4851)

## 15.0.27 alpha 2021-04-01

* docs(android): Update installing-keyboards.md (#4837)
* chore(deps): bump y18n from 4.0.0 to 4.0.1 in /web/testing/regression-tests (#4817)
* fix(android): ensure keyboard is always set after pageLoaded (#4840)
* chore(deps): bump y18n from 4.0.0 to 4.0.1 in /resources/build/version (#4818)
* fix(developer): buffer size for range expansions (#4831)
* chore(common): Check in crowdin for Fulah (#4846)
* docs(android): Update image for enabling-system-keyboards (#4844)
* chore: history from 14.0.271 (#4849)

## 15.0.26 alpha 2021-03-31

* fix(android/engine): Add KMString wrapper for formatting Strings (#4813)

## 15.0.25 alpha 2021-03-30

* fix(developer): requote font names (#4814)

## 15.0.24 alpha 2021-03-29

* fix(ios): ensures JS keyboard set after page load (#4808)
* fix(developer): open containing folder was not opening correct folder (#4776)
* fix(linux): Fix crash if query doesn't contain bcp47 tag   (#4800) (#4811)

## 15.0.23 alpha 2021-03-26

* fix(ios): fixes sys-kbd setup help link for iOS 9 and 10 (#4774)
* fix(android): Fix NullPointerException in package installation (#4790)

## 15.0.22 alpha 2021-03-25

* fix(ios/samples): samples should use package-oriented API (#4771)
* fix(android/engine): Sanitize embedded KMW Sentry error (#4782)

## 15.0.21 alpha 2021-03-23

* chore: beta to alpha A15S1 (#4759)

## 15.0.20 alpha 2021-03-22

* chore: B14S8 beta to alpha (#4739)
* chore: merge beta to master (A15S1) (#4745)

## 15.0.19 alpha 2021-03-09

* chore: beta to alpha merge, B14S7 (#4624)

## 15.0.18 alpha 2021-02-25

* fix(linux): Set help-keyman.com.sh executable (#4530)

## 15.0.17 alpha 2021-02-22

* chore: merge B14S6 beta to alpha (#4503)

## 15.0.16 alpha 2021-02-11

* chore: B14S6 beta to master merge (#4473)
* chore: manual version increment (#4478)

## 15.0.15 alpha 2021-02-11

* chore: merge B14S5 beta to master (#4432)

## 15.0.14 alpha 2021-02-02

* docs(linux): Improve packaging doc (#4389)

## 15.0.13 alpha 2021-02-01

* chore(linux): Don't report on Sentry when running unit tests (#4374)
* chore(linux): Pass second tag parameter to Jenkins build (#4376)

## 15.0.12 alpha 2021-01-28

* chore(linux): Improve launchpad.sh script (#4355)

## 15.0.11 alpha 2021-01-27

* chore: Enhance PR labeling based on PR title (#4226)

## 15.0.10 alpha 2021-01-27

* fix(ios): renew distribution certificate (#4342)

## 15.0.9 alpha 2021-01-25

* chore(windows): help for 14.0, part 1 (#4109)
* chore: merge B14S4 beta to master (#4320)

## 15.0.8 alpha 2021-01-18

* chore(linux): Allow to push to the `keyman-beta` ppa (#4271)

## 15.0.7 alpha 2021-01-12

* chore(linux): Update debian metadata (#4223)

## 15.0.6 alpha 2021-01-07

* fix(linux): only pass tag if we just created one (#4220)

## 15.0.5 alpha 2021-01-05

* chore(linux): pass tag to Jenkins build (#4160) (#4215)

## 15.0.4 alpha 2020-12-23

* feat(common/models): naive backspace workaround, naive multi-char Transform mitigation (#4206)
* fix(web): supplies missing (optional) argument to prevent warnings (#4208)
* fix(ios): moves Settings notification UI code to main thread (#4210)

## 15.0.3 alpha 2020-12-21

* fix(web): Solving kmwosk color inconsistency (#4154)

## 15.0.2 alpha 2020-12-16

* fix(common): increment version needs to check base (#4156)

## 15.0.1 alpha 2020-12-14

* chore: prepare 15.0 alpha (#4129)

## 14.0.292 stable 2022-05-24

* fix(windows): sentry debuglogging for DoInstall (#6648)

## 14.0.291 stable 2022-05-07

* fix(windows): don't log before checking nil when installing keyboard (#6506)
* fix(windows): put correct HK_ALT flag for modifier (#6587)

## 14.0.290 stable 2022-03-31

* chore(oem/fv/android): Update dependencies (#6452)

## 14.0.289 stable 2022-03-30

* chore(linux): Remove versions that are no longer supported (#6388)
* chore(windows): move crash metadata to extra (#6398)
* fix(android/engine): Test fileVersion during package install (#6423)
* fix(mac): invalid keyboard breaks configuration (#6420)
* chore(android):   Update Play publishing plugin to 3.5.0 and other plugins (#6224)
* fix(web): track load error detail (#6443)

## 14.0.288 stable 2022-03-15

* chore(linux): Update changelogs for 14.0.287 (#6373)

## 14.0.287 stable 2022-03-04

* chore(ios): certificate update (#6210)
* fix(windows): create Keyman/Diag folder in redirected profile (#6222)
* fix(web): stop masking error (#6332)

## 14.0.286 stable 2022-01-27

* chore(linux): Update changelogs for 14.0.284 (#6131)
* chore(linux): Revert workaround for Python bug (#6134)
* fix: only auto-merge if `auto:` prefix in title (#6148)
* fix(developer): work around devDependencies bug in npm (#6142)
* chore(ios): certificate update (#6166)
* fix(mac): Check for CODE_SETSYSTEMSTORE (#6170)

## 14.0.285 stable 2022-01-20

* fix(linux): Fix lintian errors  (#6107)
* fix(linux): Add workaround for Python bug  (#6125)
* fix(web): Use regex to determine display layer and functional layers (#6123)

## 14.0.284 stable 2022-01-11

* chore(android,oem/fv/android): Update targetSDKVersion to 30 (#5934)
* fix(web): popupBaseKey null check (#5948)
* fix(linux): Add test targets to Makefile (#5975)
* fix(android/engine): Fix font paths (#5990)
* chore(linux): Remove lintian warning (#5993)
* chore(linux): Allow to specify debian revision (#5998)
* chore(linux): Update changelogs for 14.0.283  (#6007)
* fix(linux): fix release version number for Sentry reporting  (#6053)
* chore(common): Check in crowdin strings for Spanish (Latin America) (#6060)
* fix(linux): fix release version number for Sentry reporting  (#6069)
* chore(android/samples): Add -no-daemon flag to KMSample2 build script (#6083)
* fix(linux): Fix attribute error  (#6087)

## 14.0.283 stable 2021-11-17

* chore(windows): fix broken links in help (#5766)
* chore(linux): copy Keyman for Linux 15 reference to 14 (#5764)
* fix(linux): Fix debian package script (#5772)
* chore(common): Enhance cherry-pick labeling (#5773)
* fix(common): Fix cherry-pick labeling () (#5783)
* fix(linux): Don't crash displaying keyboard details (#5757)
* chore(linux): Update changelog files for 14.0.282 (#5793)
* fix(linux): Don't crash with non-keyboard package file (#5754)
* chore: sentry.io dsn  ‍ ️ (#5788)
* fix(windows): handle edge cases using default language (#5775)
* fix(ios): move sentry settings responsibility to build agent  ‍ ️ (#5806)
* fix(web): remove canvas use for iOS compatibility (#5916)

## 14.0.282 stable 2021-09-27

* fix(mac): add support for M1 processor (#5737)
* chore(mac): Add help links for installing Keyman and keyboards (#5748)
* fix: help.keyman.com script file cleanup (#5750)

## 14.0.281 stable 2021-09-17

* fix(common/models): keep/suggestion diacritic sensitivity when de-duping (#5552)
* feat(ios): adds option for Simulator-compatible testing artifact (#5569)
* chore(ios,windows): Update crowdin strings for Azerbaijani (#5487)
* fix(oem/fv/ios): build configuration for 14.0's test-oriented simulator artifact (#5596)
* fix(linux): Handle corrupt icon file (#5589)
* fix(linux): Check for valid kmp file (#5590)
* chore: fixup stable HISTORY.md (#5605)
* chore(linux): Improve debian package script (#5624)
* chore(linux): Fix uploading to Sentry (#5625)
* chore(linux): Update changelog files (#5636)
* fix(ios): iOS 13 and 14 only - stuck settings toggles (#5611)
* fix(web): Fix layers for embedded longpress keys (#5651)
* fix(linux): Use first keyboard language if none given (#5657)
* fix(android/engine): Fix backspace on Android 5.0 (#5674)
* chore(common): report-history (#5678)
* fix(developer): ensure file modified after import from layout (#5677)
* test(windows): investigate TIP crash (#5679)
* fix(common/core/web): Remove empty rows in OSK (#5703)
* fix(windows): fallback to filename if `&name` not set (#5685)

## 14.0.280 stable 2021-08-02

* fix(android): displayName for keyboard was not optional (#5492)
* chore(linux): Remove Groovy builds (#5503)
* chore(linux): Fix dependency versions (#5504)
* fix(common/core/web): error from early fat-finger termination due to OS interruptions (#5491)
* chore(android): log fontpath error (#5517)
* fix(ios/engine): engine migration always precedes installs (#5501)
* fix(common/core/web): OSK state-key management (#5494)
* fix(linux): fix crash trying to display QR code (#5528)
* fix(android): avoid error with empty font data (#5534)

## 14.0.279 stable 2021-07-22

* fix(ios): keyboard swapping (#5476)

## 14.0.278 stable 2021-07-20

* change(common/core/web): fat-finger-performance unit-test threshold (#5417)
* fix(linux): Improve bitmap conversion (#5410)
* fix(linux): Save QR code in temporary directory (#5411)
* fix(linux): Fix restarting ibus when running with `sudo` (#5413)
* fix(linux): Don't crash with corrupt keyboard (#5421)
* fix(web): fixes osk resize-popping effect (#5428)
* fix(android/engine): register lexical model in switchToNextKeyboard (#5447)
* feat(web): spacebar text controls (#5406)
* feat(android): Spacebar text controls (#5407)
* feat(ios): add spacebar text controls (#5408)
* chore(android): improve error reporting for kmw (#5469)

## 14.0.277 stable 2021-06-29

* chore(common): bash version for run-required-test-builds.sh (#5268)
* chore(common): Add YouTube links to Keyman 14 features (#5285)
* fix(common/models): predictive-text engine use of NFD input (#5286)
* fix(developer): kmconvert help match reality (#5299)
* chore(linux): Update changelogs to match Debian (#5303)
* fix(mac): .kmx max file version is now 0x0E00 (14.0) (#5331)
* fix(mac): kmp.inf is windows-1252 (#5330)
* fix(windows): improve keymanx64 start stability (#5222)
* chore(linux): Build also on riscv64 to facilitate migration on Ubuntu (#5322)
* fix(android): fixes application of nextlayer for subkeys with customized layer setting (#5351)
* feat(common/core/web): engine correction-prep optimizations (#5352)
* fix(linux): Add libglib2.0-bin to keyman Depends (#5359)
* fix(windows): osk scaling mismatch on horz axis (#5342)
* fix(linux): Don't add duplicate entries when reinstalling keyboard (#5369)
* chore: keyboard_info.source.json 1.0.6 (#5380)
* feat(android): hide textarea for perf (#5377)
* change(ios): setText now uses JSON serialization (#5333)

## 14.0.276 stable 2021-06-11

* fix(linux): Exclude s390x from package builds for ibus-keyman (#5220)
* fix(web): Always pass kill_browserstack (#5235)
* feat(android): Automatically install keyboard through Play Store (#5231)
* fix(oem/fv/ios): app encryption flag for app store uploads (14.0) (#5243)
* fix(common/core/web): optimizes transform construction (#5255)
* fix(android): rotation is not updating keyboard (#5262)
* feat(android): silent install for referred kbd (#5266)
* fix(windows): disable new hotkey modifier check (#5270)

## 14.0.275 stable 2021-06-04

* fix(linux): Swap order of dependencies for Debian package (#5070)
* fix(android/engine): Check lexical-model file exists before using (#5080)
* fix(developer): kmconvert commandline and deploy (#5083)
* fix(web): position popups correctly in landscape mode on Android and during Chrome emulation (#5090)
* fix(common/core/desktop): Fix warnings when compiling for armhf (#5109)
* fix(common/core/desktop): Don't segfault on invalid .kmx file (#5110)
* chore(common): Check in crowdin strings for Amharic (#5117)
* chore(linux): Swap order of dependency (#5114)
* fix(developer): TframeTextEditor.SetText was not synchronous (#5097)
* chore(ios): update fv cert ref (#5124)
* chore(ios): works around wrong-workspace Carthage 0.38 lookup issue (#5135)
* fix(web): multi touch handling (#5142)
* chore(ios): artifact prep script now in-repo (#5141)
* chore(web): Add CI script to kill BrowserStack tunnel (#5152)
* fix(ios): artifact upload preparation (#5161)
* chore(android): Add -clean flag to build script (#5177)
* fix(windows): avoid cached hotkey state (#5189)
* fix(android/samples): Set gradlew executable for Tests (#5199)
* fix(common/core/desktop): Fix failing tests on armhf (#5204)
* feat(web): Add script to deploy KeymanWeb release to s.keyman.com (#5179)
* chore(ios): renames problematic app selectors (#5174)
* fix(developer): support spaces in regression tests (#5218)

## 14.0.274 stable 2021-05-11

* fix(android/engine): Fix toHex() for null string (#4997)
* chore: support for xcode 12 (#4996)
* chore(linux): Add support for Ubuntu 21.04 (hirsute) (#5035)
* chore(ios): prep for CI transition to Xcode 12, build script tweak (#5048)
* chore(windows): add telemetry to trace crash on exit (#5008)
* fix(windows): avoid disabling Keyman when speech recognition starts (#5038)
* chore(android/app): Always use offline help (#5051)
* chore(common): Check in crowdin files for Azerbaijani (#5039)
* feat(android/app): Add telemetry for launching WebBrowserActivity (#5050)
* fix(linux): Enable caps lock support (#5058)

## 14.0.273 stable 2021-04-26

* chore(linux): Fix triggering of Jenkins builds for stable branch (#4968)
* fix(linux): Don't crash if kmp file vanishes (fixes #4907) (#4972)
* fix(linux): Fix crash with incomplete metadata (#4908) (#4979)
* chore(android/engine): Don't use localized string for Sentry errors (#4980)
* chore: disable findTouchAliasElement logging (#4982)
* fix(web): Make banner initialization more robust (#4983)
* chore: Add cherry-pick label for cherry-pick PRs (#4984)

## 14.0.272 stable 2021-04-23

* chore(linux): Debug triggering Jenkins build (#4852)
* chore(android/engine): Rename "Fula" to "Pulaar" (#4860)
* chore(android/engine): Rename "Pulaar" to "Pulaar-Fulfulde" (#4891)
* fix(developer): Reduce non-canonical BCP 47 tag warning in PackageInfo to Info (#4892)
* chore(common): Update crowdin for French (#4903)
* chore(android,windows): Check in crowdin for Indonesian (#4904)
* fix(linux): don't crash on legacy non-Unicode files (#4878)
* fix(android/engine): Don't load woff fonts on Android N (#4924)
* fix(linux): Don't crash on network problem (fixes #4911) (#4931)
* fix(android/engine): Change getList() to return an empty list instead of null (#4928)
* fix(windows): handle invalid package names during install (#4888)
* fix(windows): crash when installing TIP in some rare situations (#4901)
* fix(windows): access violation closing text editor (#4921)
* fix(windows): help contents broken from tray menu (#4923)
* fix(developer): avoid crash if .kpj.user file is malformed (#4919)
* fix(developer): chiral mismatch warning is disruptive (#4935)
* chore(windows): disable profile repair (#4900)
* fix(windows): avoid error if keyman32.dll renamed (#4941)
* change(web): adds error + console logs usable for Sentry reporting targeting (#4929)
* fix(web): fixes subkey lookup for fat-finger processing (#4955)
* fix(oem/fv/android): Migrate keyboard list from 12.0 to 14.0 (#4952)
* fix(web): publish restorePosition() function (#4957)
* fix(web, ios): better SMP, emoji handling with frequent keyboard swaps (#4958)
* feat(linux): Improve Sentry crash reporting (#4960)

## 14.0.271 stable 2021-04-01

* fix(android/engine): Sanitize embedded KMW Sentry error (#4786)
* fix(ios/samples): samples should use package-oriented API (#4772)
* fix(ios): fixes sys-kbd setup help link for iOS 9 and 10 (#4775)
* fix(android): Fix NullPointerException in package installation (#4796)
* fix(ios): ensures JS keyboard set after page load (#4809)
* fix(developer): open containing folder was not opening correct folder (#4777)
* fix(linux): Fix crash if query doesn't contain bcp47 tag (#4800) (#4801)
* fix(android/engine): Add KMString wrapper for formatting Strings (#4820)
* fix(developer): requote font names (#4815)
* fix(android): ensure keyboard is always set after pageLoaded (#4841)
* fix(linux): Fix crash if `<kbd>.json` doesn't contain description (#4835)
* fix(developer): buffer size for range expansions (#4832)
* chore(common): Check in crowdin strings for Fulah (#4822)
* docs(android): Update installing-keyboards and enabling-system-keyboards (#4842)

## 14.0.270 stable 2021-03-23

* chore: stable tier (#4763)

## 14.0.269 beta 2021-03-23

* chore: history: (#4760)
* fix: support new branches in increment-version (#4761)

## 14.0.268 beta 2021-03-23

* fix(windows): Change TLangSwitchRefreshWatcher ownership from thread to form (#4752)
* fix(common/models): prediction threshold when count is low, unintentional aliasing (#4754)

## 14.0.267 beta 2021-03-22

* docs(ios): Help for 14.0 features (#4741)
* chore: increment-version.sh for stable (#4742)

## 14.0.266 beta 2021-03-19

* chore(android/app): Migrate launcher icon to adaptive (#4720)
* fix(common/core/web): predictive banner activation logic (#4713)
* fix(web): allows refresh of currently-loaded model (#4728)
* fix(ios): kbd search now caches publishing data for result (#4729)
* fix(linux): Fix switching to keyboard in middle of line (#4678) (#4721)
* fix(windows): ensure profiles are reinstalled during setup (#4727)
* fix(windows): Avoid double start during setup (#4726)

## 14.0.265 beta 2021-03-18

* fix(common/core/web): disambiguation of keys sharing same base key ID (#4703)
* fix(windows): Download keyboard dialog TLS protocol support (#4714)
* fix(web): first-pass workaround for popup-key corrections (#4704)
* fix(developer): use var not let in definitions (#4718)
* chore(windows): finalize help (#4717)

## 14.0.264 beta 2021-03-17

* fix(android/app): Load system keyboard before checking overrides (#4696)
* fix(android): Update styling and set text to black (#4662)

## 14.0.263 beta 2021-03-16

* fix(ios): keyboard search did not alert for lack of net (#4693)
* chore(android/engine): Send KMW console errors to Sentry (#4692)
* fix(windows): start Keyman after setup only if not running (#4681)
* fix(developer): &CasedKeys and &MnemonicLayout are not compatible together (#4690)
* fix(android/engine): Fix crash when download file fails to copy to cache (#4697)
* fix(developer): validate keyboard_info should give info on non-canonical bcp47 (#4689)
* chore(developer): upgrade bcp 47 canonicalisation to warning (#4699)
* fix(developer): support named character codes at end of line (#4691)

## 14.0.262 beta 2021-03-16

* fix(android): Update styling and set text to black (#4662)
* fix(mac): prevent duplicate keyboards in list (#4674)

## 14.0.261 beta 2021-03-15

* fix(windows): Trigger language sync after changes (#4663)
* chore(linux): Ignore buildtools in keyman-config tarball (#4675)

## 14.0.260 beta 2021-03-15

* chore(windows): fully disable auto start task (#4658)
* fix(windows): keep online update in focus (#4661)
* fix(windows): setup must save install state for restarts (#4649)
* fix(ios): removal of default keyboard respected when updating app (#4651)
* feat(ios): auto-bundles the most recent version of default resources (#4656)
* fix(mac): register configuration window on load (#4667)
* chore(ios): Set Localizable.strings to UTF-8 (#4670)
* fix(android/app): Fix crash when clicking QR code (#4664)
* fix(android): fixes errors within lists used for UI (#4666)
* chore(common): Update crowdin for km (#4671)
* chore(android/app,ios/app): Update crowdin for de (#4672)
* fix(mac): release window resources on close (#4669)
* fix(mac): show local help in app (#4673)
* chore(windows): Update whatsnew.md (#4665)

## 14.0.259 beta 2021-03-12

* chore(developer): add B11 ISO code for ABNT2 keyboard (#4654)
* fix(web): better check for missing MutationObserver type (#4646)
* fix(android/engine): Reset in-app context when selection changes (#4636)
* chore(linux): Move signature files as well (#4653)

## 14.0.258 beta 2021-03-11

* fix(windows): context help links (#4626)
* fix(windows): hotkeys correctly ignore right modifier keys (#4628)
* fix(windows): Handle disabled profiles and invalid language ids (#4635)
* fix(web): event handling for TouchAliasElement's blinking caret (#4638)
* fix(common/models): prevents "undefined" reversion display string (#4648)
* docs(common): Update npm-packages readme (#4644)

## 14.0.257 beta 2021-03-10

* fix(common/core/web): Add keyboard check for scriptObject (#4640)
* docs(common): Update readme (#4642)

## 14.0.256 beta 2021-03-10

* chore(linux): Update readme (#4633)

## 14.0.255 beta 2021-03-09

* chore(common): Update readme (#4631)

## 14.0.254 beta 2021-03-09

* fix(web): use language code correctly in toolbar (#4620)
* chore(linux): Fix some lintian warnings for Debian package (#4621)
* docs(ios): adds supported l10ns to help/about/whatsnew (#4625)
* fix(windows): represerve keys on setfocus (#4622)
* fix(windows): show version selector for Keyman in installer (#4623)
* fix(windows): ensure valid base layout on install (#4627)

## 14.0.253 beta 2021-03-05

* fix(android/app): Fix welcome.htm responsiveness (#4531)
* feat(developer): &CasedKeys system store (#4586)
* fix(android): Localize Toast notifications (#4588)
* fix(windows): PreservedKeyMap::MapUSCharToVK line order bug (#4595)
* fix(developer): tidy up expansions tests (#4592)
* fix(ios): adds i18n for some error alerts (#4577)
* fix(windows): incxstr could run over buffer with malformed data (#4596)
* chore(android/app): Update whatsnew with available display languages (#4610)
* chore(linux): Improve Sentry environment setting (#4589)
* fix(developer): Expand filenames before load (#4606)

## 14.0.252 beta 2021-03-04

* feat(ios): enables de, fr, and km localizations (#4585)
* fix(developer): improve CEF location search stability (#4571)
* fix(developer): Support all fonts in Keyboard Fonts dialog (#4574)
* feat(developer): Add different Open Containing Folder buttons (#4576)
* feat(developer): Range expansions (#4584)
* fix(web): fixes lack of respect for underlying-key display settings (#4572)
* fix(common/models): fixes application of suggestions immediately after a backspace (#4587)
* fix(linux): Improve version number (#4582)
* chore(linux): Don't report to Sentry in dev environment (#4581)

## 14.0.251 beta 2021-03-03

* fix(developer): Improve stability of named code constants (#4547)
* fix(developer): schema conformance for model package compiler (#4548)
* fix(developer): touch layout osk import handling of multiple modifiers (#4552)
* fix(developer): require language tag when compiling keyboard package (#4563)
* fix(developer): Avoid blank keys when importing KMX to KVKS (#4564)
* feat(developer): isRTL support for lexical model editor (#4559)
* fix(developer): track modified state in wordlist editor better (#4562)
* chore(ios): better visual feedback for keyboard search during poor internet connectivity (#4573)
* chore(common): Update crowdin files for `de` (#4578)
* chore(common/core/desktop): write debug output to console (#4569)

## 14.0.250 beta 2021-03-02

* fix(common/resources): Fix help.keyman.com path for CI (#4565)

## 14.0.249 beta 2021-03-01

* fix(web): mnemonic keystrokes w FF keymapping (#4540)
* chore(ios/app): Adjust help titles for installing custom dictionaries (#4550)

## 14.0.248 beta 2021-02-26

* fix(common/models): predictions after context reset / caret shift (#4411)
* change(oem/fv/ios): FV keyboards now package-based (#4471)
* fix(windows): Handle Caps Lock event correctly from TIP (#4536)
* fix(developer): run even if sentry unavailable (#4537)
* fix(developer): UTF-8 messages in LM compiler (#4539)
* feat(common/models): mid-context suggestions & reversions, fix(common/models): correction-search SMP issues (#4427)
* fix(ios): package installer completion requires welcome dismissal (#4543)
* fix(windows): Refresh settings on 64-bit apps (#4378)
* fix(windows): prevent re-registration of TIPs on 14.0 upgrade (#4535)

## 14.0.247 beta 2021-02-25

* fix(web): keyboard documentation patch-up (#4512)
* fix(web): removes package namespacing from kbd's CSS class (#4516)

## 14.0.246 beta 2021-02-24

* chore(common): allow forced version increment (#4522)

## 14.0.245 beta 2021-02-24

* fix(common/core/web): core key-processing now always returns RuleBehavior type. (#4508)
* fix(common/resources): Set help-keyman.com.sh executable (#4510)
* fix(developer/compilers): fixes error when "constructor" is in wordlist (#4504)
* fix(web): hides touch-alias caret when keystroke causes focus change (#4514)

## 14.0.244 beta 2021-02-22

* fix(common/models): merges identical suggestions after casing (#4502)
* fix(web): macOS 11 agent string parsing (#4497)
* fix(ios): app logging messages were transient, never stored (#4500)
* chore(ios): web-side sentry enablement try-catch (#4492)

## 14.0.243 beta 2021-02-12

* change(ios/app): Generate offline help from markdown (#4470)
* fix(windows): tsysinfox64 not signed (#4486)
* chore(android/app): Update help formatting and images (#4485)
* fix(android/engine): Display welcome.htm help within the app (#4477)
* fix(ios): tutorial's link to "Add a Keyboard" links directly to keyboard search (#4491)
* feat(linux): Improve output of km-package-list-installed (#4481)

## 14.0.242 beta 2021-02-11

* fix(android/engine): Display online keyboard help (#4462)
* fix(windows): Track modifier changes in UWP apps (#4468)
* fix(common/resources): Fix help.keyman.com path for commit (#4469)
* fix(common): create GitHub comments serially (#4472)
* fix(linux): Fix dependencies on packages (#4464)

## 14.0.241 beta 2021-02-10

* fix(common/resources): Just use master branch for help.keyman.com (#4459)
* fix(windows): hotkeys offset in config list (#4454)
* chore(ios): Settings case-statement cleanup (#4443)
* fix(linux): Also use staging site for beta versions (#4455)

## 14.0.240 beta 2021-02-09

* fix(windows): When uninstalling, exit Keyman (#4383)
* fix(common/models): predictions after context reset / caret shift (#4411)
* modify(common): Refactor help-keyman-com.sh script for uploading help files (#4433)
* fix(linux): improve BCP 47 canonicalization (#4439)

## 14.0.239 beta 2021-02-08

* fix(developer): debug information with unicode identifiers (#4408)
* fix(developer): Compiler check for if and nul at start of context (#4410)
* feat(developer): improve BCP 47 canonicalization (#4425)
* chore(linux): Check in markdown help for Linux (#4414)

## 14.0.238 beta 2021-02-08

* fix(android/engine): Remove WRITE_EXTERNAL_STORAGE from manifest (#4434)
* chore(common): Check in crowdin files for French (#4420)

## 14.0.237 beta 2021-02-06

* fix(linux): Fix packaging (#4428)

## 14.0.236 beta 2021-02-04

* chore(windows/resources): Fix typo about Community Forum link (#4412)
* change(android/app): Separate displaying welcome.htm from keyboard installation (#4413)
* fix(linux): Improve fix for #3399 (#4418)

## 14.0.235 beta 2021-02-03

* fix(windows): Ensure UAC window comes to foreground (#4384)
* fix(windows): setup should ignore cert revocation (#4392)
* fix(developer): don't check both setup.exe and setup-redist.exe (#4398)
* fix(windows): Show balloon when Keyman is already running (#4386)
* fix(developer): Generate platforms correctly from template (#4399)
* fix(developer): Import Keyboard support for Targets (#4400)
* fix(ios): fixes unit test mocking, test init (#4394)
* fix(ios): fixes app crash on network/install error during resource updates (#4395)
* fix(ios): fixes package-install/update event concurrency management (#4396)
* fix(common/models): bksp workaround now works beyond first word (#4401)
* chore(windows): tests should be case-sensitive (#4405)
* fix(windows): crash deleting wordlist (#4406)
* fix(windows): Use forward slashes in wordlist paths (#4407)
* modify(android/app): Change build-help.sh to generate offline help from Markdown files (#4397)
* fix(linux): Don't crash if uninstalling last keyboard (#4402)

## 14.0.234 beta 2021-02-02

* fix(windows): remove Show Keyboard Usage hotkey (#4379)
* fix(windows): avoid invalid language codes in Add Language dialog (#4381)

## 14.0.233 beta 2021-02-01

* fix(windows): SMP-aware deletion in TSF-aware apps (#4360)
* fix(common): tweak surrogate pair deletions (#4361)
* fix(windows): Enter and Spacebar handling in Configuration (#4349)
* fix(web): removes stylesheets from unloaded keyboards (#4371)
* fix(android, ios): eliminates OSK layout flashing from predictive text banner display (#4370)
* fix(windows): crash for Sinhala mitigation (#4380)
* chore(linux): Pass second tag parameter to Jenkins build (#4388)

## 14.0.232 beta 2021-01-29

* chore(linux): Don't report on Sentry when running unit tests (#4356)
* fix(windows): Ignore Access Denied error creating task (#4365)
* chore(windows/resources): Fix more titles and TODOs in help (#4367)

## 14.0.231 beta 2021-01-28

* chore(common): Enhance PR labeling based on PR title (#4357)
* change(web): set -eu for web scripts (#4353)
* fix(ios): accidental duplicated line from merge (#4366)

## 14.0.230 beta 2021-01-28

* fix(android/app): Wrap preference screen titles (#4326)
* fix(ios): better handling of scoped vs non-scoped package URLs (#4327)
* fix(web): bulk renderer using video stream capture (#4316)
* change(android/engine): Allow swipe to dismiss update notifications (#4329)
* fix(windows): improve support for strings.xml (#4323)
* fix(windows): invalid character in text content opening help (#4330)
* fix(windows): align title to top in Install Keyboard (#4331)
* chore(windows/resources): Cherry-pick 14.0 help from #4109 (#4335)
* fix(ios): renew distribution certificate (#4344)
* fix(ios): reloads keyboard after package updates (#4347)
* fix(ios): fixes accidental logo / cancel button overlap during package installation (#4332)
* fix(ios): resolves rough edges with installation view transitions (#4338)
* fix(web/ui): propagates UI module build failures (#4352)
* chore(linux): Fix typo (#4341)
* chore(windows/resources): Address more TODO links for help (#4351)
* fix(windows): setup strings comment for language (#4362)
* fix(windows): Splash button sizes (#4348)
* chore: manual version increment (#4363)

## 14.0.228 beta 2021-01-22

* fix(web): uses CSS line-height to vertically center oversized OSK keycaps (#4255)
* fix(web): OSK loading efficiency (#4279)
* fix(web): default popup key selection, space highlight after popup (#4306)
* fix(web): language menu key highlighting (#4308)
* fix(web): dynamic font downscaling for OSK keys (#4270)
* chore(windows/resources): Cleanup Notes and Tips in help (#4307)
* fix(developer): Debug character grid performance (#4237)
* chore(android/samples): Remove old sample keyboard loaded code (#4315)

## 14.0.227 beta 2021-01-21

* fix(web): dynamic font downscaling for OSK keys (#4270)
* fix(web): toolbar and loading optimisations (#4304)
* chore(web): updates MTNT for pred-text testing page to 0.1.5 (casing) (#4305)
* fix(android/samples): Add dependency on androidx.preference (#4310)

## 14.0.226 beta 2021-01-20

* fix(windows, common/core/desktop): context mismatch with if and dk (#4276)
* chore(common): Check in crowdin files for de (German) (#4295)
* feat(android/app): Add option to change display language (#4261)
* fix(developer/compilers): fixes developer build breakage from #4291 (#4299)
* fix(android/app): Handle keyman protocol from external browser (#4292)

## 14.0.225 beta 2021-01-19

* fix(android/samples): Fix Sentry dependencies (#4267)
* fix(web): better font-wait null guards (#4286)
* fix(web): uses CSS line-height to vertically center oversized OSK keycaps (#4255)
* fix(developer): disable TSentryClient on WINE (#4274)
* fix(web): no key previews for special keys reliant on keyboard-specific OSK font (#4282)
* fix(web): default kbd ui name is now generic (#4293)
* fix(developer/compilers): fixes dependency versioning on alpha, beta tiers (#4291)

## 14.0.224 beta 2021-01-18

* fix(android): Popup misalignments and compatibility with WeChat, Telegram (#4254)
* chore(web): sample pages now wait on init's promise for keyboard loading (#4253)

## 14.0.223 beta 2021-01-15

* fix(windows): typo in font helper string (#4251)
* chore(android/app): Add Obolo language from crowdin (#4256)
* fix(web): unexpected errors in OSK / banner position calculations (#4238)
* chore(linux): Improve version number for debian package (#4258)

## 14.0.222 beta 2021-01-14

* chore(common): Check in crowdin files for km (Khmer) (#4228)
* fix(web): OSK key preview positioning (#4241)
* fix(web): disables predictive text on Opera mini (#4243)

## 14.0.221 beta 2021-01-13

* fix(windows): fix menu popup position (#4175)
* fix(windows): Update mitigation for Keyman 14 and Windows 10 19597 (#4180)
* fix(developer): Allow unhandled keys to go through to debugger memo (#4209)

## 14.0.220 beta 2021-01-13

* fix(android/engine): Remove usage of WRITE_EXTERNAL_STORAGE permission (#4170)
* fix(web): osk size & position after focus changes (#4232)
* chore(linux): Update debian metadata based on Debian repos (#4233)

## 14.0.219 beta 2021-01-12

* chore: bugfix cherrypick (#4208, #4210) (#4230)
* fix(common/core/web): mnemonic modifier key-up handling (#4231)

## 14.0.218 beta 2021-01-08

* chore(linux): pass tag to Jenkins build (#4160) (#4224)

## 14.0.217 beta 2021-01-05

* chore(linux): Allow to push to the `keyman-beta` ppa (#4214)

## 14.0.216 beta 2020-12-23

* fix(developer): make touch layout editor source view fonts consistent (#4198)
* fix(developer): Respect tab editor option (#4200)
* fix(web): Solving kmwosk color inconsistency (#4187)

## 14.0.215 beta 2020-12-22

* fix(windows): create task fails (#4181)
* fix(windows): prevent modifier key from navigating in download dialog (#4182)
* fix(windows): keyboard help missing (#4177)
* fix(windows): Proxy Configuration window size (#4159)
* chore(common): update copyright year in various locations (#4197)
* fix(windows): Settings refresh management (#4164)
* fix(windows): Improve refresh performance (#4165)
* fix(windows): exception handling list error (#4166)
* fix(windows): OSK toolbar sync (#4167)
* fix(windows): Show full version with tag in Setup (#4169)
* fix(windows): Improve refresh reliablilty (#4171)
* fix(developer): debug.log created unexpectedly (#4189)
* chore(windows): Remove silent exception in task cleanup (#4191)
* fix(windows/config): keyboard icons missing (#4193)
* fix(developer): Map symbols for *LTREnter* and *LTRBkSp* (#4190)
* fix(developer): Encoding for .model.ts files (#4199)
* feat(common): annotate PRs with build links (#4202)

## 14.0.214 beta 2020-12-20

* fix(windows): Text editor font bugs (#4149)
* fix(windows): Warn if we reach maximum transient languages (#4157)

## 14.0.213 beta 2020-12-18

* fix(windows): sentrytool should fail build on exception and access violation when rewriting executables (#4158)

## 14.0.212 beta 2020-12-17

* fix(windows): uninstall language button z-index (#4145)
* fix(windows): exit button position on setup (#4150)
* fix(windows): Online Update dialog layout was messy (#4152)

## 14.0.211 beta 2020-12-16

* chore(windows): remove obsolete importkeyboard app (#4138)
* fix(windows): glitch in keyboard menu (#4139)
* fix(windows): menu scroll positions need reset at popup (#4140)
* fix(windows): remove obsolete option 'Switch to OSK/Help' (#4141)
* fix(windows): Canonicalize BCP 47 tag on keyboard download (#4144)
* fix(windows): help window centred on load (#4147)
* fix(windows): Text editor font bugs (#4149)
* chore(common): Update history for 14.0 beta release (#4148)
* fix(common): increment version needs to check base (#4155)

## 14.0.210 beta 2020-12-15

* fix(windows): beta uses wrong server (#4142)

## 14.0.209 beta 2020-12-14

* chore(common): fix trigger for beta branches (#4135)

## 14.0.208 beta 2020-12-14

* chore: re-trigger beta (#4133)

## 14.0.207 beta 2020-12-14

* fix: build trigger definitions (#4131)

## 14.0.206 beta 2020-12-14

* feat(ios/app): adds error reporting toggle (#4106)
* chore(android): rework versionCode system (#4128)

## 14.0.205 alpha 2020-12-14

* fix(web): sporadic blank keyboard on Android (#4117)
* chore(common/models): predictive-text "semi-fill" for iOS 9 use (#4118)

## 14.0.204 alpha 2020-12-11

* chore(windows): apply eberhard's suggestions to docs (#4105)
* fix(ios): prevents crash from failed legacy-resource-wrapping attempt (#4100)
* chore(deps): bump ini from 1.3.5 to 1.3.7 in /web/testing/regression-tests (#4108)

## 14.0.203 alpha 2020-12-10

* fix(web/ui): Add null check for calculations when canceling touch (#4098)

## 14.0.202 alpha 2020-12-09

* fix(ios): fixes nav bar issues when using "Install From File" (#4099)
* fix(web/ui): Fix check on indexOf (#4103)
* fix(ios): autosets + autodisplays keyboard after a package install (#4101)

## 14.0.201 alpha 2020-12-08

* chore(ios): pbxproj file compat for Xcode 12 & Simulator (#4094)
* refactor(ios/engine): changes "install from file" to better match Apple guidelines (#4089)
* fix(ios/engine): requests security for imported files (#4095)
* fix(android/app) Change UX to ensure package installation finishes (#4088)
* chore(windows): help titles and missing files (#4091)

## 14.0.200 alpha 2020-12-07

* fix(web/ui): Add check for suggestion.tag (#4085)

## 14.0.199 alpha 2020-12-07

* chore(windows): also build web help (#4086)

## 14.0.198 alpha 2020-12-07

* fix(windows): help deployment (#4083)

## 14.0.197 alpha 2020-12-04

* fix(windows): bootstrap installer not signed (#4067)
* fix(common/core/web): Sanitize embedded KMW Sentry events (#4071)
* fix(windows): keyman: link with = sign is mishandled (#4069)
* chore(android/app,oem/fv/android): Revert #4025 (#4076)
* chore(oem/fv/windows): update oem firstvoices product name (#4052)
* feat(windows): convert Keyman for Windows help to Markdown (#4074)
* chore(windows): remove docbook and libxslt (#4075)
* fix(android/engine): Remove in-app keyboard Sentry log about fallback keyboard (#4078)
* fix(web/engine): findNearestKey erroneously returned key child (#4077)
* fix(common/core/web): predictive context reset (#4072)
* fix(ios/engine): deletion for selected text at the context start (#4080)

## 14.0.196 alpha 2020-12-03

* fix(common): improve increment-version robustness (#4062)
* fix(ios/engine): preserves early context-setting effects (#4070)
* feat(linux): Rename onboard package (#4059)

## 14.0.195 alpha 2020-12-02

* chore(windows): remove obsolete newhelp folder (#4048)
* feat(ios/engine): keyboard-menu scroll indicator now flashes when opened (#4043)
* fix(ios): better meta viewport consistency (#4045)
* fix(windows): Rename to Keyman in help files (#4049)
* chore(common/resources): Fix dest paths for crowdin strings (#3995)
* fix(windows): Rename to Keyman (#4050)
* fix(ios/engine): adds check for keyboard load success, auto-reset on load failure (#4054)

## 14.0.194 alpha 2020-12-01

* fix(android/app,oem/fv/android): Sanitize Sentry navigation breadcrumbs (#4025)
* fix(windows): Task creation and deletion cleanup (#4033)
* fix(windows): crash with package online update (#4034)
* fix(windows): Keep language associations when updating keyboard (#4035)
* fix(windows): Handle network errors when downloading keyboards (#4036)
* chore(windows): disable Sentry 'Started' event (#4037)
* fix(ios): package-internal links should be considered internal (#4022)

## 14.0.193 alpha 2020-11-30

* chore: refresh github templates (#3999)

## 14.0.192 alpha 2020-11-28

* chore(linux/resources): Cleanup formatting in  history.md (#3983)

## 14.0.191 alpha 2020-11-27

* fix(mac): improve robustness of altool call (#3959)
* fix(mac): Handle duplicate filenames for packages (#3961)
* chore(common/resources): Document keeping scopes in sync (#3974)
* fix(common/models): proper RTL quote ordering (#3897)
* chore(mac): englishspanish test keyboard (#3976)
* chore(mac/resources): Catch up mac history for 13.0 releases (#3977)
* fix(android/engine,android/app) Notify when invalid keyboard package fails to install (#3964)
* chore(windows): cleanup unused variable (#3978)

## 14.0.190 alpha 2020-11-26

* fix(oem/fv/android): Check keyboard selected  before allowing setup (#3923)
* chore(common): fixup missing history (#3957)

## 14.0.189 alpha 2020-11-25

* fix(mac): re-sign files post plist update (#3932)
* fix(mac/engine): wrong variable type (#3933)
* feat(mac): Add support for "ISO" keyboard layouts (#3924)
* fix(mac): turn on legacy mode for Java apps (#3944)
* feat(developer): add new touch layout special tags (#3878)
* fix(web): default attachment behavior (#3948)
* fix(mac): arrow keys now reset context (#3946)
* feat(mac): user-controllable legacy app list (#3949)
* chore(mac): fix iso section key code (#3952)
* chore(common/resources): Part 3 of additional HISTORY.md cleanup (#3947)

## 14.0.188 alpha 2020-11-24

* chore(mac): Update README.md (#3880)
* fix(windows): sentry range check error (#3921)
* chore(common/resources): Clean up commit types in HISTORY.md (#3926)
* fix(android/engine): adds null guard to refreshLayouts call (#3927)
* fix(ios/engine): adds null guard to refreshLayouts call (#3927)
* fix(ios/engine): banner inconsistency (#3925)
* chore(web): adds LTREnter, LTRBkSp, and associated layout mapping (#3937)
* fix(web): adds null guards for two Sentry errors (#3941)
* chore(common/resources): additional cleanup to HISTORY.md (#3942)

## 14.0.187 alpha 2020-11-23

* chore(mac): use new keyboard install page (#3908)
* fix(ios/engine): allows some language-code incomplete matches during package installation (#3884)
* feat(ios/engine): launches external links outside the app (#3889)
* chore(linux): Fix launchpad build (closes #3875) (#3913)
* fix(linux): Don't fail installation if restarting ibus fails (#3915)

## 14.0.186 alpha 2020-11-20

* feat(mac): Sentry support (#3886)
* chore(mac): rewrite plists after build (#3891)
* fix(mac): add icon for Keyman.app (#3892)
* fix(mac): codesign resilience (#3893)
* fix(mac): support page and copyright (#3904)
* fix(oem/fv/android): Update Sentry library in FV app (#3905)
* fix(android/app): Install keyboard packages w/o welcome.htm (#3874)
* fix(web/engine): fixes OSK rotation (#3909)
* feat(common/core/web): integrated suggestion casing tests (#3887)
* fix(ios/engine): changes image-banner display logic (#3911)

## 14.0.185 alpha 2020-11-19

* feat(web/engine): allows touch aliasing away from blank keys (#3858)
* chore(linux): Additionally build packages for Ubuntu 20.10 (Groovy) (#3876)
* fix(linux): Remove version.sh and get tier/version from .md files (#3686)
* fix(android/samples): Remove use of version.gradle in Sample projects (#3899)
* feat(android/engine): Add embedded KeymanWeb engine crash reporting to Sentry (#3825)

## 14.0.184 alpha 2020-11-18

* feat(developer/compilers): compiler-side groundwork for applyCasing (#3770)
* feat(common/models): use of applyCasing for suggestions (#3824)
* feat(common/models): casing for suggestions with partial replacement (#3845)
* fix(common/core/web): Add environment to web Sentry reports (#3888)
* fix(android/engine): Update in-app TextView context on pageLoaded (#3867)

## 14.0.183 alpha 2020-11-17

* feat(windows): major version upgrades (#3866)
* feat(developer): support major version upgrades (#3868)
* docs(windows): Update Delphi version requirement note (#3871)
* feat(web/engine): updates osk font, adds layout codes for new glyphs (#3851)
* fix(common/core/web): meta key handling (#3847)
* feat(common/core/web): input processor unit tests (#3836)

## 14.0.182 alpha 2020-11-16

* fix(web/engine): blocks key previews for blank/hidden keys (#3857)
* fix(common/core/web): Fixes engine-level context tests, adds notany cases (#3860)

## 14.0.181 alpha 2020-11-13

* fix(common/core/web): fixes no-output logic check, arrow keys (#3848)
* fix(common/core/web): adds missing null-check (#3859)

## 14.0.180 alpha 2020-11-12

* fix(windows): makefile format error (#3854)

## 14.0.179 alpha 2020-11-12

* fix(windows): Import OSK wrong for European layouts (#3830)
* fix(windows): SizeOfImage header was wrong for dbg (#3833)
* chore(windows): symbol server support (#3834)
* fix(windows): sporadic 8087 control word corruption (#3842)

## 14.0.178 alpha 2020-11-10

* fix(developer): Remove IE dependency from Developer Setup (#3839)

## 14.0.177 alpha 2020-11-07

* fix(developer): support for notany() and context() (#3816)
* fix(web): support for notany() and context() (#3817)
* fix(developer): debug window inherits editor font (#3829)

## 14.0.176 alpha 2020-11-05

* fix(developer): remove obsolete NRSIAllTags (#3819)
* fix(developer): Incorrect script:language map (#3818)
* fix(android/app): Remove network check on "Get Started" menu (#3823)

## 14.0.175 alpha 2020-11-04

* feat(android/engine): Add check for associated model on ModelPickerActivity (#3808)

## 14.0.174 alpha 2020-11-03

* chore(common/resources): improve build README.md (#3812)

## 14.0.173 alpha 2020-10-30

* fix(windows): Cleanup setup.inf processing and CompareVersions function (#3790)
* fix(windows): setup now allows choice of source (#3794)
* fix(windows): show bootstrap progress in setup (#3792)
* fix(windows): cleanup setup action list (#3793)
* chore(android/engine): Remove use of lexical-model catalog (#3803)
* fix(windows): disabling/enabling a profile could have wrong association (#3799)
* fix(windows): keyboard menu could get out of sync (#3800)
* fix(windows): crash installing package with a race (#3805)
* fix(windows): Handle failure on task creation (#3804)

## 14.0.172 alpha 2020-10-29

* fix(windows): Start Keyman on Demand - keyman32 (#3772)
* fix(windows): Start Keyman on Demand - tasks (#3773)
* fix(windows): remove msctf free from DllMain (#3779)
* fix(windows): error reading kmp.inf in setup (#3781)
* chore(web): Update keymanweb-osk.ttf to v. 2.100 (#3782)
* fix(android/engine): Fix issues when re-installing lexical-models (#3731)

## 14.0.171 alpha 2020-10-28

* fix(android/browser): Fix slow input in embedded browser (WebViews) (#3768)
* chore(common/models): fixes context tracking with accepted suggestions (#3767)
* chore(windows): small cleanups (#3774)

## 14.0.170 alpha 2020-10-27

* fix(windows): Remove double refresh (#3754)
* fix(windows): Keyman Configuration changes apply instantly (#3753)
* fix(windows): Make help button work (#3760)
* fix(windows): use new windows url for online update check (#3761)
* fix(windows): Community button had wrong link (#3764)
* fix(windows): Crash in Keep in Touch external link (#3763)
* fix(windows): Fix multiple issues with UI locales (#3766)
* fix(android/engine): Only get keyboard version for cloud/ (#3740)

## 14.0.169 alpha 2020-10-26

* feat(common/core/web): simplify corrective distribution (#3726)
* fix(windows): restore Setup after minimize (#3739)
* fix(windows): buffer overrun in debug function (#3745)
* fix(windows): download error dialog could be blank (#3747)
* feat: Keyman Settings Manager base classes (#2456)
* feat(windows): kmconfig console app (#3732)
* feat(windows): kmconfig GUI (in kmshell) (#3733)
* feat(windows): Apps for Controlling Browser TSF integration (#3734)

## 14.0.168 alpha 2020-10-24

* chore(android): Update dependencies (#3738)

## 14.0.167 alpha 2020-10-23

* fix(android/browser): Improve how embedded browser handles input (#3722)

## 14.0.166 alpha 2020-10-22

* fix(web): disable U+25CC for diacritics (#3039)
* refactor(common/models): Common tokenization and wordbreaking functions (#3706)
* fix(windows): setup status showed only 'removing older versions' (#3735)
* fix(windows): improve tsysinfo upload messages (#3727)
* chore(windows): update msgping to Winsdk 10 (#3728)
* fix(android/engine): Improve KMManager robustness (#3721)
* feat(common/core/web): fat-finger ignores inputs that beep (#3701)

## 14.0.165 alpha 2020-10-21

* fix(web): K_SPACE handling for embedded mode, hardware keystrokes (#3707)

## 14.0.164 alpha 2020-10-20

* feat(common/models): context tracking of accepted Suggestions (#3663)
* feat(common/models): context reversion modeling (#3685)
* fix(windows): RefreshKeyboards loses some profiles (#3714)
* fix(windows): icons missing in Configuration (#3717)
* fix(windows): tweak scrolling in keyboard menu (#3719)
* fix(developer): crash creating basic project (#3716)

## 14.0.163 alpha 2020-10-19

* fix(web): Remove base key from popup keys (#3718)

## 14.0.162 alpha 2020-10-18

* fix(web): Let embedded device handle K_TAB or K_ENTER (#3664)

## 14.0.161 alpha 2020-10-16

* fix(common/core/web): fixes revert event bug (#3709)

## 14.0.160 alpha 2020-10-14

* feat(common/models): disables "keep" when word is not suggestion otherwise (#3700)
* feat(common/core/web): selective wordbreak swallowing after accepting suggestions (#3702)
* refactor(common/models): extract Outcome type (#3705)

## 14.0.159 alpha 2020-10-12

* fix(web): unit test script failure on compilation failures (#3597)

## 14.0.158 alpha 2020-10-09

* feat(common/models): 'revert' now uses model's punctuation (#3647)
* fix(windows): launch configuration non-elevated (#3691)
* fix(windows): disabled keyboards listed in hotkeys (#3693)

## 14.0.157 alpha 2020-10-08

* fix(windows): show version with tag in setup (#3682)
* fix(windows): keyman desktop setup filename (#3684)

## 14.0.156 alpha 2020-10-08

* chore(windows): Move to Windows SDK 10.0.17763.0 (#3654)
* fix(windows): Some registry keys could have incorrect permissions (#3668)
* fix(developer): ci uses repo tier and version (#3670)
* fix(windows): update CI for publishing desktop help (#3671)
* fix(web): ci uses repo tier and version (#3672)
* fix(windows): improve version numbers (#3678)
* chore: don't add tag to version in filenames (#3681)

## 14.0.155 alpha 2020-10-07

* refactor(common/models): centralizes suggestion & keep inits (#3645)
* fix(common/models): predictions after typed whitespace (#3657)
* fix(web): Fix how layer is separated from key name (#3659)

## 14.0.154 alpha 2020-10-05

* fix(windows): Upgrading keyboards with transient profiles (#3637)
* fix(windows): upgrading disabled keyboards (#3638)
* fix(developer): coverity reports for compiler (#3640)
* fix(windows): coverity reports for mcompile (#3641)
* fix(windows): coverity reports for kmtip (#3642)
* fix(windows): coverity reports for keyman32 (#3649)
* chore: exclude parens if no scope in commit msg (#3653)

## 14.0.153 alpha 2020-10-02

* chore(common/resources): bump @actions/core from 1.2.2 to 1.2.6 in /resources/build/version (#3646)
* fix(android/app): Switch system keyboard in KMPBrowserActivity (#3648)

## 14.0.152 alpha 2020-09-30

* fix(ios/engine): package installation language-picker improvements (#3623)

## 14.0.151 alpha 2020-09-29

* fix(windows): Buffer overrun in firstrun (#3634)
* fix(windows): upgrading transitional profiles (#3635)
* fix(android/engine): Fix undetermined lexical model package ID (#3624)

## 14.0.150 alpha 2020-09-28

* feat(windows): overflow menu for osk toolbar (#3626)
* feat(windows): scrollable keyboard menu (#3627)
* fix(android/app): Allow uninstalling sil_euro_latin for non-default languages (#3628)
* feat(ios/engine): Utilizes packages' welcome pages (#3622)
* fix(android/app): Only copy asset .kmp file if it doesn't exist (#3629)

## 14.0.149 alpha 2020-09-25

* fix(windows): add back support for disabling keyboards (#3607)
* fix(windows): bootstrap package install specified language bugs (#3609)
* fix(windows): bootstrap should skip install of failed downloads (#3610)
* refactor(android/app): Move Settings activities from KMEA to KMAPro (#3614)
* fix(android/app): Change install intent to MainActivity (#3615)
* fix(windows): cleanup pointer to int typecasts (#3612)
* fix(developer): hardcoded urls in debugger (#3613)
* fix(developer): Project window and About window hardcoded urls (#3618)
* fix(windows): cleanup hardcoded urls in tsysinfo (#3619)

## 14.0.148 alpha 2020-09-24

* fix(windows): external links should open externally (#3602)
* fix(windows): hint dialog was blank when elevated (#3604)
* fix(android): Log errors for crashes involving Keyboard Picker (#3499)

## 14.0.147 alpha 2020-09-23

* feat(common/models): context + input tracking for predictive text (#3549)
* feat(common/models): initial integration for enhanced corrections (#3555)
* feat(common/models): correction thresholding, acceptance (#3556)
* refactor(common/models): distance modeler cleanup (#3565)
* change(common/models): context tracker cleanup, optimizations, fixes (#3573)
* feat(common/models): Correction improvement (#3575)
* feat(common/models): naive correction-algorithm timer (#3581)
* fix(common/models): Android API compat for upgraded correction-search (#3601)
* fix(android/app): Query api.keyman.com for downloading associated dictionary (#3606)
* refactor(web/engine): application of predictive suggestions (#3582)
* fix(windows): simplify profile repair (#3559)

## 14.0.146 alpha 2020-09-22

* chore(web): bump http-proxy from 1.17.0 to 1.18.1 in /web/testing/regression-tests (#3568)
* feat(ios/engine): go/package use for model pkg downloads (#3603)

## 14.0.145 alpha 2020-09-21

* feat(windows): improve keyboard language dialog (#3557)
* fix(windows): lookup language name on create (#3558)

## 14.0.144 alpha 2020-09-18

* feat(developer): add viewport to html templates (#3531)
* fix(windows): use new signtime.bat on build agents (#3586)
* fix(developer): Touch font size should be string (#3585)
* fix(android/app): Fix Info page title size (#3571)
* fix(linux/config): Check if file exists before creating hard links (#3592)
* fix(windows): remove obsolete releaseCapture calls (#3594)
* fix(linux/config): Catch if kmp.json is invalid JSON (#3593)

## 14.0.143 alpha 2020-09-16

* fix(android/app): Validate language selection for "INSTALL" button (#3579)

## 14.0.142 alpha 2020-09-15

* chore(common/resources): bump node-fetch from 2.6.0 to 2.6.1 in /resources/build/version (#3578)

## 14.0.141 alpha 2020-09-11

* fix(web): default layout shift not changing layer (#3574)

## 14.0.140 alpha 2020-09-09

* feat(common/models): core edit-distance calculation class (#3526)
* feat(common/models): Edit path derivation (#3547)
* feat(common/models): low-level correction-algorithm infrastructure (#3527)
* feat(common/models): correction-search algorithm core (#3534)

## 14.0.139 alpha 2020-09-04

* fix(windows): BCP 47 tag canonicalization (#3545)
* fix(windows): upgrade of profiles from 13.0 (#3552)

## 14.0.138 alpha 2020-09-02

* feat(windows): map installed bcp47 (#3542)
* fix(windows): simplify profile uninstall (#3543)
* fix(android/app): Remove unused intent ACTION_GET_USERDATA (#3551)
* fix(android/engine): Remove notification after installing kbd package (#3546)
* fix(android): Re-enable monitoring of Application Not Responding (ANR) (#3550)

## 14.0.137 alpha 2020-08-31

* fix(android/engine): Fix package filename when downloading from cloud (#3541)
* feat(windows): select language at keyboard install (#3524)
* feat(windows): add langtags.json data (#3529)
* fix(windows): add transient profile support to keyman32 (#3539)

## 14.0.136 alpha 2020-08-28

* fix(android/app): Inject meta viewport tag for viewing help (#3523)
* fix(android/app): Fix overflow menu for hdpi devices (#3532)
* feat(windows): Rework of profile installation - Engine (#3509)
* feat(windows): profile installation - Keyman for Windows (#3510)
* feat(windows): profile installation - Support Tool (#3511)
* chore(windows): remove stockeditor (#3516)
* fix(windows): refresh configuration after changes (#3517)
* feat(windows): split language registration on app install (#3520)
* fix(linux): Improve robustness when installing ibus-keyman (#3535)

## 14.0.135 alpha 2020-08-27

* feat(common/models): override script defaults: spaces break words (#3506)
* fix(android/engine): Check asset package version before installing (#3514)
* feat(android): Use Stepper for navigating package installation steps (#3498)

## 14.0.134 alpha 2020-08-26

* fix(linux): Add packaging of Linux localization files (#3504)

## 14.0.133 alpha 2020-08-25

* feat(common/models): lexicon traversal (#3479)
* feat(common/models): actual priority queue for Trie models (#3480)
* feat(common/models): efficient batch-enqueue (#3486)

## 14.0.132 alpha 2020-08-24

* feat(linux): Add link to share online (#3494)
* docs(common): Clarify l10n readme (#3496)
* feat(linux): Add i18n for Linux (#3492)
* feat(linux): Small UI improvements (#3495)

## 14.0.131 alpha 2020-08-21

* feat(android/app): Add language picker for keyboard package installation (#3481)

## 14.0.130 alpha 2020-08-19

* fix(android): Fix util to getting the tier on CI builds (#3491)

## 14.0.129 alpha 2020-08-17

* feat(windows): rework download keyboard dialog style (#3463)
* chore(common/resources): Add sample vscode settings files (#3249)
* fix(linux): Lookup language tag from keyboard (#3408)

## 14.0.128 alpha 2020-08-13

* feat(linux): Hook up Sentry for km-config (#3378)
* chore(linux): Use new staging site names and use variable for downloads.keyman.com (#3406)

## 14.0.127 alpha 2020-08-12

* refactor(common/models): LMLayer state management tweak, persistent ModelCompositor (#3477)

## 14.0.126 alpha 2020-08-10

* fix(android): Add CI script to publish to Play Store (#3469)
* fix(android): Update sentry plugin to remove obsolete API use (#3471)
* feat(ios/app): universal links for keyboard installation (#3466)
* fix(ios/engine): Proper associating-installer deinitialization, cancellation tests (#3468)
* refactor(ios): error definitions, i18n (#3470)
* chore(common/core/desktop): cleanup keyboardprocessor.h.in (#3473)

## 14.0.125 alpha 2020-08-07

* fix(android): Update Gradle wrapper to 5.6.4 (#3467)
* feat(ios/engine): Associating package installer (#3458)
* feat(ios/app): Associating package installer use within existing install paths (#3465)

## 14.0.124 alpha 2020-08-06

* feat(windows): set default UI language at install (#3438)
* feat(windows): i18n for Setup (#3444)
* feat(windows): add globe icon to Configuration UI (#3446)
* feat(windows): set UI language from Setup preference on first install (#3447)
* feat(windows): docs on editing translations (#3448)
* change(android): Improve string context to help crowdin translators (#3457)
* fix(android/app): Fix environment portion of app version string (#3462)

## 14.0.123 alpha 2020-08-05

* feat(android): Use staging help site for pre-release builds (#3453)
* fix(android): Cleanup string formatting with strings.xml (#3452)
* chore(android): Add script to find unused strings. Manually remove them (#3456)
* feat(ios/engine): LanguagePickAssociator progress tracking, base integration with package lang picker (#3455)

## 14.0.122 alpha 2020-08-04

* feat(android/app): Associate app with /keyboards/install links (#3449)
* fix(android): Update KMPBrowser to pass external links to user browser (#3439)
* feat(ios/engine): Language-pick associator (#3451)

## 14.0.121 alpha 2020-08-03

* fix(android): Fix KMTextView to compile on Linux (#3442)

## 14.0.120 alpha 2020-07-31

* feat(android): Use api.keyman-staging.com for pre-release builds (#3423)
* refactor(ios/engine): merges keyboard & lexical model info views, fixes QR code logic (#3432)
* feat(android): Add app association to keyman.com (#3431)
* chore(windows): cleanup comments in strings.xml (#3434)
* feat(ios/engine): language selection during (file-based) package installation (#3416)
* feat(ios/engine) Package-installer layout optimizations (#3437)

## 14.0.119 alpha 2020-07-30

* feat(windows): convert locale.xml to strings.xml format (#3424)
* refactor(windows): add translations to windows install (#3428)
* refactor(windows): remove old locale links (#3429)
* chore(windows): remove old locale tools (#3430)
* feat(ios): Start of engine and app internationalization (#2745)

## 14.0.118 alpha 2020-07-29

* chore(common): unify crowdin.yml (#3418)
* fix(windows): more i18n cleanup: (#3415)
* feat(windows): generate message consts at build time (#3413)
* fix(android/app): Use go/android/ links to download cloud keyboards (#3343)
* fix(windows): i18n of strings in Font Helper (#3414)
* refactor(windows): refactor Dialog elements (#3421)
* chore(windows): Remove usage page resources (#3422)

## 14.0.117 alpha 2020-07-28

* feat(windows): i18n groundwork (#3411)
* feat(windows): Removes unused strings from locale.xml (#3412)
* refactor(ios/engine): package installer tweaks (#3410)
* chore(ios/engine): more obsoletions (#3407)

## 14.0.116 alpha 2020-07-24

* refactor(ios/engine): builds package download links (#3383)
* refactor(ios/engine): chained lexical model install callback, fix (#3388)
* feat(ios/engine): download queue concurrency (#3395)
* feat(ios/engine): keyboard search core (#3384)
* feat(ios/engine): support for deferred chaining of lexical model downloads (#3401)
* docs(linux): Update readme (#3397)
* feat(ios/engine): use of Keyman staging sites (#3405)
* feat(linux): keyman:// protocol handler (#3398)
* chore(ios/engine): dead code removal + deprecations (#3402)

## 14.0.115 alpha 2020-07-23

* fix(windows): proxy configuration from system (#3389)
* fix(windows): hide unavailable options in Setup (#3392)
* fix(windows): make sure silent is actually silent for setup (#3391)
* chore(windows): staging site hostnames (#3387)
* feat(windows): cleanup server names (#3325)
* feat(windows): keyman: protocol handler (#3382)
* feat(developer/compilers): logging errors and warnings in the lexical model compiler (#3385)

## 14.0.114 alpha 2020-07-22

* chore(web): bump lodash from 4.17.15 to 4.17.19 in /web/testing/regression-tests (#3360)

## 14.0.113 alpha 2020-07-21

* refactor(ios/engine): update detection now based upon packages (#3362)
* refactor(ios/engine): package download notifications (#3363)
* refactor(ios/engine): package-based resource updates, cloud resource migration (#3372)
* fix(ios/engine): engine tier enum, proper detection (#3373)
* refactor(ios/engine): Centralized Keyman domain definitions (#3381)
* fix(linux): Use language from search when installing keyboard (#3290)
* refactor(linux): Small refactorings (#3376)
* refactor(developer/compilers): reading from a wordlist (#3380)

## 14.0.112 alpha 2020-07-20

* feat(windows): disable defaults options when Keyman already installed (#3371)
* feat(windows): setup will retry if offline during initial install steps (#3370)
* feat(windows): setup select tier from filename or parameter (#3369)
* fix(windows): re-add license to setup (#3368)
* feat(windows): strip ' (1)' from filename in setup (#3367)
* fix(windows): remove large dependencies (#3346)
* refactor(ios/engine): package-version query caching + package state properties (#3335)
* refactor(ios/engine): keyboard downloads now retrieve KMPs (#3341)
* refactor(ios/engine): download queue & download state detection cleanup (#3342)
* chore(developer): cleanup test constants (#3350)
* change(common/models/wordbreakers): update word boundary props to 13.0 (#3365)
* feat(linux): Use staging URLs for alpha version (#3364)

## 14.0.111 alpha 2020-07-16

* fix(android/engine): Update deprecated call to switch system keyboard for Android P (#3353)

## 14.0.110 alpha 2020-07-15

* fix(developer/compilers): merge duplicate words during compile (#3338)
* refactor(developer): hashmap-based wordlist compilation (#3340)
* chore(linux): Add license details for kmpdetails.* (#3355)

## 14.0.109 alpha 2020-07-14

* feat(windows): New Keyboard Search and Download (#3326)
* refactor(ios/engine): lexical model query & download rework (#3327)
* refactor(ios/engine): hashable package keys (#3333)
* fix(ios/engine): version equality (#3334)
* refactor(linux): make some methods protected (#3291)
* feat(oem/fv/android): Add nrc.str.sencoten model and update SystemKeyboard from KMAPro (#3332)

## 14.0.108 alpha 2020-07-09

* refactor(windows): PackagesOnly parameter (#3321)
* chore(windows): code cleanup (#3320)
* chore(windows): update setup i18n (#3317)
* chore(windows): Cleanup logging in Windows Setup (#3316)
* feat(windows): Keyman Setup online bootstrap (#3304)
* chore: cleanup global ExtPath (#3315)
* feat(android/app): Use build-download-resources.sh for KMApro app (#3322)
* feat(oem/fv/android): Use build-download-resources.sh for FV app (#3322)
* refactor(ios/engine): Centralized package download utility function (#3299)
* fix(oem/fv/android): Add a fallback keyboard to FV Android app (#3323)

## 14.0.107 alpha 2020-07-08

* feat(android/engine): Add additional info on installed keyboards exceptions (#3319)

## 14.0.106 alpha 2020-07-04

* fix(android/app) Download associated dictionary when installing cloud keyboard package (#3307)

## 14.0.105 alpha 2020-07-03

* feat(android): Download default resources at build time (#3300)
* fix(android/engine): Fix unbound variable in build script (#3308)

## 14.0.104 alpha 2020-07-01

* fix(android): Resize PackageActivity title text (#3297)

## 14.0.103 alpha 2020-06-30

* fix(common/core/web): fixes transcription buffer cap (#3301)

## 14.0.102 alpha 2020-06-29

* fix(android): Use tier to determine keyboard search host (#3296)
* refactor(ios/engine): Resource download cleanup and mocking prep (#3292)
* refactor(ios/engine): ID-based download tracking, update notification rework (#3295)

## 14.0.101 alpha 2020-06-26

* feat(linux): address code review comments of #3278 (#3281)
* fix(linux): Always restart IBus when installing keyboard (#3284)
* refactor(linux): cleanup code (#3286)
* fix(linux): Fix crash converting kvk into LDML (#3288)
* feat(ios/engine): package-version query implementation (#3280)

## 14.0.100 alpha 2020-06-25

* refactor(ios/engine): Download notifications via completion blocks (#3274)
* refactor(ios/engine): better resource type links (#3276)
* refactor(ios/engine): Resource-download installation closures (#3277)
* feat(linux): Install keyboard on Gnome (#3278)

## 14.0.99 alpha 2020-06-24

* feat(ios/engine): adds getInstalledPackage(for:) (#3270)
* refactor(linux): address code review comments of #3272 (#3275)

## 14.0.98 alpha 2020-06-23

* refactor(ios/engine): reworks download queue objects (#3267)
* feat(linux): Improve Linux package description (#3268)

## 14.0.97 alpha 2020-06-22

* feat(android): Implement menu to add language for installed keyboard pkg (#3255)
* fix(mac/resources): altool is failing but we lose the log in CI (#3264)
* refactor(ios/engine): more notification rework prep (#3262)
* fix(mac): altool second call report ci errors (#3265)
* refactor(ios/engine): more dead code removal (#3266)

## 14.0.96 alpha 2020-06-19

* fix(ios/engine): fixes keyboard swapping (#3259)
* fix(common/resources): shebang for lerna-based Linux builds (#3260)
* refactor(ios/engine): Notification rework prep, simplification (#3261)

## 14.0.95 alpha 2020-06-19

* feat(android/app): Consolidate install menus (#3245)
* change(ios/engine): migrates legacy cloud resources to KMP format (#3237)
* change(ios/engine): Default resource update (#3244)
* fix(ios/engine): migration of preload-sourced resources (#3247)
* refactor(common/resources): web-environment package (#3248)
* chore(linux): Add some unit tests for keyman_config (#3250)
* chore(linux): Update automatically installed dependencies (#3254)
* fix(common/resources): web-environment package-lock.json (#3256)

## 14.0.94 alpha 2020-06-16

* feat(linux): Add onboard as recommended package (#3241)

## 14.0.93 alpha 2020-06-15

* fix(developer/ide): double click to change layer update combo (#3240)
* fix(developer/ide): fix copy and paste in touch editor (#3238)

## 14.0.92 alpha 2020-06-12

* change(ios/engine): Package migration prep (#3229)
* chore: labeler (#3233)
* feat(android/engine): Migrate cloud keyboards when updating keyboard package (#3221)
* refactor(ios/engine): explicitly synchronous Package processing (#3230)
* feat(ios/engine): KeymanPackage now parses its ID (#3234)
* fix(windows): sentry exception reports (#3235)

## 14.0.91 alpha 2020-06-11

* chore(android): Remove google-services and update readme (#3228)

## 14.0.90 alpha 2020-06-10

* refactor(ios/engine): Language resource + keying polymorphism (#3220)
* refactor(ios): Selective resource installation via abstraction (#3207)
* feat(ios/engine): Generation of kmp.json for non-package resources (#3212)

## 14.0.89 alpha 2020-06-09

* fix(android/engine): Revise updateOldKeyboardsList (#3216)
* feat(ios/engine): embedded KeymanWeb engine Sentry use (#3218)
* feat(android): Handle model picker updates (#3209)

## 14.0.88 alpha 2020-06-08

* change(android/samples): Update addKeyboard syntax for Sample and Test apps (#3213)
* fix(linux): Restart km-config after installing keyboard (#3214)

## 14.0.87 alpha 2020-06-05

* fix(developer/compilers): normalise touch layout on compile (#3203)
* feat(android): Add utility to check BCP47 equivalence (#3210)
* refactor(ios/engine): KMP installation now relies on KeymanPackage class, parses (#3205)
* refactor(ios/engine): Abstraction of KMP installation methods (#3206)
* feat(linux): Make two windows modal dialogs (#3211)

## 14.0.86 alpha 2020-06-02

* fix(ios): fixes lerna concurrency workaround and missing func reference (#3192)
* fix(android/engine): Use available models for ModelPickerActivity() (#3191)
* feat(android): Add system globe action to show system keyboards (#3197)
* feat(linux): Open a .kmp file in km-config (#3183)
* refactor(ios/engine): kmp.json - Keyboard info deserialization (#3193)
* refactor(ios/engine): kmp.json - Lexical model info deserialization (#3195)
* feat(ios/engine): kmp.json - full deserialization (#3198)
* fix(android): Add wrapper for logging errors & exceptions (#3196)
* fix(oem/fv/ios): new certificate (#3201)

## 14.0.85 alpha 2020-05-30

* change(android/engine): Clean up naming for formatting QR code URL (#3187)

## 14.0.84 alpha 2020-05-29

* change(developer): packs ModelCompiler via npm pack, 7-zip (#3166)
* change(web): Selective Sentry uploads (#3163)
* refactor(ios/engine): Polishes HTTPDownloader to prep for unit testing (#3179)
* feat(ios/engine): HTTPDownloader unit testing (#3180)
* fix(linux): Disable buttons if no keyboard installed (#3184)
* change(ios/engine): Removes unused, deprecated JS/JSON-based adhoc install code (#3186)
* change(common/models,developer/compilers): move joiner from LMLayer to model compiler (#3071)

## 14.0.83 alpha 2020-05-28

* change(ios): Selective Sentry uploads (#3162)
* change(android/engine): Handle keyboard package updates (#3175)
* fix(common/models/types): fixes models-types build script, sets std header (#3182)

## 14.0.82 alpha 2020-05-27

* fix(ios): fixes build warning on Error coersion, fixes logged error for intermediate embedded state (#3173)
* fix(linux): Don't fail (un-)install if running multiple ibus (#3169)
* chore(linux): Update maintainer in package metadata (#3168)
* feat(linux): Improve appstream metadata (#3176)

## 14.0.81 alpha 2020-05-27

* refactor(resources): convert gosh into npm package  (#3159)
* chore(common,web): use consistent TypeScript dep on all packages (#3158)
* chore(common/resources): add `common/models` to build trigger definitions (#3144)
* fix(common/resources): adds package-lock.json for gosh package (#3171)

## 14.0.80 alpha 2020-05-25

* fix(android/engine): Remove LanguageListUtil (#3155)
* refactor(common/models/templates): create package: @keymanapp/models-templates (#3128)

## 14.0.79 alpha 2020-05-22

* fix(android): Fix system keyboard globe button override (#3140)
* fix(common/core/web): use build script to generate environment.inc.ts (#3146)
* change(common/core/web,web): update dependencies to @keymanapp/models-types (#3147)

## 14.0.78 alpha 2020-05-21

* refactor(common/models): factor out word breakers to their own package (#3125)
* fix(developer): crash when developer starts (#3138)
* chore(android): Refactor KeyboardPickerActivity (#3113)
* chore(common/resources): cleanup scopes (#3139)
* feat(web): starts proper KMW Sentry integration (#3122)
* refactor(common/models/types): rename @keymanapp/lexical-model-types => @keymanapp/models-types (#3143)
* change(common/core/web): add and distribute type declaration (#3145)
* fix(common/models/types): drops version updates for deprecated common/lexical-model-types (#3148)

## 14.0.77 alpha 2020-05-19

* refactor(web/engine): Moves common utility functions into separate `web-utils` package (#3130)
* refactor(web/engine): renames DeviceSpec, moves to utils (#3132)
* fix(ios): Fixes keyboard metadata decoding, tweaks to project files (#3137)
* feat(windows): Use http: instead of file: for Configuration UI (#3127)

## 14.0.76 alpha 2020-05-15

* fix(windows): use correct name for Sentry in C++ (#3129)
* chore: Allow to override hook defs (#3112)

## 14.0.75 alpha 2020-05-13

* feat(android/samples): Add Tamil lexical model to KMSample2 (#3123)

## 14.0.74 alpha 2020-05-11

* fix(windows): kmbrowserhost was missing debug info (#3117)

## 14.0.73 alpha 2020-05-11

* fix(windows): force output keystroke failure (#3083)
* fix(windows): kmshell title and kmbrowserhost sentry (#3115)

## 14.0.72 alpha 2020-05-08

* fix(oem/fv/ios): Fixes FV app's system keyboard (#3105)
* fix(oem/fv/ios): FV light mode lock and basic banner fix (#3108)
* fix(windows): sentry cef shutdown interactions (#3107)
* feat(android): Migrate installed keyboards list to keyboards_list.json (#3091)

## 14.0.71 alpha 2020-05-08

* fix(windows): use consistent sentry db location (#3100)

## 14.0.70 alpha 2020-05-07

* fix(android/app): Fix back button after System Keyboard dismissed (#3093)
* fix(android/samples): Back button to dismiss KMSample2 system keyboard (#3095)
* fix(oem/fv/android): Back button to dismiss FV Android system keyboard (#3096)

## 14.0.69 alpha 2020-05-06

* fix(common/resources): npm install required for auto inc lerna versions (#3089)
* fix(windows): sentry x64 stacks truncated pointers (#3087)

## 14.0.68 alpha 2020-05-06

* fix(common/core/desktop): enable build for win x64, use global VERSION.md and fix decxstr() bug (#3076)
* change(android): Add methods to go between LanguageResource and JSON (#3079)
* feat(common): auto-update for package versioning (#3078)

## 14.0.67 alpha 2020-05-05

* fix(oem/fv/ios): Additional libraries for FirstVoices SWKeyboard (#3080)

## 14.0.66 alpha 2020-05-04

* feat(web): test Recorder overhaul, Node-based tests using Recorder for KeyboardProcessor (#3060)
* fix(oem/fv/ios): add sentry framework to carthage build step (#3074)

## 14.0.65 alpha 2020-05-03

* fix(oem/fv/ios): try embed of sentry again for fv (#3072)

## 14.0.64 alpha 2020-05-01

* fix(oem/fv/ios): add sentry framework to fv keyboards (#3069)

## 14.0.63 alpha 2020-05-01

* fix(android): Fix FileUtilsTest to be cross-platform (#3061)
* fix(windows): add LARGEADDRESSAWARE flag for all CEF processes (#3064)
* fix(android): Remove more custom keyboard fields(#3051)
* fix(oem/fv/ios): FV settings bundle for SWKeyboard (#3066)
* change(common/models/wordbreakers): single-pass join word breaker decorator (#3059)

## 14.0.62 alpha 2020-05-01

* change(oem/fv/android): Update DSN for FV Android app (#3050)
* feat(web/engine): Basic KeyboardProcessor tests (#2994)
* fix(oem/fv/android): Update FirstVoices build_keyboards.sh script (#3045)
* fix(oem/fv/ios): Update FirstVoices build_keyboards.sh script (#3045)

## 14.0.61 alpha 2020-04-30

* chore(common/resources): bump @actions/http-client from 1.0.3 to 1.0.8 in /resources/build/version (#3047)
* fix(oem/fv/ios): firstvoices icon and version info (#3044)
* feat(windows): Sentry integration fixes and polish (#3006)
* feat(developer/compilers): compile joinWordsAt property (#3032)

## 14.0.60 alpha 2020-04-29

* feat(common/resources): initial use of lerna (in-repo package links only) (#2997)
* change(web/engine): spins core/web/keyboard-processor package off from KeymanWeb (#3001)
* change(web/engine): spins core/web/input-processor package off from KeymanWeb (#3008)
* chore(common/models): change author from personal to work affiliation (#3046)

## 14.0.59 alpha 2020-04-29

* chore: merge stable history (#3037)
* feat(common/models/wordbreakers): create join word breaker decorator (#3021)
* fix(oem/fv/ios): download fv keyboards (#3040)
* change(android): Refactor LanguageResource() and remove "Custom" property (#3033)

## 14.0.58 alpha 2020-04-28

* change(developer/compilers): improvements to default searchTermToKey (#3024)

## 14.0.57 alpha 2020-04-27

* change(common/resources): Update to Unicode 13.0 (#3029)
* change(android): Refactor Keyboard class to not use Map (#3020)

## 14.0.56 alpha 2020-04-24

* fix(android): Clarify label that shows "Get Started" on startup (#3025)
* feat(developer/compilers): allow for verbose word breaker specification (#3023)

## 14.0.55 alpha 2020-04-23

* change(android): Convert LanguageListActivity to utility (#3018)
* change(android): Change "Get Started" keyboard picker to bring up embedded keyboard search (#3013)
* feat(common): lerna now npm-installed locally (#3012)
* refactor(web/engine): successful web-core compilation (#2992)
* change(common/models,developer/compilers): always bundle searchTermToKey() with model (#2971)
* change(common/models): remove NFD table (#3014)

## 14.0.54 alpha 2020-04-22

* refactor(developer/compilers): word breaker compilation (#3016)

## 14.0.53 alpha 2020-04-21

* refactor(common/models): Abstracted connection between LMLayer and Worker initialization (#2986)
* refactor(common/models): starts a formal 'headless' mode (#2987)
* fix(android): predictive banner display bugfix (#3010)
* fix(android): Fix system keyboard alignment (#3009)

## 14.0.52 alpha 2020-04-17

* refactor(web/engine): precomputation for OSK key events, headless production thereof (#2969)
* refactor(web/engine): initial ModelManager split (#2974)
* refactor(web/engine): LMLayer enablement state management rework (#2975)
* refactor(web/engine): predictive data routing, LanguageProcessor as EventEmitter (#2976)
* refactor(web/engine): web-core build prep (#2982)

## 14.0.51 alpha 2020-04-16

* change(android): Update minimum SDK to 21 (#2993)

## 14.0.50 alpha 2020-04-15

* feat(android): Add KMPBrowserActivity for cloud keyboard searches (#2961)
* fix(android): Handle default font DejaVuSans.ttf (#2981)
* feat(android): Download cloud keyboards from https://keyman.com/keyboards (#2953)
* fix(ios): iOS 13.4 subkey menu workaround (#2959)
* change(ios): Web-based popup key longpresses (#2968)
* fix(web): repairs Web regression test suite (#2973)
* feat(android): Dismiss system keyboard on Back press (#2984)

## 14.0.49 alpha 2020-04-11

* chore(common/models): do not run tests in IE11 in Windows (#2978)

## 14.0.48 alpha 2020-04-07

* feat(windows): Testing Sentry integration (#2923)
* feat(windows): use crashpad and better call stacks (#2931)

## 14.0.47 alpha 2020-04-07

* fix(common/models): use searchTermToKey() on input (#2954)
* refactor(web/engine): proper split-off of DOM-reliant code (#2939)
* refactor(web/engine): InputProcessor/KeyboardProcessor split (#2940)
* fix(ios): prevents in-app keyboard resets (#2951)
* refactor(web/engine): headless KeyboardProcessor (#2941)

## 14.0.46 alpha 2020-04-06

* fix(android): Add check for WRITE_EXTERNAL_STORAGE permission (#2946)

## 14.0.45 alpha 2020-04-05

* chore(web): bump minimist from 1.2.2 to 1.2.3 in /web/testing/regression-tests (#2947)

## 14.0.44 alpha 2020-04-03

* refactor(web/engine): relocates DOM-only parts of Processor (#2922)
* refactor(web/engine): begins formally removing DOM-aware keyboard API functions from web-core KeyboardInterface (#2915)
* refactor(web/engine): start of system store abstraction (#2919)
* refactor(web/engine): Processor now manages current layer; OSK listens via callback (#2920)
* refactor(web/engine): RuleBehavior now headless (#2925)
* refactor(web/engine): variable store storage abstraction (#2926)
* fix(web): fixes activeElement typing (#2927)
* refactor(web/engine): relocates DOM-only parts of Processor (#2938)
* fix(android): Change KeyboardHarness/build.sh to not rebuild KMEA (#2943)
* feat(android): Propagate languageID when downloading kmp (#2944)

## 14.0.43 alpha 2020-04-02

* fix(web/engine): default layout fix for chiral keyboards (#2936)
* fix(android): Fix exception in ResourcesUpdateTool (#2933)
* change(android/samples): Update sample and test projects to install asset kmp's (#2935)

## 14.0.42 alpha 2020-04-01

* fix(android): Fix globe button crash on 3rd party apps (#2930)
* change(android) Install default asset kmp's (#2928)

## 14.0.41 alpha 2020-03-31

* refactor(web/engine): KeyboardInterface/Processor cleanup and prep (#2901)
* refactor(web/engine): Preps keyboard layouts definitions for web-core (#2902)
* refactor(web/engine): layouts now full property of Keyboard wrapper (#2903)
* feat(android): Specify optional language ID for installing kmp (#2921)

## 14.0.40 alpha 2020-03-30

* fix(developer): use correct registry types for sentry options (#2912)
* fix(windows): replaces empty eventid with underscore when autoreport errors off (#2913)
* refactor(web): namespacing DOM-focused management (#2891)
* refactor(web/engine): starts DOM pre-processor (#2892)
* refactor(web): starts OSK preprocessor (#2893)
* refactor(web): headless device representation (#2894)
* refactor(web): cleanup for Processor.processKeyEvent (#2899)
* chore(common/resources): Cleanup unused folders and update README (#2916)

## 14.0.39 alpha 2020-03-29

* feat(windows): sentry x64 support (#2898)
* feat(windows): user control for upload to sentry (#2900)

## 14.0.38 alpha 2020-03-28

* feat(ios): Add Crowdin CLI for iOS strings (#2905)

## 14.0.37 alpha 2020-03-27

* feat(windows): crash reports in CEF (#2887)
* feat(common/resources): Use Crowdin CLI (v3) for handling l10n files (#2895)
* fix(windows): show error if tsysinfo fails to start; kmcomapi reporting (#2897)

## 14.0.36 alpha 2020-03-26

* fix(web/engine): Fixes default key lookup returns (#2890)

## 14.0.35 alpha 2020-03-25

* feat(windows): new error notification dialog (#2875)
* feat(windows): sentry c++ wrappers (#2886)
* refactor(web/engine): activeKeyboard now tracked on Processor (#2864)
* refactor(web/engine): Initial definition of typed Keyboard wrapper (#2868)
* refactor(web/engine): More Keyboard wrapper properties (#2869)
* refactor(web/engine): headless-friendly keymapping (#2870)
* refactor(web/engine): relocates keyboard tag code, adds typing (#2883)
* fix(web): fixes variable stores (#2884)

## 14.0.34 alpha 2020-03-24

* fix(web): fixes embedded kbd initialization (#2879)
* fix(ios): popup keys over base keys no longer emit base char. (#2881)

## 14.0.33 alpha 2020-03-23

* fix(android/samples): Update min SDK versions for sample apps (#2872)
* refactor(web/engine): Modularize default key output handling (#2853)
* refactor(web/engine): extended abstraction with OutputTarget (#2849)
* refactor(web/engine): reworks use of embedded's keyman['oninserttext'] (#2850)
* refactor(web/engine): reworks default output handling to return RuleBehaviors (#2854)
* refactor(web/engine): removes shiftState parameter (#2859)
* refactor(web/engine): moves new RuleBehavior type & behaviors to own file (#2861)
* refactor(web/engine): doInputEvent moved to OutputTarget (#2862)
* refactor(web/engine): KeyboardInterface now property of Processor (#2863)
* fix(windows): some sentry symbolication was not working (#2871)
* fix(linux): Use __release_version__ for downloadkeyboard window (#2877)

## 14.0.32 alpha 2020-03-20

* fix(windows): include sources for sentry (#2866)

## 14.0.31 alpha 2020-03-20

* fix(android/samples): Fix min SDK version for Sample and Test apps (#2860)

## 14.0.30 alpha 2020-03-19

* docs(common/resources): minor updates to readme (#2856)

## 14.0.29 alpha 2020-03-19

* feat(windows): Add Sentry reports to Delphi apps (#2848)

## 14.0.28 alpha 2020-03-18

* fix(web): fixes design mode and content editable issues (#2838)
* fix(ios): corrects OSK height adjustment, banner display issues. (#2840)
* feat(windows): add sentry tooling (#2806)
* refactor(web/engine): new RuleBehavior return type from keyboard calls, utilization (#2830)
* refactor(web/engine): KeyEvent object now refers to outputTarget over element (#2846)
* fix(linux): Fix failing Linux package builds (#2843)
* feat(linux): Add focal as platform to build packages for (#2842)

## 14.0.27 alpha 2020-03-17

* chore(web): bump minimist from 1.2.0 to 1.2.2 in /web/testing/regression-tests (#2829)

## 14.0.26 alpha 2020-03-16

* fix(oem): Disable monitoring of ANR for oem Android app (#2828)

## 14.0.25 alpha 2020-03-13

* feat(common/resources): sentry release control (#2794)
* chore(windows): improve build script tests (#2680)
* fix(web): enhanced sourcemaps + proper sourcemaps for minified KMW (#2809)
* feat(common/resources): Add script to parse crowdin translation file (#2801)
* fix(linux): Fix how keyboardprocessor version is set in dist.sh (#2814)
* feat(android): Additional Sentry integration (#2810)
* fix(web): applies base key layer property to unassigned subkeys (#2808)
* feat(android): Start adding RTL to layouts (#2816)
* fix(common/models): fixes word lookup from Tries for SMP script-based languages (#2815)
* feat(common/resources): add release finalization for Sentry (#2819)
* fix(web): further fixes BuildVisualKeyboard. Fixes #2818 (#2822)
* fix(web): fixes internal reference for validation tool (#2824)

## 14.0.24 alpha 2020-03-11

* fix(linux): Fix CI dist path to common/core/desktop (#2795)
* fix(web): fixes build number reference of API call (#2796)
* fix(web): updating BuildVisualKeyboard (#2802)

## 14.0.23 alpha 2020-03-10

* fix(ios): fixes Carthage framework copy for Sentry (#2800)
* feat(android): Start of Sentry-based crash reporting (#2778)

## 14.0.22 alpha 2020-03-09

* fix(common/resources): parameter order incorrect in git diff (#2787)
* feat(ios): compilations within Xcode now properly set version (#2775)
* fix(ios/engine): Fixes context bug for certain keyboard rules after newlines (#2770)
* feat(android): Update additional main app strings for crowdin (#2793)
* feat(ios): Start of Sentry-based crash reporting (#2771)
* feat(ios): Improved Sentry integration (first pass) (#2782)

## 14.0.21 alpha 2020-03-08

* fix(common/resources): builds were never triggered (#2790)

## 14.0.20 alpha 2020-03-08

* feat(windows): Chromium replacement for embedded MSHTML in for Keyman Desktop (#1720)
* refactor(common/core/desktop): Rename keyboard core (#2735)

## 14.0.19 alpha 2020-03-06

* fix(web): support otf extension for truetype fonts (#2780)

## 14.0.18 alpha 2020-03-04

* feat(windows): etl2log support tool (#2758)
* feat(developer): allow use of ISO9995 in key ids (#2741)
* feat(android): Handle keyman:// protocol to download kmp keyboard (#2734)
* change(android): Cleanup UI strings (#2751)
* fix(ios): fixes broken online-help versioned link (#2773)

## 14.0.17 alpha 2020-02-26

* feat(ios): KeymanEngine version migration unit tests (#2692)
* feat(ios): starts iOS unit testing (#2649)
* fix(android) Fix crash on kbdMapList (#2719)
* fix(developer): crash when switching layout templates (#2726)
* feat(developer): always save options (#2731)
* feat(common/resources): Support git worktree when configuring local hooks (#2722)
* docs(linux): Add linux packaging documentation (#2720)
* fix(developer): insert from charmap into touch editor (#2737)
* fix(developer): debugger breaking smp with bksp (#2739)
* feat(ios): Adds keyboard-scale unit tests, fixes unknown-device bug (#2695)

## 14.0.16 alpha 2020-02-25

* fix(android) Fix crash on kbdMapList (#2719)
* fix(developer): crash when switching layout templates (#2726)

## 14.0.15 alpha 2020-02-24

* fix(android): Sanitize app version string for api query (#2715)
* chore(common/resources): Improve output when triggering Jenkins jobs (#2706)
* fix(common/resources): Fix increment-version.sh script (#2714)

## 14.0.14 alpha 2020-02-21

* chore(linux): allow to trigger Jenkins build from script (#2697)
* fix(ios): Resource update issues (#2703)
* fix(web): Web CI target reversion (#2693)
* refactor(common/resources): Simplify and improve getting hook directory (#2701)

## 14.0.13 alpha 2020-02-19

* fix(linux): setup gschema (#2675)
* fix(ios): Responsive predictive toggles (#2674)
* chore(windows): cleanup documentation (#2681)
* chore: merge p9s2 beta part 2 to master (#2683)

## 14.0.12 alpha 2020-02-18
* fix(android/samples): Fix build for KMSample1 project (#2669)
* fix(developer): crash in context help (#2661)
* fix(developer): crash importing blank OSK (#2663)
* fix(common/core/desktop, linux): Misc keyboard processor fixes for Xenial (#2648)
* fix(linux): Fix tier used in debian watch files (#2664)
* fix(ios): Engine demo fix (#2662)
* docs(ios): Updates offline help for new 13.0 content (#2671)
* fix(developer): upgrade removes preferences (#2672)
* fix(developer): upgrade removes preferences (#2668)
* chore(common/resources): Rename trigger-definitions.sh to *.config (#2665)

## 14.0.11 alpha 2020-02-17

* fix(web): Fat-finger complication fixes (#2647)
* feat(web): restyles prediction banner (#2629)
* chore(oem/fv/ios): FV iconography update (#2650)
* feat(mac): install script rather than drag+drop (#2537)
* fix(common): Update configure-repo.sh to ln commit-msg-defs (#2652)
* change(web): Testing resources update (#2651)
* fix(android): Add ability to reinitialize `CloudDownloadMgr` (#2635)
* chore: merge beta changes to master (#2659)
* fix(mac): invalid build script params removed (#2660)

## 14.0.10 alpha 2020-02-14

* fix(common/core): buffer overrun in context api (#2616)
* fix(web): patches Float and Toggle UI issues (#2622)
* change(web): build.sh recompilation of LMLayer only performed when needed (#2623)
* fix(ios): Fixes in-app use of KMSample2 (#2626)
* fix(developer): touch layout editor character map integration (#2619)
* fix(developer/compilers): package: version mismatch (#2620)
* fix(developer/compilers): compiler sometimes merges touch platform support wrongly in .keyboard_info (#2621)
* fix(ios): Fixes lexical model url generation for updates (#2627)
* fix(linux): Cherrypick linux packaging fixes  (#2624)
* fix(developer/ide): model debugger mime type mismatch (#2633)
* fix(ios): Fixes invalid keyboard display when backing out of sharing text (#2631)
* fix(oem/fv/android): Update version of androidx.appcompat (#2640)
* change(android): Update in-app help (#2641)
* fix(developer/ide): Model editor various bugs (#2634)
* fix(web): fixes positioning of native-mode language menu (#2642)
* change(android): Update app dependencies (#2644)
* fix(ios): initial-install check within Migrations (#2646)
* fix(mac): Modifier keys were resetting cached context (#2588)
* refactor(mac): initial steps of input pathway (#2643)

## 14.0.9 alpha 2020-02-10

* fix(common/core/desktop): buffer overrun in context api (#2614)
* fix(common/resources): refactor trigger of test builds (#2611)
* fix(ios): fixes installation of default resources and updates them (#2578)
* chore(android): Update default nrc.en.mtnt.model to 0.1.4 (#2608)
* chore(common/resources): add build scripts for beta tests (#2612)
* fix(common/resources): don't include build-utils.sh (#2615)
* fix(common/resources): Fix setting context when >= 64 characters (#2607)
* fix(ios): Icon image change on light/dark mode transition (#2593)
* fix(ios): Keyboard banner light/dark transitions (#2594)
* fix(linux): Fix packaging of keyman-config on Xenial (#2609)

## 14.0.8 alpha 2020-02-07

* chore(common/resources): Tweak history management (#2602)
* chore(common/resources): Update README.md (#2598)
* chore: update history (#2605)
* chore: merge beta P9S1 changes to master (#2606)
* chore(common/resources): Add script that checks if build is required (#2603)
* fix(linux): Install requirements before packaging (#2599)

## 14.0.7 alpha 2020-02-07

* chore(common/resources): Tweak history management (#2602)
* chore(common/resources): Update README.md (#2598)

## 14.0.6 alpha 2020-02-06

* fix(windows): Windows touch keyboard would cancel on each keystroke (#2580)
* fix(linux): Fix 'About' keyboard when missing copyright (#2583)
* feat(linux): Keyboard options configuration dialog (#2566)
* feat(common): prepare-commit-msg hook for autogenerated conventional commit messages (#2581)
* fix(linux): cherry-pick packaging changes from beta branch (#2589)
* fix(linux): Display the script name in log output (#2591)

## 14.0.5 alpha 2020-02-04

* chore(common/resources): support test builds on master/beta/stable-x.y (#2576)
* fix(web): default BKSP output targeting (#2561)
* fix(linux): Remove cosmic and disco releases (#2574)

## 14.0.4 alpha 2020-02-03

* chore(common/resources): trigger builds after version increment (#2572)
* fix(ios): keyboard stability (#2545)
* fix(web): dev_resource compile fix (#2557)
* fix(linux): Update launchpad PPA by tier (#2551)
* fix(android): Fix cancelling ConfirmDialogFragment (#2547)
* fix(web): Fix K_TAB from external keyboard (#2546)
* fix(ios): Now (eventually) uses sys pref for kbd clicks (#2550)
* feat(ios): Deeplink into Keyman settings for system keyboard setup (#2548)
* fix(common/models): RTL model specification (#2554)
* fix(web): Suggestion reordering for RTL languages (#2553)
* fix(ios): Fixes margins on keyboard in iOS 9/10 (#2560)

## 14.0.3 alpha 2020-02-03

* chore(common/resources): increment version final (#2568)
* chore(common/resources): add version tags (#2570)

## 14.0.2 alpha 2020-01-29

* chore(common/resources): version tags (#2562)

## 14.0.1 alpha 2020-01-29

* chore(common/resources): Starting 14.0 release<|MERGE_RESOLUTION|>--- conflicted
+++ resolved
@@ -1,6 +1,113 @@
 # Keyman Version History
 
-<<<<<<< HEAD
+## 18.0.25 alpha 2024-04-30
+
+* fix(linux): Improve detection of Gnome environment (#11292)
+
+## 18.0.24 alpha 2024-04-29
+
+* fix(common): Retry curl downloads up to 5 times (#11314)
+
+## 18.0.23 alpha 2024-04-26
+
+* chore(common): Merge beta to master for Sprint B17S6 (part 2) (#11305)
+* fix(web): Fix layout for subkey menus with unusually-sized keys (#11266)
+
+## 18.0.22 alpha 2024-04-25
+
+* chore(linux): Install python3-dev (#11296)
+
+## 18.0.21 alpha 2024-04-24
+
+* chore: merge beta into master B17S6 (#11291)
+
+## 18.0.20 alpha 2024-04-19
+
+* chore(deps): bump tar from 6.1.13 to 6.2.1 (#11211)
+
+## 18.0.19 alpha 2024-04-15
+
+* chore(linux): Fix wrong merge (#11224)
+
+## 18.0.18 alpha 2024-04-12
+
+* chore(common): Merge beta to master for Sprint B17S5 (#11217)
+
+## 18.0.17 alpha 2024-04-05
+
+* chore(linux): Show failed job for next Ubuntu version as failed (#11168)
+
+## 18.0.16 alpha 2024-04-04
+
+* chore(linux): Revert "Ignore failed package builds differently" (#11157)
+* chore(linux): Sign packages even if build for next Ubuntu fails (#11163)
+
+## 18.0.15 alpha 2024-04-03
+
+* chore(linux): Build packages for next Ubuntu version separately (#11145)
+* chore(linux): Fix typo in path of `build-binary-packages` action (#11154)
+* chore(linux): More fixes for workaround for failing linux builds (#11156)
+
+## 18.0.14 alpha 2024-04-02
+
+* chore(linux): Update debian changelog (#11097)
+
+## 18.0.13 alpha 2024-03-29
+
+* chore(deps): bump express from 4.17.3 to 4.19.2 (#11103)
+
+## 18.0.12 alpha 2024-03-28
+
+* chore(common): Merge beta to master for Sprint B17S4 (#11105)
+
+## 18.0.11 alpha 2024-03-20
+
+* chore(deps-dev): bump follow-redirects from 1.15.4 to 1.15.6 (#11010)
+
+## 18.0.10 alpha 2024-03-16
+
+* chore: Merge beta to master for Sprint B17S3 (#11008)
+
+## 18.0.9 alpha 2024-03-05
+
+* chore: B17S2 merge beta to master (#10909)
+
+## 18.0.8 alpha 2024-03-04
+
+* chore(linux): Update debian changelog (#10898)
+
+## 18.0.7 alpha 2024-02-29
+
+* chore: Merge 17.0.270 beta back to master (#10886)
+
+## 18.0.6 alpha 2024-02-27
+
+* chore(linux): Temporarily disable autopkgtests gha (#10853)
+* chore(linux): Update debian changelog (#10827)
+
+## 18.0.5 alpha 2024-02-26
+
+* fix(linux): Dynamically get package name (#10826)
+* chore(linux): Add running autopkgtests on GHA (#10823)
+* fix(linux): Fix autopkgtest gha (#10849)
+
+## 18.0.4 alpha 2024-02-23
+
+* chore(linux): Update debian changelog (#10786)
+
+## 18.0.3 alpha 2024-02-21
+
+* chore(deps): bump ip from 2.0.0 to 2.0.1 (#10792)
+
+## 18.0.2 alpha 2024-02-20
+
+* chore(linux): Add testbuild info to workflow title (#10771)
+
+## 18.0.1 alpha 2024-02-15
+
+* chore(common): move to 18.0 alpha (#10713)
+* chore: move to 18.0 alpha
+
 ## 17.0.317 beta 2024-05-01
 
 *  (#11322)
@@ -19,115 +126,6 @@
 * chore(linux): Prepare for stable release (#11301)
 * fix(core): reset on frame keys (#11172)
 * fix(core): ldml backspace processing should delete all markers (#11254)
-=======
-## 18.0.25 alpha 2024-04-30
-
-* fix(linux): Improve detection of Gnome environment (#11292)
-
-## 18.0.24 alpha 2024-04-29
-
-* fix(common): Retry curl downloads up to 5 times (#11314)
-
-## 18.0.23 alpha 2024-04-26
-
-* chore(common): Merge beta to master for Sprint B17S6 (part 2) (#11305)
-* fix(web): Fix layout for subkey menus with unusually-sized keys (#11266)
-
-## 18.0.22 alpha 2024-04-25
-
-* chore(linux): Install python3-dev (#11296)
-
-## 18.0.21 alpha 2024-04-24
-
-* chore: merge beta into master B17S6 (#11291)
-
-## 18.0.20 alpha 2024-04-19
-
-* chore(deps): bump tar from 6.1.13 to 6.2.1 (#11211)
-
-## 18.0.19 alpha 2024-04-15
-
-* chore(linux): Fix wrong merge (#11224)
-
-## 18.0.18 alpha 2024-04-12
-
-* chore(common): Merge beta to master for Sprint B17S5 (#11217)
-
-## 18.0.17 alpha 2024-04-05
-
-* chore(linux): Show failed job for next Ubuntu version as failed (#11168)
-
-## 18.0.16 alpha 2024-04-04
-
-* chore(linux): Revert "Ignore failed package builds differently" (#11157)
-* chore(linux): Sign packages even if build for next Ubuntu fails (#11163)
-
-## 18.0.15 alpha 2024-04-03
-
-* chore(linux): Build packages for next Ubuntu version separately (#11145)
-* chore(linux): Fix typo in path of `build-binary-packages` action (#11154)
-* chore(linux): More fixes for workaround for failing linux builds (#11156)
-
-## 18.0.14 alpha 2024-04-02
-
-* chore(linux): Update debian changelog (#11097)
-
-## 18.0.13 alpha 2024-03-29
-
-* chore(deps): bump express from 4.17.3 to 4.19.2 (#11103)
-
-## 18.0.12 alpha 2024-03-28
-
-* chore(common): Merge beta to master for Sprint B17S4 (#11105)
-
-## 18.0.11 alpha 2024-03-20
-
-* chore(deps-dev): bump follow-redirects from 1.15.4 to 1.15.6 (#11010)
-
-## 18.0.10 alpha 2024-03-16
-
-* chore: Merge beta to master for Sprint B17S3 (#11008)
-
-## 18.0.9 alpha 2024-03-05
-
-* chore: B17S2 merge beta to master (#10909)
-
-## 18.0.8 alpha 2024-03-04
-
-* chore(linux): Update debian changelog (#10898)
-
-## 18.0.7 alpha 2024-02-29
-
-* chore: Merge 17.0.270 beta back to master (#10886)
-
-## 18.0.6 alpha 2024-02-27
-
-* chore(linux): Temporarily disable autopkgtests gha (#10853)
-* chore(linux): Update debian changelog (#10827)
-
-## 18.0.5 alpha 2024-02-26
-
-* fix(linux): Dynamically get package name (#10826)
-* chore(linux): Add running autopkgtests on GHA (#10823)
-* fix(linux): Fix autopkgtest gha (#10849)
-
-## 18.0.4 alpha 2024-02-23
-
-* chore(linux): Update debian changelog (#10786)
-
-## 18.0.3 alpha 2024-02-21
-
-* chore(deps): bump ip from 2.0.0 to 2.0.1 (#10792)
-
-## 18.0.2 alpha 2024-02-20
-
-* chore(linux): Add testbuild info to workflow title (#10771)
-
-## 18.0.1 alpha 2024-02-15
-
-* chore(common): move to 18.0 alpha (#10713)
-* chore: move to 18.0 alpha
->>>>>>> 889f79b2
 
 ## 17.0.314 beta 2024-04-25
 
