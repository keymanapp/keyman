# Keyman Version History

<<<<<<< HEAD
## 17.0.39 alpha 2023-01-31

* feat(windows): add additional registry keys to report (#8126)

## 17.0.38 alpha 2023-01-30

* chore(deps): bump ua-parser-js from 0.7.31 to 0.7.33 (#8109)
* fix(linux): Fix CI build 🩹 (#8121)

## 17.0.37 alpha 2023-01-27

* chore(linux): Fix warnings (#8103)
* chore(linux): Remove legacy projects (#8102)
* Specify the path to the Debian package in the Vcs-Git header (#8104)

## 17.0.36 alpha 2023-01-26

* chore(common): Add crowdin strings for Kannada (#8074)

## 17.0.35 alpha 2023-01-25

* chore(common): revise tag variable name to VERSION_GIT_TAG (#8063)
* chore(common): Add crowdin strings for Czech (#8070)
* feat(linux): Improve uninstallation (#8011)

## 17.0.34 alpha 2023-01-24

* chore: merge beta to alpha, end of A17S4 (#8065)

## 17.0.33 alpha 2023-01-23

* chore: Xcode 14.2 update (#8015)

## 17.0.32 alpha 2023-01-20

* fix(ios): use mobile mode for keyboard download pages (#8042)
* docs(common/resources): Update configure step in Docker readme (#8034)
* fix(linux): JSON File missing after installation (#8040)

## 17.0.31 alpha 2023-01-19

* chore: git tag with release@semver (#8035)
* fix(linux): Properly set context after changing IP (#8026)
* chore(linux): use faster zero-length string check (#8037)
* chore(linux): log failures to `km_kbp_context_clear(context)` (#8036)
* chore(linux): Update recommended extension (#8038)

## 17.0.30 alpha 2023-01-17

* chore(linux): Fix vertical alignment of label (#8016)
* fix(common): update sentry release identifiers to support semver (#8031)

## 17.0.29 alpha 2023-01-16

* fix(linux): Fix crash (un-)installing shared keyboard (#8020)
* chore(linux): Don't report KeyboardInterrupt to Sentry (#8021)
* chore(linux): Update sample settings (#8018)
* feat(linux): Enhance tab completion in km-package-install (#8005)

## 17.0.28 alpha 2023-01-12

* feat(linux): Display error messages in the UI (#8006)
* bug(linux): Empty keyboard after failed installation (#8008)

## 17.0.27 alpha 2023-01-11

* chore(linux): Refactor completion script (#8002)

## 17.0.26 alpha 2023-01-10

* feat(linux): Add Back button to "Download Keyman Keyboards" dialog (#7994)
* feat(linux): List fonts in the uninstall confirmation dialog (#7995)

## 17.0.25 alpha 2023-01-09

* chore(linux): Remove unnecessary variable (#7988)

## 17.0.24 alpha 2023-01-06

* chore(common/resources): Add Docker readme (#7980)

## 17.0.23 alpha 2023-01-03

* fix(linux): add IBUS_HAS_PREFILTER ifdef to linux/ibus-keyman/tests (#7958)
* docs(linux): document fullbuild using docker (#7960)

## 17.0.22 alpha 2023-01-02

* chore: merge beta to master (A17S2) (#7948)
* chore(linux): Remove unused JENKINS parameter (#7920)

## 17.0.21 alpha 2022-12-21

* fix(windows): shutdown fix masked modal result (#7933)

## 17.0.20 alpha 2022-12-19

* chore(android/samples): Remove Sentry dependencies (#7901)
* chore: Revert "chore(common): Fix shellcheck warnings" (#7925)

## 17.0.19 alpha 2022-12-17

* fix(linux): Fix dependency of ibus-keyman (#7918)

## 17.0.18 alpha 2022-12-16

* chore(common): Fix shellcheck warnings (#7910)

## 17.0.17 alpha 2022-12-15

* chore: merge beta to master (#7885)
* chore(android): Update Gradle dependencies; targetSDKVersion to 33 (#7897)

## 17.0.16 alpha 2022-12-11

* refactor(linux): Update ibusimcontext.c (#7813)

## 17.0.15 alpha 2022-12-08

* chore(linux): Update vscode settings for Linux (#7876)

## 17.0.14 alpha 2022-12-07

* docs(linux): Move Linux documentation (#7868)
* chore(linux): Remove building for Bionic (#7873)
* chore(linux): Remove some shellcheck warnings (#7874)

## 17.0.13 alpha 2022-11-29

* fix(windows): lower case filenames for projects (#7837)
* refactor(linux): Refactor setting keyboard options  ️ (#7804)

## 17.0.12 alpha 2022-11-25

* chore(common): Merge beta from Sprint B16S2 to master (#7815)

## 17.0.11 alpha 2022-11-24

* refactor(linux): Use consts instead of strings  ️ (#7803)

## 17.0.10 alpha 2022-11-21

* fix: automatically merge changes to history back to master (#7777)
* chore: cleanup history (#7776)

## 17.0.9 alpha 2022-11-18

* chore: github issue template config.yml (#7751)
* chore(windows): tweak sentry client for cross-module messages (#7752)
* chore(android): Update Target SDK Version to 31 (#7761)

## 17.0.8 alpha 2022-11-17

* fix(android): bump version_code major calculation (#7736)

## 17.0.7 alpha 2022-11-13

* chore: fix TIER.md for master (#7704)

## 17.0.6 beta 2022-11-12

* chore: merge beta to master B16S1 (#7693)
* chore(deps): bump minimatch from 3.0.4 to 3.1.2 (#7675)

## 17.0.5 alpha 2022-11-11

* chore(linux): Update debian changelog :cherries: (#7681)

## 17.0.4 alpha 2022-11-10

* chore(deps): bump socket.io-parser from 4.0.4 to 4.0.5 (#7672)

## 17.0.3 alpha 2022-11-09

* fix(windows): Cleanup CEF more correctly in shutdown (#7661)

## 17.0.2 alpha 2022-11-01

* fix(android): Handle empty Play Store release notes (#7581)

## 17.0.1 alpha 2022-10-31

* fix(ios): iPad was not recognised as tablet device (#7563)
* feat(windows): configuration UI polish (#7206)
* chore: move to 17.0-alpha (#7577)
* chore: Move to 17.0 alpha
=======
## 16.0.136 beta 2023-01-31

* chore(common): Update crowdin strings for Shuwa (Latin) (#8097)
* chore(common): Check in crowdin for Russian (#8072)
* chore(common): Check in crowdin for Ukrainian (#8073)
* chore(common): Add crowdin for Swedish (#8071)
* chore(common): Add crowdin strings for Czech (#8095)

## 16.0.135 beta 2023-01-30

* chore(linux): Include packaging path in Vcs-Git header (#8110)

## 16.0.134 beta 2023-01-25

* chore(common): Add crowdin strings for Kannada (#7970)
>>>>>>> 415c6c75

## 16.0.133 beta 2023-01-19

* fix(linux): Properly set context after changing IP (#8025)

## 16.0.132 beta 2023-01-18

* docs(windows): update screenshots and documentation for Keyman for Windows config (#8014)

## 16.0.131 beta 2023-01-16

* chore(linux): Don't report KeyboardInterrupt to Sentry (#8022)
* fix(linux): Fix crash (un-)installing shared keyboard (#8019)

## 16.0.130 beta 2023-01-09

* fix(windows): kmshell -ikl install language and enable keyboard (#7856)

## 16.0.129 beta 2023-01-06

* fix(android/engine): Add utility for localized strings (#7976)

## 16.0.128 beta 2022-12-22

* fix(developer): force ES3 code generation for LMs (#7927)

## 16.0.127 beta 2022-12-21

* fix(oem/fv/android): Fix keyboard version title (again) (#7941)
* fix(oem/fv/android): Add view permission of online help (#7909)
* fix(windows): modifer event is always serialized (#7935)

## 16.0.126 beta 2022-12-21

* fix(windows): shutdown fix masked modal result (#7932)

## 16.0.125 beta 2022-12-19

* fix(windows): no languages warning source changed (#7900)

## 16.0.124 beta 2022-12-18

* fix(oem/fv/android): Cleanup version title (#7908)

## 16.0.123 beta 2022-12-17

* fix(linux): Fix dependency of ibus-keyman (#7917)

## 16.0.122 beta 2022-12-14

* fix(windows): modify disable keyboard display (#7898)
* fix(developer): invalid charmap cell selection when updating to empty search result (#7887)

## 16.0.121 beta 2022-12-11

* chore(linux): Fix `make install` (#7886)

## 16.0.120 beta 2022-12-07

* chore(linux): Improve package build (#7875)

## 16.0.119 beta 2022-12-05

* chore: Change platform advocates (#7867)

## 16.0.118 beta 2022-12-04

* chore(linux): Update debian changelog (#7860)

## 16.0.117 beta 2022-12-01

* fix(developer): OnlineUpdate crash on shutdown (#7830)
* fix(developer): EncodeURL was not handling spaces (#7820)

## 16.0.116 beta 2022-11-30

* fix(android/app): Toggle keyboard update notifications for landscape and tablets (#7832)
* fix(android/engine): Append languageID for keyboard updates (#7807)
* fix(android/engine): Use FLAG_IMMUTABLE for PendingIntent for Android S+ (#7844)

## 16.0.115 beta 2022-11-29

* fix(windows): Cleanup CEF more correctly in shutdown (#7825)
* fix(windows): lower case filenames for projects (#7836)
* chore(linux): Update debian changelog (#7835)
* chore(linux): Fix upload-to-debian script (#7833)

## 16.0.114 beta 2022-11-28

* fix(mac): Caps processing was not consistent with core (#7795)
* fix(web): locks page scroll when scrolling lang menu (#7790)

## 16.0.113 beta 2022-11-26

* docs(android/app): Add note of haptic feedback to whatsnew (#7817)
* fix(developer): remove missing files from MRU list (#7821)

## 16.0.112 beta 2022-11-25

* fix: test builds should always run latest changes (#7806)
* fix(web): unit test breakages (#7797)

## 16.0.111 beta 2022-11-24

* fix(android/engine): Make it easier to test keyboard updates (#7781)

## 16.0.110 beta 2022-11-23

* fix(linux): Revert "fix(linux): Fix a warning" (#7783)
* fix: automatically merge changes to history back to master (#7780)
* chore(common): Update whatsnew for 16.0 (#7789)
* fix(web): inferred key text + spacebar caption scaling (#7741)
* feat(web): re-implementation of introductory globe-key help bubble (#7612)
* fix(android/engine): Fix logic error for updateKMP (#7799)
* fix(linux): Allow to build without patched ibus version (#7792)
* chore(linux): Update autotools configuration (#7793)
* docs(ios): Update help documentation about Install and Allow Full Access (#7791)
* fix(android/engine): Update versions of matching package and keyboard ID (#7740)

## 16.0.109 beta 2022-11-22

* fix(windows): arrow keys need to select next/prev item in options tab (#7756)
* fix(windows): buttons should be in list in Options tab (#7757)
* fix(android/engine): Add null check on kmp filename (#7787)
* fix(ios): make text size of in-app editor consistent with slider (#7782)
* fix(android/engine): Check if kmp.json is null (#7788)
* fix(mac): Enable right-alt/option key mapping (#7762)
* feat(linux): Add symbols file (#7742)

## 16.0.108 beta 2022-11-21

* fix(windows): backout ms button style for add lang pop up (#7765)
* fix(android/app): Only check Install Referrer API with Play Store installs (#7766)
* fix(windows): Fix text selectable configuration (#7758)
* feat(common/models): directional quote insensitivity (#7767)
* chore(windows): remove unused options from locales and UI (#7760)
* fix(developer): cast to prevent ERangeError for failed http reqs in CEF (#7775)
* chore(android): Update Target SDK Version to 31 (#7768)

## 16.0.107 beta 2022-11-18

* fix(windows): Download Keyboard blue footer (#7755)
* fix(windows): tweak elevate icon in Config dialog (#7754)
* fix(web): documentation keyboard style application + layout (#7694)
* fix(windows): fix checkbox and hint help button styles (#7764)
* chore(common): Update crowin strings for Fulfulde (#7715)
* fix(linux): Fix installation if shared kbd already installed (#7730)
* fix(linux): Fix a warning (#7746)
* chore(common): Update crowdin strings for Simplified Chinese (#7713)

## 16.0.106 beta 2022-11-17

* chore(windows): set platform core env explicitly (#7689)
* fix(android): bump version_code major calculation (#7735)
* fix(android/engine): Remove duplicate file suffix when installing .kmp (#7720)
* fix(linux): Ignore dbus exception when testing for fcitx (#7732)
* fix(linux): Fix lintian warnings (#7733)
* feat(linux): Add optional bcp47 parameter to km-package-install (#7731)

## 16.0.105 beta 2022-11-16

* chore(windows): add unit test for SetupCoreEnvironment (#7714)
* docs(linux): Add example for keyman:// URL format (#7726)
* fix(linux): set DEB_VERSION (#7727)
* fix(linux): Don't crash if `und` is specified without `fonipa` (#7728)

## 16.0.104 beta 2022-11-15

* chore(android/engine): Add more logging for keyboard restart (#7719)

## 16.0.103 beta 2022-11-14

* fix(windows): click in 1 pixel high box in Language Switch window caused crash (#7699)
* chore(windows): add sentry traces for unsolved crashes (#7703)
* fix(windows): handle timeout in downloads (#7709)
* chore(windows): Add safecall for internal CustomisationStorage API interface (#7707)
* chore(windows): include debug info in keyman build (#7710)
* fix(windows): check if permissions for thread to access file (#7207)
* refactor(linux): Use consts instead of strings (#7686)

## 16.0.102 beta 2022-11-12

* fix(windows): make sure IdStackWindows finalizes after Vcl.Forms (#7692)
* fix(android/app): Append tier to app name (#7674)
* chore(android/app): Remove debugging info on build.gradle (#7700)

## 16.0.101 beta 2022-11-11

* fix(windows): Improve shutdown robustness (#7677)
* fix(windows): base layout support in Keyman Core (#7667)
* fix(developer): URL parameters should be UTF-8 (#7631)
* fix(android/engine): Use IME package name if query permission denied (#7668)
* fix(linux): Fix keyboard icon in system tray (#7678)
* chore(linux): Update debian changelog :cherries: (#7682)
* chore(linux): Update Debian standards version (#7683)

## 16.0.100 beta 2022-11-10

* chore(linux): Update whatsnew (#7660)
* chore: Update history-and-versioning to match history (#7669)
* chore(linux): Update debian changelog (#7492)
* chore(android/engine): Don't show Toast errors on stable tier (#7676)
* fix(web): Add additional checks on className.indexOf (#7662)

## 16.0.99 beta 2022-11-09

* fix(web): Add polyfill for Array.includes() (#7646)
* fix(web): Add polyfill for Array.findIndex() (#7652)
* fix(developer): handle edge cases for app sources (#7654)
* fix(developer): handle shutdown cleanup more cleanly (#7655)
* fix(developer): handle crash reports without Keyman Engine installed (#7657)
* fix(developer): handle unpaired surrogate (#7659)
* fix(core): `save()` should be on internal kmx action queue (#7644)
* fix(core): emit keystroke was writing to wrong queue (#7650)

## 16.0.98 beta 2022-11-08

* fix(android/engine): Check temporary kmp file is valid (#7620)
* fix(developer): set keyman.osk immediately after switching device type (#7624)
* fix(developer): update monaco editor to 0.15.6 (#7626)
* chore(developer): tidy up compile hints (#7633)
* fix(developer): handle EEncodingError loading text file (#7635)
* fix(developer): prevent exception in charmap when unable to focus (#7640)
* fix(developer): disable Keyboard|Compile if no project loaded (#7642)
* fix(web): Handle undefined keyId in multi-tap (#7648)
* fix(developer): kmlmc has runtime dependency on keyman-version (#7651)
* fix(web): avoid reset for touch system keyboard (#7638)
* fix(developer): improve support for inferred key cap text (#7617)

## 16.0.97 beta 2022-11-04

* fix(android/app): Don't show "Get Started" after setting Keyman as default system keyboard (#7587)
* fix(windows): include debug info in kmshell build (#7600)
* fix(developer): tweak captions for consistency (#7607)
* fix(mac): replace white background keyman system menu icon with transparent one (#7610)

## 16.0.96 beta 2022-11-03

* fix(developer): Make Details and Build tabs scrollable (#7593)
* fix(developer): support gif preview images in Package Editor (#7594)
* fix(developer): handle high-bit-set HKL correctly (#7601)
* fix(android/app): Add check if bundle to PackageActivity is null (#7603)
* fix(common): always define dry_run variable (#7604)
* feat(web): Custom layer targets for Shift double-tap (#7608)
* fix(android/engine): Handle parsing empty JSONArray as JSONObject (#7611)

## 16.0.95 beta 2022-11-02

* fix(developer): Use US base layout for debugger (#7531)
* fix(developer): ensure kmlmp handles paths (#7580)
* fix(developer): prevent repeated `begin` statements (#7583)
* fix(developer): remove ancient samples (#7586)
* fix(developer): generate a default icon for basic keyboard projects (#7584)
* fix(developer): avoid reformatting unchanged system stores (#7585)
* fix(developer): publish `@keymanapp/keyman-version` to npm (#7595)

## 16.0.94 beta 2022-10-31

* fix(ios): iPad was not recognised as tablet device (#7563)
* feat(windows): configuration UI polish (#7206)

## 16.0.93 beta 2022-11-01

* chore: move to 16.0 beta

## 16.0.92 alpha 2022-10-31

* fix(android/engine): Add FLAG_ACTIVITY_NEW_TASK flag for resource update (#7572)
* change(common/models): prevent integration test flakiness due to prediction-search timeouts (#7571)
* chore: make git pre-commit hook executable (#7573)
* fix(web): bulk renderer update (#7516)

## 16.0.91 alpha 2022-10-28

* fix(developer): handle LControl being set by Windows when AltGr pressed (#7530)
* chore(windows): convert `wm_keyman_keyevent` and `wm_keyman_modifierevent` to private `WM_USER` messages (#7546)
* chore(common): Update help references from 15.0 to 16.0 (#7558)
* fix(core): remove `KMN_API` from callback spec (#7520)
* fix(developer): exclude `nocaps` from layer id modifier components (#7553)
* fix(web): model language ids now case-insensitive (#7557)
* fix(android/engine): Dismiss subkeys when hiding keyboard (#7555)

## 16.0.90 alpha 2022-10-27

* chore(common): update configure-repo.sh to include pre-commit hook (#7545)
* chore(common): Add crowdin strings for Dutch (#7498)

## 16.0.89 alpha 2022-10-26

* fix(core): Add missing include files (#7504)
* fix(linux): Improve setting context (#7084)
* feat(windows): Change "None" to "No Hotkey" matching new config (#7539)
* feat(web): keyboard layout spec now allows numeric width, pad, sp (#7486)
* chore(common): update actions to node16 (#7525)
* chore(web): KMW dev-tools reorganization, cleanup, script updates (#7463)
* fix(web): allow `isChiral()` to accept string name parameter of keyboard (#7544)
* fix(web): ensures keyboard does not change underneath OSK keystroke (#7543)

## 16.0.88 alpha 2022-10-25

* fix(common): ignore deps when formatting help (#7514)
* refactor(linux): Comment unused methods (#7501)
* chore(linux): Rename internal method to `commit_string` (#7502)
* chore(linux): call `reset_context` instead of `...focus_in` (#7503)
* chore(common): Update crowdin strings for Amharic (#7522)
* chore(android): Update help whatsnew for 16.0 (#7507)
* chore(common): Update existing crowdin strings for 16.0 (#7524)

## 16.0.87 alpha 2022-10-24

* fix(web): touch-platform language menu initial scrolling + index scrolling (#7488)

## 16.0.86 alpha 2022-10-21

* fix(developer): Handle invalid graphics in icon editor (#7431)
* chore(common): move to new GitHub issue form templates (#7470)
* change(web): removes unused config, help buttons from OSK (#7484)
* fix(windows): ensure all modifier events go to serialized queue (#7449)
* chore(common): automatically run internal dependencies on builder (#7464)
* fix(mac): Prompt for required permissions at start time (#7354)

## 16.0.85 alpha 2022-10-20

* chore(android/engine): Remove help bubble tool tip (#7473)
* fix(linux): Fix upload script (#7494)
* docs(linux): Update sample vscode settings (#7491)
* fix(android/engine): Dismiss key preview and subkeys on globe action (#7472)
* chore(linux): Improve debug output (#7499)

## 16.0.84 alpha 2022-10-19

* fix(developer): Handle hints and warnings cleanly (#7372)
* fix(developer): Ctrl key to select key was conflicting with shortcuts (#7430)
* modify(android/engine): Stop logging if keyboard index not found (#7415)
* chore(android/engine): Update Keyman references in android-host.js (#7466)

## 16.0.83 alpha 2022-10-18

* docs(linux): Update readmes (#7468)

## 16.0.82 alpha 2022-10-17

* change(web): now utilizes 'inputMode="none"' on supported touch devices (#7343)
* chore(web): drops alignInputs, hideInputs (#7360)
* fix(web): better element inputmode management (#7395)
* chore(common): `--debug` standard flag for builder (#7462)
* fix(ios):  Allow Full Access enabled to fix ios 16  invisible keyboard (#7459)

## 16.0.81 alpha 2022-10-16

* fix(developer): manual attachment for kmw in server (#7457)

## 16.0.80 alpha 2022-10-14

* feat(common): builder script dependency and legacy script report (#7453)
* chore(linux): Adjust Linux specific files in `.gitignore` (#7451)

## 16.0.79 alpha 2022-10-13

* chore(common/models, web): more script updates (#7392)
* feat(common): builder dependency support (#7438)
* chore(common): further tweaks to builder scripts (#7439)

## 16.0.78 alpha 2022-10-12

* fix(linux): Fix reordering of output (#7079)
* fix(linux): Fix make install (#7434)
* chore(linux): Add Node.js to the docker container (#7435)

## 16.0.77 alpha 2022-10-10

* fix(web): possible error on change of context to a contextEditable (#7359)
* chore(web): unit test polishing pass (#7381)

## 16.0.76 alpha 2022-10-06

* chore(linux): Cleanup unnecessary surrogate check (#7396)

## 16.0.75 alpha 2022-10-05

* chore(common): builder script maintenance (#7405)

## 16.0.74 alpha 2022-10-04

* chore(android/engine): Display Toast notifications on Sentry errors (#7390)
* fix(android/engine): Dismiss subkeys on multi-touch (#7388)

## 16.0.73 alpha 2022-10-03

* fix(developer): handle invalid kps xml when loading project view (#7371)

## 16.0.72 alpha 2022-09-30

* fix(web): Only unhighlight suggestion if there's a pending one (#7383)
* refactor(common): Split builder utilities to separate script (#7365)

## 16.0.71 alpha 2022-09-29

* fix(developer): generate valid js when using unquoted digits in stores (#7369)
* fix(developer): ensure backslash in paths passed to kmcomp (#7370)
* fix(web): Update spacebar caption when refreshing layout (#7348)
* fix(common/web): mock deadkey handling after rules manipulating context (#7345)

## 16.0.70 alpha 2022-09-26

* fix(android): Add language name when installing default lexical-model (#7347)
* chore(common): Add 15.0 stable entries to HISTORY.md :cherries: (#7350)

## 16.0.69 alpha 2022-09-21

* fix(android/engine): Check listview for setting keyboard selection (#7325)
* refactor(common/web): reworks low-level module build scripts  ️ (#7319)
* refactor(common): `builder` script tweaks - "has action" vs "start action"  ️ (#7333)
* feat(common): builder trap-functionality testing  ️ (#7334)
* chore(common): builder extra params support (#7339)

## 16.0.68 alpha 2022-09-20

* chore(web): update `got` dependency for regression tests (#7315)
* chore(developer): update multer dependency for server (#7314)
* chore(developer): update node-windows-trayicon to update node-gyp to 9.1.0 (#7321)

## 16.0.67 alpha 2022-09-19

* fix(common/models): blocks full-text "corrections"  ️ (#7241)
* change(web): better fat-finger key weighting  ️ (#7242)
* fix(web): fixes unintended auto-acceptance of suggestion after reverting (#7305)
* feat(common/models): wordbreaker customization (#7279)
* fix(common/models): fixes reference dropped by git merge (#7313)
* test(android): Add final keyboard to test K_ENTER rule (#7303)
* chore(common): Update to Unicode 15.0 (#7302)
* chore(common): update auto labeler configuration (#7316)
* chore(common): make scripts executable and add pre-commit test (#7317)
* chore(deps): bump nanoid and mocha (#7307)
* chore(common): remove unused ncc dependency (#7318)

## 16.0.66 alpha 2022-09-17

* chore: improve auto labeling (#7288)

## 16.0.65 alpha 2022-09-16

* chore(linux): Remove unused IBusLookupTable (#7296)

## 16.0.64 alpha 2022-09-15

* fix(android/engine): Switch keyboard if uninstalling current one (#7291)
* fix(common/models): fixes quote-adjacent pred-text suggestions (#7205)
* fix(common/models): max prediction wait check (#7290)

## 16.0.63 alpha 2022-09-14

* chore(linux): Update debian changelog (#7281)
* fix(linux): Fix ignored error (#7284)

## 16.0.62 alpha 2022-09-13

* fix(developer): hide key-sizes when in desktop layout in touch layout editor (#7225)
* fix(developer): show more useful error if out of space during Setup (#7267)

## 16.0.61 alpha 2022-09-12

* docs(windows): add steps for using testhost debugging (#7263)
* fix(developer): compiler mismatch on currentLine (#7190)
* fix(developer): suppress repeated warnings about unreachable code (#7219)
* chore:  try disabling concurrency for browserstack tests (#7258)
* chore(web): disable browserstack on non-web-specific builds (#7260)

## 16.0.60 alpha 2022-09-10

* fix(web): enhanced timer for prediction algorithm (#7037)
* chore(core): fixup km_kbp_event docs (#7253)
* fix(windows) Update unit tests for tsf bkspace (#7254)
* fix(android): Standardize language ID in language picker menu (#7239)

## 16.0.59 alpha 2022-09-09

* chore: use keyman.com instead of keyman-staging.com (#7233)
* feat(core): add `km_kbp_event` API endpoint (#7223)
* fix(windows): Delete both code units when deleting surrogate pairs in TSF-aware apps (#7243)

## 16.0.58 alpha 2022-09-08

* fix(common/models): reconnects unit tests for worker-internal submodules (#7215)
* feat(common/models): extra Unicode-based wordbreaker unit tests (#7217)

## 16.0.57 alpha 2022-09-07

* fix(android/engine): Fix Backspace key to delete without errant subkeys (#7156)

## 16.0.56 alpha 2022-09-05

* chore(linux): Fix ibus-keyman.postinst script (#7192)

## 16.0.55 alpha 2022-09-03

* chore(android): Reduce Toast notification noise (#7178)

## 16.0.54 alpha 2022-08-30

* chore(core): rename json.hpp to jsonpp.hpp (#6993)
* chore(developer): remove unused dependencies from KeymanWeb compiler (#7000)
* chore: update core/ label (#7138)
* chore(linux): Update debian changelog (#7145)
* fix(linux): Allow downgrades for installing build deps (#7147)
* chore(core): emcc off path for linux (#7149)

## 16.0.53 alpha 2022-08-29

* feat(linux): Dockerfile for linux builder (#7133)

## 16.0.52 alpha 2022-08-26

* fix(android/engine): Lower the max height for landscape orientation (#7119)
* fix(linux): Remove wrong `ok_for_single_backspace` method (#7123)

## 16.0.51 alpha 2022-08-24

* fix(android): verify browser before starting activity (#7001)
* chore: Change platform advocates per discussion (#7096)
* fix(windows): Add invalidate context action to non-updatable parse (#7089)
* feat(common): add parameter variable support to `builder_` functions (#7103)

## 16.0.50 alpha 2022-08-23

* chore(core): Remove obsolete python keyboardprocessor (#7094)

## 16.0.49 alpha 2022-08-22

* fix: remove saving and restoring context kbd options (#7077)
* chore(deps): bump @actions/core from 1.8.2 to 1.9.1 (#7087)

## 16.0.48 alpha 2022-08-16

* fix(web): button, float init timer cleanup (#7036)

## 16.0.47 alpha 2022-08-15

* chore(core): refactor kmx_file.h to common (#7062)
* fix(developer): stack overflow when compiling non-web keyboard (#7031)
* fix(developer): prevent crash attempting to compile ansi keyboard (#7033)
* chore(linux): Refactor `jenkins.sh` (#7060)
* fix(developer): compiler emitting garbage for readonly groups (#7013)

## 16.0.46 alpha 2022-08-12

* docs(core): cleanup in keyboardprocessor.h (#7065)

## 16.0.45 alpha 2022-08-09

* feat(linux): Replace deprecated distutils (#7051)
* chore(linux): Adjust Linux source package to restructured code (#7056)

## 16.0.44 alpha 2022-08-08

* chore(linux): Update debian changelog (#7041)

## 16.0.43 alpha 2022-08-05

* chore(web): centralizes web-based modules' CI unit test configurations (#7024)
* refactor(web): converts test_utils funcs to Promise use (#7027)
* chore(core): get wasm core building again (#7023)
* chore(common): build-utils.sh minor tweaks (#7018)
* change(web): rotation polish - OSK reload no longer needed  ️ (#6787)
* change(web): updates mobile screen dimension detection code  ️ (#6979)

## 16.0.42 alpha 2022-08-01

* feat(developer): add languageUsesCasing to Model Editor (#7008)
* fix(developer): increase maximum file size for server (#7003)
* fix(developer): rebuilding a model would not refresh it in server (#7015)
* chore(common): GitHub issue template tweaks (#7022)

## 16.0.41 alpha 2022-07-29

* chore(common): builder script `:target` and `--option` support (#6986)
* chore(linux): Add code comment (#7009)

## 16.0.40 alpha 2022-07-28

* chore(linux): Add script to upload to debian (#6997)

## 16.0.39 alpha 2022-07-27

* chore(linux): Update debian changelog (#6996)

## 16.0.38 alpha 2022-07-26

* feat(developer): Rework Touch Layout Editor to support flick and multitap (#6884)
* fix(developer): improve error message for multi-part key ids on <15.0 (#6989)
* fix(android): rework longpress movement trigger (#6984)
* chore(linux): Update changelog (#6988)

## 16.0.37 alpha 2022-07-22

* fix(linux): Catch PermissionError exception (#6968)
* chore(linux): Update Debian changelog :cherries: (#6973)
* chore(linux): Add support for Ubuntu 22.10 "Kinetic Kudu" (#6975)
* fix(developer): reduce timeouts if server shut down (#6943)
* fix(linux): Implement refresh after keyboard installation (#6956)

## 16.0.36 alpha 2022-07-20

* chore(linux): Code cleanup (#6957)
* fix(linux): Another attempt at fixing postinst script (#6960)
* fix(linux): Fix uninstallation when using fcitx5 (#6963)

## 16.0.35 alpha 2022-07-19

* fix(common): Fix `delete` (#6965)

## 16.0.34 alpha 2022-07-15

* fix(developer): set contextDevice in web debugger  ️ (#6906)
* fix(web): postkeystroke processing should ignore key-event source ️ (#6901)
* fix(web): layer-setting ops should not trigger for hardware keystroke processing  ️ (#6902)
* fix(developer): kmdecomp virtual character key output (#6940)
* fix(developer): crash on exit when checking for updates (#6941)
* fix(developer): crash when switching back a tab (#6942)
* chore(web): remove invalid warning msg (#6950)

## 16.0.33 alpha 2022-07-14

* feat(developer): Option to skip embed of compiler version (#6920)
* feat(developer): compiler regression support (build kmcomp-$version.zip during release build) (#6918)
* chore(ios): updates core internals for the in-app browser (#6838)

## 16.0.32 alpha 2022-07-13

* fix(ios): ignore CFBundleShortVersionString (#6934)

## 16.0.31 alpha 2022-07-12

* fix(developer): QR Code for Package Editor had wrong path (#6926)

## 16.0.30 alpha 2022-07-11

* fix(web): maps touch-layout chiral alt, ctrl to non-chiral when non-chiral keyboard is active (#6808)

## 16.0.29 alpha 2022-07-08

* fix(web): ncaps rules not matching on touch (#6911)

## 16.0.28 alpha 2022-07-08

* chore(android): disable sendError for js errors (#6905)
* fix(developer): add no-ops for symbol builds for components (#6908)

## 16.0.27 alpha 2022-07-07

* fix(web): improve `console.error()` reporting (#6890)

## 16.0.26 alpha 2022-07-06

* fix(developer): Show full version number (#6866)
* chore(developer): rename developer/js to developer/kmlmc (#6630)
* feat(developer): .keyman-touch-layout schema for 15.0 (#6856)
* feat(developer): add flick and multitap to touch layout schema and doc (#6877)
* fix(linux): Fix post-install script (#6894)

## 16.0.25 alpha 2022-07-05

* chore(web): update readme (#6891)

## 16.0.24 alpha 2022-07-02

* fix(common): trigger builds correctly for stable builds (#6847)
* fix(windows): show full version number (#6867)

## 16.0.23 alpha 2022-06-29

* fix(web): clears repeating bksp on keyboard reload  ️ (#6786)
* fix(web): null-guard for refreshLayout (#6854)

## 16.0.22 alpha 2022-06-28

* fix(ios): eliminates conditional height for banner image (#6855)

## 16.0.21 alpha 2022-06-27

* chore(ios): modernizes app-help's internals (#6836)
* fix(linux): Deal with non-existing files (#6840)
* fix(linux): Catch KeyboardInterrupt (#6841)

## 16.0.20 alpha 2022-06-26

* chore(web): shorten check/web/file-size check message (#6780)

## 16.0.19 alpha 2022-06-24

* change(web): drops old IE-related handling code (#6557)
* chore(deps): bump got from 11.8.3 to 11.8.5 (#6821)
* chore(ios): log script actions and fixup export settings to avoid version being clobbered (#6835)

## 16.0.18 alpha 2022-06-23

* chore(core): move common/core/desktop/ to core/ (#6629)

## 16.0.17 alpha 2022-06-22

* chore(web): updates error-reporting lib uploader (#6818)
* fix(web): fixes doc-keyboard generation (#6793)

## 16.0.16 alpha 2022-06-21

* fix(web): key tip constraint logic requires .bottom CSS (#6784)
* fix(ios): overzealous error about missing banner image (#6807)
* chore(linux): Update Debian changelog (#6810)

## 16.0.15 alpha 2022-06-18

* fix(web): crash on custom modifier keys (#6790)
* chore: add trigger definitions for stable-15.0 and fixup force param for increment-version.sh (#6776)

## 16.0.14 alpha 2022-06-17

* chore(web): add 'index.html' to parent links in test pages (#6791)

## 16.0.13 alpha 2022-06-15

* chore: beta to master merge A16S4 (#6771)

## 16.0.12 alpha 2022-06-14

* chore(web): replace lerna with npm workspaces and ts projects (#6525)
* fix(common): update increment-version for new tsc, node versions (#6762)

## 16.0.11 alpha 2022-05-27

* chore: A16S2 beta to master (#6670)
* chore(ios): FV certificate hash (#6674)

## 16.0.10 alpha 2022-05-15

* chore: beta to master A16S1 (#6614)

## 16.0.9 alpha 2022-04-29

* chore(common): merge beta to master B15S7 (Part 2) (#6579)

## 16.0.8 alpha 2022-04-17

* chore: merge beta to master B15S7 (#6537)

## 16.0.7 alpha 2022-04-07

* chore: beta to master B15S6 (#6490)
* fix(ios): use CFBundleShortVersionString for version (#6496)

## 16.0.6 alpha 2022-04-05

* chore(deps): bump ansi-regex from 3.0.0 to 3.0.1 in /web/testing/regression-tests (#6470)
* chore(deps-dev): bump minimist from 1.2.5 to 1.2.6 in /web/testing/regression-tests (#6471)
* chore(deps): bump minimist from 1.2.5 to 1.2.6 in /developer/server (#6472)

## 16.0.5 alpha 2022-04-04

* chore(common): beta to master B15S6 (#6467)

## 16.0.4 alpha 2022-03-22

* chore: B15S4 beta->alpha (#6402)

## 16.0.3 alpha 2022-03-16

* chore: merge beta changes to alpha B15S4 (#6376)
* chore(common/core/desktop): Improve meson build file  ️ (#6183)

## 16.0.2 alpha 2022-03-03

* chore(deps-dev): bump karma from 6.3.14 to 6.3.16 in /web/testing/regression-tests (#6322)

## 16.0.1 alpha 2022-03-02

* chore(common): move to 16.0 (#6318)

## 15.0.270 stable 2022-09-12

* chore(linux): Add support for Ubuntu 22.10 "Kinetic Kudu" (#7143)
* chore(linux): Update debian changelog (#7144)
* fix(android/engine): Cleanup list of subkeys when dismissing window (#7176)
* chore(linux): Fix ibus-keyman.postinst script (#7208)
* fix(windows): Delete both code units when deleting surrogate pairs in TSF-aware apps (#7256)
* fix(developer): compiler mismatch on currentLine (#7191)
* fix(developer): suppress repeated warnings about unreachable code (#7265)

## 15.0.269 stable 2022-08-29

* chore(linux): Update debian changelog (#7040)
* feat(linux): Replace deprecated distutils :cherries: (#7052)
* fix(developer): compiler emitting garbage for readonly groups (#7014)
* chore: Change platform advocates per discussion (#7114)
* fix(windows): remove saving and restoring context kbd options (#7107)
* fix(windows): Add invalidate context action to non-updatable parse (#7108)
* fix(android/engine): :cherries: Lower the max height for landscape orientation (#7128)

## 15.0.268 stable 2022-08-04

* chore(linux): Update debian changelog (#6995)
* fix(developer): increase maximum file size for server (#7004)
* fix(developer): rebuilding a model would not refresh it in server (#7016)
* chore(linux): Add script to upload to debian (#7017)
* fix(developer): stack overflow when compiling non-web keyboard (#7034)
* fix(developer): prevent crash attempting to compile ansi keyboard (#7035)

## 15.0.267 stable 2022-07-26

* fix(developer): QR Code for Package Editor had wrong path (#6927)
* fix(ios): ignore CFBundleShortVersionString (#6935)
* fix(web): context-only rule effects, set(&layer) from physical keystrokes  ️ (#6949)
* chore(web): remove invalid warning msg (#6951)
* fix(common): Fix `delete` :cherries: (#6966)
* fix(linux): Another attempt at fixing postinst script :cherries: (#6961)
* fix(linux): Fix uninstallation when using fcitx5 :cherries: (#6964)
* fix(linux): Catch PermissionError exception :cherries: (#6969)
* chore(linux): Update Debian changelog (#6972)
* fix(developer): kmdecomp virtual character key output (#6945)
* fix(developer): crash on exit when checking for updates (#6946)
* fix(developer): crash when switching back a tab (#6947)
* fix(developer): reduce timeouts if server shut down (#6948)
* fix(android): rework longpress movement trigger (#6992)
* chore(linux): Update changelog (#6987)
* fix(developer): improve error message for multi-part key ids on <15.0 (#6990)

## 15.0.266 stable 2022-07-08

* fix(linux): Fix post-install script :cherries: (#6895)
* fix(web): improve `console.error()` reporting (#6904)
* fix(web): ncaps rules not matching on touch (#6913)

## 15.0.265 stable 2022-07-04

* fix(common): trigger builds correctly for stable builds (#6879)
* fix(web): post-keystroke processing after use of pred. text selection (#6886)

## 15.0.264 stable 2022-07-01

* fix(ios): eliminates conditional height for banner image (#6857)
* fix(web): clears repeating bksp on keyboard reload  ️ (#6863)
* fix(web): better stability during transient OSK load state (#6861)
* fix(developer): readonly groups should never emit output (#6873)
* fix(web): Maintain separate Caps Lock states for touch and physical (#6874)

## 15.0.263 stable 2022-06-24

* chore(ios): add manageAppVersionAndBuildNumber=false (#6837)

## 15.0.262 stable 2022-06-23

* fix(web): key preview styling, positioning issues (#6795)
* chore(linux): Update Debian changelog (#6809)
* fix(linux): Deal with non-existing files (#6812)
* fix(linux): Catch KeyboardInterrupt (#6814)
* fix(ios): blocks known non-error "error" report (#6816)
* fix(web): fixes doc-keyboard generation (#6817)
* chore(web): updates error-reporting lib uploader (pseudo- ) (#6819)

## 15.0.261 stable 2022-06-18

* fix(web): crash on custom modifier keys (#6789)

## 15.0.260 stable 2022-06-15

* chore(common): Release version 15.0

## 15.0.259 beta 2022-06-10

* fix(android/engine): Disable haptic feedback on hardware keystrokes (#6671)
* fix(windows): Install TIP crash with inconsistent bcp47tag (#6727)
* change(web): adjusts minimum distance needed for quick-display of subkeys (#6714)
* change(web): browser test timeout tweaks (#6718)

## 15.0.258 beta 2022-06-06

* chore: add 14.0 entries to beta HISTORY.md (#6705)
* chore(web): switch on additional BrowserStack reporting (#6707)
* fix(web): fixes OSK-interaction issues in Float, Toolbar UI modules (#6689)

## 15.0.257 beta 2022-06-03

* fix(developer): kmcomp package compiler race condition (#6696)
* fix(developer): install keyboard call should quote kmshell.exe path (#6691)

## 15.0.256 beta 2022-06-01

* chore(android,ios,mac): Update crowdin strings for Spanish (Latin America) (#6650)

## 15.0.255 beta 2022-05-31

* fix(web): osk shrinkage from rounding (#6658)

## 15.0.254 beta 2022-05-30

* fix(ios): missed i18n site (#6667)
* fix(ios): keyboard height on app load (#6672)
* feat(ios): adds back and forward navigation buttons for in-app help (#6654)
* change(ios): modernization of the Keyman app main screen's layout logic (#6666)

## 15.0.253 beta 2022-05-27

* chore(ios): FV certificate hash (#6673)

## 15.0.252 beta 2022-05-25

* fix(ios): fixes OSK mispositioning bug in iOS 15 (#6631)

## 15.0.251 beta 2022-05-23

* fix(ios): stops leaking memory on system keyboard rotation (#6552)
* fix(android/engine): Fix sticky long-press keys (#6637)

## 15.0.250 beta 2022-05-20

* feat(android/app): Provide haptic feedback when typing (#6626)
* fix(ios): disables transparent nav bar for ios 15 (#6633)

## 15.0.249 beta 2022-05-19

* chore(common): improve PR reporting of changes (#6624)

## 15.0.248 beta 2022-05-17

* fix(windows): use GlobalGetAtomName to access global list (#6580)

## 15.0.247 beta 2022-05-16

* chore(common/resources): Update langtags.json (#6594)
* fix(android/engine): Refresh OSK when changing spacebar text (#6620)

## 15.0.246 beta 2022-05-11

* chore(ios): Set transparent background on "more" icons (#6598)
* chore(common): Add crowdin strings for Polish (#6593)

## 15.0.245 beta 2022-05-10

* chore(common): Add crowdin strings for Italian (#6592)

## 15.0.244 beta 2022-05-09

* fix(windows): Don't reset defaults on Keyman upgrade (#6491)

## 15.0.243 beta 2022-05-03

* chore(web): report on file size (#6584)
* chore(android/engine): Ignore DownloadManager if ID not found (#6581)
* fix(common/models): prevents preemptive tokenization of potential contractions (#6574)
* fix(web): fixes fat-finger distrib when subkey selected (#6526)

## 15.0.242 beta 2022-04-29

* docs(windows): Update OS and whatsnew in help (#6560)
* fix(android/engine): Check suggestion banner after setting keyboard (#6559)
* chore(common): Update Crowdin strings for Fula (#6562)

## 15.0.241 beta 2022-04-27

* change(web): touch alias optimization followup (#6566)
* fix(common/core/web): Fix forEach loop in SentryManager (#6569)
* fix(linux): Fix shared keyboard (un-)installation in Bionic (#6565)

## 15.0.240 beta 2022-04-26

* feat(web): adds .getKeyboard().IsRTL, .HasLoaded (#6567)
* fix(android): Don't show welcome.htm on keyboard package update (#6555)
* fix(android/engine): Localize some Toast notifications (#6561)

## 15.0.239 beta 2022-04-22

* fix(web): optimizes, enhances caret placement within text on mobile devices (#6551)

## 15.0.238 beta 2022-04-21

* chore(linux): Fix failure in Debian reproducibility testing (#6548)
* chore(linux): Update Linux dependencies (#6549)

## 15.0.237 beta 2022-04-20

* feat(linux): WIP - implement capslock handling with Wayland  ️ (#6213)

## 15.0.236 beta 2022-04-19

* fix(android): key tip sticky with multitap (#6494)
* fix(web): blocks modifier key fat-fingering (#6473)

## 15.0.235 beta 2022-04-18

* chore(android,windows): Update crowdin strings for bwr-NG (#6532)

## 15.0.234 beta 2022-04-14

* chore(common): Add Crowdin strings for Portuguese (pt-PT) (#6509)
* chore(linux): Fix l10n language mappings (#6529)
* chore(linux): Update Debian changelog (#6530)

## 15.0.233 beta 2022-04-13

* chore(android/app): Add description for referrer response error (#6524)
* fix(linux): test fileVersion during package install (#6522)

## 15.0.232 beta 2022-04-11

* fix(linux): Remove tab completion warning (#6482)

## 15.0.231 beta 2022-04-09

* test(common/resources): Add Noto font to web_context_tests keyboard (#6488)

## 15.0.230 beta 2022-04-08

* fix(android/engine): Show keyboard after rotating (#6498)
* fix(windows): don't log before checking nil when installing keyboard (#6505)
* chore: Revert "feat(web): prediction casing follows current layer" (#6510)
* chore(linux): Update changelog file (#6500)
* fix(windows): framework for switching of pipeline (#6392)

## 15.0.229 beta 2022-04-07

* fix(iOS): check version during package install (#6479)
* feat(ios): testflight builds for PRs (#6486)
* chore(ios): Document minimum iOS version 12.1 (#6492)
* fix(developer): handle exception on unpaired surrogate (#6487)
* chore(mac): Update whatsnew for 15.0 (#6493)
* fix(ios): use CFBundleShortVersionString for version (#6495)
* fix(android/app): Simplify sharing intent (#6481)

## 15.0.228 beta 2022-04-05

* feat(web): prediction casing follows current layer (#6459)
* fix(mac): check package fileVersion during install (#6415)

## 15.0.227 beta 2022-04-04

* fix(developer): improves More Help link for icon tool (#6464)
* chore(android): Document minimum required version of Chrome (#6468)
* chore(common): Update in-app help versions to 15.0 (#6469)
* fix(web): rely on caller for unmatched keys (#6457)
* feat(developer): hint on unreachable code (#6440)
* feat(developer): check filename case consistency when compiling keyboard (#6445)
* feat(developer): add Clear All button to icon editor (#6465)
* fix(developer): icon editor font color now follows fgcolor (#6466)
* fix(developer): validate kmconvert parameters (#6451)
* feat(developer): check for duplicate store/group names (#6463)
* docs(linux): Update testing section in readme (#6460)

## 15.0.226 beta 2022-04-01

* fix(web): track stateKeys changes with layer changes (#6453)

## 15.0.225 beta 2022-04-01

* fix(ios): reset context when osk is resized (#6428)
* feat(developer): keep Virtual Key Identifier dialog open on Insert (#6449)
* fix(oem/fv/ios): maintain consistent keyboard state between Keyman Engine and FV app (#6446)

## 15.0.224 beta 2022-03-29

* fix(android/engine): Clear WebView cache on package install (#6438)
* feat(oem/fv/ios): Dictionary Support (#6197)

## 15.0.223 beta 2022-03-27

* fix(mac): invalid keyboard breaks configuration (#6421)
* fix(windows): make long menus scroll in Configuration (#6424)
* fix(web): ios popup positioning and style (#6383)

## 15.0.222 beta 2022-03-25

* fix(windows): put correct HK_ALT flag for modifier (#6425)

## 15.0.221 beta 2022-03-24

* fix(developer): structure sizes for kmcomp x64 (#6408)
* fix(common): report more log detail in increment-version (#6418)

## 15.0.220 beta 2022-03-23

* fix(web): adjust touch alias element positioning (#6406)
* fix(android/engine): Display longpress keys during a Move gesture (#6138)

## 15.0.219 beta 2022-03-22

* chore(common): Update Hausa strings (#6399)

## 15.0.218 beta 2022-03-21

* chore(android/engine): Remove visual gaps in keyboard picker menu (#6370)

## 15.0.217 beta 2022-03-19

* fix(web): bounding rect offset was incorrect (#6357)

## 15.0.216 beta 2022-03-18

* feat(linux): Allow to run ibus tests on Wayland  ️ (#6202)

## 15.0.215 beta 2022-03-17

* fix(web): crash on focus before init (#6393)

## 15.0.214 beta 2022-03-16

* feat(web): `&newLayer` and `&oldLayer` (#6366)

## 15.0.213 beta 2022-03-15

* feat(common): zip and index keyboard artifacts (#6367)
* fix(android/engine): Activate menu on globe longpress before release (#6356)
* fix(web): subkey touch position after scroll (#6340)
* fix(developer): warn on ncaps usage inconsistency (#6347)
* fix(web): caps state tracking for touch (#6351)
* chore(windows): Update license date (#6374)
* chore(android): Separate CI step to generate Play Store notes (#6375)
* chore(linux): Update changelog and copyright (#6372)
* fix(oem/fv/android): Consolidate dictionary and keyboard settings (#6369)
* fix(linux): Don't start ibus-daemon multiple times (#6283)

## 15.0.212 beta 2022-03-11

* chore(linux): Fix lintian warnings (#6360)
* fix(common): allow custom keyboard builds (#6358)

## 15.0.211 beta 2022-03-10

* fix(oem/fv/android): Check keyboard exists before registering a model (#6346)
* chore(common): cleanup sh global color variables (#6353)

## 15.0.210 beta 2022-03-10

* feat(common): build test keyboards via script (#6352)

## 15.0.209 beta 2022-03-08

* fix(windows): add null pointer checks imsample keyboard (#6187)
* chore(linux): Debug why Beta build didn't get triggered (#6337)
* fix(developer): project should not steal focus on load (#6325)
* chore(android/engine): Remove bold styling in lists (#6341)
* fix(linux): Fix trigger script (#6342)
* chore: increment to 15.0.209 (#6343)

## 15.0.206 beta 2022-03-02

* change(web): tightens call signature for banner selection (#4966)
* fix(windows): cleanup edge cases in k32_load (#5197)
* feat(ios): refinement of spacebar-captioning PR (#5368)

## 15.0.205 alpha 2022-03-02

* fix(developer): move ngrok to Server/bin/ (#6304)
* fix(linux): Gracefully handle keyboard download failure (#6285)
* fix(linux): Gracefully handle makedirs failures (#6287)
* chore(common): tweak CODEOWNERS (#6305)
* fix(developer): rename Code to ID in Touch Layout Editor (#6309)
* feat(developer): kmcomp -h and -help (#6312)
* chore(developer): remove Package for Distribution action (#6313)
* fix(web): error in floating osk view when no keyboard active (#6316)
* chore(developer): disable upload for server except localhost (#6300)
* fix(ios): tweak simulator builds to support M1 (#6317)
* fix(developer): handle paste event in touch layout editor (#6295)
* fix(developer): Improve active tab visibility (#6314)
* fix(developer): font for Package and Model Editors (#6311)
* fix(web): stop repeated CSS injection (#6310)
* feat(developer): support commas in frequency in wordlists (#6315)
* chore: release to beta

## 15.0.204 alpha 2022-03-01

* feat(android): Android web-based test harness (#6250)
* fix(developer): server font support (#6298)
* chore(windows): Remove core icon from system tray (#6302)

## 15.0.203 alpha 2022-02-26

* chore(common): remove rust (for now!) (#6291)

## 15.0.202 alpha 2022-02-24

* feat(common): echo in macos.sh setup script (#6246)
* chore(common): Add CODEOWNERS file (#6262)
* chore(oem/fv): Add keyboard version and languages (#6226)
* fix(common/core/desktop): Add num and scroll lock mask to VKeyToChar (#6211)
* fix(linux): Properly compare versions in km-package-install (#6278)

## 15.0.201 alpha 2022-02-21

* fix(developer): npm publish with correct tier (#6259)
* fix(linux): Fix stray `[-vv]` in man pages (#6241)

## 15.0.200 alpha 2022-02-20

* chore(common): Update French strings (#6263)

## 15.0.199 alpha 2022-02-18

* fix(web): Non-integer OSK sizes (#6248)

## 15.0.198 alpha 2022-02-13

* fix(developer): compile package fileVersion from keyboard FileVersion (#6145)
* chore(android/app): Clarify help on switching keyboards (#6234)

## 15.0.197 alpha 2022-02-12

* chore(deps): bump follow-redirects from 1.7.0 to 1.14.8 in /web/testing/regression-tests (#6247)
* chore(deps-dev): bump karma from 6.3.4 to 6.3.14 in /web/testing/regression-tests (#6236)
* fix(windows): create Keyman/Diag folder in redirected profile (#6225)
* fix(developer): support KM_KBP_IT_CAPSLOCK (#6230)

## 15.0.196 alpha 2022-02-11

* fix(windows): add flag to track core process event (#6219)

## 15.0.195 alpha 2022-02-09

* chore(android): Upgrade gradle-wrapper version to 6.8 (#6223)

## 15.0.194 alpha 2022-02-08

* chore(android): Update Play publishing plugin to 3.5.0 (#6217)
* feat(android/engine): Single tap globe switch to previous system IME (#6206)
* feat(linux): Try to start ibus if not running (#6109)

## 15.0.193 alpha 2022-02-07

* chore(ios): certificate update again (#6208)

## 15.0.192 alpha 2022-02-04

* chore(oem/firstvoices): Add fv_haisla keyboard (#6181)
* chore(linux): Improve dependencies in Linux package (#6198)
* chore(linux): Remove obsolete Ubuntu 21.04 Hirsute (#6199)

## 15.0.191 alpha 2022-02-03

* fix(developer): remove keymanengine.msm (#6143)

## 15.0.190 alpha 2022-02-02

* fix(linux): Don't crash when installing keyboards in Wasta (#6159)

## 15.0.189 alpha 2022-02-01

* fix(linux): Don't crash if we lack permissions (#6179)
* chore(linux): stop releasing KMFL together with Keyman (#6184)

## 15.0.188 alpha 2022-01-28

* fix(mac): Check for CODE_SETSYSTEMSTORE (#6169)
* feat(developer): Keyman Developer Server (#6073)

## 15.0.187 alpha 2022-01-27

* fix(developer): handle Core failure to load (#6141)
* feat(windows): Keyman Core Integration - Support for IMX DLLs (#5936)
* chore(windows): testhost readme (#6164)
* chore(ios): certificate update (#6165)
* feat(linux): add support for Wayland (#6135)

## 15.0.186 alpha 2022-01-26

* feat(linux): Replace hirsute with impish (#6161)

## 15.0.185 alpha 2022-01-25

* feat(windows): testhost project for debugging keyman32 (#6154)
* feat(windows): handle key output in testhost (#6157)
* chore(deps): bump node-fetch from 2.6.1 to 2.6.7 in /resources/build/version (#6156)
* fix(developer): prevent crash on build dblclicked file (#6151)
* chore(linux): Add comment for clarification of code behaviour (#6152)

## 15.0.184 alpha 2022-01-24

* fix: only auto-merge if `auto:` prefix in title (#6146)

## 15.0.183 alpha 2022-01-21

* chore(linux): Update changelogs for 14.0.284 :cherries: (#6132)
* chore(linux): Revert workaround for Python bug (#6133)

## 15.0.182 alpha 2022-01-21

* chore(linux): Add metadata file for packaging (#6127)
* fix(web): crash in setTitleFromKeyboard when no keyboard active (#6129)

## 15.0.181 alpha 2022-01-19

* fix(linux): Add workaround for Python bug (#6124)
* docs(linux): Add missing dependency (#6118)

## 15.0.180 alpha 2022-01-18

* feat(web): Caps Layer and double-tap gesture (#5989)
* fix(web): Use regex to determine display layer and functional layers (#6100)

## 15.0.179 alpha 2022-01-17

* feat(web): Start of Sentence support - part 1 (#5963)
* feat(developer): support for Caps Lock layer (#5988)
* fix(web): call postKeystroke on banner touch (#6004)
* chore(ios): project scripts should use /usr/bin/env bash (#6114)
* chore: update docs (#6115)
* chore(common): Check in crowdin strings for Kibaku (#6048)
* fix(mac): externalize strings for package info window localization (#6088)
* fix(developer): repatch #6074 (#6111)
* fix(linux): Fix lintian errors (#6106)

## 15.0.178 alpha 2022-01-14

* chore(common): Check in crowdin strings for Waha (#6050)

## 15.0.177 alpha 2022-01-13

* chore(common): Check in crowdin strings for Marghi (#6049)

## 15.0.176 alpha 2022-01-12

* fix(windows): add x64 build fix invalid memory access (#6057)
* feat(windows): method set context correctly truncates input buffer (#6080)
* chore(common): Check in crowdin strings for Kanuri (#6047)
* fix(linux): Update minimum sentry-sdk version (#6093)
* docs: Enhance Linux build setup doc (#6094)

## 15.0.175 alpha 2022-01-11

* feat(linux): Don't create Sentry events for errors (#6070)
* fix(linux): Fix attribute error (#6086)
* fix(developer): bundle.sh must succeed (#6091)

## 15.0.174 alpha 2022-01-10

* chore(android/samples): Add -no-daemon flag to KMSample2 build script (#6082)
* fix(linux): Fix installation of shared packages (#6015)

## 15.0.173 alpha 2022-01-05

* chore(common): Update crowdin strings for Amharic (#6040)
* fix(linux): fix release version number for Sentry reporting (#6068)

## 15.0.172 alpha 2021-12-23

* fix(developer): work around devDependencies bug in npm (#6074)
* chore(windows): nmake makefile cleanup (#6065)

## 15.0.171 alpha 2021-12-17

* feat(developer): remember test page preferences on reload (#6033)
* feat(developer): tidy up package list in web test view (#6034)
* feat(developer): live reload of web debugger (#6035)
* feat(developer): cache web debug objects across sessions (#6036)
* fix(developer): project_mru.xml path (#6061)
* chore(developer): add browse4folder to components (#6062)
* docs(windows): Add note on split user/admin accounts (#6059)
* fix(mac): increase OSK character size by 50% (#6006)

## 15.0.170 alpha 2021-12-16

* docs(linux): Document how to disable error reporting (#6051)
* fix(linux): fix release version number for Sentry reporting (#6052)
* fix(linux): Fix package description (#6054)

## 15.0.169 alpha 2021-12-15

* fix(mac): display Unicode package name correctly instead of '????' (#6016)
* fix(linux): Improve ibus-keyman tests (#6044)

## 15.0.168 alpha 2021-12-14

* feat(linux): Add support for Ubuntu 22.04 Jammy (#6037)

## 15.0.167 alpha 2021-12-13

* fix(windows): remove unused variable (#6039)

## 15.0.166 alpha 2021-12-11

* chore(windows): version.rc use macros instead of mkver (#6019)
* chore(windows): move from Borland make to nmake (#6020)
* chore(windows): use findstr instead of Borland grep (#6021)
* chore(windows): replace mkver with mkver.sh (#6022)
* chore(windows): build without delphi (#6030)

## 15.0.165 alpha 2021-12-08

* fix(web): font size was not consistently set (#5906)

## 15.0.164 alpha 2021-12-07

* refactor(common/core): Use defines in all xstring tests (#6002)

## 15.0.163 alpha 2021-12-06

* chore(common): buf now uses decxstr so remove comment (#6012)

## 15.0.162 alpha 2021-12-05

* chore(linux): Update changelogs for 14.0.283 :package:  :cherries: (#6008)

## 15.0.161 alpha 2021-12-04

* chore(linux): Allow to specify debian revision :package:  :cherries: (#5999)
* chore(linux): Remove lintian warning :package:  :cherries: (#6000)

## 15.0.160 alpha 2021-12-03

* fix(developer): building kmw keyboard had wrong message callback signature (#5972)
* chore(common): add more description to Buf method (#6003)
* chore(linux): add non-surrounding-text feature to tests (#5968)

## 15.0.159 alpha 2021-12-02

* fix(developer): debugger crash with empty group (#5995)
* chore(android): Document switching to other system keyboard (#5991)
* fix(android/engine): Fix font paths (#5987)

## 15.0.158 alpha 2021-12-01

* feat(android/engine): Add other IME's to the Keyboard Picker menu (#5973)
* chore(android): Specify build tools version on other projects (#5979)

## 15.0.157 alpha 2021-11-29

* fix(web): remove obsolete popupBaseTarget (#5949)
* fix(web): improve keyboard switch performance (#5958)
* fix(web): support saving focus for custom OSK interactions (#5947)
* fix(developer): render OSK nicely on touch devices (#5923)
* chore(developer): move kcframe into its own folder (#5971)
* fix(web): restore `dragEnd` function (#5977)
* feat(common/core/desktop): Allow preserved key support (#5850)
* chore(windows): Consolidate documentation for Windows devboxes (#5481)
* chore(developer): tweak language metadata message (#5978)
* fix(linux): Fix ibus-keyman integration tests (#5966)

## 15.0.156 alpha 2021-11-26

* fix(windows): fix loadkeyboardoptions core memory error (#5959)

## 15.0.155 alpha 2021-11-24

* fix(web): reset scroll anchor on touchend (#5919)
* fix(web): shorten setFocusTimer() (#5946)
* fix(web): clear longpress timeout if user does a flick up (#5952)

## 15.0.154 alpha 2021-11-22

* fix(web): simplify hide transition (#5910)
* fix(web): inline osk keytip position (#5938)
* feat(mac): i18n, support localization of Keyman for Mac (#5869)
* chore(linux): Remove unused test methods (#5954)
* chore(linux): Run ibus-keyman tests as part of the build (#5889)

## 15.0.153 alpha 2021-11-20

* fix(web): resolve unhandled exception in promise (#5902)

## 15.0.152 alpha 2021-11-19

* fix(common/core):  Update decxstr to check all characters while decrementing (#5842)

## 15.0.151 alpha 2021-11-18

* fix(developer): use correct tike icon (#5925)
* fix(android/engine): Support for U_xxxx_yyyy subkeys (#5913)
* fix(mac): use xcframework to support m1 (#5933)
* fix(developer): move web osk beneath text area (#5937)

## 15.0.150 alpha 2021-11-17

* fix(web): remove canvas use for iOS compatibility (#5915)

## 15.0.149 alpha 2021-11-17

* chore(developer): Update jszip version (#5770)
* chore(common): Check in crowdin strings for Fulfulde Nigeria (#5841)

## 15.0.148 alpha 2021-11-16

* chore(common): Check in crowdin strings for Mandara (Wandala) (#5857)
* chore(linux): Update method comments (#5883)

## 15.0.147 alpha 2021-11-15

* chore(android,linux,windows): Check in crowdin strings for Bura-Pabir (#5839)
* chore: add keyman-local.com to iis https setup (#5892)
* fix(web): avoid error if timerid not valid (#5908)

## 15.0.146 alpha 2021-11-14

* feat(developer): support for U_xxxx_yyyy (#5894)

## 15.0.145 alpha 2021-11-13

* fix(developer): crash exporting OSK on European keyboard (#5893)
* feat(developer): validate .kps files during compile (#5895)

## 15.0.144 alpha 2021-11-12

* fix(android/engine): Truncate language name in list (#5878)
* fix(android/app): Check KMP file exists before attempting to extract (#5849)
* fix(web): Check parent element is defined before assigning (#5874)
* fix(android/app): Revert test code (#5899)

## 15.0.143 alpha 2021-11-11

* fix(developer): handle shortcut keys in debugger (#5776)

## 15.0.142 alpha 2021-11-08

* chore(linux): Cleanup (#5886)
* chore(linux): cleanup defunct tests (#5885)
* chore(linux): fix failing ibus-keyman tests (#5884)

## 15.0.141 alpha 2021-11-05

* chore(linux): Add integration tests for ibus-keyman (#5881)

## 15.0.140 alpha 2021-11-03

* feat(android): Allow uninstall of sil_euro_latin keyboard (#5838)
* chore(common/core): Compile test keyboards to .kmp (#5864)

## 15.0.139 alpha 2021-11-02

* chore(common/core): refactor kmx unit tests (#5862)
* chore(linux): Extract keycode_to_vk[] to separate header file (#5863)

## 15.0.138 alpha 2021-10-29

* chore(linux): Set correct version number on ibus component (#5859)
* chore(common/core): generate kmp.json (#5860)

## 15.0.137 alpha 2021-10-28

* chore(common): Don't check for conventional commit for fixups (#5858)

## 15.0.136 alpha 2021-10-23

* chore(android/engine): Address globe key TODO (#5836)

## 15.0.135 alpha 2021-10-20

* docs(windows): add note to caps-lock-stores test (#5837)

## 15.0.134 alpha 2021-10-19

* docs(windows): add install apps from anywhere instructions (#5829)

## 15.0.133 alpha 2021-10-16

* chore(common): Check in crowdin strings for Hausa (#5768)

## 15.0.132 alpha 2021-10-15

* feat(windows): manual keyboard caps tests (#5808)
* feat(windows): Change caps to work with common core processor (#5803)

## 15.0.131 alpha 2021-10-13

* chore(windows): Add obj cod and pdb to gitignore (#5826)

## 15.0.130 alpha 2021-10-11

* fix(common/core): incxstr checks all character while incrementing (#5712)

## 15.0.129 alpha 2021-10-08

* chore: Create CODE_OF_CONDUCT.md (#5819)
* chore: Add CONTRIBUTING documentation (#5821)
* chore: Add link to SIL (#5823)

## 15.0.128 alpha 2021-10-07

* fix(ios): move sentry settings responsibility to build agent (#5805)

## 15.0.127 alpha 2021-10-06

* chore(web): disable registerstub test (#5800)

## 15.0.126 alpha 2021-10-05

* chore: sentry.io dsn  ‍ ️ (#5787)

## 15.0.125 alpha 2021-10-05

* fix(android/engine): Remove unnecessary permissions from Manifest (#5752)
* feat(developer): touch layout testing (#5723)
* fix(web): popup positioning (#5742)
* chore(linux): Update changelog files for 14.0.282 :cherries: (#5794)

## 15.0.124 alpha 2021-10-04

* fix(web): support variable stores with predictive text (#5749)
* fix(windows): handle edge cases using default language (#5709)
* fix(linux): Don't crash with non-keyboard package file (#5755)
* fix(linux): Don't crash displaying keyboard details (#5758)

## 15.0.123 alpha 2021-10-01

* fix(common): Fix cherry-pick labeling (#5782)
* chore(ios,android,windows): Update crowdin strings for Amharic (#5722)

## 15.0.122 alpha 2021-09-30

* fix(developer): move ampersand to shift+7 on touch (#5746)
* feat(windows): Keyman Core integration (#5443)
* chore(windows): Keyman Core UI and Settings (#5769)
* fix(linux): Fix debian package script (#5771)
* docs(mac): Add note about installing with homebrew (#5767)

## 15.0.121 alpha 2021-09-29

* fix(developer): remove empty touch rows on save (#5720)
* chore(common): Check in crowdin strings for Shuwa Latin (#5734)
* chore(windows): fix broken links in help (#5765)

## 15.0.120 alpha 2021-09-28

* fix: help.keyman.com script file cleanup (#5751)
* chore(common): Enhance cherry-pick labeling (#5759)

## 15.0.119 alpha 2021-09-24

* chore(common): support forked repos when triggering test builds (#5738)

## 15.0.118 alpha 2021-09-23

* chore(deps): bump ansi-regex from 5.0.0 to 5.0.1 in /resources/build/version (#5741)
* refactor(web): active element management in relation to OSK display control  ️ (#5644)
* refactor(web): osk activation and visibility modeling  ️ (#5661)
* chore(android/app): Remove runConfigruations.xml file (#5743)
* feat(web): new OSK type - the inlined OSK (#5665)
* chore(web): inline osk test page (#5728)
* feat(web): enables mouse interactivity for the predictive banner (#5739)
* fix(mac): add support for M1 processor (#5701)

## 15.0.117 alpha 2021-09-22

* fix(developer): run kmlmc from Keyman source path (#5727)

## 15.0.116 alpha 2021-09-21

* fix(common/core): insure list pntr is incremented (#5669)
* chore(common): Check in crowdin strings for Simplified Chinese (#5681)
* fix(web): Null check for calculating globe key position (#5724)

## 15.0.115 alpha 2021-09-20

* chore(common/core): cleanup version headers (#5719)
* refactor(web): OSK modularization - specialized OSKView classes  ️ (#5633)
* feat(developer): track changes to option values better in debugger (#5696)
* fix(developer): support chiral modifiers in debugger (#5697)

## 15.0.114 alpha 2021-09-17

* feat(developer): Debugger platform option (#5640)
* feat(developer): Debugger keyboard options (#5647)
* fix(developer): add version info to Core (#5711)
* fix(common/core/web): layer reset on physical keystroke after OSK interaction (#5641)
* fix(ios): prevents installation of packages without JS (#5698)

## 15.0.113 alpha 2021-09-16

* fix(ios): version-tagging for errors logged from the system keyboard (#5693)
* fix(web): spacebar caption when functional layer differs from display layer (#5688)
* refactor(web): OSK modularization - view components, layout cleanup  ️ (#5619)
* refactor(web): OSK modularization - common-path code -> OSKView  ️ (#5620)
* fix(common/core/web): Remove empty rows in OSK (#5699)

## 15.0.112 alpha 2021-09-14

* chore(common): Update to Unicode 14.0 (#5686)
* chore(common): Add GitHub action to upload sources to crowdin (#5687)
* fix(windows): fallback to filename if `&name` not set (#5684)

## 15.0.111 alpha 2021-09-13

* fix(developer): include Keyman Core in Keyman Developer (#5649)
* fix(developer): ensure file modified after import from layout (#5676)
* chore(android/engine): Fix dictionary selector and back arrow styling (#5667)
* fix(web,android/app): Select numeric layer when entering a numeric field (#5664)

## 15.0.110 alpha 2021-09-10

* fix(android/engine): Fix localization on Android M (#5670)

## 15.0.109 alpha 2021-09-06

* fix(android/engine): Fix backspace on Android 5.0 (#5660)

## 15.0.108 alpha 2021-09-01

* fix(linux): Use first keyboard language if none given (#5655)

## 15.0.107 alpha 2021-08-31

* fix(linux): Fix launch of km-config (#5631)

## 15.0.106 alpha 2021-08-30

* fix(linux): Remove Linux workspace (#5654)

## 15.0.105 alpha 2021-08-27

* feat(android/app): Add navigation buttons to Info Activity (#5622)
* fix(android): Fix Chrome version ranges for Keyman engine functionality (#5629)

## 15.0.104 alpha 2021-08-26

* chore(linux): Update changelog files (#5637)
* fix(web): Check keyboard before marking layout calibrated (#5630)

## 15.0.103 alpha 2021-08-25

* chore(linux): Improve debian package script (#5626)
* chore(linux): Fix uploading to Sentry (#5623)

## 15.0.102 alpha 2021-08-24

* fix(android/engine): UX improvement when 1 keyboard installed (#5570)
* chore(windows): sentrytool param file support (#4172)
* fix(developer): F6 in debugger and cef focus (#5597)
* chore(common): add report-history.sh (#5527)
* chore(common): more on report-history (#5603)
* chore: fixup HISTORY.md (#5604)
* chore(android/app): Add in-app help for adjusting keyboard height (#5621)

## 15.0.101 alpha 2021-08-23

* refactor(web): overhaul of OSK key layout calcs + styling, merges desktop & touch logic (#5462)
* fix(android): keyboard's black bar bug (#5521)
* refactor(web): prep work for mouse-based use of touch events (#5506)
* refactor(web): mouse-based use of touch handlers (#5530)

## 15.0.100 alpha 2021-08-22

* fix(linux): Fix uploading to launchpad for legacy projects (#5612)

## 15.0.99 alpha 2021-08-21

* feat(android/app): Add menu to adjust keyboard height (#5606)

## 15.0.98 alpha 2021-08-20

* fix(windows): Ignore Access Denied error creating task (#4365)
* fix(web): Have util.wait check useAlerts option (#5538)
* fix(developer): debugger cleanup (#5588)
* chore(developer): debug deadkey 1-based values (#5592)
* chore(developer): refactor forcekeyboard in debug (#5593)
* fix(developer): get Test Mode working again (#5594)
* chore(developer): hide debug events panel (#5595)
* fix(common/core/web): behavior with unmatched final group (#5553)
* fix(ios): iOS 13 and 14 only - stuck settings toggles (#5548)
* fix(linux): Fix lost context after pressing K_SHIFT (#5601)

## 15.0.97 alpha 2021-08-19

* fix(linux): Fix uploading to launchpad (#5607)

## 15.0.96 alpha 2021-08-19

* docs(linux): Fix readme for ibus-keyman (#5565)
* chore(common/core): Add uninstall option to build script (#5564)
* feat(web): setup build artifacts for manual tests (#5582)
* feat(ios): adds option for Simulator-compatible testing artifact (#5557)
* refactor(web): OSK layout hierarchy encapsulation (#5451)
* refactor(web): reworks VisualKeyboard layout spec design (#5459)
* refactor(web): overhaul of OSK key layout calcs + styling, merges desktop & touch logic (#5462)
* fix(android): keyboard's black bar bug (#5521)
* fix(android): removes duplicated line (#5587)
* fix(linux): Check for valid kmp file (#5583)
* fix(linux): Handle corrupt icon file (#5585)
* fix(windows): handle restoring modal dialogs consistently (#5586)
* chore(android): Remove runConfigurations.xml files (#5572)
* fix(windows): Welcome should always show in front (#4657)

## 15.0.95 alpha 2021-08-06

* fix(windows): wrap text in keyboard installation dialog (#5559)
* fix(windows): tsysinfo format grid correctly (#5556)
* feat(android): Add API for checking Chrome version (#5520)
* fix(android/app): Fix cleanup when progress dialog cancelled (#5541)
* fix(common/core/desktop): split smp for context chars (#5562)
* feat(developer): debugger uses Keyman Core (#5513)
* fix(common/models): keep/suggestion diacritic sensitivity when de-duping (#5480)
* fix(web): Blank spacebar text when displayName is empty string (#5555)
* chore(linux): Consolidate Debian source packages (#5536)
* chore(common/core): Linux side of caps-lock stores (#5497)

## 15.0.94 alpha 2021-08-05

* chore(ios,windows): Update crowdin strings for Azerbaijani (#5486)
* chore(android): Update sentry-android-gradle-plugin to 2.1.0 (#5546)
* fix(web): Have util.wait check useAlerts option (#5538)
* fix(android): gracefully handle errors in KMW keyboards (#5423)
* chore(linux): Remove compiler warning in ibus-keyman (#5549)

## 15.0.93 alpha 2021-08-04

* fix(linux): Improve uninstallation (#5505)
* refactor(linux): Reformat keycode_to_vk table (#5508)
* refactor(linux): Cleanup import of os.path (#5529)
* chore(common/core): Allow shell script for kmcomp (#5498)
* refactor(common/core): Move comment to where it belongs (#5518)

## 15.0.92 alpha 2021-08-03

* fix(android/app): Check Play Store release notes less than 500 chars (#5535)

## 15.0.91 alpha 2021-08-02

* chore(common): stable history update (#5515)
* chore(android): log fontpath error (#5516)
* chore(windows): fixup cef interfaces for CEF 90 (#5514)
* chore(common/core): refactor backspace handling (#5512)
* chore(windows): split keyman64 header to keymanengine (#5522)
* fix(ios/engine): engine migration always precedes installs (#5484)
* chore(common): Add C++ formatting rules (#5523)
* fix(developer): compiler use and match behavior for Web should be same as Core (#5525)
* fix(web): stuck key highlighting from touchpoint movement (#5490)

## 15.0.90 alpha 2021-07-28

* chore(windows): patches for Delphi 10.4 (#5496)
* chore(common/core): additional debug tests (#5482)
* chore(android): Update globe key help and whatsnew (#5495)
* chore(common/core): handle deletion of markers in actions (#5489)
* chore(linux): Remove Groovy and Impish builds (#5502)

## 15.0.89 alpha 2021-07-27

* feat(web): Update addKeyboards to return Promise (#5389)
* fix(common/core/web): error from early fat-finger termination due to OS interruptions (#5479)
* fix(common/core/web): OSK state-key management (#5456)
* feat(android/engine): Improve globe key experience (#5437)

## 15.0.88 alpha 2021-07-23

* feat(common/core): debug action index (#5470)
* refactor(web): osk inner-frame abstraction (help text vs std OSK) (#5430)
* refactor(web): delayed OSK initialization (#5412)
* chore(common/core): Implement capsAlwaysOff system store (#5432)

## 15.0.87 alpha 2021-07-22

* fix(ios): keyboard swapping (#5475)
* refactor(linux): Refactor processing actions in separate methods (#5452)

## 15.0.86 alpha 2021-07-20

* chore(android): improve error reporting for kmw (#5468)

## 15.0.85 alpha 2021-07-19

* feat(common/core/desktop): kmx debugger basic infrastructure (#5425)
* feat(common/core/desktop): add debug events (#5448)
* chore(developer): fixup devtime paths (#5449)
* refactor(web): partial encapsulation of the desktop title bar and resize bar (#5393)
* refactor(web): osk move & resize handler encapsulation (#5409)

## 15.0.84 alpha 2021-07-09

* fix(web): Copy the keyboard stubs for registration (#5438)
* fix(android/engine): register lexical model in switchToNextKeyboard (#5439)

## 15.0.83 alpha 2021-07-08

* chore(windows): remove backup build step (#5434)
* refactor(common/core/desktop): Fix file and class names (#5445)
* refactor(web): longpresses, groundwork for additional gestures (#5387)
* fix(android/engine): Display dictionary help link (#5427)
* refactor(common/core/desktop): Rename Load method (#5444)

## 15.0.82 alpha 2021-07-07

* fix(common/models/types): fixes test script config (#5441)

## 15.0.81 alpha 2021-07-06

* fix(android/engine): Fix font file path (#5424)
* chore(common): npm audit fixes (#5419)
* chore(web): updates regression test-deps to same versions as web (#5420)
* chore(windows): make build paths consistent (#5405)

## 15.0.80 alpha 2021-07-02

* feat(web): spacebar text controls (#5348)
* feat(android): Spacebar text controls (#5349)
* feat(ios): add spacebar text controls (#5365)
* fix(linux): Don't crash with corrupt keyboard (#5414)

## 15.0.79 alpha 2021-07-01

* docs: start consolidation of build config docs (#5324)
* fix(developer): builder and editor commands were ignored (#5391)
* chore(developer): remove obsolete InitClasses (#5403)
* change(web): fat-finger-performance unit-test threshold (#5404)
* fix(linux): Fix auto-generated help (#5399)
* fix(linux): Improve bitmap conversion (#5401)

## 15.0.78 alpha 2021-06-30

* fix(web): console errors when using SHIFT w help-text 'osk' (#5392)

## 15.0.77 alpha 2021-06-29

* fix(windows): #5336 appcontext get to handle small buffer (#5383)
* fix(common): get handle caller buffer size small than internal Fixes … (#5390)

## 15.0.76 alpha 2021-06-28

* chore(android): Add help on Settings option to change spacebar caption (#5375)
* feat(android): hide textarea for perf (#5376)
* chore: keyboard_info.source.json 1.0.6 (#5379)
* refactor(android): setKeyboard and setKeymanLanguage (#5338)
* feat(web): Merge keyboard stub with error stub (#5340)
* feat(linux): Add reference index page (#5370)
* fix(linux): Fix restarting ibus when running with sudo (#5371)
* refactor(linux): Centralize paths (#5372)
* fix(linux): Save QR code in temporary directory (#5373)

## 15.0.75 alpha 2021-06-25

* fix(windows): osk scaling mismatch on horz axis (#5341)
* fix(linux): Don't add duplicate entries when reinstalling keyboard (#5363)
* fix(linux): fix tab completion for command line tools (#5362)
* feat(web): Update addLanguageKeyboards to return a Promise (#5260)
* feat(web): Add option useAlerts to control alerts() (#5302)

## 15.0.74 alpha 2021-06-24

* fix(android): fixes application of nextlayer for subkeys with customized layer setting (#5350)
* feat(common/core/web): engine correction-prep optimizations (#5319)
* feat(linux): Add support for impish (Ubuntu 21.10) (#5334)
* fix(linux): Add libglib2.0-bin to keyman Depends (#5360)

## 15.0.73 alpha 2021-06-23

* chore(windows): add engine test framework (#5337)
* feat(linux): Auto-generate reference help (#5326)
* fix(linux): Improve error handling if `lang_tags_map.py` is missing (#5345)

## 15.0.72 alpha 2021-06-22

* fix(mac): .kmx max file version is now 0x0E00 (14.0) (#5329)
* fix(mac): kmp.inf is windows-1252 (#5328)
* fix(windows): restore endpoints for interface stability (#5254)
* chore(linux): Build also on riscv64 to facilitate migration on Ubuntu (#5323)
* refactor(web): OSK key source-code reorganization (#5291)
* refactor(web): osk key highlighting/preview behavior (#5292)
* change(ios): setText now uses JSON serialization (#5321)

## 15.0.71 alpha 2021-06-18

* feat(common): keyboard_processor wasm build (#5233)
* chore(linux): Update changelogs to match Debian (#5304)

## 15.0.70 alpha 2021-06-17

* fix(web): touch-move cancellation (#5290)
* fix(developer): kmconvert help match reality (#5298)

## 15.0.69 alpha 2021-06-16

* refactor(web): OSK layout calculations - simplification (#5279)
* refactor(web): VisualKeyboard - key event model (#5280)
* refactor(web): OSK keytip abstraction (#5287)
* refactor(web): encapsulation of browser-based subkey array popup (#5288)
* chore(common): bash version for run-required-test-builds.sh (#5267)
* fix(linux): Adjust version of dependency for ibus-keyman (#5281)

## 15.0.68 alpha 2021-06-15

* chore(common): Add YouTube links to Keyman 14 features (#5276)
* chore(common): Check in crowdin strings for Spanish (Latin America) (#5269)
* refactor(web): polishes management of OSK keys (#5257)
* refactor(web): Visual Keyboard disentanglement - pass 1 (#5259)
* refactor(web): VisualKeyboard height styling consistency (#5278)
* fix(common/models): predictive-text engine use of NFD input (#5273)
* chore(linux): Fix warnings (#5282)

## 15.0.67 alpha 2021-06-11

* feat(linux): Fix Linux packaging on i386 (#5250)

## 15.0.66 alpha 2021-06-11

* feat(android): silent install for referred kbd (#5240)
* fix(android): rotation is not updating keyboard (#5247)

## 15.0.65 alpha 2021-06-10

* docs(ios): minor readme tweak regarding prerequisites (#5253)
* fix(common/core/web): optimizes transform construction (#5248)

## 15.0.64 alpha 2021-06-09

* feat(android): Automatically install keyboard through Play Store (#5230)
* fix(oem/fv/ios): app encryption flag for app store uploads (15.0) (#5244)
* refactor(common/core/web, web): target-agnostic key events (#5181)
* fix(linux): Fix packaging on ppa (#5249)

## 15.0.63 alpha 2021-06-08

* feat(common): Rust infrastructure (#5162)
* fix(web): Always pass kill_browserstack (#5234)
* chore(common): iis setup script for dev boxes (#5206)
* fix(windows): support Esc key in Download Keyboard dialog (#5207)
* fix(android/engine): Adjust default OSK landscape size (#5201)

## 15.0.62 alpha 2021-06-04

* fix(developer): support spaces in regression tests (#5217)

## 15.0.61 alpha 2021-06-03

* fix(linux): Exclude s390x from package builds for ibus-keyman (#5213)
* feat(linux): Integrate with fcitx5 (#5215)

## 15.0.60 alpha 2021-06-01

* fix(windows): sentry.dll version handling (#5187)
* fix(windows): start keymanx64 with ShellExecute (#5202)
* fix(windows): fix size of splash (#5203)

## 15.0.59 alpha 2021-05-31

* fix(common): build script help param (#5175)
* feat(ios): resource file validation before use (#5178)
* fix(linux): Migrate from /usr/lib/ibus to /usr/libexec (#5183)
* fix(linux): Don't crash on invalid metadata (#5185)
* fix(android/samples): Set gradlew executable for Tests (#5198)
* fix(windows): avoid cached hotkey state (#5190)
* chore(windows): minor maintenance (#5192)
* fix(common/core/desktop): Fix failing tests on armhf (#5169)

## 15.0.58 alpha 2021-05-28

* chore(android): Add -clean flag to build script (#5145)
* feat(web): Add script to deploy KeymanWeb release to s.keyman.com (#5150)
* feat(ios): partial conversion of internal logs to use of Sentry (#5153)
* change(ios): workspace reorganization + cleanup (#5167)
* fix(linux): Fix Makefile and instructions for building (#5170)

## 15.0.57 alpha 2021-05-28

* chore(ios): dependencies - update sentry-cocoa to 6.2.1 (#5120)
* change(ios): minimum iOS version -> 12.1 (#5168)
* chore(ios): renames problematic app selectors (#5173)

## 15.0.56 alpha 2021-05-27

* fix(ios): link, but NOT embed KeymanEngine.xcframework in app exs (#5164)
* feat(common): offline help css (#5157)
* change(ios): help always offline (#5158)

## 15.0.55 alpha 2021-05-27

* fix(ios): artifact upload preparation (#5160)

## 15.0.54 alpha 2021-05-26

* chore(windows): Update Sentry to 0.4.9 (#5144)
* chore(web): Add CI script to kill BrowserStack tunnel (#5136)
* docs(linux): Update readme (#5147)
* chore(linux): Update changelogs (#5146)
* fix(ios): re-enable SKIP_INSTALL (#5155)

## 15.0.53 alpha 2021-05-25

* feat(android/app): Auto-generate Play Store release notes (#5132)
* fix(web): active element selection in multi-touch scenarios (#5134)
* chore(windows): cleanup old .dof, .bdsproj and .cfg files (#5131)
* chore(ios): shift to use of XCFrameworks (#5107)
* chore(ios): imports iOS artifact-upload script for CI use (#5140)
* refactor(ios/engine): "should reload keyboard" now a property of the keyboard (#4847)
* docs(windows): Initial commit - README.md (#5119)
* chore(windows): move to vc++ 2019 (#5143)

## 15.0.52 alpha 2021-05-24

* chore(windows): Chromium 89.0.18 (#5128)
* chore(android/samples,oem/fv/android) Update dependencies (#5127)
* feat(web): basic promise wrapper on cloud api call (#5121)

## 15.0.51 alpha 2021-05-21

* chore(windows): reorganise tests (#5084)
* feat(developer): Add 'full copyright' field to templates (#5085)
* fix(developer): TframeTextEditor.SetText was not synchronous (#5096)
* chore(android): Update Gradle and other dependencies (#5098)
* chore(web): add test page for playing with CKEditor (#5089)
* chore(ios): update fv cert ref (#5123)
* chore(mac): Add help links for installing Keyman and keyboards (#5108)
* chore(android): Update targetSDKVersion to 30 (#5126)

## 15.0.50 alpha 2021-05-20

* chore(common): Check in crowdin strings for Amharic (#5102)
* chore(common): resolve audit issues in Web-related repo NPM packages (#5092)
* refactor(linux): Refactor `install_kmp.py` (#4932)
* chore(linux): Swap order of dependency (#5113)
* chore(linux): Remove unnecessary dependency on kmflcomp (#5115)

## 15.0.49 alpha 2021-05-19

* refactor(linux): Remove obsolete SCIM kmfl imengine (#5093)
* fix(common/core/desktop): Fix warnings when compiling for armhf (#5099)
* fix(common/core/desktop): Don't segfault on invalid .kmx file (#5101)

## 15.0.48 alpha 2021-05-17

* chore(common): Update stable history for 14.0.274 (#5087)
* fix(web): position popups correctly in landscape mode on Android and during Chrome emulation (#5075)

## 15.0.47 alpha 2021-05-14

* fix(developer): kmconvert commandline and deploy (#5082)

## 15.0.46 alpha 2021-05-13

* chore(windows): remove unused keymanx64 parameter (#5062)
* fix(android/engine): Check lexical-model file exists before using (#5071)
* chore(web/resources): bump lodash from 4.17.19 to 4.17.21 in /web/testing/regression-tests (#5037)

## 15.0.45 alpha 2021-05-12

* fix(windows): refactor controller windows (#5060)
* chore(windows): remove KMC_CHANGEUISTATE (#5061)
* fix(linux): Swap order of dependencies for Debian package (#5064)
* fix(linux): Fix Caps Lock (#5054)

## 15.0.44 alpha 2021-05-11

* chore(windows): FixupMissingFile needed current component code (#5057)
* chore(windows): remove unused utilrun unit (#5056)
* fix(developer): two small issues in kmdecomp (#5031)
* fix(common/core): Add values for Caps and Nocaps modifiers (#5053)

## 15.0.43 alpha 2021-05-10

* chore(mac): update requirements to include Big Sur (#5030)
* feat(android/app): Add telemetry for launching WebBrowserActivity (#5046)
* chore(android/app): Always use offline help (#5047)
* fix(windows): avoid disabling Keyman when speech recognition starts (#5000)
* chore(windows): add telemetry to trace crash on exit (#5007)
* fix(windows): make keymanx64 responsible for its own lifecycle (#5002)

## 15.0.42 alpha 2021-05-07

* chore(common): Check in crowdin files for Azerbaijani (#4992)

## 15.0.41 alpha 2021-05-06

* chore(linux): Add support for Ubuntu 21.04 (hirsute) (#5033)

## 15.0.40 alpha 2021-05-02

* chore(common): update stable history for 14.0.273 (#5003)

## 15.0.39 alpha 2021-04-30

* chore: support for xcode 12 (#4995)

## 15.0.38 alpha 2021-04-29

* fix(android/engine): Fix toHex() for null string (#4991)

## 15.0.37 alpha 2021-04-28

* fix(windows): handle errors starting keymanx64 (#4989)

## 15.0.36 alpha 2021-04-26

* docs(ios): tweaks prereqs in readme (#4977)
* fix(linux): Fix crash with incomplete metadata (#4908) (#4971)
* chore(android/engine): Don't use localized string for Sentry errors (#4978)
* fix(web): Make banner initialization more robust (#4961)
* chore: disable findTouchAliasElement logging (#4981)
* chore(common): update stable history for 14.0.272 (#4975)
* chore: Add cherry-pick label for cherry-pick PRs (#4973)

## 15.0.35 alpha 2021-04-23

* chore(ios): prep for CI transition to Xcode 12, build script tweak (#4967)
* chore(linux): Fix triggering of Jenkins builds for stable branch (#4969)
* fix(linux): Don't crash if kmp file vanishes (fixes #4907) (#4970)

## 15.0.34 alpha 2021-04-22

* No changes made

## 15.0.33 alpha 2021-04-22

* fix(oem/fv/android): Migrate keyboard list from 12.0 to 14.0 (#4951)
* fix(web): publish restorePosition() function (#4946)
* fix(web): fixes subkey lookup for fat-finger processing (#4954)
* feat(linux): Improve Sentry crash reporting (#4914)
* fix(web, ios): better SMP, emoji handling with frequent keyboard swaps (#4938)

## 15.0.32 alpha 2021-04-21

* fix(windows): handle invalid package names during install (#4887)
* fix(windows): crash when installing TIP in some rare situations (#4890)
* chore(windows): disable profile repair (#4899)
* fix(windows): access violation closing text editor (#4920)
* fix(windows): help contents broken from tray menu (#4922)
* fix(developer): avoid crash if .kpj.user file is malformed (#4918)
* fix(developer): chiral mismatch warning is disruptive (#4934)
* fix(windows): avoid error if keyman32.dll renamed (#4940)
* change(web): adds error + console logs usable for Sentry reporting targeting #4797 (#4821)

## 15.0.31 alpha 2021-04-20

* fix(android/engine): Don't load woff fonts on Android N (#4905)
* fix(android/engine): Change getList() to return an empty list instead of null (#4926)
* fix(android/engine): Don't set lexical model list to null (#4927)
* fix(linux): don't crash on legacy non-Unicode files (#4906)
* fix(linux): Don't crash on network problem (fixes #4911) (#4912)
* chore(linux): Remove experimental scripts (#4913)

## 15.0.30 alpha 2021-04-19

* chore(android/engine): Rename "Pulaar" to "Pulaar-Fulfulde" (#4865)
* fix(developer): Reduce non-canonical BCP 47 tag warning in PackageInfo to "Info" (#4863)
* chore(common): Update crowdin for French (#4895)
* chore(android,windows): Check in crowdin for Indonesian (#4829)

## 15.0.29 alpha 2021-04-05

* chore(android/engine): Rename "Fula" to "Pulaar" (#4859)

## 15.0.28 alpha 2021-04-02

* fix(linux): Fix crash if `<kbd>.json` doesn't contain description (#4851)

## 15.0.27 alpha 2021-04-01

* docs(android): Update installing-keyboards.md (#4837)
* chore(deps): bump y18n from 4.0.0 to 4.0.1 in /web/testing/regression-tests (#4817)
* fix(android): ensure keyboard is always set after pageLoaded (#4840)
* chore(deps): bump y18n from 4.0.0 to 4.0.1 in /resources/build/version (#4818)
* fix(developer): buffer size for range expansions (#4831)
* chore(common): Check in crowdin for Fulah (#4846)
* docs(android): Update image for enabling-system-keyboards (#4844)
* chore: history from 14.0.271 (#4849)

## 15.0.26 alpha 2021-03-31

* fix(android/engine): Add KMString wrapper for formatting Strings (#4813)

## 15.0.25 alpha 2021-03-30

* fix(developer): requote font names (#4814)

## 15.0.24 alpha 2021-03-29

* fix(ios): ensures JS keyboard set after page load (#4808)
* fix(developer): open containing folder was not opening correct folder (#4776)
* fix(linux): Fix crash if query doesn't contain bcp47 tag   (#4800) (#4811)

## 15.0.23 alpha 2021-03-26

* fix(ios): fixes sys-kbd setup help link for iOS 9 and 10 (#4774)
* fix(android): Fix NullPointerException in package installation (#4790)

## 15.0.22 alpha 2021-03-25

* fix(ios/samples): samples should use package-oriented API (#4771)
* fix(android/engine): Sanitize embedded KMW Sentry error (#4782)

## 15.0.21 alpha 2021-03-23

* chore: beta to alpha A15S1 (#4759)

## 15.0.20 alpha 2021-03-22

* chore: B14S8 beta to alpha (#4739)
* chore: merge beta to master (A15S1) (#4745)

## 15.0.19 alpha 2021-03-09

* chore: beta to alpha merge, B14S7 (#4624)

## 15.0.18 alpha 2021-02-25

* fix(linux): Set help-keyman.com.sh executable (#4530)

## 15.0.17 alpha 2021-02-22

* chore: merge B14S6 beta to alpha (#4503)

## 15.0.16 alpha 2021-02-11

* chore: B14S6 beta to master merge (#4473)
* chore: manual version increment (#4478)

## 15.0.15 alpha 2021-02-11

* chore: merge B14S5 beta to master (#4432)

## 15.0.14 alpha 2021-02-02

* docs(linux): Improve packaging doc (#4389)

## 15.0.13 alpha 2021-02-01

* chore(linux): Don't report on Sentry when running unit tests (#4374)
* chore(linux): Pass second tag parameter to Jenkins build (#4376)

## 15.0.12 alpha 2021-01-28

* chore(linux): Improve launchpad.sh script (#4355)

## 15.0.11 alpha 2021-01-27

* chore: Enhance PR labeling based on PR title (#4226)

## 15.0.10 alpha 2021-01-27

* fix(ios): renew distribution certificate (#4342)

## 15.0.9 alpha 2021-01-25

* chore(windows): help for 14.0, part 1 (#4109)
* chore: merge B14S4 beta to master (#4320)

## 15.0.8 alpha 2021-01-18

* chore(linux): Allow to push to the `keyman-beta` ppa (#4271)

## 15.0.7 alpha 2021-01-12

* chore(linux): Update debian metadata (#4223)

## 15.0.6 alpha 2021-01-07

* fix(linux): only pass tag if we just created one (#4220)

## 15.0.5 alpha 2021-01-05

* chore(linux): pass tag to Jenkins build (#4160) (#4215)

## 15.0.4 alpha 2020-12-23

* feat(common/models): naive backspace workaround, naive multi-char Transform mitigation (#4206)
* fix(web): supplies missing (optional) argument to prevent warnings (#4208)
* fix(ios): moves Settings notification UI code to main thread (#4210)

## 15.0.3 alpha 2020-12-21

* fix(web): Solving kmwosk color inconsistency (#4154)

## 15.0.2 alpha 2020-12-16

* fix(common): increment version needs to check base (#4156)

## 15.0.1 alpha 2020-12-14

* chore: prepare 15.0 alpha (#4129)

## 14.0.292 stable 2022-05-24

* fix(windows): sentry debuglogging for DoInstall (#6648)

## 14.0.291 stable 2022-05-07

* fix(windows): don't log before checking nil when installing keyboard (#6506)
* fix(windows): put correct HK_ALT flag for modifier (#6587)

## 14.0.290 stable 2022-03-31

* chore(oem/fv/android): Update dependencies (#6452)

## 14.0.289 stable 2022-03-30

* chore(linux): Remove versions that are no longer supported (#6388)
* chore(windows): move crash metadata to extra (#6398)
* fix(android/engine): Test fileVersion during package install (#6423)
* fix(mac): invalid keyboard breaks configuration (#6420)
* chore(android):   Update Play publishing plugin to 3.5.0 and other plugins (#6224)
* fix(web): track load error detail (#6443)

## 14.0.288 stable 2022-03-15

* chore(linux): Update changelogs for 14.0.287 (#6373)

## 14.0.287 stable 2022-03-04

* chore(ios): certificate update (#6210)
* fix(windows): create Keyman/Diag folder in redirected profile (#6222)
* fix(web): stop masking error (#6332)

## 14.0.286 stable 2022-01-27

* chore(linux): Update changelogs for 14.0.284 (#6131)
* chore(linux): Revert workaround for Python bug (#6134)
* fix: only auto-merge if `auto:` prefix in title (#6148)
* fix(developer): work around devDependencies bug in npm (#6142)
* chore(ios): certificate update (#6166)
* fix(mac): Check for CODE_SETSYSTEMSTORE (#6170)

## 14.0.285 stable 2022-01-20

* fix(linux): Fix lintian errors :cherries: (#6107)
* fix(linux): Add workaround for Python bug :cherries: (#6125)
* fix(web): Use regex to determine display layer and functional layers (#6123)

## 14.0.284 stable 2022-01-11

* chore(android,oem/fv/android): Update targetSDKVersion to 30 (#5934)
* fix(web): popupBaseKey null check (#5948)
* fix(linux): Add test targets to Makefile (#5975)
* fix(android/engine): Fix font paths (#5990)
* chore(linux): Remove lintian warning (#5993)
* chore(linux): Allow to specify debian revision (#5998)
* chore(linux): Update changelogs for 14.0.283 :package: (#6007)
* fix(linux): fix release version number for Sentry reporting :cherries: (#6053)
* chore(common): Check in crowdin strings for Spanish (Latin America) (#6060)
* fix(linux): fix release version number for Sentry reporting :cherries: (#6069)
* chore(android/samples): Add -no-daemon flag to KMSample2 build script (#6083)
* fix(linux): Fix attribute error :cherries: (#6087)

## 14.0.283 stable 2021-11-17

* chore(windows): fix broken links in help (#5766)
* chore(linux): copy Keyman for Linux 15 reference to 14 (#5764)
* fix(linux): Fix debian package script (#5772)
* chore(common): Enhance cherry-pick labeling (#5773)
* fix(common): Fix cherry-pick labeling (:cherries:) (#5783)
* fix(linux): Don't crash displaying keyboard details (#5757)
* chore(linux): Update changelog files for 14.0.282 (#5793)
* fix(linux): Don't crash with non-keyboard package file (#5754)
* chore: sentry.io dsn  ‍ ️ (#5788)
* fix(windows): handle edge cases using default language (#5775)
* fix(ios): move sentry settings responsibility to build agent  ‍ ️ (#5806)
* fix(web): remove canvas use for iOS compatibility (#5916)

## 14.0.282 stable 2021-09-27

* fix(mac): add support for M1 processor (#5737)
* chore(mac): Add help links for installing Keyman and keyboards (#5748)
* fix: help.keyman.com script file cleanup (#5750)

## 14.0.281 stable 2021-09-17

* fix(common/models): keep/suggestion diacritic sensitivity when de-duping (#5552)
* feat(ios): adds option for Simulator-compatible testing artifact (#5569)
* chore(ios,windows): Update crowdin strings for Azerbaijani (#5487)
* fix(oem/fv/ios): build configuration for 14.0's test-oriented simulator artifact (#5596)
* fix(linux): Handle corrupt icon file (#5589)
* fix(linux): Check for valid kmp file (#5590)
* chore: fixup stable HISTORY.md (#5605)
* chore(linux): Improve debian package script (#5624)
* chore(linux): Fix uploading to Sentry (#5625)
* chore(linux): Update changelog files (#5636)
* fix(ios): iOS 13 and 14 only - stuck settings toggles (#5611)
* fix(web): Fix layers for embedded longpress keys (#5651)
* fix(linux): Use first keyboard language if none given (#5657)
* fix(android/engine): Fix backspace on Android 5.0 (#5674)
* chore(common): report-history (#5678)
* fix(developer): ensure file modified after import from layout (#5677)
* test(windows): investigate TIP crash (#5679)
* fix(common/core/web): Remove empty rows in OSK (#5703)
* fix(windows): fallback to filename if `&name` not set (#5685)

## 14.0.280 stable 2021-08-02

* fix(android): displayName for keyboard was not optional (#5492)
* chore(linux): Remove Groovy builds (#5503)
* chore(linux): Fix dependency versions (#5504)
* fix(common/core/web): error from early fat-finger termination due to OS interruptions (#5491)
* chore(android): log fontpath error (#5517)
* fix(ios/engine): engine migration always precedes installs (#5501)
* fix(common/core/web): OSK state-key management (#5494)
* fix(linux): fix crash trying to display QR code (#5528)
* fix(android): avoid error with empty font data (#5534)

## 14.0.279 stable 2021-07-22

* fix(ios): keyboard swapping (#5476)

## 14.0.278 stable 2021-07-20

* change(common/core/web): fat-finger-performance unit-test threshold (#5417)
* fix(linux): Improve bitmap conversion (#5410)
* fix(linux): Save QR code in temporary directory (#5411)
* fix(linux): Fix restarting ibus when running with `sudo` (#5413)
* fix(linux): Don't crash with corrupt keyboard (#5421)
* fix(web): fixes osk resize-popping effect (#5428)
* fix(android/engine): register lexical model in switchToNextKeyboard (#5447)
* feat(web): spacebar text controls (#5406)
* feat(android): Spacebar text controls (#5407)
* feat(ios): add spacebar text controls (#5408)
* chore(android): improve error reporting for kmw (#5469)

## 14.0.277 stable 2021-06-29

* chore(common): bash version for run-required-test-builds.sh (#5268)
* chore(common): Add YouTube links to Keyman 14 features (#5285)
* fix(common/models): predictive-text engine use of NFD input (#5286)
* fix(developer): kmconvert help match reality (#5299)
* chore(linux): Update changelogs to match Debian (#5303)
* fix(mac): .kmx max file version is now 0x0E00 (14.0) (#5331)
* fix(mac): kmp.inf is windows-1252 (#5330)
* fix(windows): improve keymanx64 start stability (#5222)
* chore(linux): Build also on riscv64 to facilitate migration on Ubuntu (#5322)
* fix(android): fixes application of nextlayer for subkeys with customized layer setting (#5351)
* feat(common/core/web): engine correction-prep optimizations (#5352)
* fix(linux): Add libglib2.0-bin to keyman Depends (#5359)
* fix(windows): osk scaling mismatch on horz axis (#5342)
* fix(linux): Don't add duplicate entries when reinstalling keyboard (#5369)
* chore: keyboard_info.source.json 1.0.6 (#5380)
* feat(android): hide textarea for perf (#5377)
* change(ios): setText now uses JSON serialization (#5333)

## 14.0.276 stable 2021-06-11

* fix(linux): Exclude s390x from package builds for ibus-keyman (#5220)
* fix(web): Always pass kill_browserstack (#5235)
* feat(android): Automatically install keyboard through Play Store (#5231)
* fix(oem/fv/ios): app encryption flag for app store uploads (14.0) (#5243)
* fix(common/core/web): optimizes transform construction (#5255)
* fix(android): rotation is not updating keyboard (#5262)
* feat(android): silent install for referred kbd (#5266)
* fix(windows): disable new hotkey modifier check (#5270)

## 14.0.275 stable 2021-06-04

* fix(linux): Swap order of dependencies for Debian package (#5070)
* fix(android/engine): Check lexical-model file exists before using (#5080)
* fix(developer): kmconvert commandline and deploy (#5083)
* fix(web): position popups correctly in landscape mode on Android and during Chrome emulation (#5090)
* fix(common/core/desktop): Fix warnings when compiling for armhf (#5109)
* fix(common/core/desktop): Don't segfault on invalid .kmx file (#5110)
* chore(common): Check in crowdin strings for Amharic (#5117)
* chore(linux): Swap order of dependency (#5114)
* fix(developer): TframeTextEditor.SetText was not synchronous (#5097)
* chore(ios): update fv cert ref (#5124)
* chore(ios): works around wrong-workspace Carthage 0.38 lookup issue (#5135)
* fix(web): multi touch handling (#5142)
* chore(ios): artifact prep script now in-repo (#5141)
* chore(web): Add CI script to kill BrowserStack tunnel (#5152)
* fix(ios): artifact upload preparation (#5161)
* chore(android): Add -clean flag to build script (#5177)
* fix(windows): avoid cached hotkey state (#5189)
* fix(android/samples): Set gradlew executable for Tests (#5199)
* fix(common/core/desktop): Fix failing tests on armhf (#5204)
* feat(web): Add script to deploy KeymanWeb release to s.keyman.com (#5179)
* chore(ios): renames problematic app selectors (#5174)
* fix(developer): support spaces in regression tests (#5218)

## 14.0.274 stable 2021-05-11

* fix(android/engine): Fix toHex() for null string (#4997)
* chore: support for xcode 12 (#4996)
* chore(linux): Add support for Ubuntu 21.04 (hirsute) (#5035)
* chore(ios): prep for CI transition to Xcode 12, build script tweak (#5048)
* chore(windows): add telemetry to trace crash on exit (#5008)
* fix(windows): avoid disabling Keyman when speech recognition starts (#5038)
* chore(android/app): Always use offline help (#5051)
* chore(common): Check in crowdin files for Azerbaijani (#5039)
* feat(android/app): Add telemetry for launching WebBrowserActivity (#5050)
* fix(linux): Enable caps lock support (#5058)

## 14.0.273 stable 2021-04-26

* chore(linux): Fix triggering of Jenkins builds for stable branch (#4968)
* fix(linux): Don't crash if kmp file vanishes (fixes #4907) (#4972)
* fix(linux): Fix crash with incomplete metadata (#4908) (#4979)
* chore(android/engine): Don't use localized string for Sentry errors (#4980)
* chore: disable findTouchAliasElement logging (#4982)
* fix(web): Make banner initialization more robust (#4983)
* chore: Add cherry-pick label for cherry-pick PRs (#4984)

## 14.0.272 stable 2021-04-23

* chore(linux): Debug triggering Jenkins build (#4852)
* chore(android/engine): Rename "Fula" to "Pulaar" (#4860)
* chore(android/engine): Rename "Pulaar" to "Pulaar-Fulfulde" (#4891)
* fix(developer): Reduce non-canonical BCP 47 tag warning in PackageInfo to Info (#4892)
* chore(common): Update crowdin for French (#4903)
* chore(android,windows): Check in crowdin for Indonesian (#4904)
* fix(linux): don't crash on legacy non-Unicode files (#4878)
* fix(android/engine): Don't load woff fonts on Android N (#4924)
* fix(linux): Don't crash on network problem (fixes #4911) (#4931)
* fix(android/engine): Change getList() to return an empty list instead of null (#4928)
* fix(windows): handle invalid package names during install (#4888)
* fix(windows): crash when installing TIP in some rare situations (#4901)
* fix(windows): access violation closing text editor (#4921)
* fix(windows): help contents broken from tray menu (#4923)
* fix(developer): avoid crash if .kpj.user file is malformed (#4919)
* fix(developer): chiral mismatch warning is disruptive (#4935)
* chore(windows): disable profile repair (#4900)
* fix(windows): avoid error if keyman32.dll renamed (#4941)
* change(web): adds error + console logs usable for Sentry reporting targeting (#4929)
* fix(web): fixes subkey lookup for fat-finger processing (#4955)
* fix(oem/fv/android): Migrate keyboard list from 12.0 to 14.0 (#4952)
* fix(web): publish restorePosition() function (#4957)
* fix(web, ios): better SMP, emoji handling with frequent keyboard swaps (#4958)
* feat(linux): Improve Sentry crash reporting (#4960)

## 14.0.271 stable 2021-04-01

* fix(android/engine): Sanitize embedded KMW Sentry error (#4786)
* fix(ios/samples): samples should use package-oriented API (#4772)
* fix(ios): fixes sys-kbd setup help link for iOS 9 and 10 (#4775)
* fix(android): Fix NullPointerException in package installation (#4796)
* fix(ios): ensures JS keyboard set after page load (#4809)
* fix(developer): open containing folder was not opening correct folder (#4777)
* fix(linux): Fix crash if query doesn't contain bcp47 tag (#4800) (#4801)
* fix(android/engine): Add KMString wrapper for formatting Strings (#4820)
* fix(developer): requote font names (#4815)
* fix(android): ensure keyboard is always set after pageLoaded (#4841)
* fix(linux): Fix crash if `<kbd>.json` doesn't contain description (#4835)
* fix(developer): buffer size for range expansions (#4832)
* chore(common): Check in crowdin strings for Fulah (#4822)
* docs(android): Update installing-keyboards and enabling-system-keyboards (#4842)

## 14.0.270 stable 2021-03-23

* chore: stable tier (#4763)

## 14.0.269 beta 2021-03-23

* chore: history: (#4760)
* fix: support new branches in increment-version (#4761)

## 14.0.268 beta 2021-03-23

* fix(windows): Change TLangSwitchRefreshWatcher ownership from thread to form (#4752)
* fix(common/models): prediction threshold when count is low, unintentional aliasing (#4754)

## 14.0.267 beta 2021-03-22

* docs(ios): Help for 14.0 features (#4741)
* chore: increment-version.sh for stable (#4742)

## 14.0.266 beta 2021-03-19

* chore(android/app): Migrate launcher icon to adaptive (#4720)
* fix(common/core/web): predictive banner activation logic (#4713)
* fix(web): allows refresh of currently-loaded model (#4728)
* fix(ios): kbd search now caches publishing data for result (#4729)
* fix(linux): Fix switching to keyboard in middle of line (#4678) (#4721)
* fix(windows): ensure profiles are reinstalled during setup (#4727)
* fix(windows): Avoid double start during setup (#4726)

## 14.0.265 beta 2021-03-18

* fix(common/core/web): disambiguation of keys sharing same base key ID (#4703)
* fix(windows): Download keyboard dialog TLS protocol support (#4714)
* fix(web): first-pass workaround for popup-key corrections (#4704)
* fix(developer): use var not let in definitions (#4718)
* chore(windows): finalize help (#4717)

## 14.0.264 beta 2021-03-17

* fix(android/app): Load system keyboard before checking overrides (#4696)
* fix(android): Update styling and set text to black (#4662)

## 14.0.263 beta 2021-03-16

* fix(ios): keyboard search did not alert for lack of net (#4693)
* chore(android/engine): Send KMW console errors to Sentry (#4692)
* fix(windows): start Keyman after setup only if not running (#4681)
* fix(developer): &CasedKeys and &MnemonicLayout are not compatible together (#4690)
* fix(android/engine): Fix crash when download file fails to copy to cache (#4697)
* fix(developer): validate keyboard_info should give info on non-canonical bcp47 (#4689)
* chore(developer): upgrade bcp 47 canonicalisation to warning (#4699)
* fix(developer): support named character codes at end of line (#4691)

## 14.0.262 beta 2021-03-16

* fix(android): Update styling and set text to black (#4662)
* fix(mac): prevent duplicate keyboards in list (#4674)

## 14.0.261 beta 2021-03-15

* fix(windows): Trigger language sync after changes (#4663)
* chore(linux): Ignore buildtools in keyman-config tarball (#4675)

## 14.0.260 beta 2021-03-15

* chore(windows): fully disable auto start task (#4658)
* fix(windows): keep online update in focus (#4661)
* fix(windows): setup must save install state for restarts (#4649)
* fix(ios): removal of default keyboard respected when updating app (#4651)
* feat(ios): auto-bundles the most recent version of default resources (#4656)
* fix(mac): register configuration window on load (#4667)
* chore(ios): Set Localizable.strings to UTF-8 (#4670)
* fix(android/app): Fix crash when clicking QR code (#4664)
* fix(android): fixes errors within lists used for UI (#4666)
* chore(common): Update crowdin for km (#4671)
* chore(android/app,ios/app): Update crowdin for de (#4672)
* fix(mac): release window resources on close (#4669)
* fix(mac): show local help in app (#4673)
* chore(windows): Update whatsnew.md (#4665)

## 14.0.259 beta 2021-03-12

* chore(developer): add B11 ISO code for ABNT2 keyboard (#4654)
* fix(web): better check for missing MutationObserver type (#4646)
* fix(android/engine): Reset in-app context when selection changes (#4636)
* chore(linux): Move signature files as well (#4653)

## 14.0.258 beta 2021-03-11

* fix(windows): context help links (#4626)
* fix(windows): hotkeys correctly ignore right modifier keys (#4628)
* fix(windows): Handle disabled profiles and invalid language ids (#4635)
* fix(web): event handling for TouchAliasElement's blinking caret (#4638)
* fix(common/models): prevents "undefined" reversion display string (#4648)
* docs(common): Update npm-packages readme (#4644)

## 14.0.257 beta 2021-03-10

* fix(common/core/web): Add keyboard check for scriptObject (#4640)
* docs(common): Update readme (#4642)

## 14.0.256 beta 2021-03-10

* chore(linux): Update readme (#4633)

## 14.0.255 beta 2021-03-09

* chore(common): Update readme (#4631)

## 14.0.254 beta 2021-03-09

* fix(web): use language code correctly in toolbar (#4620)
* chore(linux): Fix some lintian warnings for Debian package (#4621)
* docs(ios): adds supported l10ns to help/about/whatsnew (#4625)
* fix(windows): represerve keys on setfocus (#4622)
* fix(windows): show version selector for Keyman in installer (#4623)
* fix(windows): ensure valid base layout on install (#4627)

## 14.0.253 beta 2021-03-05

* fix(android/app): Fix welcome.htm responsiveness (#4531)
* feat(developer): &CasedKeys system store (#4586)
* fix(android): Localize Toast notifications (#4588)
* fix(windows): PreservedKeyMap::MapUSCharToVK line order bug (#4595)
* fix(developer): tidy up expansions tests (#4592)
* fix(ios): adds i18n for some error alerts (#4577)
* fix(windows): incxstr could run over buffer with malformed data (#4596)
* chore(android/app): Update whatsnew with available display languages (#4610)
* chore(linux): Improve Sentry environment setting (#4589)
* fix(developer): Expand filenames before load (#4606)

## 14.0.252 beta 2021-03-04

* feat(ios): enables de, fr, and km localizations (#4585)
* fix(developer): improve CEF location search stability (#4571)
* fix(developer): Support all fonts in Keyboard Fonts dialog (#4574)
* feat(developer): Add different Open Containing Folder buttons (#4576)
* feat(developer): Range expansions (#4584)
* fix(web): fixes lack of respect for underlying-key display settings (#4572)
* fix(common/models): fixes application of suggestions immediately after a backspace (#4587)
* fix(linux): Improve version number (#4582)
* chore(linux): Don't report to Sentry in dev environment (#4581)

## 14.0.251 beta 2021-03-03

* fix(developer): Improve stability of named code constants (#4547)
* fix(developer): schema conformance for model package compiler (#4548)
* fix(developer): touch layout osk import handling of multiple modifiers (#4552)
* fix(developer): require language tag when compiling keyboard package (#4563)
* fix(developer): Avoid blank keys when importing KMX to KVKS (#4564)
* feat(developer): isRTL support for lexical model editor (#4559)
* fix(developer): track modified state in wordlist editor better (#4562)
* chore(ios): better visual feedback for keyboard search during poor internet connectivity (#4573)
* chore(common): Update crowdin files for `de` (#4578)
* chore(common/core/desktop): write debug output to console (#4569)

## 14.0.250 beta 2021-03-02

* fix(common/resources): Fix help.keyman.com path for CI (#4565)

## 14.0.249 beta 2021-03-01

* fix(web): mnemonic keystrokes w FF keymapping (#4540)
* chore(ios/app): Adjust help titles for installing custom dictionaries (#4550)

## 14.0.248 beta 2021-02-26

* fix(common/models): predictions after context reset / caret shift (#4411)
* change(oem/fv/ios): FV keyboards now package-based (#4471)
* fix(windows): Handle Caps Lock event correctly from TIP (#4536)
* fix(developer): run even if sentry unavailable (#4537)
* fix(developer): UTF-8 messages in LM compiler (#4539)
* feat(common/models): mid-context suggestions & reversions, fix(common/models): correction-search SMP issues (#4427)
* fix(ios): package installer completion requires welcome dismissal (#4543)
* fix(windows): Refresh settings on 64-bit apps (#4378)
* fix(windows): prevent re-registration of TIPs on 14.0 upgrade (#4535)

## 14.0.247 beta 2021-02-25

* fix(web): keyboard documentation patch-up (#4512)
* fix(web): removes package namespacing from kbd's CSS class (#4516)

## 14.0.246 beta 2021-02-24

* chore(common): allow forced version increment (#4522)

## 14.0.245 beta 2021-02-24

* fix(common/core/web): core key-processing now always returns RuleBehavior type. (#4508)
* fix(common/resources): Set help-keyman.com.sh executable (#4510)
* fix(developer/compilers): fixes error when "constructor" is in wordlist (#4504)
* fix(web): hides touch-alias caret when keystroke causes focus change (#4514)

## 14.0.244 beta 2021-02-22

* fix(common/models): merges identical suggestions after casing (#4502)
* fix(web): macOS 11 agent string parsing (#4497)
* fix(ios): app logging messages were transient, never stored (#4500)
* chore(ios): web-side sentry enablement try-catch (#4492)

## 14.0.243 beta 2021-02-12

* change(ios/app): Generate offline help from markdown (#4470)
* fix(windows): tsysinfox64 not signed (#4486)
* chore(android/app): Update help formatting and images (#4485)
* fix(android/engine): Display welcome.htm help within the app (#4477)
* fix(ios): tutorial's link to "Add a Keyboard" links directly to keyboard search (#4491)
* feat(linux): Improve output of km-package-list-installed (#4481)

## 14.0.242 beta 2021-02-11

* fix(android/engine): Display online keyboard help (#4462)
* fix(windows): Track modifier changes in UWP apps (#4468)
* fix(common/resources): Fix help.keyman.com path for commit (#4469)
* fix(common): create GitHub comments serially (#4472)
* fix(linux): Fix dependencies on packages (#4464)

## 14.0.241 beta 2021-02-10

* fix(common/resources): Just use master branch for help.keyman.com (#4459)
* fix(windows): hotkeys offset in config list (#4454)
* chore(ios): Settings case-statement cleanup (#4443)
* fix(linux): Also use staging site for beta versions (#4455)

## 14.0.240 beta 2021-02-09

* fix(windows): When uninstalling, exit Keyman (#4383)
* fix(common/models): predictions after context reset / caret shift (#4411)
* modify(common): Refactor help-keyman-com.sh script for uploading help files (#4433)
* fix(linux): improve BCP 47 canonicalization (#4439)

## 14.0.239 beta 2021-02-08

* fix(developer): debug information with unicode identifiers (#4408)
* fix(developer): Compiler check for if and nul at start of context (#4410)
* feat(developer): improve BCP 47 canonicalization (#4425)
* chore(linux): Check in markdown help for Linux (#4414)

## 14.0.238 beta 2021-02-08

* fix(android/engine): Remove WRITE_EXTERNAL_STORAGE from manifest (#4434)
* chore(common): Check in crowdin files for French (#4420)

## 14.0.237 beta 2021-02-06

* fix(linux): Fix packaging (#4428)

## 14.0.236 beta 2021-02-04

* chore(windows/resources): Fix typo about Community Forum link (#4412)
* change(android/app): Separate displaying welcome.htm from keyboard installation (#4413)
* fix(linux): Improve fix for #3399 (#4418)

## 14.0.235 beta 2021-02-03

* fix(windows): Ensure UAC window comes to foreground (#4384)
* fix(windows): setup should ignore cert revocation (#4392)
* fix(developer): don't check both setup.exe and setup-redist.exe (#4398)
* fix(windows): Show balloon when Keyman is already running (#4386)
* fix(developer): Generate platforms correctly from template (#4399)
* fix(developer): Import Keyboard support for Targets (#4400)
* fix(ios): fixes unit test mocking, test init (#4394)
* fix(ios): fixes app crash on network/install error during resource updates (#4395)
* fix(ios): fixes package-install/update event concurrency management (#4396)
* fix(common/models): bksp workaround now works beyond first word (#4401)
* chore(windows): tests should be case-sensitive (#4405)
* fix(windows): crash deleting wordlist (#4406)
* fix(windows): Use forward slashes in wordlist paths (#4407)
* modify(android/app): Change build-help.sh to generate offline help from Markdown files (#4397)
* fix(linux): Don't crash if uninstalling last keyboard (#4402)

## 14.0.234 beta 2021-02-02

* fix(windows): remove Show Keyboard Usage hotkey (#4379)
* fix(windows): avoid invalid language codes in Add Language dialog (#4381)

## 14.0.233 beta 2021-02-01

* fix(windows): SMP-aware deletion in TSF-aware apps (#4360)
* fix(common): tweak surrogate pair deletions (#4361)
* fix(windows): Enter and Spacebar handling in Configuration (#4349)
* fix(web): removes stylesheets from unloaded keyboards (#4371)
* fix(android, ios): eliminates OSK layout flashing from predictive text banner display (#4370)
* fix(windows): crash for Sinhala mitigation (#4380)
* chore(linux): Pass second tag parameter to Jenkins build (#4388)

## 14.0.232 beta 2021-01-29

* chore(linux): Don't report on Sentry when running unit tests (#4356)
* fix(windows): Ignore Access Denied error creating task (#4365)
* chore(windows/resources): Fix more titles and TODOs in help (#4367)

## 14.0.231 beta 2021-01-28

* chore(common): Enhance PR labeling based on PR title (#4357)
* change(web): set -eu for web scripts (#4353)
* fix(ios): accidental duplicated line from merge (#4366)

## 14.0.230 beta 2021-01-28

* fix(android/app): Wrap preference screen titles (#4326)
* fix(ios): better handling of scoped vs non-scoped package URLs (#4327)
* fix(web): bulk renderer using video stream capture (#4316)
* change(android/engine): Allow swipe to dismiss update notifications (#4329)
* fix(windows): improve support for strings.xml (#4323)
* fix(windows): invalid character in text content opening help (#4330)
* fix(windows): align title to top in Install Keyboard (#4331)
* chore(windows/resources): Cherry-pick 14.0 help from #4109 (#4335)
* fix(ios): renew distribution certificate (#4344)
* fix(ios): reloads keyboard after package updates (#4347)
* fix(ios): fixes accidental logo / cancel button overlap during package installation (#4332)
* fix(ios): resolves rough edges with installation view transitions (#4338)
* fix(web/ui): propagates UI module build failures (#4352)
* chore(linux): Fix typo (#4341)
* chore(windows/resources): Address more TODO links for help (#4351)
* fix(windows): setup strings comment for language (#4362)
* fix(windows): Splash button sizes (#4348)
* chore: manual version increment (#4363)

## 14.0.228 beta 2021-01-22

* fix(web): uses CSS line-height to vertically center oversized OSK keycaps (#4255)
* fix(web): OSK loading efficiency (#4279)
* fix(web): default popup key selection, space highlight after popup (#4306)
* fix(web): language menu key highlighting (#4308)
* fix(web): dynamic font downscaling for OSK keys (#4270)
* chore(windows/resources): Cleanup Notes and Tips in help (#4307)
* fix(developer): Debug character grid performance (#4237)
* chore(android/samples): Remove old sample keyboard loaded code (#4315)

## 14.0.227 beta 2021-01-21

* fix(web): dynamic font downscaling for OSK keys (#4270)
* fix(web): toolbar and loading optimisations (#4304)
* chore(web): updates MTNT for pred-text testing page to 0.1.5 (casing) (#4305)
* fix(android/samples): Add dependency on androidx.preference (#4310)

## 14.0.226 beta 2021-01-20

* fix(windows, common/core/desktop): context mismatch with if and dk (#4276)
* chore(common): Check in crowdin files for de (German) (#4295)
* feat(android/app): Add option to change display language (#4261)
* fix(developer/compilers): fixes developer build breakage from #4291 (#4299)
* fix(android/app): Handle keyman protocol from external browser (#4292)

## 14.0.225 beta 2021-01-19

* fix(android/samples): Fix Sentry dependencies (#4267)
* fix(web): better font-wait null guards (#4286)
* fix(web): uses CSS line-height to vertically center oversized OSK keycaps (#4255)
* fix(developer): disable TSentryClient on WINE (#4274)
* fix(web): no key previews for special keys reliant on keyboard-specific OSK font (#4282)
* fix(web): default kbd ui name is now generic (#4293)
* fix(developer/compilers): fixes dependency versioning on alpha, beta tiers (#4291)

## 14.0.224 beta 2021-01-18

* fix(android): Popup misalignments and compatibility with WeChat, Telegram (#4254)
* chore(web): sample pages now wait on init's promise for keyboard loading (#4253)

## 14.0.223 beta 2021-01-15

* fix(windows): typo in font helper string (#4251)
* chore(android/app): Add Obolo language from crowdin (#4256)
* fix(web): unexpected errors in OSK / banner position calculations (#4238)
* chore(linux): Improve version number for debian package (#4258)

## 14.0.222 beta 2021-01-14

* chore(common): Check in crowdin files for km (Khmer) (#4228)
* fix(web): OSK key preview positioning (#4241)
* fix(web): disables predictive text on Opera mini (#4243)

## 14.0.221 beta 2021-01-13

* fix(windows): fix menu popup position (#4175)
* fix(windows): Update mitigation for Keyman 14 and Windows 10 19597 (#4180)
* fix(developer): Allow unhandled keys to go through to debugger memo (#4209)

## 14.0.220 beta 2021-01-13

* fix(android/engine): Remove usage of WRITE_EXTERNAL_STORAGE permission (#4170)
* fix(web): osk size & position after focus changes (#4232)
* chore(linux): Update debian metadata based on Debian repos (#4233)

## 14.0.219 beta 2021-01-12

* chore: bugfix cherrypick (#4208, #4210) (#4230)
* fix(common/core/web): mnemonic modifier key-up handling (#4231)

## 14.0.218 beta 2021-01-08

* chore(linux): pass tag to Jenkins build (#4160) (#4224)

## 14.0.217 beta 2021-01-05

* chore(linux): Allow to push to the `keyman-beta` ppa (#4214)

## 14.0.216 beta 2020-12-23

* fix(developer): make touch layout editor source view fonts consistent (#4198)
* fix(developer): Respect tab editor option (#4200)
* fix(web): Solving kmwosk color inconsistency (#4187)

## 14.0.215 beta 2020-12-22

* fix(windows): create task fails (#4181)
* fix(windows): prevent modifier key from navigating in download dialog (#4182)
* fix(windows): keyboard help missing (#4177)
* fix(windows): Proxy Configuration window size (#4159)
* chore(common): update copyright year in various locations (#4197)
* fix(windows): Settings refresh management (#4164)
* fix(windows): Improve refresh performance (#4165)
* fix(windows): exception handling list error (#4166)
* fix(windows): OSK toolbar sync (#4167)
* fix(windows): Show full version with tag in Setup (#4169)
* fix(windows): Improve refresh reliablilty (#4171)
* fix(developer): debug.log created unexpectedly (#4189)
* chore(windows): Remove silent exception in task cleanup (#4191)
* fix(windows/config): keyboard icons missing (#4193)
* fix(developer): Map symbols for *LTREnter* and *LTRBkSp* (#4190)
* fix(developer): Encoding for .model.ts files (#4199)
* feat(common): annotate PRs with build links (#4202)

## 14.0.214 beta 2020-12-20

* fix(windows): Text editor font bugs (#4149)
* fix(windows): Warn if we reach maximum transient languages (#4157)

## 14.0.213 beta 2020-12-18

* fix(windows): sentrytool should fail build on exception and access violation when rewriting executables (#4158)

## 14.0.212 beta 2020-12-17

* fix(windows): uninstall language button z-index (#4145)
* fix(windows): exit button position on setup (#4150)
* fix(windows): Online Update dialog layout was messy (#4152)

## 14.0.211 beta 2020-12-16

* chore(windows): remove obsolete importkeyboard app (#4138)
* fix(windows): glitch in keyboard menu (#4139)
* fix(windows): menu scroll positions need reset at popup (#4140)
* fix(windows): remove obsolete option 'Switch to OSK/Help' (#4141)
* fix(windows): Canonicalize BCP 47 tag on keyboard download (#4144)
* fix(windows): help window centred on load (#4147)
* fix(windows): Text editor font bugs (#4149)
* chore(common): Update history for 14.0 beta release (#4148)
* fix(common): increment version needs to check base (#4155)

## 14.0.210 beta 2020-12-15

* fix(windows): beta uses wrong server (#4142)

## 14.0.209 beta 2020-12-14

* chore(common): fix trigger for beta branches (#4135)

## 14.0.208 beta 2020-12-14

* chore: re-trigger beta (#4133)

## 14.0.207 beta 2020-12-14

* fix: build trigger definitions (#4131)

## 14.0.206 beta 2020-12-14

* feat(ios/app): adds error reporting toggle (#4106)
* chore(android): rework versionCode system (#4128)

## 14.0.205 alpha 2020-12-14

* fix(web): sporadic blank keyboard on Android (#4117)
* chore(common/models): predictive-text "semi-fill" for iOS 9 use (#4118)

## 14.0.204 alpha 2020-12-11

* chore(windows): apply eberhard's suggestions to docs (#4105)
* fix(ios): prevents crash from failed legacy-resource-wrapping attempt (#4100)
* chore(deps): bump ini from 1.3.5 to 1.3.7 in /web/testing/regression-tests (#4108)

## 14.0.203 alpha 2020-12-10

* fix(web/ui): Add null check for calculations when canceling touch (#4098)

## 14.0.202 alpha 2020-12-09

* fix(ios): fixes nav bar issues when using "Install From File" (#4099)
* fix(web/ui): Fix check on indexOf (#4103)
* fix(ios): autosets + autodisplays keyboard after a package install (#4101)

## 14.0.201 alpha 2020-12-08

* chore(ios): pbxproj file compat for Xcode 12 & Simulator (#4094)
* refactor(ios/engine): changes "install from file" to better match Apple guidelines (#4089)
* fix(ios/engine): requests security for imported files (#4095)
* fix(android/app) Change UX to ensure package installation finishes (#4088)
* chore(windows): help titles and missing files (#4091)

## 14.0.200 alpha 2020-12-07

* fix(web/ui): Add check for suggestion.tag (#4085)

## 14.0.199 alpha 2020-12-07

* chore(windows): also build web help (#4086)

## 14.0.198 alpha 2020-12-07

* fix(windows): help deployment (#4083)

## 14.0.197 alpha 2020-12-04

* fix(windows): bootstrap installer not signed (#4067)
* fix(common/core/web): Sanitize embedded KMW Sentry events (#4071)
* fix(windows): keyman: link with = sign is mishandled (#4069)
* chore(android/app,oem/fv/android): Revert #4025 (#4076)
* chore(oem/fv/windows): update oem firstvoices product name (#4052)
* feat(windows): convert Keyman for Windows help to Markdown (#4074)
* chore(windows): remove docbook and libxslt (#4075)
* fix(android/engine): Remove in-app keyboard Sentry log about fallback keyboard (#4078)
* fix(web/engine): findNearestKey erroneously returned key child (#4077)
* fix(common/core/web): predictive context reset (#4072)
* fix(ios/engine): deletion for selected text at the context start (#4080)

## 14.0.196 alpha 2020-12-03

* fix(common): improve increment-version robustness (#4062)
* fix(ios/engine): preserves early context-setting effects (#4070)
* feat(linux): Rename onboard package (#4059)

## 14.0.195 alpha 2020-12-02

* chore(windows): remove obsolete newhelp folder (#4048)
* feat(ios/engine): keyboard-menu scroll indicator now flashes when opened (#4043)
* fix(ios): better meta viewport consistency (#4045)
* fix(windows): Rename to Keyman in help files (#4049)
* chore(common/resources): Fix dest paths for crowdin strings (#3995)
* fix(windows): Rename to Keyman (#4050)
* fix(ios/engine): adds check for keyboard load success, auto-reset on load failure (#4054)

## 14.0.194 alpha 2020-12-01

* fix(android/app,oem/fv/android): Sanitize Sentry navigation breadcrumbs (#4025)
* fix(windows): Task creation and deletion cleanup (#4033)
* fix(windows): crash with package online update (#4034)
* fix(windows): Keep language associations when updating keyboard (#4035)
* fix(windows): Handle network errors when downloading keyboards (#4036)
* chore(windows): disable Sentry 'Started' event (#4037)
* fix(ios): package-internal links should be considered internal (#4022)

## 14.0.193 alpha 2020-11-30

* chore: refresh github templates (#3999)

## 14.0.192 alpha 2020-11-28

* chore(linux/resources): Cleanup formatting in  history.md (#3983)

## 14.0.191 alpha 2020-11-27

* fix(mac): improve robustness of altool call (#3959)
* fix(mac): Handle duplicate filenames for packages (#3961)
* chore(common/resources): Document keeping scopes in sync (#3974)
* fix(common/models): proper RTL quote ordering (#3897)
* chore(mac): englishspanish test keyboard (#3976)
* chore(mac/resources): Catch up mac history for 13.0 releases (#3977)
* fix(android/engine,android/app) Notify when invalid keyboard package fails to install (#3964)
* chore(windows): cleanup unused variable (#3978)

## 14.0.190 alpha 2020-11-26

* fix(oem/fv/android): Check keyboard selected  before allowing setup (#3923)
* chore(common): fixup missing history (#3957)

## 14.0.189 alpha 2020-11-25

* fix(mac): re-sign files post plist update (#3932)
* fix(mac/engine): wrong variable type (#3933)
* feat(mac): Add support for "ISO" keyboard layouts (#3924)
* fix(mac): turn on legacy mode for Java apps (#3944)
* feat(developer): add new touch layout special tags (#3878)
* fix(web): default attachment behavior (#3948)
* fix(mac): arrow keys now reset context (#3946)
* feat(mac): user-controllable legacy app list (#3949)
* chore(mac): fix iso section key code (#3952)
* chore(common/resources): Part 3 of additional HISTORY.md cleanup (#3947)

## 14.0.188 alpha 2020-11-24

* chore(mac): Update README.md (#3880)
* fix(windows): sentry range check error (#3921)
* chore(common/resources): Clean up commit types in HISTORY.md (#3926)
* fix(android/engine): adds null guard to refreshLayouts call (#3927)
* fix(ios/engine): adds null guard to refreshLayouts call (#3927)
* fix(ios/engine): banner inconsistency (#3925)
* chore(web): adds LTREnter, LTRBkSp, and associated layout mapping (#3937)
* fix(web): adds null guards for two Sentry errors (#3941)
* chore(common/resources): additional cleanup to HISTORY.md (#3942)

## 14.0.187 alpha 2020-11-23

* chore(mac): use new keyboard install page (#3908)
* fix(ios/engine): allows some language-code incomplete matches during package installation (#3884)
* feat(ios/engine): launches external links outside the app (#3889)
* chore(linux): Fix launchpad build (closes #3875) (#3913)
* fix(linux): Don't fail installation if restarting ibus fails (#3915)

## 14.0.186 alpha 2020-11-20

* feat(mac): Sentry support (#3886)
* chore(mac): rewrite plists after build (#3891)
* fix(mac): add icon for Keyman.app (#3892)
* fix(mac): codesign resilience (#3893)
* fix(mac): support page and copyright (#3904)
* fix(oem/fv/android): Update Sentry library in FV app (#3905)
* fix(android/app): Install keyboard packages w/o welcome.htm (#3874)
* fix(web/engine): fixes OSK rotation (#3909)
* feat(common/core/web): integrated suggestion casing tests (#3887)
* fix(ios/engine): changes image-banner display logic (#3911)

## 14.0.185 alpha 2020-11-19

* feat(web/engine): allows touch aliasing away from blank keys (#3858)
* chore(linux): Additionally build packages for Ubuntu 20.10 (Groovy) (#3876)
* fix(linux): Remove version.sh and get tier/version from .md files (#3686)
* fix(android/samples): Remove use of version.gradle in Sample projects (#3899)
* feat(android/engine): Add embedded KeymanWeb engine crash reporting to Sentry (#3825)

## 14.0.184 alpha 2020-11-18

* feat(developer/compilers): compiler-side groundwork for applyCasing (#3770)
* feat(common/models): use of applyCasing for suggestions (#3824)
* feat(common/models): casing for suggestions with partial replacement (#3845)
* fix(common/core/web): Add environment to web Sentry reports (#3888)
* fix(android/engine): Update in-app TextView context on pageLoaded (#3867)

## 14.0.183 alpha 2020-11-17

* feat(windows): major version upgrades (#3866)
* feat(developer): support major version upgrades (#3868)
* docs(windows): Update Delphi version requirement note (#3871)
* feat(web/engine): updates osk font, adds layout codes for new glyphs (#3851)
* fix(common/core/web): meta key handling (#3847)
* feat(common/core/web): input processor unit tests (#3836)

## 14.0.182 alpha 2020-11-16

* fix(web/engine): blocks key previews for blank/hidden keys (#3857)
* fix(common/core/web): Fixes engine-level context tests, adds notany cases (#3860)

## 14.0.181 alpha 2020-11-13

* fix(common/core/web): fixes no-output logic check, arrow keys (#3848)
* fix(common/core/web): adds missing null-check (#3859)

## 14.0.180 alpha 2020-11-12

* fix(windows): makefile format error (#3854)

## 14.0.179 alpha 2020-11-12

* fix(windows): Import OSK wrong for European layouts (#3830)
* fix(windows): SizeOfImage header was wrong for dbg (#3833)
* chore(windows): symbol server support (#3834)
* fix(windows): sporadic 8087 control word corruption (#3842)

## 14.0.178 alpha 2020-11-10

* fix(developer): Remove IE dependency from Developer Setup (#3839)

## 14.0.177 alpha 2020-11-07

* fix(developer): support for notany() and context() (#3816)
* fix(web): support for notany() and context() (#3817)
* fix(developer): debug window inherits editor font (#3829)

## 14.0.176 alpha 2020-11-05

* fix(developer): remove obsolete NRSIAllTags (#3819)
* fix(developer): Incorrect script:language map (#3818)
* fix(android/app): Remove network check on "Get Started" menu (#3823)

## 14.0.175 alpha 2020-11-04

* feat(android/engine): Add check for associated model on ModelPickerActivity (#3808)

## 14.0.174 alpha 2020-11-03

* chore(common/resources): improve build README.md (#3812)

## 14.0.173 alpha 2020-10-30

* fix(windows): Cleanup setup.inf processing and CompareVersions function (#3790)
* fix(windows): setup now allows choice of source (#3794)
* fix(windows): show bootstrap progress in setup (#3792)
* fix(windows): cleanup setup action list (#3793)
* chore(android/engine): Remove use of lexical-model catalog (#3803)
* fix(windows): disabling/enabling a profile could have wrong association (#3799)
* fix(windows): keyboard menu could get out of sync (#3800)
* fix(windows): crash installing package with a race (#3805)
* fix(windows): Handle failure on task creation (#3804)

## 14.0.172 alpha 2020-10-29

* fix(windows): Start Keyman on Demand - keyman32 (#3772)
* fix(windows): Start Keyman on Demand - tasks (#3773)
* fix(windows): remove msctf free from DllMain (#3779)
* fix(windows): error reading kmp.inf in setup (#3781)
* chore(web): Update keymanweb-osk.ttf to v. 2.100 (#3782)
* fix(android/engine): Fix issues when re-installing lexical-models (#3731)

## 14.0.171 alpha 2020-10-28

* fix(android/browser): Fix slow input in embedded browser (WebViews) (#3768)
* chore(common/models): fixes context tracking with accepted suggestions (#3767)
* chore(windows): small cleanups (#3774)

## 14.0.170 alpha 2020-10-27

* fix(windows): Remove double refresh (#3754)
* fix(windows): Keyman Configuration changes apply instantly (#3753)
* fix(windows): Make help button work (#3760)
* fix(windows): use new windows url for online update check (#3761)
* fix(windows): Community button had wrong link (#3764)
* fix(windows): Crash in Keep in Touch external link (#3763)
* fix(windows): Fix multiple issues with UI locales (#3766)
* fix(android/engine): Only get keyboard version for cloud/ (#3740)

## 14.0.169 alpha 2020-10-26

* feat(common/core/web): simplify corrective distribution (#3726)
* fix(windows): restore Setup after minimize (#3739)
* fix(windows): buffer overrun in debug function (#3745)
* fix(windows): download error dialog could be blank (#3747)
* feat: Keyman Settings Manager base classes (#2456)
* feat(windows): kmconfig console app (#3732)
* feat(windows): kmconfig GUI (in kmshell) (#3733)
* feat(windows): Apps for Controlling Browser TSF integration (#3734)

## 14.0.168 alpha 2020-10-24

* chore(android): Update dependencies (#3738)

## 14.0.167 alpha 2020-10-23

* fix(android/browser): Improve how embedded browser handles input (#3722)

## 14.0.166 alpha 2020-10-22

* fix(web): disable U+25CC for diacritics (#3039)
* refactor(common/models): Common tokenization and wordbreaking functions (#3706)
* fix(windows): setup status showed only 'removing older versions' (#3735)
* fix(windows): improve tsysinfo upload messages (#3727)
* chore(windows): update msgping to Winsdk 10 (#3728)
* fix(android/engine): Improve KMManager robustness (#3721)
* feat(common/core/web): fat-finger ignores inputs that beep (#3701)

## 14.0.165 alpha 2020-10-21

* fix(web): K_SPACE handling for embedded mode, hardware keystrokes (#3707)

## 14.0.164 alpha 2020-10-20

* feat(common/models): context tracking of accepted Suggestions (#3663)
* feat(common/models): context reversion modeling (#3685)
* fix(windows): RefreshKeyboards loses some profiles (#3714)
* fix(windows): icons missing in Configuration (#3717)
* fix(windows): tweak scrolling in keyboard menu (#3719)
* fix(developer): crash creating basic project (#3716)

## 14.0.163 alpha 2020-10-19

* fix(web): Remove base key from popup keys (#3718)

## 14.0.162 alpha 2020-10-18

* fix(web): Let embedded device handle K_TAB or K_ENTER (#3664)

## 14.0.161 alpha 2020-10-16

* fix(common/core/web): fixes revert event bug (#3709)

## 14.0.160 alpha 2020-10-14

* feat(common/models): disables "keep" when word is not suggestion otherwise (#3700)
* feat(common/core/web): selective wordbreak swallowing after accepting suggestions (#3702)
* refactor(common/models): extract Outcome type (#3705)

## 14.0.159 alpha 2020-10-12

* fix(web): unit test script failure on compilation failures (#3597)

## 14.0.158 alpha 2020-10-09

* feat(common/models): 'revert' now uses model's punctuation (#3647)
* fix(windows): launch configuration non-elevated (#3691)
* fix(windows): disabled keyboards listed in hotkeys (#3693)

## 14.0.157 alpha 2020-10-08

* fix(windows): show version with tag in setup (#3682)
* fix(windows): keyman desktop setup filename (#3684)

## 14.0.156 alpha 2020-10-08

* chore(windows): Move to Windows SDK 10.0.17763.0 (#3654)
* fix(windows): Some registry keys could have incorrect permissions (#3668)
* fix(developer): ci uses repo tier and version (#3670)
* fix(windows): update CI for publishing desktop help (#3671)
* fix(web): ci uses repo tier and version (#3672)
* fix(windows): improve version numbers (#3678)
* chore: don't add tag to version in filenames (#3681)

## 14.0.155 alpha 2020-10-07

* refactor(common/models): centralizes suggestion & keep inits (#3645)
* fix(common/models): predictions after typed whitespace (#3657)
* fix(web): Fix how layer is separated from key name (#3659)

## 14.0.154 alpha 2020-10-05

* fix(windows): Upgrading keyboards with transient profiles (#3637)
* fix(windows): upgrading disabled keyboards (#3638)
* fix(developer): coverity reports for compiler (#3640)
* fix(windows): coverity reports for mcompile (#3641)
* fix(windows): coverity reports for kmtip (#3642)
* fix(windows): coverity reports for keyman32 (#3649)
* chore: exclude parens if no scope in commit msg (#3653)

## 14.0.153 alpha 2020-10-02

* chore(common/resources): bump @actions/core from 1.2.2 to 1.2.6 in /resources/build/version (#3646)
* fix(android/app): Switch system keyboard in KMPBrowserActivity (#3648)

## 14.0.152 alpha 2020-09-30

* fix(ios/engine): package installation language-picker improvements (#3623)

## 14.0.151 alpha 2020-09-29

* fix(windows): Buffer overrun in firstrun (#3634)
* fix(windows): upgrading transitional profiles (#3635)
* fix(android/engine): Fix undetermined lexical model package ID (#3624)

## 14.0.150 alpha 2020-09-28

* feat(windows): overflow menu for osk toolbar (#3626)
* feat(windows): scrollable keyboard menu (#3627)
* fix(android/app): Allow uninstalling sil_euro_latin for non-default languages (#3628)
* feat(ios/engine): Utilizes packages' welcome pages (#3622)
* fix(android/app): Only copy asset .kmp file if it doesn't exist (#3629)

## 14.0.149 alpha 2020-09-25

* fix(windows): add back support for disabling keyboards (#3607)
* fix(windows): bootstrap package install specified language bugs (#3609)
* fix(windows): bootstrap should skip install of failed downloads (#3610)
* refactor(android/app): Move Settings activities from KMEA to KMAPro (#3614)
* fix(android/app): Change install intent to MainActivity (#3615)
* fix(windows): cleanup pointer to int typecasts (#3612)
* fix(developer): hardcoded urls in debugger (#3613)
* fix(developer): Project window and About window hardcoded urls (#3618)
* fix(windows): cleanup hardcoded urls in tsysinfo (#3619)

## 14.0.148 alpha 2020-09-24

* fix(windows): external links should open externally (#3602)
* fix(windows): hint dialog was blank when elevated (#3604)
* fix(android): Log errors for crashes involving Keyboard Picker (#3499)

## 14.0.147 alpha 2020-09-23

* feat(common/models): context + input tracking for predictive text (#3549)
* feat(common/models): initial integration for enhanced corrections (#3555)
* feat(common/models): correction thresholding, acceptance (#3556)
* refactor(common/models): distance modeler cleanup (#3565)
* change(common/models): context tracker cleanup, optimizations, fixes (#3573)
* feat(common/models): Correction improvement (#3575)
* feat(common/models): naive correction-algorithm timer (#3581)
* fix(common/models): Android API compat for upgraded correction-search (#3601)
* fix(android/app): Query api.keyman.com for downloading associated dictionary (#3606)
* refactor(web/engine): application of predictive suggestions (#3582)
* fix(windows): simplify profile repair (#3559)

## 14.0.146 alpha 2020-09-22

* chore(web): bump http-proxy from 1.17.0 to 1.18.1 in /web/testing/regression-tests (#3568)
* feat(ios/engine): go/package use for model pkg downloads (#3603)

## 14.0.145 alpha 2020-09-21

* feat(windows): improve keyboard language dialog (#3557)
* fix(windows): lookup language name on create (#3558)

## 14.0.144 alpha 2020-09-18

* feat(developer): add viewport to html templates (#3531)
* fix(windows): use new signtime.bat on build agents (#3586)
* fix(developer): Touch font size should be string (#3585)
* fix(android/app): Fix Info page title size (#3571)
* fix(linux/config): Check if file exists before creating hard links (#3592)
* fix(windows): remove obsolete releaseCapture calls (#3594)
* fix(linux/config): Catch if kmp.json is invalid JSON (#3593)

## 14.0.143 alpha 2020-09-16

* fix(android/app): Validate language selection for "INSTALL" button (#3579)

## 14.0.142 alpha 2020-09-15

* chore(common/resources): bump node-fetch from 2.6.0 to 2.6.1 in /resources/build/version (#3578)

## 14.0.141 alpha 2020-09-11

* fix(web): default layout shift not changing layer (#3574)

## 14.0.140 alpha 2020-09-09

* feat(common/models): core edit-distance calculation class (#3526)
* feat(common/models): Edit path derivation (#3547)
* feat(common/models): low-level correction-algorithm infrastructure (#3527)
* feat(common/models): correction-search algorithm core (#3534)

## 14.0.139 alpha 2020-09-04

* fix(windows): BCP 47 tag canonicalization (#3545)
* fix(windows): upgrade of profiles from 13.0 (#3552)

## 14.0.138 alpha 2020-09-02

* feat(windows): map installed bcp47 (#3542)
* fix(windows): simplify profile uninstall (#3543)
* fix(android/app): Remove unused intent ACTION_GET_USERDATA (#3551)
* fix(android/engine): Remove notification after installing kbd package (#3546)
* fix(android): Re-enable monitoring of Application Not Responding (ANR) (#3550)

## 14.0.137 alpha 2020-08-31

* fix(android/engine): Fix package filename when downloading from cloud (#3541)
* feat(windows): select language at keyboard install (#3524)
* feat(windows): add langtags.json data (#3529)
* fix(windows): add transient profile support to keyman32 (#3539)

## 14.0.136 alpha 2020-08-28

* fix(android/app): Inject meta viewport tag for viewing help (#3523)
* fix(android/app): Fix overflow menu for hdpi devices (#3532)
* feat(windows): Rework of profile installation - Engine (#3509)
* feat(windows): profile installation - Keyman for Windows (#3510)
* feat(windows): profile installation - Support Tool (#3511)
* chore(windows): remove stockeditor (#3516)
* fix(windows): refresh configuration after changes (#3517)
* feat(windows): split language registration on app install (#3520)
* fix(linux): Improve robustness when installing ibus-keyman (#3535)

## 14.0.135 alpha 2020-08-27

* feat(common/models): override script defaults: spaces break words (#3506)
* fix(android/engine): Check asset package version before installing (#3514)
* feat(android): Use Stepper for navigating package installation steps (#3498)

## 14.0.134 alpha 2020-08-26

* fix(linux): Add packaging of Linux localization files (#3504)

## 14.0.133 alpha 2020-08-25

* feat(common/models): lexicon traversal (#3479)
* feat(common/models): actual priority queue for Trie models (#3480)
* feat(common/models): efficient batch-enqueue (#3486)

## 14.0.132 alpha 2020-08-24

* feat(linux): Add link to share online (#3494)
* docs(common): Clarify l10n readme (#3496)
* feat(linux): Add i18n for Linux (#3492)
* feat(linux): Small UI improvements (#3495)

## 14.0.131 alpha 2020-08-21

* feat(android/app): Add language picker for keyboard package installation (#3481)

## 14.0.130 alpha 2020-08-19

* fix(android): Fix util to getting the tier on CI builds (#3491)

## 14.0.129 alpha 2020-08-17

* feat(windows): rework download keyboard dialog style (#3463)
* chore(common/resources): Add sample vscode settings files (#3249)
* fix(linux): Lookup language tag from keyboard (#3408)

## 14.0.128 alpha 2020-08-13

* feat(linux): Hook up Sentry for km-config (#3378)
* chore(linux): Use new staging site names and use variable for downloads.keyman.com (#3406)

## 14.0.127 alpha 2020-08-12

* refactor(common/models): LMLayer state management tweak, persistent ModelCompositor (#3477)

## 14.0.126 alpha 2020-08-10

* fix(android): Add CI script to publish to Play Store (#3469)
* fix(android): Update sentry plugin to remove obsolete API use (#3471)
* feat(ios/app): universal links for keyboard installation (#3466)
* fix(ios/engine): Proper associating-installer deinitialization, cancellation tests (#3468)
* refactor(ios): error definitions, i18n (#3470)
* chore(common/core/desktop): cleanup keyboardprocessor.h.in (#3473)

## 14.0.125 alpha 2020-08-07

* fix(android): Update Gradle wrapper to 5.6.4 (#3467)
* feat(ios/engine): Associating package installer (#3458)
* feat(ios/app): Associating package installer use within existing install paths (#3465)

## 14.0.124 alpha 2020-08-06

* feat(windows): set default UI language at install (#3438)
* feat(windows): i18n for Setup (#3444)
* feat(windows): add globe icon to Configuration UI (#3446)
* feat(windows): set UI language from Setup preference on first install (#3447)
* feat(windows): docs on editing translations (#3448)
* change(android): Improve string context to help crowdin translators (#3457)
* fix(android/app): Fix environment portion of app version string (#3462)

## 14.0.123 alpha 2020-08-05

* feat(android): Use staging help site for pre-release builds (#3453)
* fix(android): Cleanup string formatting with strings.xml (#3452)
* chore(android): Add script to find unused strings. Manually remove them (#3456)
* feat(ios/engine): LanguagePickAssociator progress tracking, base integration with package lang picker (#3455)

## 14.0.122 alpha 2020-08-04

* feat(android/app): Associate app with /keyboards/install links (#3449)
* fix(android): Update KMPBrowser to pass external links to user browser (#3439)
* feat(ios/engine): Language-pick associator (#3451)

## 14.0.121 alpha 2020-08-03

* fix(android): Fix KMTextView to compile on Linux (#3442)

## 14.0.120 alpha 2020-07-31

* feat(android): Use api.keyman-staging.com for pre-release builds (#3423)
* refactor(ios/engine): merges keyboard & lexical model info views, fixes QR code logic (#3432)
* feat(android): Add app association to keyman.com (#3431)
* chore(windows): cleanup comments in strings.xml (#3434)
* feat(ios/engine): language selection during (file-based) package installation (#3416)
* feat(ios/engine) Package-installer layout optimizations (#3437)

## 14.0.119 alpha 2020-07-30

* feat(windows): convert locale.xml to strings.xml format (#3424)
* refactor(windows): add translations to windows install (#3428)
* refactor(windows): remove old locale links (#3429)
* chore(windows): remove old locale tools (#3430)
* feat(ios): Start of engine and app internationalization (#2745)

## 14.0.118 alpha 2020-07-29

* chore(common): unify crowdin.yml (#3418)
* fix(windows): more i18n cleanup: (#3415)
* feat(windows): generate message consts at build time (#3413)
* fix(android/app): Use go/android/ links to download cloud keyboards (#3343)
* fix(windows): i18n of strings in Font Helper (#3414)
* refactor(windows): refactor Dialog elements (#3421)
* chore(windows): Remove usage page resources (#3422)

## 14.0.117 alpha 2020-07-28

* feat(windows): i18n groundwork (#3411)
* feat(windows): Removes unused strings from locale.xml (#3412)
* refactor(ios/engine): package installer tweaks (#3410)
* chore(ios/engine): more obsoletions (#3407)

## 14.0.116 alpha 2020-07-24

* refactor(ios/engine): builds package download links (#3383)
* refactor(ios/engine): chained lexical model install callback, fix (#3388)
* feat(ios/engine): download queue concurrency (#3395)
* feat(ios/engine): keyboard search core (#3384)
* feat(ios/engine): support for deferred chaining of lexical model downloads (#3401)
* docs(linux): Update readme (#3397)
* feat(ios/engine): use of Keyman staging sites (#3405)
* feat(linux): keyman:// protocol handler (#3398)
* chore(ios/engine): dead code removal + deprecations (#3402)

## 14.0.115 alpha 2020-07-23

* fix(windows): proxy configuration from system (#3389)
* fix(windows): hide unavailable options in Setup (#3392)
* fix(windows): make sure silent is actually silent for setup (#3391)
* chore(windows): staging site hostnames (#3387)
* feat(windows): cleanup server names (#3325)
* feat(windows): keyman: protocol handler (#3382)
* feat(developer/compilers): logging errors and warnings in the lexical model compiler (#3385)

## 14.0.114 alpha 2020-07-22

* chore(web): bump lodash from 4.17.15 to 4.17.19 in /web/testing/regression-tests (#3360)

## 14.0.113 alpha 2020-07-21

* refactor(ios/engine): update detection now based upon packages (#3362)
* refactor(ios/engine): package download notifications (#3363)
* refactor(ios/engine): package-based resource updates, cloud resource migration (#3372)
* fix(ios/engine): engine tier enum, proper detection (#3373)
* refactor(ios/engine): Centralized Keyman domain definitions (#3381)
* fix(linux): Use language from search when installing keyboard (#3290)
* refactor(linux): Small refactorings (#3376)
* refactor(developer/compilers): reading from a wordlist (#3380)

## 14.0.112 alpha 2020-07-20

* feat(windows): disable defaults options when Keyman already installed (#3371)
* feat(windows): setup will retry if offline during initial install steps (#3370)
* feat(windows): setup select tier from filename or parameter (#3369)
* fix(windows): re-add license to setup (#3368)
* feat(windows): strip ' (1)' from filename in setup (#3367)
* fix(windows): remove large dependencies (#3346)
* refactor(ios/engine): package-version query caching + package state properties (#3335)
* refactor(ios/engine): keyboard downloads now retrieve KMPs (#3341)
* refactor(ios/engine): download queue & download state detection cleanup (#3342)
* chore(developer): cleanup test constants (#3350)
* change(common/models/wordbreakers): update word boundary props to 13.0 (#3365)
* feat(linux): Use staging URLs for alpha version (#3364)

## 14.0.111 alpha 2020-07-16

* fix(android/engine): Update deprecated call to switch system keyboard for Android P (#3353)

## 14.0.110 alpha 2020-07-15

* fix(developer/compilers): merge duplicate words during compile (#3338)
* refactor(developer): hashmap-based wordlist compilation (#3340)
* chore(linux): Add license details for kmpdetails.* (#3355)

## 14.0.109 alpha 2020-07-14

* feat(windows): New Keyboard Search and Download (#3326)
* refactor(ios/engine): lexical model query & download rework (#3327)
* refactor(ios/engine): hashable package keys (#3333)
* fix(ios/engine): version equality (#3334)
* refactor(linux): make some methods protected (#3291)
* feat(oem/fv/android): Add nrc.str.sencoten model and update SystemKeyboard from KMAPro (#3332)

## 14.0.108 alpha 2020-07-09

* refactor(windows): PackagesOnly parameter (#3321)
* chore(windows): code cleanup (#3320)
* chore(windows): update setup i18n (#3317)
* chore(windows): Cleanup logging in Windows Setup (#3316)
* feat(windows): Keyman Setup online bootstrap (#3304)
* chore: cleanup global ExtPath (#3315)
* feat(android/app): Use build-download-resources.sh for KMApro app (#3322)
* feat(oem/fv/android): Use build-download-resources.sh for FV app (#3322)
* refactor(ios/engine): Centralized package download utility function (#3299)
* fix(oem/fv/android): Add a fallback keyboard to FV Android app (#3323)

## 14.0.107 alpha 2020-07-08

* feat(android/engine): Add additional info on installed keyboards exceptions (#3319)

## 14.0.106 alpha 2020-07-04

* fix(android/app) Download associated dictionary when installing cloud keyboard package (#3307)

## 14.0.105 alpha 2020-07-03

* feat(android): Download default resources at build time (#3300)
* fix(android/engine): Fix unbound variable in build script (#3308)

## 14.0.104 alpha 2020-07-01

* fix(android): Resize PackageActivity title text (#3297)

## 14.0.103 alpha 2020-06-30

* fix(common/core/web): fixes transcription buffer cap (#3301)

## 14.0.102 alpha 2020-06-29

* fix(android): Use tier to determine keyboard search host (#3296)
* refactor(ios/engine): Resource download cleanup and mocking prep (#3292)
* refactor(ios/engine): ID-based download tracking, update notification rework (#3295)

## 14.0.101 alpha 2020-06-26

* feat(linux): address code review comments of #3278 (#3281)
* fix(linux): Always restart IBus when installing keyboard (#3284)
* refactor(linux): cleanup code (#3286)
* fix(linux): Fix crash converting kvk into LDML (#3288)
* feat(ios/engine): package-version query implementation (#3280)

## 14.0.100 alpha 2020-06-25

* refactor(ios/engine): Download notifications via completion blocks (#3274)
* refactor(ios/engine): better resource type links (#3276)
* refactor(ios/engine): Resource-download installation closures (#3277)
* feat(linux): Install keyboard on Gnome (#3278)

## 14.0.99 alpha 2020-06-24

* feat(ios/engine): adds getInstalledPackage(for:) (#3270)
* refactor(linux): address code review comments of #3272 (#3275)

## 14.0.98 alpha 2020-06-23

* refactor(ios/engine): reworks download queue objects (#3267)
* feat(linux): Improve Linux package description (#3268)

## 14.0.97 alpha 2020-06-22

* feat(android): Implement menu to add language for installed keyboard pkg (#3255)
* fix(mac/resources): altool is failing but we lose the log in CI (#3264)
* refactor(ios/engine): more notification rework prep (#3262)
* fix(mac): altool second call report ci errors (#3265)
* refactor(ios/engine): more dead code removal (#3266)

## 14.0.96 alpha 2020-06-19

* fix(ios/engine): fixes keyboard swapping (#3259)
* fix(common/resources): shebang for lerna-based Linux builds (#3260)
* refactor(ios/engine): Notification rework prep, simplification (#3261)

## 14.0.95 alpha 2020-06-19

* feat(android/app): Consolidate install menus (#3245)
* change(ios/engine): migrates legacy cloud resources to KMP format (#3237)
* change(ios/engine): Default resource update (#3244)
* fix(ios/engine): migration of preload-sourced resources (#3247)
* refactor(common/resources): web-environment package (#3248)
* chore(linux): Add some unit tests for keyman_config (#3250)
* chore(linux): Update automatically installed dependencies (#3254)
* fix(common/resources): web-environment package-lock.json (#3256)

## 14.0.94 alpha 2020-06-16

* feat(linux): Add onboard as recommended package (#3241)

## 14.0.93 alpha 2020-06-15

* fix(developer/ide): double click to change layer update combo (#3240)
* fix(developer/ide): fix copy and paste in touch editor (#3238)

## 14.0.92 alpha 2020-06-12

* change(ios/engine): Package migration prep (#3229)
* chore: labeler (#3233)
* feat(android/engine): Migrate cloud keyboards when updating keyboard package (#3221)
* refactor(ios/engine): explicitly synchronous Package processing (#3230)
* feat(ios/engine): KeymanPackage now parses its ID (#3234)
* fix(windows): sentry exception reports (#3235)

## 14.0.91 alpha 2020-06-11

* chore(android): Remove google-services and update readme (#3228)

## 14.0.90 alpha 2020-06-10

* refactor(ios/engine): Language resource + keying polymorphism (#3220)
* refactor(ios): Selective resource installation via abstraction (#3207)
* feat(ios/engine): Generation of kmp.json for non-package resources (#3212)

## 14.0.89 alpha 2020-06-09

* fix(android/engine): Revise updateOldKeyboardsList (#3216)
* feat(ios/engine): embedded KeymanWeb engine Sentry use (#3218)
* feat(android): Handle model picker updates (#3209)

## 14.0.88 alpha 2020-06-08

* change(android/samples): Update addKeyboard syntax for Sample and Test apps (#3213)
* fix(linux): Restart km-config after installing keyboard (#3214)

## 14.0.87 alpha 2020-06-05

* fix(developer/compilers): normalise touch layout on compile (#3203)
* feat(android): Add utility to check BCP47 equivalence (#3210)
* refactor(ios/engine): KMP installation now relies on KeymanPackage class, parses (#3205)
* refactor(ios/engine): Abstraction of KMP installation methods (#3206)
* feat(linux): Make two windows modal dialogs (#3211)

## 14.0.86 alpha 2020-06-02

* fix(ios): fixes lerna concurrency workaround and missing func reference (#3192)
* fix(android/engine): Use available models for ModelPickerActivity() (#3191)
* feat(android): Add system globe action to show system keyboards (#3197)
* feat(linux): Open a .kmp file in km-config (#3183)
* refactor(ios/engine): kmp.json - Keyboard info deserialization (#3193)
* refactor(ios/engine): kmp.json - Lexical model info deserialization (#3195)
* feat(ios/engine): kmp.json - full deserialization (#3198)
* fix(android): Add wrapper for logging errors & exceptions (#3196)
* fix(oem/fv/ios): new certificate (#3201)

## 14.0.85 alpha 2020-05-30

* change(android/engine): Clean up naming for formatting QR code URL (#3187)

## 14.0.84 alpha 2020-05-29

* change(developer): packs ModelCompiler via npm pack, 7-zip (#3166)
* change(web): Selective Sentry uploads (#3163)
* refactor(ios/engine): Polishes HTTPDownloader to prep for unit testing (#3179)
* feat(ios/engine): HTTPDownloader unit testing (#3180)
* fix(linux): Disable buttons if no keyboard installed (#3184)
* change(ios/engine): Removes unused, deprecated JS/JSON-based adhoc install code (#3186)
* change(common/models,developer/compilers): move joiner from LMLayer to model compiler (#3071)

## 14.0.83 alpha 2020-05-28

* change(ios): Selective Sentry uploads (#3162)
* change(android/engine): Handle keyboard package updates (#3175)
* fix(common/models/types): fixes models-types build script, sets std header (#3182)

## 14.0.82 alpha 2020-05-27

* fix(ios): fixes build warning on Error coersion, fixes logged error for intermediate embedded state (#3173)
* fix(linux): Don't fail (un-)install if running multiple ibus (#3169)
* chore(linux): Update maintainer in package metadata (#3168)
* feat(linux): Improve appstream metadata (#3176)

## 14.0.81 alpha 2020-05-27

* refactor(resources): convert gosh into npm package 🙃 (#3159)
* chore(common,web): use consistent TypeScript dep on all packages (#3158)
* chore(common/resources): add `common/models` to build trigger definitions (#3144)
* fix(common/resources): adds package-lock.json for gosh package (#3171)

## 14.0.80 alpha 2020-05-25

* fix(android/engine): Remove LanguageListUtil (#3155)
* refactor(common/models/templates): create package: @keymanapp/models-templates (#3128)

## 14.0.79 alpha 2020-05-22

* fix(android): Fix system keyboard globe button override (#3140)
* fix(common/core/web): use build script to generate environment.inc.ts (#3146)
* change(common/core/web,web): update dependencies to @keymanapp/models-types (#3147)

## 14.0.78 alpha 2020-05-21

* refactor(common/models): factor out word breakers to their own package (#3125)
* fix(developer): crash when developer starts (#3138)
* chore(android): Refactor KeyboardPickerActivity (#3113)
* chore(common/resources): cleanup scopes (#3139)
* feat(web): starts proper KMW Sentry integration (#3122)
* refactor(common/models/types): rename @keymanapp/lexical-model-types => @keymanapp/models-types (#3143)
* change(common/core/web): add and distribute type declaration (#3145)
* fix(common/models/types): drops version updates for deprecated common/lexical-model-types (#3148)

## 14.0.77 alpha 2020-05-19

* refactor(web/engine): Moves common utility functions into separate `web-utils` package (#3130)
* refactor(web/engine): renames DeviceSpec, moves to utils (#3132)
* fix(ios): Fixes keyboard metadata decoding, tweaks to project files (#3137)
* feat(windows): Use http: instead of file: for Configuration UI (#3127)

## 14.0.76 alpha 2020-05-15

* fix(windows): use correct name for Sentry in C++ (#3129)
* chore: Allow to override hook defs (#3112)

## 14.0.75 alpha 2020-05-13

* feat(android/samples): Add Tamil lexical model to KMSample2 (#3123)

## 14.0.74 alpha 2020-05-11

* fix(windows): kmbrowserhost was missing debug info (#3117)

## 14.0.73 alpha 2020-05-11

* fix(windows): force output keystroke failure (#3083)
* fix(windows): kmshell title and kmbrowserhost sentry (#3115)

## 14.0.72 alpha 2020-05-08

* fix(oem/fv/ios): Fixes FV app's system keyboard (#3105)
* fix(oem/fv/ios): FV light mode lock and basic banner fix (#3108)
* fix(windows): sentry cef shutdown interactions (#3107)
* feat(android): Migrate installed keyboards list to keyboards_list.json (#3091)

## 14.0.71 alpha 2020-05-08

* fix(windows): use consistent sentry db location (#3100)

## 14.0.70 alpha 2020-05-07

* fix(android/app): Fix back button after System Keyboard dismissed (#3093)
* fix(android/samples): Back button to dismiss KMSample2 system keyboard (#3095)
* fix(oem/fv/android): Back button to dismiss FV Android system keyboard (#3096)

## 14.0.69 alpha 2020-05-06

* fix(common/resources): npm install required for auto inc lerna versions (#3089)
* fix(windows): sentry x64 stacks truncated pointers (#3087)

## 14.0.68 alpha 2020-05-06

* fix(common/core/desktop): enable build for win x64, use global VERSION.md and fix decxstr() bug (#3076)
* change(android): Add methods to go between LanguageResource and JSON (#3079)
* feat(common): auto-update for package versioning (#3078)

## 14.0.67 alpha 2020-05-05

* fix(oem/fv/ios): Additional libraries for FirstVoices SWKeyboard (#3080)

## 14.0.66 alpha 2020-05-04

* feat(web): test Recorder overhaul, Node-based tests using Recorder for KeyboardProcessor (#3060)
* fix(oem/fv/ios): add sentry framework to carthage build step (#3074)

## 14.0.65 alpha 2020-05-03

* fix(oem/fv/ios): try embed of sentry again for fv (#3072)

## 14.0.64 alpha 2020-05-01

* fix(oem/fv/ios): add sentry framework to fv keyboards (#3069)

## 14.0.63 alpha 2020-05-01

* fix(android): Fix FileUtilsTest to be cross-platform (#3061)
* fix(windows): add LARGEADDRESSAWARE flag for all CEF processes (#3064)
* fix(android): Remove more custom keyboard fields(#3051)
* fix(oem/fv/ios): FV settings bundle for SWKeyboard (#3066)
* change(common/models/wordbreakers): single-pass join word breaker decorator (#3059)

## 14.0.62 alpha 2020-05-01

* change(oem/fv/android): Update DSN for FV Android app (#3050)
* feat(web/engine): Basic KeyboardProcessor tests (#2994)
* fix(oem/fv/android): Update FirstVoices build_keyboards.sh script (#3045)
* fix(oem/fv/ios): Update FirstVoices build_keyboards.sh script (#3045)

## 14.0.61 alpha 2020-04-30

* chore(common/resources): bump @actions/http-client from 1.0.3 to 1.0.8 in /resources/build/version (#3047)
* fix(oem/fv/ios): firstvoices icon and version info (#3044)
* feat(windows): Sentry integration fixes and polish (#3006)
* feat(developer/compilers): compile joinWordsAt property (#3032)

## 14.0.60 alpha 2020-04-29

* feat(common/resources): initial use of lerna (in-repo package links only) (#2997)
* change(web/engine): spins core/web/keyboard-processor package off from KeymanWeb (#3001)
* change(web/engine): spins core/web/input-processor package off from KeymanWeb (#3008)
* chore(common/models): change author from personal to work affiliation (#3046)

## 14.0.59 alpha 2020-04-29

* chore: merge stable history (#3037)
* feat(common/models/wordbreakers): create join word breaker decorator (#3021)
* fix(oem/fv/ios): download fv keyboards (#3040)
* change(android): Refactor LanguageResource() and remove "Custom" property (#3033)

## 14.0.58 alpha 2020-04-28

* change(developer/compilers): improvements to default searchTermToKey (#3024)

## 14.0.57 alpha 2020-04-27

* change(common/resources): Update to Unicode 13.0 (#3029)
* change(android): Refactor Keyboard class to not use Map (#3020)

## 14.0.56 alpha 2020-04-24

* fix(android): Clarify label that shows "Get Started" on startup (#3025)
* feat(developer/compilers): allow for verbose word breaker specification (#3023)

## 14.0.55 alpha 2020-04-23

* change(android): Convert LanguageListActivity to utility (#3018)
* change(android): Change "Get Started" keyboard picker to bring up embedded keyboard search (#3013)
* feat(common): lerna now npm-installed locally (#3012)
* refactor(web/engine): successful web-core compilation (#2992)
* change(common/models,developer/compilers): always bundle searchTermToKey() with model (#2971)
* change(common/models): remove NFD table (#3014)

## 14.0.54 alpha 2020-04-22

* refactor(developer/compilers): word breaker compilation (#3016)

## 14.0.53 alpha 2020-04-21

* refactor(common/models): Abstracted connection between LMLayer and Worker initialization (#2986)
* refactor(common/models): starts a formal 'headless' mode (#2987)
* fix(android): predictive banner display bugfix (#3010)
* fix(android): Fix system keyboard alignment (#3009)

## 14.0.52 alpha 2020-04-17

* refactor(web/engine): precomputation for OSK key events, headless production thereof (#2969)
* refactor(web/engine): initial ModelManager split (#2974)
* refactor(web/engine): LMLayer enablement state management rework (#2975)
* refactor(web/engine): predictive data routing, LanguageProcessor as EventEmitter (#2976)
* refactor(web/engine): web-core build prep (#2982)

## 14.0.51 alpha 2020-04-16

* change(android): Update minimum SDK to 21 (#2993)

## 14.0.50 alpha 2020-04-15

* feat(android): Add KMPBrowserActivity for cloud keyboard searches (#2961)
* fix(android): Handle default font DejaVuSans.ttf (#2981)
* feat(android): Download cloud keyboards from https://keyman.com/keyboards (#2953)
* fix(ios): iOS 13.4 subkey menu workaround (#2959)
* change(ios): Web-based popup key longpresses (#2968)
* fix(web): repairs Web regression test suite (#2973)
* feat(android): Dismiss system keyboard on Back press (#2984)

## 14.0.49 alpha 2020-04-11

* chore(common/models): do not run tests in IE11 in Windows (#2978)

## 14.0.48 alpha 2020-04-07

* feat(windows): Testing Sentry integration (#2923)
* feat(windows): use crashpad and better call stacks (#2931)

## 14.0.47 alpha 2020-04-07

* fix(common/models): use searchTermToKey() on input (#2954)
* refactor(web/engine): proper split-off of DOM-reliant code (#2939)
* refactor(web/engine): InputProcessor/KeyboardProcessor split (#2940)
* fix(ios): prevents in-app keyboard resets (#2951)
* refactor(web/engine): headless KeyboardProcessor (#2941)

## 14.0.46 alpha 2020-04-06

* fix(android): Add check for WRITE_EXTERNAL_STORAGE permission (#2946)

## 14.0.45 alpha 2020-04-05

* chore(web): bump minimist from 1.2.2 to 1.2.3 in /web/testing/regression-tests (#2947)

## 14.0.44 alpha 2020-04-03

* refactor(web/engine): relocates DOM-only parts of Processor (#2922)
* refactor(web/engine): begins formally removing DOM-aware keyboard API functions from web-core KeyboardInterface (#2915)
* refactor(web/engine): start of system store abstraction (#2919)
* refactor(web/engine): Processor now manages current layer; OSK listens via callback (#2920)
* refactor(web/engine): RuleBehavior now headless (#2925)
* refactor(web/engine): variable store storage abstraction (#2926)
* fix(web): fixes activeElement typing (#2927)
* refactor(web/engine): relocates DOM-only parts of Processor (#2938)
* fix(android): Change KeyboardHarness/build.sh to not rebuild KMEA (#2943)
* feat(android): Propagate languageID when downloading kmp (#2944)

## 14.0.43 alpha 2020-04-02

* fix(web/engine): default layout fix for chiral keyboards (#2936)
* fix(android): Fix exception in ResourcesUpdateTool (#2933)
* change(android/samples): Update sample and test projects to install asset kmp's (#2935)

## 14.0.42 alpha 2020-04-01

* fix(android): Fix globe button crash on 3rd party apps (#2930)
* change(android) Install default asset kmp's (#2928)

## 14.0.41 alpha 2020-03-31

* refactor(web/engine): KeyboardInterface/Processor cleanup and prep (#2901)
* refactor(web/engine): Preps keyboard layouts definitions for web-core (#2902)
* refactor(web/engine): layouts now full property of Keyboard wrapper (#2903)
* feat(android): Specify optional language ID for installing kmp (#2921)

## 14.0.40 alpha 2020-03-30

* fix(developer): use correct registry types for sentry options (#2912)
* fix(windows): replaces empty eventid with underscore when autoreport errors off (#2913)
* refactor(web): namespacing DOM-focused management (#2891)
* refactor(web/engine): starts DOM pre-processor (#2892)
* refactor(web): starts OSK preprocessor (#2893)
* refactor(web): headless device representation (#2894)
* refactor(web): cleanup for Processor.processKeyEvent (#2899)
* chore(common/resources): Cleanup unused folders and update README (#2916)

## 14.0.39 alpha 2020-03-29

* feat(windows): sentry x64 support (#2898)
* feat(windows): user control for upload to sentry (#2900)

## 14.0.38 alpha 2020-03-28

* feat(ios): Add Crowdin CLI for iOS strings (#2905)

## 14.0.37 alpha 2020-03-27

* feat(windows): crash reports in CEF (#2887)
* feat(common/resources): Use Crowdin CLI (v3) for handling l10n files (#2895)
* fix(windows): show error if tsysinfo fails to start; kmcomapi reporting (#2897)

## 14.0.36 alpha 2020-03-26

* fix(web/engine): Fixes default key lookup returns (#2890)

## 14.0.35 alpha 2020-03-25

* feat(windows): new error notification dialog (#2875)
* feat(windows): sentry c++ wrappers (#2886)
* refactor(web/engine): activeKeyboard now tracked on Processor (#2864)
* refactor(web/engine): Initial definition of typed Keyboard wrapper (#2868)
* refactor(web/engine): More Keyboard wrapper properties (#2869)
* refactor(web/engine): headless-friendly keymapping (#2870)
* refactor(web/engine): relocates keyboard tag code, adds typing (#2883)
* fix(web): fixes variable stores (#2884)

## 14.0.34 alpha 2020-03-24

* fix(web): fixes embedded kbd initialization (#2879)
* fix(ios): popup keys over base keys no longer emit base char. (#2881)

## 14.0.33 alpha 2020-03-23

* fix(android/samples): Update min SDK versions for sample apps (#2872)
* refactor(web/engine): Modularize default key output handling (#2853)
* refactor(web/engine): extended abstraction with OutputTarget (#2849)
* refactor(web/engine): reworks use of embedded's keyman['oninserttext'] (#2850)
* refactor(web/engine): reworks default output handling to return RuleBehaviors (#2854)
* refactor(web/engine): removes shiftState parameter (#2859)
* refactor(web/engine): moves new RuleBehavior type & behaviors to own file (#2861)
* refactor(web/engine): doInputEvent moved to OutputTarget (#2862)
* refactor(web/engine): KeyboardInterface now property of Processor (#2863)
* fix(windows): some sentry symbolication was not working (#2871)
* fix(linux): Use __release_version__ for downloadkeyboard window (#2877)

## 14.0.32 alpha 2020-03-20

* fix(windows): include sources for sentry (#2866)

## 14.0.31 alpha 2020-03-20

* fix(android/samples): Fix min SDK version for Sample and Test apps (#2860)

## 14.0.30 alpha 2020-03-19

* docs(common/resources): minor updates to readme (#2856)

## 14.0.29 alpha 2020-03-19

* feat(windows): Add Sentry reports to Delphi apps (#2848)

## 14.0.28 alpha 2020-03-18

* fix(web): fixes design mode and content editable issues (#2838)
* fix(ios): corrects OSK height adjustment, banner display issues. (#2840)
* feat(windows): add sentry tooling (#2806)
* refactor(web/engine): new RuleBehavior return type from keyboard calls, utilization (#2830)
* refactor(web/engine): KeyEvent object now refers to outputTarget over element (#2846)
* fix(linux): Fix failing Linux package builds (#2843)
* feat(linux): Add focal as platform to build packages for (#2842)

## 14.0.27 alpha 2020-03-17

* chore(web): bump minimist from 1.2.0 to 1.2.2 in /web/testing/regression-tests (#2829)

## 14.0.26 alpha 2020-03-16

* fix(oem): Disable monitoring of ANR for oem Android app (#2828)

## 14.0.25 alpha 2020-03-13

* feat(common/resources): sentry release control (#2794)
* chore(windows): improve build script tests (#2680)
* fix(web): enhanced sourcemaps + proper sourcemaps for minified KMW (#2809)
* feat(common/resources): Add script to parse crowdin translation file (#2801)
* fix(linux): Fix how keyboardprocessor version is set in dist.sh (#2814)
* feat(android): Additional Sentry integration (#2810)
* fix(web): applies base key layer property to unassigned subkeys (#2808)
* feat(android): Start adding RTL to layouts (#2816)
* fix(common/models): fixes word lookup from Tries for SMP script-based languages (#2815)
* feat(common/resources): add release finalization for Sentry (#2819)
* fix(web): further fixes BuildVisualKeyboard. Fixes #2818 (#2822)
* fix(web): fixes internal reference for validation tool (#2824)

## 14.0.24 alpha 2020-03-11

* fix(linux): Fix CI dist path to common/core/desktop (#2795)
* fix(web): fixes build number reference of API call (#2796)
* fix(web): updating BuildVisualKeyboard (#2802)

## 14.0.23 alpha 2020-03-10

* fix(ios): fixes Carthage framework copy for Sentry (#2800)
* feat(android): Start of Sentry-based crash reporting (#2778)

## 14.0.22 alpha 2020-03-09

* fix(common/resources): parameter order incorrect in git diff (#2787)
* feat(ios): compilations within Xcode now properly set version (#2775)
* fix(ios/engine): Fixes context bug for certain keyboard rules after newlines (#2770)
* feat(android): Update additional main app strings for crowdin (#2793)
* feat(ios): Start of Sentry-based crash reporting (#2771)
* feat(ios): Improved Sentry integration (first pass) (#2782)

## 14.0.21 alpha 2020-03-08

* fix(common/resources): builds were never triggered (#2790)

## 14.0.20 alpha 2020-03-08

* feat(windows): Chromium replacement for embedded MSHTML in for Keyman Desktop (#1720)
* refactor(common/core/desktop): Rename keyboard core (#2735)

## 14.0.19 alpha 2020-03-06

* fix(web): support otf extension for truetype fonts (#2780)

## 14.0.18 alpha 2020-03-04

* feat(windows): etl2log support tool (#2758)
* feat(developer): allow use of ISO9995 in key ids (#2741)
* feat(android): Handle keyman:// protocol to download kmp keyboard (#2734)
* change(android): Cleanup UI strings (#2751)
* fix(ios): fixes broken online-help versioned link (#2773)

## 14.0.17 alpha 2020-02-26

* feat(ios): KeymanEngine version migration unit tests (#2692)
* feat(ios): starts iOS unit testing (#2649)
* fix(android) Fix crash on kbdMapList (#2719)
* fix(developer): crash when switching layout templates (#2726)
* feat(developer): always save options (#2731)
* feat(common/resources): Support git worktree when configuring local hooks (#2722)
* docs(linux): Add linux packaging documentation (#2720)
* fix(developer): insert from charmap into touch editor (#2737)
* fix(developer): debugger breaking smp with bksp (#2739)
* feat(ios): Adds keyboard-scale unit tests, fixes unknown-device bug (#2695)

## 14.0.16 alpha 2020-02-25

* fix(android) Fix crash on kbdMapList (#2719)
* fix(developer): crash when switching layout templates (#2726)

## 14.0.15 alpha 2020-02-24

* fix(android): Sanitize app version string for api query (#2715)
* chore(common/resources): Improve output when triggering Jenkins jobs (#2706)
* fix(common/resources): Fix increment-version.sh script (#2714)

## 14.0.14 alpha 2020-02-21

* chore(linux): allow to trigger Jenkins build from script (#2697)
* fix(ios): Resource update issues (#2703)
* fix(web): Web CI target reversion (#2693)
* refactor(common/resources): Simplify and improve getting hook directory (#2701)

## 14.0.13 alpha 2020-02-19

* fix(linux): setup gschema (#2675)
* fix(ios): Responsive predictive toggles (#2674)
* chore(windows): cleanup documentation (#2681)
* chore: merge p9s2 beta part 2 to master (#2683)

## 14.0.12 alpha 2020-02-18
* fix(android/samples): Fix build for KMSample1 project (#2669)
* fix(developer): crash in context help (#2661)
* fix(developer): crash importing blank OSK (#2663)
* fix(common/core/desktop, linux): Misc keyboard processor fixes for Xenial (#2648)
* fix(linux): Fix tier used in debian watch files (#2664)
* fix(ios): Engine demo fix (#2662)
* docs(ios): Updates offline help for new 13.0 content (#2671)
* fix(developer): upgrade removes preferences (#2672)
* fix(developer): upgrade removes preferences (#2668)
* chore(common/resources): Rename trigger-definitions.sh to *.config (#2665)

## 14.0.11 alpha 2020-02-17

* fix(web): Fat-finger complication fixes (#2647)
* feat(web): restyles prediction banner (#2629)
* chore(oem/fv/ios): FV iconography update (#2650)
* feat(mac): install script rather than drag+drop (#2537)
* fix(common): Update configure-repo.sh to ln commit-msg-defs (#2652)
* change(web): Testing resources update (#2651)
* fix(android): Add ability to reinitialize `CloudDownloadMgr` (#2635)
* chore: merge beta changes to master (#2659)
* fix(mac): invalid build script params removed (#2660)

## 14.0.10 alpha 2020-02-14

* fix(common/core): buffer overrun in context api (#2616)
* fix(web): patches Float and Toggle UI issues (#2622)
* change(web): build.sh recompilation of LMLayer only performed when needed (#2623)
* fix(ios): Fixes in-app use of KMSample2 (#2626)
* fix(developer): touch layout editor character map integration (#2619)
* fix(developer/compilers): package: version mismatch (#2620)
* fix(developer/compilers): compiler sometimes merges touch platform support wrongly in .keyboard_info (#2621)
* fix(ios): Fixes lexical model url generation for updates (#2627)
* fix(linux): Cherrypick linux packaging fixes  (#2624)
* fix(developer/ide): model debugger mime type mismatch (#2633)
* fix(ios): Fixes invalid keyboard display when backing out of sharing text (#2631)
* fix(oem/fv/android): Update version of androidx.appcompat (#2640)
* change(android): Update in-app help (#2641)
* fix(developer/ide): Model editor various bugs (#2634)
* fix(web): fixes positioning of native-mode language menu (#2642)
* change(android): Update app dependencies (#2644)
* fix(ios): initial-install check within Migrations (#2646)
* fix(mac): Modifier keys were resetting cached context (#2588)
* refactor(mac): initial steps of input pathway (#2643)

## 14.0.9 alpha 2020-02-10

* fix(common/core/desktop): buffer overrun in context api (#2614)
* fix(common/resources): refactor trigger of test builds (#2611)
* fix(ios): fixes installation of default resources and updates them (#2578)
* chore(android): Update default nrc.en.mtnt.model to 0.1.4 (#2608)
* chore(common/resources): add build scripts for beta tests (#2612)
* fix(common/resources): don't include build-utils.sh (#2615)
* fix(common/resources): Fix setting context when >= 64 characters (#2607)
* fix(ios): Icon image change on light/dark mode transition (#2593)
* fix(ios): Keyboard banner light/dark transitions (#2594)
* fix(linux): Fix packaging of keyman-config on Xenial (#2609)

## 14.0.8 alpha 2020-02-07

* chore(common/resources): Tweak history management (#2602)
* chore(common/resources): Update README.md (#2598)
* chore: update history (#2605)
* chore: merge beta P9S1 changes to master (#2606)
* chore(common/resources): Add script that checks if build is required (#2603)
* fix(linux): Install requirements before packaging (#2599)

## 14.0.7 alpha 2020-02-07

* chore(common/resources): Tweak history management (#2602)
* chore(common/resources): Update README.md (#2598)

## 14.0.6 alpha 2020-02-06

* fix(windows): Windows touch keyboard would cancel on each keystroke (#2580)
* fix(linux): Fix 'About' keyboard when missing copyright (#2583)
* feat(linux): Keyboard options configuration dialog (#2566)
* feat(common): prepare-commit-msg hook for autogenerated conventional commit messages (#2581)
* fix(linux): cherry-pick packaging changes from beta branch (#2589)
* fix(linux): Display the script name in log output (#2591)

## 14.0.5 alpha 2020-02-04

* chore(common/resources): support test builds on master/beta/stable-x.y (#2576)
* fix(web): default BKSP output targeting (#2561)
* fix(linux): Remove cosmic and disco releases (#2574)

## 14.0.4 alpha 2020-02-03

* chore(common/resources): trigger builds after version increment (#2572)
* fix(ios): keyboard stability (#2545)
* fix(web): dev_resource compile fix (#2557)
* fix(linux): Update launchpad PPA by tier (#2551)
* fix(android): Fix cancelling ConfirmDialogFragment (#2547)
* fix(web): Fix K_TAB from external keyboard (#2546)
* fix(ios): Now (eventually) uses sys pref for kbd clicks (#2550)
* feat(ios): Deeplink into Keyman settings for system keyboard setup (#2548)
* fix(common/models): RTL model specification (#2554)
* fix(web): Suggestion reordering for RTL languages (#2553)
* fix(ios): Fixes margins on keyboard in iOS 9/10 (#2560)

## 14.0.3 alpha 2020-02-03

* chore(common/resources): increment version final (#2568)
* chore(common/resources): add version tags (#2570)

## 14.0.2 alpha 2020-01-29

* chore(common/resources): version tags (#2562)

## 14.0.1 alpha 2020-01-29

* chore(common/resources): Starting 14.0 release<|MERGE_RESOLUTION|>--- conflicted
+++ resolved
@@ -1,6 +1,5 @@
 # Keyman Version History
 
-<<<<<<< HEAD
 ## 17.0.39 alpha 2023-01-31
 
 * feat(windows): add additional registry keys to report (#8126)
@@ -8,7 +7,7 @@
 ## 17.0.38 alpha 2023-01-30
 
 * chore(deps): bump ua-parser-js from 0.7.31 to 0.7.33 (#8109)
-* fix(linux): Fix CI build 🩹 (#8121)
+* fix(linux): Fix CI build (#8121)
 
 ## 17.0.37 alpha 2023-01-27
 
@@ -131,7 +130,7 @@
 ## 17.0.13 alpha 2022-11-29
 
 * fix(windows): lower case filenames for projects (#7837)
-* refactor(linux): Refactor setting keyboard options  ️ (#7804)
+* refactor(linux): Refactor setting keyboard options (#7804)
 
 ## 17.0.12 alpha 2022-11-25
 
@@ -139,7 +138,7 @@
 
 ## 17.0.11 alpha 2022-11-24
 
-* refactor(linux): Use consts instead of strings  ️ (#7803)
+* refactor(linux): Use consts instead of strings (#7803)
 
 ## 17.0.10 alpha 2022-11-21
 
@@ -160,14 +159,14 @@
 
 * chore: fix TIER.md for master (#7704)
 
-## 17.0.6 beta 2022-11-12
+## 17.0.6 alpha 2022-11-12
 
 * chore: merge beta to master B16S1 (#7693)
 * chore(deps): bump minimatch from 3.0.4 to 3.1.2 (#7675)
 
 ## 17.0.5 alpha 2022-11-11
 
-* chore(linux): Update debian changelog :cherries: (#7681)
+* chore(linux): Update debian changelog (#7681)
 
 ## 17.0.4 alpha 2022-11-10
 
@@ -187,7 +186,7 @@
 * feat(windows): configuration UI polish (#7206)
 * chore: move to 17.0-alpha (#7577)
 * chore: Move to 17.0 alpha
-=======
+
 ## 16.0.136 beta 2023-01-31
 
 * chore(common): Update crowdin strings for Shuwa (Latin) (#8097)
@@ -203,7 +202,6 @@
 ## 16.0.134 beta 2023-01-25
 
 * chore(common): Add crowdin strings for Kannada (#7970)
->>>>>>> 415c6c75
 
 ## 16.0.133 beta 2023-01-19
 
