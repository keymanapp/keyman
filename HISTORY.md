# Keyman Version History

<<<<<<< HEAD
## 18.0.185 alpha 2025-02-06

* fix(android): improve resource-update tool handling of host Activity's closure (#13057)
* fix(ios): prevent message-handler collision (#13058)
* chore(linux): improve compatibility with Gentoo Linux (#12889)
* chore(linux): Update debian changelog (#13062)
* fix(web): keyboard query error states should always provide informative Error objects, reports (#13079)
* chore: push the branch when creating PR in version history writer (#13085)
* fix(web): disabled correction state should prevent predictive corrections (#13074)
* change(ios): set host-app bundle identifier in embedded Web debug-report (#13112)
* chore(mac, ios): build and run with xcode 16 (#13121)
=======
## 18.0.185 alpha 2025-02-05

* fix(developer): make kmc log options consistent across all commands (#13075)
* feat(developer): add user interface for `kmc copy` to TIKE (#13076)
* chore(developer): add verbose logs for project copier (#13080)
* chore(mac, ios): build and run with xcode 16 (#13077)
>>>>>>> 02b3c713

## 18.0.184 alpha 2025-02-04

* fix(common): handle undefined input in `@keymanapp/langtags` lookups (#13117)
* chore: update docs to reference node 20.0 (#13124)
* feat(developer): include command line in kmc sentry reports (#13113)
* fix(common/web): replace invalid StrsItem identity checks with isEqual() (#13122)

## 18.0.183 alpha 2025-02-03

* change(ios): set host-app bundle identifier in embedded Web debug-report (#13105)
* fix(ios): prevent message-handler collision (#13037)
* change(web): add context tracker bksp handling, alignment-offset calculations (#12911)
* fix(web): correct edit-path ordering at source (#12925)
* fix(web): correctly track context transitions caused by applying suggestions (#12927)
* chore(linux): preserve log files when running tests under Docker (#13107)

## 18.0.182 alpha 2025-01-31

* feat(windows): report on processor type in tsysinfo (#13084)
* fix(common): push branch when creating PR in version history writer (#13082)
* refactor: move langtags to @keymanapp/langtags npm module (#13046)
* chore(developer): use langtags.json for kmc-generate language names (#13047)
* feat(developer): support relocation of external files in kmc-copy (#13061)
* feat(windows): kmshell switch handling for the installing state (#12956)
* feat(windows): add boot switch (#12995)
* docs(web): remove `.md` in help links (#13051)
* chore: add android platform to titles (#13033)
* chore: add the windows platform to titles (#13026)
* fix(mac): properly manage Input Method lifecycle (#13006)
* chore(developer): handle forward slashes in paths in package editor (#13081)
* chore(developer,core,resources): LDML v46 update and remove workaround for import base (#13099)

## 18.0.181 alpha 2025-01-30

* feat(windows): add localized button captions and form labels (#13025)
* fix(web): disabled correction state should prevent predictive corrections (#13066)
* fix(web): disabled autoaccept should not autohighlight suggestions (#13068)
* chore(common): add 17.0.334 to version history (#13065)
* fix(windows): add api GetContext and TIPProcessKeyEx with IsTextSelected bool (#13023)
* fix(web): keyboard query error states should always provide informative Error objects, reports (#13048)

## 18.0.180 alpha 2025-01-29

* chore(common): Update crowdin strings for Portuguese (#13056)
* chore(common): Update crowdin strings for Spanish (Latin America) (#13044)
* chore(linux): Update debian changelog (#13063)
* chore(linux): improve compatibility with Gentoo Linux (#13070)

## 18.0.179 alpha 2025-01-28

* fix(android): improve resource-update tool handling of host Activity's closure (#13004)
* fix(windows): bool return value of KeymanIsTextSelected (#12841)
* chore(mac): add breadcrumbs for Sentry (#12939)
* fix(mac): show and hide OSK consistently for all keyboards (#12988)
* fix(linux): remove unnecessary files from source tarball (#13053)
* fix(windows): handle keyboard package not downloaded (#12948)

## 18.0.178 alpha 2025-01-27

* fix(web): fix handling of data: url fonts, fonts with single quotes in filename (#13032)
* fix(android): disable early keyboard-loading when not feasible (#13001)
* fix(web): add null guard for focusing next element via keystroke (#13013)
* chore: adjust one bookmark link in windows doc (#13050)
* chore: adjust bookmark links in developer docs (#13049)

## 18.0.177 alpha 2025-01-24

* fix(android): restores DOMRect polyfill for old Chrome support (#13012)
* fix(developer): produce correct index parameter value for context in kmw compiler (#13003)
* chore: add platform to what's new titles (#12989)
* chore: add platforms to welcome titles (#12990)
* chore: add platforms to version history titles (#13016)
* chore: add platforms to troubleshooting titles and windows to help homepage (#13019)
* chore: add platforms to system requirements and download-and-install docs (#13024)
* chore: add mac platform to titles (#13027)
* chore: add linux platform to titles (#13028)
* chore: add ios platform to titles (#13031)
* fix(developer): escape font facename in touch layout editor (#13020)
* fix: use correct path for resources/build/version (#13029)
* fix(developer): don't list .js keyboards for multi-keyboard packages in kmc-keyboard-info (#13034)
* fix(web): do not simplify nul-prefixed contexts when rule-matching (#12998)
* feat(android): add breadcrumbing during package install about package file, source (#13021)
* fix(linux): correct permissions and paths in Linux docker image (#13008)

## 18.0.176 alpha 2025-01-23

* chore(developer): stub out icon support in kmc-generate (#12971)
* chore(developer): remove '--rename' option from kmc-copy (#12973)
* feat(developer): add 'verbose' and 'debug' log levels to kmc (#12976)
* chore(developer): validate output folder name in kmc-copy (#12979)
* chore(developer): report on filename collisions in kmc-copy (#12982)
* feat(developer): support copying disorganized projects in kmc-copy (#12984)
* chore(linux): docker build: update package index before installing packages in Dockerfiles (#12992)
* feat(web): allow main manual-test page to load from KMP (#12977)
* fix(android): Remove access to MEDIA storage permissions (#12999)

## 18.0.175 alpha 2025-01-22

* feat(windows): Fixes check now to use SM and LastUpdateCheckTime key on first run. (#12922)
* chore(developer): validate keyboard and model IDs in kmc-generate (#12958)
* fix(developer): use correct terms in kmc-generate lexical model help (#12960)
* fix(developer): use 1.0.0 as default for ldml keyboards in kmc-generate (#12962)
* chore: adds h1 tags (#12967)
* fix(web): prevent warning that occurs when multitapping longpressable modifier keys (#12964)
* chore(developer): add test for basic transform to kmc-generate (#12966)
* fix(android/engine): Revert how keyboard picker menu launches (#12986)

## 18.0.174 alpha 2025-01-21

* chore(developer): validate targets parameter in kmc-generate (#12955)
* fix(developer): support `&displayMap` font in web debugger (#12929)

## 18.0.173 alpha 2025-01-20

* feat(developer): rewrite font data in .kvk from package metadata (#12949)
* docs(ios): document gestures within iOS app help (#12900)
* fix(developer): include developer-utils deps in server build (#12951)

## 18.0.172 alpha 2025-01-19

* chore(common): Add 17.0.333 to version history (#12926)

## 18.0.171 alpha 2025-01-18

* fix(common/web): add StrsItem.isEqual() method (#12868)
* fix(common/web): handle invalid order and tertiary arguments to ElementString.fromString() (#12882)

## 18.0.170 alpha 2025-01-17

* chore(linux): update copyright year (#12918)
* fix(web): patch unit test with execution dependent on autocorrect state (#12940)
* test(common/web): unit tests for element-string (#12811)
* chore(linux): Update debian changelog (#12917)

## 18.0.169 alpha 2025-01-17

* chore(windows): remove `postinstall` state from mermaid diagram (#12923)

## 18.0.168 alpha 2025-01-16

* chore: update macOS environment-variable shell script (#12878)
* fix(android): use main looper to dispatch key events when OSK is hidden (#12871)
* chore(web): integrates predictive-text builds to top level script, reconnects headless tests (#12866)
* chore(ios): Update crowdin strings for Khmer (#12910)
* chore(windows): merge master epic windows updates (#12904)
* fix(developer): detect invalid key ids in touch layout files (#12895)
* chore: use GitHub PR titles when writing HISTORY.md (#12907)
* fix(developer): filter incorrect fonts out of .keyboard_info (#12909)
* change(web): make 'keep' transform pattern match standard suggestion pattern by including the prefix string (#12906)
* chore: Add docker images for building the different platforms (#11397)

## 18.0.167 alpha 2025-01-15

* chore: changes to use https and removes anchor in docs (#12838)
* fix(developer): ensure license parameter is required and add tests (#12879)
* fix(web): Improve predictive-text handling of text wordbreaking transitions (#12864)
* chore(common): Update crowdin strings for Spanish (#12886)
* docs(developer): Clarify square brackets in `U_####[_####]` shortcut (#12876)
* feat: add builder tab-completion script (#12296)
* docs(android): document longpress up-flick to quick-display shortcut (#12899)
* docs(web): fix `adding-keyboards.md` (#12890)

## 18.0.166 alpha 2025-01-10

* fix(web): numpad + and - with zoom shortcut use (#12865)

## 18.0.165 alpha 2025-01-09

* feat(web): add KeymanWeb API for auto-correct (#12857)
* chore(web): disable auto-correct (#12858)
* refactor(web): modernize `web/ci.sh` script (#12862)

## 18.0.164 alpha 2025-01-08

* fix(windows): add language and close button fit inside pop-window (#12855)
* chore(windows): add bcp47 code and tips to diagnostic (#12843)
* fix(android/engine): Cleanup KMManager API keys and calls (#12861)
* docs(developer,mac): add playable video links to the help documentation (#12828)

## 18.0.163 alpha 2025-01-06

* docs: clarify that sections in KMX file might not be aligned (#12856)

## 18.0.162 alpha 2024-12-19

* fix(mac): standardize interaction between OSK and physical keyboard (#12836)

## 18.0.161 alpha 2024-12-17

* fix(mac): OSK layers displayed consistently for hardware and OSK modifiers (#12829)

## 18.0.160 alpha 2024-12-16

* feat(ios): configurable keyboard height (#12571)
* chore(common/web): remove .c8rc.json from types and merge exclusions into package.json (#12813)
* fix(android/engine): Initialize index when resuming KeyboardPicker (#12832)

## 18.0.159 alpha 2024-12-13

* chore(core): remove meson warnings for wasm builds (#12827)
* chore(linux): Update debian changelog (#12023)

## 18.0.158 alpha 2024-12-11

* fix(linux): pushing of updated changelog branch (#12818)
* fix(linux): work around Lintian errors (#12815)

## 18.0.157 alpha 2024-12-10

* test(common/web): unit tests for kvk-file-writer (#12734)

## 18.0.156 alpha 2024-12-09

* fix(developer): remove platforms from kmc-generate LM readme (#12803)
* test(developer): add test for ERROR_DescriptionIsMissing to kmc-keyboard-info (#12804)
* chore(developer): verify bundled node version when building installer (#12806)
* fix(developer): support hint property in displaymap (#12807)
* fix(common/web): delete replaceExtension in types/src/util/file-types.ts (#12762)
* chore(developer): add some docs for language examples in kmp.json (#12805)
* fix(core): implement ldml_processor::get_key_list() (#12644)

## 18.0.155 alpha 2024-12-07

* chore(android,windows): Update crowdin for Czech (#12792)

## 18.0.154 alpha 2024-12-06

* feat(developer,core): local imports (#12750)
* chore(core): remove `km_core_keyboard_load` API (#12769)
* chore: rename TestCompilerCallbacks.ts (#12775)
* chore(mac): update to SIL logo with glyph in About window (#12766)
* chore(android,windows): Update crowdin for Italian (#12793)
* change(developer): use full github url in kmc copy parameters (#12773)
* chore(developer): add baseline tests for bcp47 codes to kmc-package (#12506)
* chore(core): only install node on Windows if not available (#12772)
* chore(android): Disable auto-correct UI controls (#12791)

## 18.0.153 alpha 2024-12-05

* feat(developer,common): verify normalization of strings (#12748)
* chore(core): Add link to Keyman Glossary (#12774)
* test(common/web/types): unit tests for file-types (#12716)

## 18.0.152 alpha 2024-12-04

* refactor(mac): pass kmx data blob to keyman core instead of file path (#12760)
* fix(developer): honour provided script when checking for matching scripts (#12768)
* chore(common): rename test files (#12709)
* fix(common): rename test file (#12770)

## 18.0.151 alpha 2024-12-03

* feat(android): Enhance how ENTER key is handled for FV and KMSample2 (#12745)
* feat(developer): report on mismatching lang tag scripts when building keyboard-info (#12753)

## 18.0.150 alpha 2024-12-02

* fix(core,developer): use `NDEBUG` flag to disable assertions in release build (#12715)

## 18.0.149 alpha 2024-12-01

* refactor(developer): unify test action (#12736)

## 18.0.148 alpha 2024-11-29

* test(common/web/types): unit tests for unicodeset-parser-api (#12714)
* chore(developer): rename test files (#12707)
* feat(core,linux,developer,windows): implement loading KMX from blob (#12721)
* chore(common): add offline support for emscripten (#12740)

## 18.0.147 alpha 2024-11-28

* docs(android): Add android/docs/internal/README (#12717)
* test(common/web/types): unit tests for string-list (#12702)
* docs(common): linux and macOS emscripten setup (#12701)
* refactor(developer): output number of tests when running on TC (#12710)
* refactor(common): output number of tests when running on TC (#12719)
* chore(web): rename file missed in #12704 (#12720)
* fix(core): permanently disable logging (#12724)
* fix(linux): disable assertions in release builds of ibus-keyman (#12725)
* chore(common): improve offline builds (#12739)

## 18.0.146 alpha 2024-11-27

* test(developer): kmcmplib compiler unit tests 5 (#12612)
* refactor(common): move all lexical model types into `LexicalModelTypes` container (#12712)
* refactor(common): move remaining LDML keyboard types into `LdmlKeyboardTypes` (#12713)
* chore(web): rename test files and folders (#12704)
* chore(core): rename test files (#12705)
* chore(linux): rename test files (#12706)

## 18.0.145 alpha 2024-11-26

* docs(windows): update emscripten bash setup (#12700)
* chore(common): Add link to onboarding doc to `CONTRIBUTING.md` (#12697)

## 18.0.144 alpha 2024-11-25

* chore(deps): bump cross-spawn from 7.0.3 to 7.0.6 in /developer/src/server/src/win32/trayicon/addon-src (#12687)
* chore(developer): make package subfile description fully optional (#12665)
* fix(developer): box package compiler info fields (#12666)
* fix(developer): correct whitespace handling in virtual keys and remove partially implemented virtual key series in kmcmplib compiler (#12604)

## 18.0.143 alpha 2024-11-22

* chore(deps): bump cross-spawn from 7.0.3 to 7.0.6 (#12685)

## 18.0.142 alpha 2024-11-20

* chore(common): Update CODEOWNERS (#12680)

## 18.0.141 alpha 2024-11-15

* chore(linux): add support for Ubuntu 25.04 Plucky Puffin (#12675)

## 18.0.140 alpha 2024-11-13

* chore(common): Add 17.0.330 - 17.0.332 to version history (#12663)
* fix(developer): reconnect `--full-test` in kmcmplib build and enable for CI (#12631)
* docs(developer): kmc-generate (#12647)

## 18.0.139 alpha 2024-11-12

* fix(windows): help links updated (#12646)

## 18.0.138 alpha 2024-11-08

* fix(common): check for invalid markers (#12613)
* chore: update minimum versions (#12632)
* fix(windows): correct path to output file in publish step for fv keyboards (#12637)
* chore(core): move API docs from help.keyman.com (#12642)
* feat(developer): kmc generate (#11014)
* feat(developer): kmc-copy (#12555)
* feat(developer): add GitHub and Cloud support to kmc-copy (#12586)

## 18.0.137 alpha 2024-11-07

* fix(windows): correct engine help source path for upload (#12625)
* fix(developer): use 'N' for nomatch store debug strings (regression in #12107) (#12629)
* chore(developer): skip masaram_gondi in kmcmplib full test (#12630)
* feat(developer): analyze osk-char-use merge with existing mapping file (#12622)
* feat(developer): Report key 'address' in validation failures in layout compiler (#12588)

## 18.0.136 alpha 2024-11-06

* fix(developer): handle merge commits when checking git log date (#12627)

## 18.0.135 alpha 2024-11-05

* fix(developer): handle paste of TSV into Wordlist grid (#12594)
* fix(developer): handle missing files in kmc-kmn (#12595)
* fix(developer): handle missing files in kmc-model (#12596)
* refactor(android): move Android Engine help in-repo (#12598)
* refactor(ios): move ios Engine help in-repo (#12599)
* refactor(windows): move windows Engine help in-repo (#12600)
* refactor(web): move web engine help to app repo (#12601)
* docs: Update websites readme with debug info (#12602)
* fix(developer): create Server config directory before options save (#12608)
* chore(linux): add support for Ubuntu 25.04 Plucky Puffin (#12614)
* fix(linux): properly check for missing dependencies (#12615)
* fix(linux): set environment variable for rendering of downloads dialog (#12616)

## 18.0.134 alpha 2024-11-04

* fix(developer): ldml don't allow a uset as right-hand-side variable (#12606)

## 18.0.133 alpha 2024-11-01

* test(developer): kmcmplib compiler unit tests 4 (#12489)

## 18.0.132 alpha 2024-10-30

* feat(windows): kmdevlink app (#12552)

## 18.0.131 alpha 2024-10-25

* chore(android,windows): Update Crowdin strings for Khmer (#12574)
* refactor(developer): add kps-file-reader and kps-file-writer (#12545)
* fix(mac): make modifiers operational in OSK (#12556)
* fix(mac): support missing alt layers in OSK (#12565)

## 18.0.130 alpha 2024-10-24

* fix(android/engine): Increase robustness when checking package kmp.json languages (#12567)
* chore(ios): support xcode 16 build (#12570)

## 18.0.129 alpha 2024-10-21

* chore(mac): support Xcode 16 build (#12554)

## 18.0.128 alpha 2024-10-14

* docs(developer): add refs to Keyman MIME types (#12540)

## 18.0.127 alpha 2024-10-12

* fix(developer): use TextDecoder to convert Uint8Array to string (#12537)

## 18.0.126 alpha 2024-10-11

* test(common): add markdown link check test for product documentation (#12472)
* chore(linux): improve output if `dpkg-gensymbols` fails and run other tests (#12527)

## 18.0.125 alpha 2024-10-10

* chore(common): allow to run `build.sh` scripts in `bashdb` debugger (#12518)
* chore(linux): Improve output of API Verification (#12522)
* chore(linux): allow to skip API change (#12519)
* fix(linux): fix problem with API checks with merge commits (#12520)
* refactor(web): move `KeyboardObject` type to `common/web/types` (#12514)

## 18.0.124 alpha 2024-10-09

* chore(common): fix links in minimum-versions.md (#12507)
* fix(developer): use richedit in debug memo to support Egyptian cartouches (#12464)
* feat(android): Add controls for auto-correct (#12443)

## 18.0.123 alpha 2024-10-08

* chore(developer,common): deps: replace xml2js with fast-xml-parser (#12502)
* chore(ios): renew certificate (#12512)

## 18.0.122 alpha 2024-10-07

* feat(mac): both option keys generate right alt if no left alt mapping (#12458)
* chore(common): improve configuration detection for hextobin (#12481)

## 18.0.121 alpha 2024-10-03

* docs(developer): Fix image links in help (#12488)
* fix(oem/fv): Update keyboard versions and names for fv_all.kmp 13.1 (#12486)
* feat(common): unified XML parser/writer (#12482)

## 18.0.120 alpha 2024-10-02

* chore(common): Add note on troubleshooting website errors (#12487)
* docs(common): mention `KEYMAN_USE_NVM` in minimum versions doc (#12490)
* docs(web): fix paths to several help pages (#12491)
* docs(web): fix structure of test document (#12492)

## 18.0.119 alpha 2024-09-28

* refactor(developer): copy dev 17.0 help into repo (#12427)
* fix(developer): warn before importing over touch layout (#12478)
* chore(linux): display branch name with API verification (#12480)
* docs(core): Update kmx-plus-file-format.md (#12479)

## 18.0.118 alpha 2024-09-26

* chore(developer): add context/options (#11566)
* chore(deps-dev): bump rollup from 4.16.4 to 4.22.4 (#12462)
* fix(developer): ignore excess whitespace in `<row keys>` attribute (#12468)
* refactor(common): move help into common prod/docs/help folders (#12424)
* fix(developer): publish developer-utils package during build (#12471)
* fix(linux): ignore additional C++ symbol in API check (#12474)

## 18.0.117 alpha 2024-09-25

* docs(common): Document how to skip generating CDN on websites (#12446)
* fix(android): Remove toggle for "Always Show Banner" (#12430)
* fix(android): Hide suggestion banner on password fields (#12442)
* fix(developer): prevent invalid string ids (#12465)

## 18.0.116 alpha 2024-09-20

* change(mac): remove verbose logging option (#12431)
* chore(common): Allow to build offline (#12439)

## 18.0.115 alpha 2024-09-19

* chore(common): detect ssh remotes in git hooks (#12437)
* fix(common): add proper configure output for hextobin (#12440)
* fix(core): add missing dependency for core (#12438)
* chore(developer): remove .js output from LDML compiler (#12432)

## 18.0.114 alpha 2024-09-17

* fix(developer): rewrite ldml visual keyboard compiler (#12402)
* fix(developer): check vars string usage before definition (#12404)
* change(mac): remove 'Always show OSK' option (#12355)

## 18.0.113 alpha 2024-09-16

* test(developer): kmcmplib compiler unit tests 3 (#11990)

## 18.0.112 alpha 2024-09-14

* chore(deps): bump express from 4.19.2 to 4.20.0 (#12396)

## 18.0.111 alpha 2024-09-13

* chore(common): Update crowdin strings for Italian (#12408)
* fix(common): correct offsets in KMX+ spec (#12350)
* fix(android): Add gating to setLongpressDelay() (#12410)

## 18.0.110 alpha 2024-09-12

* chore(common): Update to Unicode 16.0 (#12393)
* refactor(web): move `common/web/es-bundling` → `web/src/tools/es-bundling` (#12389)
* refactor(web): move `common/web/eslint` → `common/tools/eslint` (#12390)
* refactor(web): move sentry-manager → `web/src/engine/sentry-manager` (#12397)
* refactor(web): merge `device-detect` with `web/src/engine/main` (#12399)
* chore(web): allow to run unit tests in vscode test explorer (#12400)
* fix(developer): index() requires comma between parameters in kmcmplib compiler (#12328)

## 18.0.109 alpha 2024-09-11

* chore(common): Update history with 17.0.329 stable (#12394)
* refactor(web): move `model/templates` to `web/src/engine/predictive/text` (#12382)
* refactor(web): move `common/models` to `web/src/engine/predictive-text` (#12383)
* refactor(web): move `common/web/utils` to `web/src/engine/common/web-utils/` (#12384)

## 18.0.108 alpha 2024-09-10

* docs(android): Update help docs (#12367)
* fix(developer): fix building with Ubuntu 24.04 (#12379)
* refactor(android): Move build-publish.sh to builder script (#12351)
* fix(android): Separate `publishSentry` Gradle task to publish symbols to Sentry (#12358)
* refactor(web): move `model/types` to `web/types` (#12370)

## 18.0.107 alpha 2024-09-09

* fix(android): Update Text Size menu icons for RTL support (#12290)

## 18.0.106 alpha 2024-09-06

* feat(windows): add right modifier included in hotkey optional functionality (#12259)
* fix(android): Skip language counts for lexical-model packages (#12361)
* docs(web): fix link to documentation page (#12369)

## 18.0.105 alpha 2024-09-05

* chore(common): Fix missing entries in HISTORY.md (#12352)
* docs(android): Add in-app help for adjusting longpress delay (#12359)
* fix(mac): avoid crash on startup with macOS 10.15 (Catalina) (#12354)
* chore(oem/fv): Update to fv_all 13.0 (#12362)
* feat(windows): Add two new strings for SIL Global name instead of SIL International (#12327)

## 18.0.104 alpha 2024-09-03

* fix(mac): display package info after keyboard installation (#12326)

## 18.0.103 alpha 2024-09-02

* feat(windows): Remove hotkey related feature flags (#12252)
* feat(windows): update SIL logo for Windows UI (#12250)

## 18.0.102 alpha 2024-08-30

* docs(web): add documentation comments for touch layout interfaces (#12314)
* change(mac): store data in Library directory instead of Documents (#12106)
* change(mac): store partial path in UserDefaults (#12144)

## 18.0.101 alpha 2024-08-29

* refactor(web): move `gesture-recognizer` → `gesture-processor` (#12194)
* docs(core): fix a typo in the KMX+ doc (#12302)
* chore(web): remove obsolete comment (#12304)
* chore(android,ios): Update FirstVoices keyboards to fv_all.kmp 12.15 (#12300)
* fix(developer): make LDML import path consistent for all bundlings of kmc (#12280)
* fix(core): properly support 'other' modifier state with `uint32_t` type (#12281)
* chore(windows): fix typo in environment.inc.sh (#12286)
* fix(android): Check in material-stepper as internal Maven dependency (#12267)
* docs(core): improve formatting of KMX+ doc (#12303)
* fix(android): Prioritize certain actions over multi-line for ENTER key (#12315)
* fix(linux): add `keymanFacename` to .ldml file (#12277)
* chore(common): Update crowdin strings for Czech (#12316)
* fix(web): prevent unintuitive space-output blocking for mid-context suggestions (#12313)

## 18.0.100 alpha 2024-08-28

* fix(windows): check IM window will be in a visible location (#11967)

## 18.0.99 alpha 2024-08-27

* feat(web): import the generator for the pred-text wordbreaker's Unicode-property data-table (#10690)
* feat(web): optimize the wordbreaker data table for filesize and ease of first-load parsing (#10692)
* fix(web): fixes wordbreaker test import path (#12297)
* feat(web): enable utf8 charset encoding for the build artifacts (#12115)

## 18.0.98 alpha 2024-08-26

* change(ios): defer registration of fonts past initialization (#12190)
* refactor(ios): optimize font registration (#12210)
* test(mac): add unit tests to validate first calls to compliance check (#11724)
* fix(mac): limit short bundle version string to x.y.z format in info.plist (#12233)
* chore(developer): extend timeouts for lm compiler tests to 5 secs (#12273)
* fix(developer): find last matching key in LDML key bag when building KVK (#12278)
* chore(android): Cleanup stray debug statements in console (#12287)
* fix(developer): ensure call() detects invalid store in kmcmplib compiler (#12263)

## 18.0.97 alpha 2024-08-24

* refactor(linux): cleanup API of kvk2ldml.py (#12276)
* chore(common): adjust build settings for windows clean builds (#12264)
* chore(windows): remove remaining unused Makefiles (#12274)
* docs(developer): update build documentation to refer to build.sh (#12272)

## 18.0.96 alpha 2024-08-23

* fix(android): Fix navigation arrows in Info Activity for RTL (#12244)
* fix(web): fix documentation-keyboard spacebar-text scaling (#12232)
* fix(android): Use increment and decrement arrows on longpress delay menu (#12242)
* fix(android): Add RTL assets for adjusting keyboard height menu (#12261)
* chore(common): use `npm install` in emsdk update (#12269)
* docs: refresh windows.md (#12248)

## 18.0.95 alpha 2024-08-22

* chore(common): allow build agents to automatically select emsdk version, and enable support for 3.1.60+ (#12243)

## 18.0.94 alpha 2024-08-21

* fix(core): look for `emcc` instead of `emcc.py` (#12235)
* fix(web): improve tokenization output when wordbreaker breaks spec for span properties in output (#12229)
* chore(android): Use RTL-aware alignment and padding for layouts (#12225)
* fix(web): disable fat-finger data use when mayCorrect = false (#12220)
* fix(android): Auto-mirror back and forward arrows for RTL support (#12227)
* feat(android): Add localization for Arabic (#12228)
* fix(android): Auto-mirror increment and decrement arrows for RTL support (#12230)

## 18.0.93 alpha 2024-08-20

* refactor(web): remove engine/interfaces dependency on engine/js-processor (#12188)
* fix(web): fix malformed reversion display strings (#12201)
* feat(android): Add menu to specify long-press delay (#12170)
* feat(android): Pass longpress delay to KeymanWeb (#12185)
* fix(core): set mac build version for meson cli build to 10.13 (#12223)

## 18.0.92 alpha 2024-08-19

* chore(deps-dev): bump @75lb/deep-merge from 1.1.1 to 1.1.2 (#12118)
* chore(deps): bump semver from 7.5.4 to 7.6.0 (#12119)
* fix(windows): "Keyman" is not localized in UI strings (#12162)
* feat(android): Enhance how ENTER key is handled in apps (#12125)
* refactor(web): move `lm-worker` → `worker-thread` (#12150)
* fix(developer): remove redundant check in LdmlKeyboardCompiler.validate() (#11858)

## 18.0.91 alpha 2024-08-16

* refactor(web): move `predictive-text` → `worker-main` (#12146)
* fix(web): restore flick functionality (#12187)
* refactor(web): move `lm-message-types` → `predictive-text/types` (#12149)
* fix(developer): enforce presence of kps Info.Description field in info compilers (#12204)
* fix(developer): enforce presence of Version field when FollowKeyboardVersion is not set, in package compiler (#12205)

## 18.0.90 alpha 2024-08-15

* refactor(web): move parts of `keyboard-processor` → `js-processor` (#12111)
* fix(web): allow `lm-worker` to build on Linux (#12181)
* refactor(web): move remaining parts of `keyboard-processor` → `keyboard` (#12131)
* docs: update .kmx documentation around bitmaps, modifier state (#12183)
* refactor(web): rename `package-cache` → `keyboard-storage` (#12135)

## 18.0.89 alpha 2024-08-14

* feat(web): test skipped prediction round handling (#12169)
* fix(web): support live configuration of longpress delay (#12175)
* feat(web): add osk.gestureParams for better gesture-config persistence (#12176)
* refactor(core): move utfcodec to common (#12171)
* refactor: move kmx_u16 to common and rename to km_u16 (#12177)
* refactor(developer): use npm or local source for server addons instead of github references (#12090)
* fix(developer): fix crash with Windows Clipboard by ignoring zero scan code in debugger (#12166)
* chore(developer): update SIL logo (#12168)

## 18.0.88 alpha 2024-08-13

* docs: add .kmx specification (#12163)

## 18.0.87 alpha 2024-08-12

* chore(web): drop flaky auto-test component (#12155)
* fix(common): show description even if child projects specifies path (#12145)

## 18.0.86 alpha 2024-08-09

* chore(android): Update splash screen with SIL Tai Heritage Pro logo (#12127)
* chore(common): Update localization for Greek Polytonic (#12112)
* chore(common): add support for build target platform exclusions (#12113)
* feat(common): add top-level build.sh (#12114)
* chore(developer): start building Developer on linux,mac (#12117)
* refactor(web): Move `common/web/recorder` → `web/src/tools/testing/recorder-core` (#12092)

## 18.0.85 alpha 2024-08-08

* fix(developer): update date for last git commit date fixture (#12122)
* refactor(android/engine): Parse keyboards.json for FirstVoices app (#11943)

## 18.0.84 alpha 2024-08-07

* refactor(common): move kpj-related files into developer-utils (#11531)
* refactor(common): move kps-file.ts to @keymanapp/developer-utils (#11763)
* refactor(common): move kvks-file to @keymanapp/developer-utils (#11764)
* refactor(common): move .keyman-touch-layout reader/writer to @keymanapp/developer-utils (#11765)
* refactor(common): move LDML keyboard .xml reader/writer and kmx-plus builder to @keymanapp/developer-utils (#12081)
* refactor(common): move compiler-interfaces to @keymanapp/developer-utils (#12088)
* refactor(common): move xml2js and related deps to @keymanapp/developer-utils (#12101)

## 18.0.83 alpha 2024-08-06

* chore(common): Update history from 17.0.328 (#12093)
* change(common/models): change model tokenization to also tokenize whitespace (#11975)
* feat(web): support transform tokenization when given a root context (#11998)
* change(web): track whitespace-aware tokenization for context + correction-search caching (#11979)
* change(web): leverage tokenization to preserve punctuation and whitespace when predicting (#11997)
* fix(web): patch up worker build to provide artifacts for its tests (#12082)
* chore(web): move `web/src/engine/paths/` → `web/src/engine/interfaces/` (#12064)
* chore(web): move `common/web/input-processor/` → `web/src/engine/main/` (#12066)
* refactor(web): refactor and harmonize constants (#12072)
* chore(common): add data versions to minimum-versions.inc.sh (#12103)
* fix(web): fix lm-worker test broken by botched merge conflict resolution (#12104)

## 18.0.82 alpha 2024-08-05

* chore(windows): remove QIT_VSHIFTDOWN QIT _VSHIFTUP (#11973)
* chore(developer): add language/reference (#11799)

## 18.0.81 alpha 2024-08-03

* chore(developer): Revert "chore(developer): remove redundant references from tsconfig.json" (#12076)
* chore(common): use nvm in builds to select a node version automatically (#12069)
* refactor(developer): move functions and variables into CompilerErrors.cpp (#12030)
* refactor(developer): improve the callbacks for kmcmplib (#12031)
* refactor(developer): align kmcmplib error codes and names with kmc-kmn (#12044)
* refactor(developer): move error reporting to error site in kmcmplib (part 1) (#12045)
* refactor(developer): move error reporting inside `GetCompileTargetsFromTargetsStore` and `ProcessGroupFinish` (#12048)
* refactor(developer): move kmcmplib message construction to kmc-kmn (#12059)
* refactor(developer): rename compiler error reporting functions in kmcmplib (#12060)
* chore(developer): support filename field in kmcmplib compiler messages (#12061)
* refactor(developer): replace `VERIFY_KEYBOARD_VERSION()` calls with `VerifyKeyboardVersion()` (#12063)

## 18.0.80 alpha 2024-07-31

* chore(developer): remove redundant references from tsconfig.json (#12037)
* fix(web): add nullish test in setOsk (#12039)
* fix(web): unrevert #11258, leaving OSK hidden before instructed to display (#12049)
* test(developer): check correct use of u16chr when second parameter could be null (#11894)
* change(web): remove support for es5 (#11881)

## 18.0.79 alpha 2024-07-30

* change(mac): add custom tags in sentry to better identify errors (#11947)
* feat(web): add unit tests for case-detection & handling (#11950)
* refactor(web): spin off method for correction-search probability-thresholding check (#11952)

## 18.0.78 alpha 2024-07-29

* chore(common): Update history from 17.0.327 and add missing descriptions (#12021)
* change(web): revert #11174, which loads keyboards before initializing the OSK (#12015)
* feat(web): add unit testing for finalization of generated suggestions (#11946)
* feat(web): add unit tests for prediction lookup component (#11949)

## 18.0.77 alpha 2024-07-27

* refactor(windows): clean up logging (#11921)
* chore(developer): rename to analyzer-messages.ts (#12017)
* fix(developer): remove `paths` from tsconfig.json (#12028)
* chore(developer): api doc refresh (#12029)

## 18.0.76 alpha 2024-07-26

* change(linux): improve changelog PRs after upload to debian (#12024)
* test(developer): kmcmplib compiler unit tests 2 (#11663)
* fix(linux): set local directory if not specified (#12032)

## 18.0.75 alpha 2024-07-25

* chore(windows): remove the posting WM_KEYUP/DOWN events to IM (#12002)
* feat(web): check for low-probability exact + exact-key correction matches (#11876)
* refactor(web): extract suggestion-finalization block into its own function (#11899)
* chore(developer): remove `CompilerMessages` stub and use `KmnCompilerMessages` (#11986)
* chore(developer): rename kmc-ldml `CompilerMessages`, `LdmlKeyboardCompilerMessages` to `LdmlCompilerMessages` (#11988)
* chore(developer): rename kmc-package `CompilerMessages` to `PackageCompilerMessages` (#11989)
* fix(developer): handle errors parsing .kps file when loading project (#12008)
* chore(common): updated stats script to support end date/sprint (#12009)
* fix(windows): align engine.sln platforms and configurations (#12011)
* refactor(web): spin off deduplication, suggestion-similarity sections (#11900)
* refactor(web): extract the correct-and-raw-predict blocks into their own method (#11888)
* refactor(web): convert internal prediction methods to stateless format (#11940)
* feat(web): add unit tests for predict auto-selection method (#11941)
* feat(web): extend unit-test oriented dummy model (#11948)
* feat(web): add unit tests for suggestion-similarity detection (#11944)
* feat(web): add unit testing for suggestion deduplication (#11945)
* feat(developer): add hint when index() store is longer than any() store (#12000)
* chore(android,ios): Add ojibwa ifinal/rdot keyboards to FirstVoices (#11889)

## 18.0.74 alpha 2024-07-24

* fix(developer): correct handling of trailing spaces by GetDelimitedString() in kmcmplib compiler (#11938)
* chore(linux): remove Ubuntu Mantic, add Oracular (#12003)

## 18.0.73 alpha 2024-07-23

* fix(windows): add text selected bool emit backspace key when text selected in TSF (#11884)
* fix(developer): prevent buffer overrun in `u16tok` (#11910)
* fix(developer): prevent invalid values in targets store (#11918)
* feat(developer): automatically detect version for `U_xxxx_yyyy` ids (#11957)
* feat(developer): handle automatic versioning of chiral modifiers (#11965)
* test(developer): Add tests for automatic versioning of notany() with context() (#11980)
* feat(developer): handle automatic versioning of special key caps on normal keys (#11981)
* feat(developer): automatically upgrade version when gestures are found in the touch layout (#11982)
* refactor(developer): rename `verifyMinimumKeymanVersion` (#11983)
* feat(developer): add searching for message identifiers to `kmc message` (#11984)
* fix(developer): kmc-keyboard-info: use default version 1.0 if version information missing (#11985)
* fix(web): present a "keep" option when a context-altering suggestion is auto-selected (#11969)
* fix(web): prevents auto-accept immediately after reversion (#11970)

## 18.0.72 alpha 2024-07-22

* fix(web): remedy unit-test stability issues (#11933)
* refactor(web): fix TypeScript errors and warnings (#11911)

## 18.0.71 alpha 2024-07-18

* chore(windows): add comments for _WIN64 tests (#11929)
* chore(common): Update Crowdin strings for Portuguese (#11974)

## 18.0.70 alpha 2024-07-08

* feat(web): provide lexicon probabilities directly on the search path (#11868)
* feat(common/models): support direct-child access for Trie node iteration (#11869)
* change(common/models/templates): rework Trie predict method to utilize traversals (#11870)
* change(web): track the base correction for generated predictions (#11875)
* feat(web): add and enable auto-correction (#11866)

## 18.0.69 alpha 2024-07-05

* fix(core): allow to successfully build on Ubuntu 24.04 (#11926)
* chore(windows): correct output file for 64-bit build of keyman32 in build.sh (#11930)
* chore(android,ios): Add Crowdin localization for Polytonic Greek (#11877)

## 18.0.68 alpha 2024-07-04

* refactor(windows): merge keyman64 build into keyman32 (#11906)
* refactor(windows): remove wm_keyman_keydown and wm_keyman_keyup (#11920)

## 18.0.67 alpha 2024-07-03

* refactor(common/models): move TS priority-queue implementation to web-utils (#11867)

## 18.0.66 alpha 2024-07-02

* fix(developer): handle second parameter of index correctly in kmcmplib compiler (#11815)

## 18.0.65 alpha 2024-07-01

* fix(developer): prevent non-BMP characters in key part of rule (#11806)
* chore(linux): remove unused building with pbuilder (#11862)

## 18.0.64 alpha 2024-06-28

* fix(web): use fat-finger data with simple keypresses (#11854)

## 18.0.63 alpha 2024-06-26

* feat(linux): implement Linux side of SimulateAltGr option (#11852)

## 18.0.62 alpha 2024-06-25

* chore(common): update C/C++ formatting options (#11836)
* chore(linux): use shared meson config (#11863)
* fix(linux): ignore exceptions trying to install cache (#11861)

## 18.0.61 alpha 2024-06-24

* feat(web): optimization via lazy preprocessing of keyboard touch-layout info (#11265)
* fix(android): clear globe highlight when displaying keyboard picker (#11826)
* refactor(linux): add KeymanOption class for options (#11850)
* refactor(linux): rename methods that deal with keyboard options (#11851)

## 18.0.60 alpha 2024-06-21

* chore(web): define common timeout variable for automated testing (#11839)
* feat(developer): warn on empty keycaps (#11810)
* change(web): optimization for keyboard-layout preprocessing (#11263)
* feat(web): optimization via lazy construction of OSK layers (#11264)
* fix(developer): layr: fix modifier err message on layer w/o id (#11843)

## 18.0.59 alpha 2024-06-19

* chore(deps-dev): bump braces from 3.0.2 to 3.0.3 (#11756)
* chore(developer): clarify project upgrade messages about file locations (#11819)
* chore(deps): bump ws from 8.16.0 to 8.17.1 (#11822)
* chore(common): update base-package node-engine setting (#11798)
* change(web): change after-word whitespace check to be more selective (#11800)
* chore: Revert "chore(common): update base-package node-engine setting" (#11829)
* change(web): drop correction batching (#11768)
* chore(web): move correction-search execution timer to its own file (#11757)
* refactor(web): overhaul predictive-text engine's timer to better detect paused time (#11758)
* feat(web): improve predictive-text responsiveness when typing rapidly (#11784)
* feat(linux): re-create missing files at run-time (#11789)

## 18.0.58 alpha 2024-06-18

* test(core): Add a minimal test that exercises the core API (#11781)
* fix(developer): check HISTORY.md to get last modified date for keyboard_info and model_info (#11805)
* docs(developer): extra context help for keyboard-editor (does not exist in Keyman Developer 17.0) (#11771)

## 18.0.57 alpha 2024-06-17

* fix(web): fix id of longpress keys with modifier set in touch layout (#11783)
* fix(web): prevent desktop OSK crash when addKeyboards is called before engine init (#11786)
* fix(core): serialize tests for core/wasm on mac agents (#11795)
* fix(developer): refactor kmcmplib compiler messages to use map (#11738)
* fix(developer): make native compilation of kmcmplib under Linux possible (#11779)
* feat(core): devolve regex to javascript (#11777)
* feat(core): remove ICU from core under wasm (#11778)
* fix(linux): restart ibus after manual integration test run (#11775)

## 18.0.56 alpha 2024-06-14

* feat(core): devolve normalization to js (#11541)
* fix(developer): show message if no more platforms to add to touch layout editor (#11759)
* docs(developer): context help in package-editor and put the existing context help in their own tab comments (#11760)
* docs(developer): context help in keyboard-editor section (#11754)
* docs(developer): context help in new-project section (#11767)
* docs(developer): context help for new-project-parameters in keyman developer (#11769)
* docs(developer): context help for Select BCP 47 tag in Keyman Developer (#11770)
* change(common): update esbuild to 0.18.9 (#11693)
* change(web): more prep for better async prediction handling (#10347)
* fix(web): set new-context rules' device to match that of the active OSK (#11743)
* chore(linux): Update debian changelog (#11671)
* fix(web): add limited Array.from polyfill for lm-worker use (#11732)

## 18.0.55 alpha 2024-06-13

* fix(developer): handle missing OSK when importing a Windows keyboard into a touch-only project (#11720)
* fix(developer): verify email addresses in .kps and .keyboard_info (#11735)
* change(web): prep for better asynchronous prediction handling (#10343)

## 18.0.54 alpha 2024-06-12

* fix(common): remove subpackage entries for older TS version (#11745)
* chore(common): end use of ts-node (#11746)
* feat(web): add bulk_render variant that loads and renders keyboards from local KMP (#10432)

## 18.0.53 alpha 2024-06-10

* fix(android): check current orientation when redisplaying system keyboard (#11604)
* fix(android): fix keyboard size after rotation and restore via onSizeChanged, after layout (#11722)
* fix(developer): fix kmcmplib unit-test include paths (#11749)

## 18.0.52 alpha 2024-06-08

* fix(developer): prevent two touch layout editors opening for the same file (#11717)
* chore(common): cleanup meson deprecations and warnings (#11523)
* feat(developer): support language reference in context help (#11737)
* test(developer): kmcmplib compiler unit tests (#11378)

## 18.0.51 alpha 2024-06-07

* fix(web): fix osk touch-focus tracking (#11705)
* fix(web): defer keyboard activation requests made during engine initialization (#11713)
* chore(developer): add context/character-map (#11656)
* chore(developer): add context/wordlist-editor (#11658)
* chore(developer): add context/new-model-project-parameters (#11677)
* fix(common): remove allowJs from web's tsconfig.base.json (#11718)
* change(web): precompile all TS-based tests (#11723)
* chore(developer): add extra logging for assertion failure when pressing backspace in debugger (#11707)
* chore: add cherry-pick information in commit messages (#11708)
* fix(developer): handle encoding errors when loading wordlists (#11711)
* chore(ios): remove dead Swift-side keyboard gesture code (#11672)
* fix(mac): change build configuration to prevent cycle error in Xcode 15 (#11730)
* refactor(web): Replace deprecated substr with substring (#11637)

## 18.0.50 alpha 2024-06-06

* chore(common): adds retry mechanism for build script npm ci calls (#11451)
* fix(web): get row-height for flick constraints after performing layout (#11691)
* chore(ios): enable webview debugging (#11229)
* fix(android): handle `IllegalArgumentException` when initializing `CloudDownloadMgr`, add logging to check for unhandled side-effects (#11626)
* chore: replace git dep on restructure with 3.0.1 in npm (#11657)
* chore: move xml2js into the repo to eliminate npm git dependency (#11660)
* chore(common): move CLDR import copy into build step for common/web/types (#11690)
* fix(developer): handle editor initializing after debugger when setting execution point (#11587)
* fix(developer): treat js files with unrecognized encodings as non-keyboard files (#11698)
* fix(developer): disable example edit controls if no examples in Package Editor (#11701)

## 18.0.49 alpha 2024-06-05

* fix(web): revert #11598 to eliminate use of `finalInput` which caused crash after moving caret (#11685)
* fix(common): correctly display result of multiple option parameters in builder (#11679)
* fix(linux): specify path with package name (#11694)
* fix(linux): remove debug output and re-enable failures (#11695)

## 18.0.48 alpha 2024-06-04

* fix(linux): add debug output (#11668)
* chore(windows): add debug log messages for modifier key press processing (#11665)
* test(core): clarify output of test_unicode (#11572)
* fix(linux): add more debug output (#11680)
* fix(linux): try a different way (#11681)

## 18.0.47 alpha 2024-06-03

* fix(developer): save touch layout editor selection when loading state (#11575)
* chore: Update history from 17.0.326 (#11649)
* refactor(web): refactor keyboard-layout preprocessing property transplantation (#11601)
* fix(web): fix keyboard-processing bugs uncovered by stricter TS settings (#11603)
* fix(web): Don't apply suggestion unless fully configured (#11594)
* chore(web): clean up remaining low-level Web .tsconfig settings (#11424)
* chore(web): correct cases of implicit-any in web/ (#11462)
* chore(web): enforce strict function types in web/ (#11463)
* chore(web): finalize web/ project parity with base-repo TS config settings (aside from JS version target) (#11464)
* fix(android): include DOMRect polyfill for older ES6-supporting devices (#11653)
* fix(linux): move environment to separate job and checkout to separate subdirectory (#11659)
* fix(linux): paths in `uses:` can't use variables (#11661)
* fix(linux): restore of artifacts still needs to be in same job (#11662)
* fix(linux): include api version as part of package filename (#11664)
* fix(linux): don't escape wildcard for package filename (#11666)
* fix(linux): match digit in package filename (#11667)

## 18.0.46 alpha 2024-06-01

* chore(linux): More debugging of API verification (#11639)

## 18.0.45 alpha 2024-05-31

* change(mac): adopt unified logging APIs (#11515)
* chore(common): update labels to include change, style (#11527)
* chore(linux): run deb-package sourcepackage job on Ubuntu 24.04 (#11565)
* test(core): verify Unicode and ICU versions cross-platform (#11418)
* chore(linux): Debugging API verification (#11536)
* refactor(core): prepare normalization code to call into JS under WASM (#11519)
* feat(core): change normalize_nfd() to use JS native call instead of ICU on wasm (#11520)
* fix(linux): Restore artifacts for API verification in the correct job (#11571)
* fix(linux): Don't clean workdir after checkout in API verification (#11592)
* fix(developer): test existence of ngrok.exe before atttempting to start (#11543)
* fix(developer): handle unsupported `return` statement in `match` and `nomatch` in web compiler (#11546)
* fix(developer): handle invalid project file when scanning for owner project (#11558)
* fix(developer): ensure folder for MRU list is always created (#11552)
* fix(web): fixes error on tab, enter when only a single input element is on the page (#11470)
* fix(web): correctly handle cross-origin stylesheets when calculating keyboard size and key cap font size (#11472)
* fix(web): pre-init keyboard activation awaits init before proceeding (#11505)
* fix(android): host-page banner initialization (#11508)
* fix(web): add null guard for missing debug info when reporting to Sentry (#11579)
* chore(web): updates TypeScript version to 5.4.5 (#11414)
* fix(ios): remove incorrect cast in log statement to prevent crash (#11569)
* fix(web): headless recorder unhandled paths, invalid test-sequence references (#11596)
* fix(web): remove dead code-branches (#11597)
* chore(web): fixes implicit-this cases (#11459)
* fix(web): use intended source for prediction-to-context matching (#11598)
* fix(web): explicitly terminate banner gesture-handling when banner is swapped (#11599)
* chore(web): removes unused locals, imports, and private fields (#11460)
* fix(web): use correct parameter name in button UI OSK `hide` event (#11600)
* chore(mac): rework of main build script (#11444)
* fix(ios): do not write to shared storage from system keyboard (#11613)
* fix(developer): handle invalid default project path in options (#11555)
* fix(developer): handle missing data in .kps `<Keyboard>` (#11563)
* fix(developer): use correct variable when fixing up flick and multitap in Layer Properties dialog (#11577)
* fix(developer): correct the inference of default hint from flicks (#11582)
* fix(developer): make top row of Character Map 1 pixel to avoid DIV/0 in gestures (#11590)
* chore: increase kmc-kmn build test timeout (#11608)
* chore(windows): support port in THTTPUploader (#11611)
* change(common): add extra commit message hints (#11585)
* chore(developer): add context/debug (#11629)

## 18.0.44 alpha 2024-05-24

* fix(linux): Pass artifacts key to API verification GHA (#11517)
* fix(web): properly pass test-runner verbose-logging flag (#11509)
* chore(developer): add context/key-test (#11512)
* fix(android/engine): Ignore updating invalid selections (#11510)
* docs(common): update min emscripten version in docs to 3.1.46 (#11530)
* fix(linux): Properly use and pass run_id (#11533)

## 18.0.43 alpha 2024-05-24

* fix(android): Revert Sentry version for FV Android (#11522)
* chore(windows): remove schedule task clean up introduced in 15.0 Alpha (#11521)
* fix(windows): add FirstVoices Keyboards build to Windows release build (#11524)

## 18.0.42 alpha 2024-05-23

* chore(web): conversion of Web's browser-integration auto-tests for @web/test-runner use (#11455)
* chore(web): conversion of Web's end-to-end style auto-tests for @web/test-runner use (#11456)
* chore(web): finalization for replacement of Karma with Web Test Runner (#11300)
* fix(android): Delete sentry-cli-2.31.1.exe during CI builds (#11493)
* change(common): remove `is:open` from issue templates (#11492)
* chore(developer): build.sh for developer (#11421)
* chore(windows): move from Makefile to build.sh (#11461)
* fix(linux): Add missing variable to API verification GHA (#11511)
* chore(common): Update standards data (#11003)

## 18.0.41 alpha 2024-05-22

* fix(developer): handle `KM_CORE_IT_INVALIDATE_CONTEXT` in debugger (#11488)
* chore(linux): Trigger GHA packaging for stable builds (#11495)
* chore(android,mac,windows): Update crowdin strings for DE (#11497)
* feat(web): custom infrastructure for @web/test-runner use (#11403)
* chore(web): conversion of lm-worker browser-test for @web/test-runner use (#11404)
* chore(web): conversion of lm-layer browser-tests for @web/test-runner use (#11452)
* chore(web): conversion of Web keyboard-loading browser-tests for @web/test-runner use (#11453)
* chore(web): conversion of Web gesture-engine browser-tests for @web/test-runner use (#11454)

## 18.0.40 alpha 2024-05-21

* refactor(common): move `enabled` declaration into test_color.cpp (#11483)
* test(developer) kmn compiler messages unit tests (#11284)
* chore(linux): Move API verification to separate action (#10637)

## 18.0.39 alpha 2024-05-20

* chore(mac): change indentation of source code to equal standard two spaces (#11432)
* fix(common): calculate already-build dependency targets correctly (#11477)
* fix(common): properly quote `builder_run_action` call (#11478)
* fix(android/app): Verify extracted text is not null (#11481)

## 18.0.38 alpha 2024-05-17

* chore(common): Auto-generate minimum-versions.md from min-ver.sh (#11399)
* fix(android): Replace deprecated APIs for Display, Size, Metrics (#11436)
* chore(common): Clear whatsnew help files (#11469)

## 18.0.37 alpha 2024-05-16

* chore(android): update Gradle wrapper version (#11437)
* fix(android/engine): Handle globe key on lock screen (#11458)
* chore(oem/fv/ios): Remove build_keyboards.sh script (#11438)

## 18.0.36 alpha 2024-05-15

* chore: merge beta into master, final (#11445)
* chore(web): updates chai, @types/chai dependencies (#11318)
* chore(web): updates most @types/node dependencies, makes them consistent (#11319)
* chore(web): adds '@web/test-runner' and related packages (#11323)
* chore(web): EventEmitter3, sinon dependency updates (#11402)

## 18.0.35 alpha 2024-05-14

* chore(core): update core to C++17 (#11340)

## 18.0.34 alpha 2024-05-13

* feat(windows): Don't install desktop shortcut for Keyman for windows on installation (#11401)
* feat(common): improve builder parameter passing for child and dep builds (#11410)
* chore: merge 17.0 beta into master A17S2 (#11431)
* chore(android): Update dependencies (#11393)

## 18.0.33 alpha 2024-05-10

* chore(common): Merge beta to master for Sprint A18S1 (part 2) (#11413)

## 18.0.32 alpha 2024-05-09

* chore(common): Add `minimum-versions.inc.sh` (#11380)
* chore(core): km_core_cp -> km_core_cu (#11341)

## 18.0.31 alpha 2024-05-08

* fix(windows): "Keyboard" should be lower case in UI string for font helper tool (#11392)

## 18.0.30 alpha 2024-05-07

* chore(web): Improve dependencies (#11377)
* test(developer) keyboard info compiler unit tests 3 (#11255)

## 18.0.29 alpha 2024-05-06

* chore(web): Improve web/test.sh script (#11355)
* chore(linux): Fix typo (#11356)

## 18.0.28 alpha 2024-05-04

* chore(common): maintenance on build scripts - cd (#11329)

## 18.0.27 alpha 2024-05-03

* chore(linux): Adjust distros for GHA (#11333)
* fix(common): Fix colorization of help output of builder script (#11336)

## 18.0.26 alpha 2024-05-02

* chore: merge beta into master A18S1 (#11332)

## 18.0.25 alpha 2024-04-30

* fix(linux): Improve detection of Gnome environment (#11292)

## 18.0.24 alpha 2024-04-29

* fix(common): Retry curl downloads up to 5 times (#11314)

## 18.0.23 alpha 2024-04-26

* chore(common): Merge beta to master for Sprint B17S6 (part 2) (#11305)
* fix(web): Fix layout for subkey menus with unusually-sized keys (#11266)

## 18.0.22 alpha 2024-04-25

* chore(linux): Install python3-dev (#11296)

## 18.0.21 alpha 2024-04-24

* chore: merge beta into master B17S6 (#11291)

## 18.0.20 alpha 2024-04-19

* chore(deps): bump tar from 6.1.13 to 6.2.1 (#11211)

## 18.0.19 alpha 2024-04-15

* chore(linux): Fix wrong merge (#11224)

## 18.0.18 alpha 2024-04-12

* chore(common): Merge beta to master for Sprint B17S5 (#11217)

## 18.0.17 alpha 2024-04-05

* chore(linux): Show failed job for next Ubuntu version as failed (#11168)

## 18.0.16 alpha 2024-04-04

* chore(linux): Revert "Ignore failed package builds differently" (#11157)
* chore(linux): Sign packages even if build for next Ubuntu fails (#11163)

## 18.0.15 alpha 2024-04-03

* chore(linux): Build packages for next Ubuntu version separately (#11145)
* chore(linux): Fix typo in path of `build-binary-packages` action (#11154)
* chore(linux): More fixes for workaround for failing linux builds (#11156)

## 18.0.14 alpha 2024-04-02

* chore(linux): Update debian changelog (#11097)

## 18.0.13 alpha 2024-03-29

* chore(deps): bump express from 4.17.3 to 4.19.2 (#11103)

## 18.0.12 alpha 2024-03-28

* chore(common): Merge beta to master for Sprint B17S4 (#11105)

## 18.0.11 alpha 2024-03-20

* chore(deps-dev): bump follow-redirects from 1.15.4 to 1.15.6 (#11010)

## 18.0.10 alpha 2024-03-16

* chore: Merge beta to master for Sprint B17S3 (#11008)

## 18.0.9 alpha 2024-03-05

* chore: B17S2 merge beta to master (#10909)

## 18.0.8 alpha 2024-03-04

* chore(linux): Update debian changelog (#10898)

## 18.0.7 alpha 2024-02-29

* chore: Merge 17.0.270 beta back to master (#10886)

## 18.0.6 alpha 2024-02-27

* chore(linux): Temporarily disable autopkgtests gha (#10853)
* chore(linux): Update debian changelog (#10827)

## 18.0.5 alpha 2024-02-26

* fix(linux): Dynamically get package name (#10826)
* chore(linux): Add running autopkgtests on GHA (#10823)
* fix(linux): Fix autopkgtest gha (#10849)

## 18.0.4 alpha 2024-02-23

* chore(linux): Update debian changelog (#10786)

## 18.0.3 alpha 2024-02-21

* chore(deps): bump ip from 2.0.0 to 2.0.1 (#10792)

## 18.0.2 alpha 2024-02-20

* chore(linux): Add testbuild info to workflow title (#10771)

## 18.0.1 alpha 2024-02-15

* chore(common): move to 18.0 alpha (#10713)
* chore: move to 18.0 alpha

## 17.0.334 stable 2025-01-27

* chore(linux): update copyright year (#12919)
* chore(linux): Update debian changelog (#12916)
* fix(android): Remove access to MEDIA storage permissions (#13005)
* fix(android): restores DOMRect polyfill for old Chrome support (#13014)
* fix(web): add null guard for focusing next element via keystroke (#13035)
* fix: use correct path for resources/build/version (#13030)
* fix(web): fix handling of fonts with single quotes in filename (#13041)
* fix(android): disable early keyboard-loading when not feasible (#13039)
* fix(web): do not simplify nul-prefixed contexts when rule-matching (#13040)
* feat(android): add breadcrumbing during package install about package file, source (#13038)
* fix(web): prevent multitap warning that occurs multitapping longpressable modifier keys (#12974)

## 17.0.333 stable 2025-01-16

* fix(core): permanently disable logging (#12674)
* fix(linux): pushing of updated changelog branch (#12819)
* fix(linux): work around Lintian errors (#12817)
* fix(core): implement ldml_processor::get_key_list() (#12816)
* chore(linux): Update debian changelog (#12022)
* fix(android): use main looper to dispatch key events when OSK is hidden (#12875)
* chore: use GitHub PR titles when writing HISTORY.md (#12908)
* fix(developer): filter incorrect fonts out of .keyboard_info (#12913)

## 17.0.332 stable 2024-11-06

* fix(developer): create Server config directory before options save (#12609)
* fix(developer): handle merge commits when checking git log date (#12628)
* fix(linux): set environment variable for rendering of downloads dialog (#12617)

## 17.0.331 stable 2024-10-30

* fix(android): Hide suggestion banner on password fields (#12466)
* fix(common): declare dep on @keymanapp/ldml-keyboard-constants (#12475)
* fix(oem/fv): Update keyboard versions and names for fv_all.kmp (#12504)
* chore(ios): renew certificate (#12513)
* fix(developer): prevent invalid string ids (#12524)
* fix(developer): ignore excess whitespace in `<row keys>` attribute (#12523)

## 17.0.330 stable 2024-09-16

* refactor(android): Move Sentry and APK to publish task (#12392)
* fix(developer): rewrite ldml visual keyboard compiler (#12406)
* fix(developer): check vars string usage before definition (#12407)

## 17.0.329 stable 2024-09-09

* chore(android,ios): Add ojibwa ifinal/rdot keyboards to FirstVoices (#12020)
* change(web): revert #11174, which loads keyboards before initializing the OSK (#12040)
* fix(web): unrevert #11258, leaving OSK hidden before instructed to display (#12058)
* chore(common): use `nvm` to select version of node for builds (#12074)
* fix(developer): ignore scan code if zero in debugger (#12182)
* fix(developer): enforce presence of Version field when FollowKeyboardVersion is not set, in package compiler (#12206)
* fix(developer): enforce presence of kps Info.Description field in info compilers (#12207)
* fix(web): disable fat-finger data use when mayCorrect = false (#12226)
* chore(common): allow build agents to automatically select emsdk version, and enable support for 3.1.60+ (#12245)
* fix(web): fix documentation-keyboard spacebar-text scaling (#12240)
* fix(core): set mac build version for meson cli build to 10.13 (#12246)
* change(ios): defer registration of fonts past initialization (#12241)
* chore(android,ios): Update FirstVoices keyboards to 12.15 (#12301)
* fix(core): properly support 'other' modifier state with `uint32_t` type (#12285)
* fix(developer): find last matching key in LDML key bag when building KVK (#12284)
* fix(android): check in material-stepper as internal Maven dependency (#12324)
* fix(linux): add `keymanFacename` to .ldml file (#12283)
* chore(oem/fv): Update to fv_all 13.0 (#12363)
* fix(mac): avoid crash on startup with macOS 10.15 (Catalina) (#12364)
* fix(android): skip language counts for lexical-model packages (#12368)

## 17.0.328 stable 2024-07-27

* fix(web): add nullish test in setOsk (#12041)

## 17.0.327 stable 2024-07-25

* fix(android): include DOMRect polyfill for older ES6-supporting devices (#11654)
* fix(web): Don't apply suggestion unless fully configured (#11636)
* fix(mac): handle command keys without crashing (#11675)
* fix(web): get row-height for flick constraints after performing layout (#11692)
* fix(android): handle IllegalArgumentException when initializing CloudDownloadMgr, add logging to check for unhandled side-effects (#11628)
* fix(developer): handle editor initializing after debugger when setting execution point (#11588)
* fix(developer): treat js files with unrecognized encodings as non-keyboard files (#11699)
* fix(developer): disable example edit controls if no examples in Package Editor (#11703)
* chore(developer): add extra logging for assertion failure when pressing backspace in debugger (#11709)
* fix(developer): handle encoding errors when loading wordlists (#11712)
* fix(mac): change build configuration to prevent cycle error in Xcode 15 (#11731)
* fix(developer): handle missing OSK when importing a Windows keyboard into a touch-only project (#11721)
* fix(developer): prevent two touch layout editors opening for the same file (#11727)
* fix(android): check current orientation, fix keyboard size after system keyboard rotations and resumes (#11747)
* chore(linux): Update debian changelog (#11670)
* feat(developer): support language reference in context help (#11741)
* fix(developer): show message if no more platforms to add to touch layout editor (#11766)
* fix(web): add limited Array.from polyfill for lm-worker use (#11733)
* fix(web): set new-context rules' device to match that of the active OSK (#11744)
* fix(web): prevent desktop OSK crash when addKeyboards is called before engine init (#11787)
* fix(windows): add -k parameter for keyboards build.sh (#11811)
* fix(core): serialize tests for core/wasm on mac agents (#11809)
* chore(developer): clarify project upgrade messages about file locations (#11820)
* fix(developer): check HISTORY.md to get last modified date for keyboard_info and model_info (#11808)
* fix(web): fix id of longpress keys with modifier set in touch layout (#11797)
* change(web): change after-word whitespace check to be more selective (#11824)
* fix(android): clear globe highlight when displaying keyboard picker (#11827)
* fix(web): use fat-finger data with simple keypresses (#11871)
* fix(developer): prevent non-BMP characters in key part of rule (#11807)
* fix(linux): ignore exceptions trying to install cache (#11885)
* chore(common): Update Crowdin strings for Portuguese (#11976)
* chore(linux): remove Ubuntu 23.10 Mantic (#12004)

## 17.0.326 stable 2024-06-02

* cherrypick(android/engine): Handle globe key on lock screen (#11468)
* fix(android/app): Verify extracted text is not null (#11482)
* chore(linux): Trigger GHA packaging for stable builds (#11494)
* chore(android,mac,windows): Update crowdin strings for DE (#11498)
* fix(developer): handle `KM_CORE_IT_INVALIDATE_CONTEXT` in debugger (#11489)
* fix(developer): test existence of ngrok.exe before atttempting to start (#11544)
* fix(developer): handle unsupported `return` statement in `match` and `nomatch` in web compiler (#11547)
* fix(developer): ensure folder for MRU list is always created (#11553)
* fix(developer): handle invalid project file when scanning for owner project (#11559)
* fix(ios): remove incorrect cast in log statement to prevent crash (#11570)
* fix(ios): do not write to shared storage from system keyboard (#11622)
* fix(android): Ignore updating invalid selections (#11529)
* fix(developer): handle invalid default project path in options (#11556)
* fix(developer): handle missing data in .kps `<Keyboard>` (#11564)
* fix(developer): save touch layout editor selection when loading state (#11576)
* fix(developer): use correct variable when fixing up flick and multitap in Layer Properties dialog (#11578)
* fix(developer): correct the inference of default hint from flicks (#11583)
* fix(developer): make top row of Character Map 1 pixel to avoid DIV/0 in gestures (#11591)
* fix(web): fixes error on tab, enter when only a single input element is on the page (#11615)
* fix(web): correctly handle cross-origin stylesheets when calculating keyboard size and key cap font size (#11616)
* fix(web): pre-init keyboard activation awaits init before proceeding (#11617)
* fix(web): add null guard for missing debug info when reporting to Sentry (#11619)
* fix(android): host-page banner initialization (#11618)
* fix(developer): support Windows and Unicode names in .ttf (#11634)

## 17.0.325 stable 2024-05-15

* chore: update history for stable (#11448)

## 17.0.324 stable 2024-05-15

* chore(android): 17.0 stable release
* chore(ios): 17.0 stable release
* chore(linux): 17.0 stable release
* chore(mac): 17.0 stable release
* chore(web): 17.0 stable release
* chore(windows): 17.0 stable release
* chore(developer): 17.0 stable release

## 17.0.323 beta 2024-05-13

* chore(windows): Update crowdin string for Khmer (#11409)
* fix(android): disable Sentry session tracking (#11419)
* fix(mac): restore OSK keys that became invisible in mac OS 14 Sonoma (#11388)
* chore(android,ios): Add fv_nlakapamuxcheen (#11405)

## 17.0.322 beta 2024-05-10

* fix(web): fixes illegal KMW event state - can't focus a null element (#11385)

## 17.0.321 beta 2024-05-09

* fix(android/engine): Skip updating selection range if invalid (#11384)
* refactor(android/engine): Refactor updateSelection (#11389)

## 17.0.320 beta 2024-05-07

* fix(android): prevents mid-keystroke desynchronization when deleting selected text (#11367)
* fix(web): support SVG elements when checking className (#11365)
* fix(developer): define `lastSelLength` variable (#11366)

## 17.0.319 beta 2024-05-04

* fix(android): inverting a selection range would crash Keyman (#11345)
* fix(developer): handle missing Name element for File element in package compiler (#11352)
* fix(developer): handle missing Description element for File element in package compiler (#11354)

## 17.0.318 beta 2024-05-02

* fix(web): longpress shortcut activation should only consider northward part (#11306)
* chore(ios,mac): support build on Apple Silicon using Xcode 15.3 (#11302)

## 17.0.317 beta 2024-05-01

* chore(web): remove old reference-doc from alpha that has completed its purpose (#11322)
* fix(web): gesture-model initial-state, callback failure handling (#11321)
* fix(linux): Fix icon for .kmp files (#11295)

## 17.0.316 beta 2024-04-30

* fix(windows): check font count display none found (#11282)

## 17.0.315 beta 2024-04-26

* fix(web): osk-view hidden by default on construction (#11258)
* fix(android): fixes kbd text zoom to prevent accessibility cross-effects (#11281)
* fix(developer): support export of visual keyboard when Keyman for Windows not installed (#11244)
* chore(linux): Prepare for stable release (#11301)
* fix(core): reset on frame keys (#11172)
* fix(core): ldml backspace processing should delete all markers (#11254)

## 17.0.314 beta 2024-04-25

* fix(android/engine): URIEncode strings passed to Javascript (#11206)
* fix(android/app): Update storage permissions for Android 12.0+ (#11299)
* test(developer): keyboard info compiler messages unit tests 2 (#11253)

## 17.0.313 beta 2024-04-23

* chore(common): Set fetch-latest-cldr.sh executable (#11289)
* chore(common): Fix missing entries in HISTORY.md (#11290)
* fix(developer): report missing help to sentry instead of local xml (#11271)
* fix(developer): "use strict" for downlevel browsers in Server (#11276)

## 17.0.312 beta 2024-04-22

* fix(developer): emit JSON strings as characters, not surrogate pairs (#11243)
* fix(developer): prevent xmlns for LDML keyboard template child elements (#11251)
* fix(developer): test that MRU project exists before attempting to reference on startup (#11252)
* fix(developer): handle invalid Unicode values in touch layout builder (#11270)
* fix(developer): handle multiple instances of Server starting (#11272)
* fix(developer): lazy initialization of test window (#11275)
* chore(web): drops redundant builder-dependency from early gesture dev (#11278)
* feat(web): add recent-history log to gesture engine (#11277)
* test(developer): keyboard info compiler unit tests 2 (#11130)
* fix(web): fixes pred-text unit test instability (#11283)
* fix(developer): keep escaped plus-sign escaped (#11269)
* chore(resources): sync up with CLDR v45 release (#11004)

## 17.0.311 beta 2024-04-19

* fix(web): default parse of length styling for empty string (#11235)
* change(web): initializes OSK with keyboard if available during init (#11174)
* fix(ios): prevents post-restore kbd issues by refreshing kbd (#10952)
* fix(mac): handle text replacement cases during compliance detection (#11190)

## 17.0.310 beta 2024-04-18

* fix(web): now auto-scrolls if target element would be hidden after device rotation (#11210)
* fix(ios): deletion of selected text (#11179)
* fix(common): update emoji stripping for Unicode 15.1 (#11242)
* change(web): adjusts multitap timings (#11246)
* fix(web): prevents dropping of input during rapid multitouch typing (#11245)

## 17.0.309 beta 2024-04-17

* fix(ios): sample build script --debug detection (#10953)
* chore(web): simple layout reflow polish (#11237)
* chore(android): enables debugging and inspection of mobile app internal webviews (#11215)
* fix(web): prevents selection-clear for pure layer-switching multitaps (#11232)
* change(web): drops need for closures to optimize layout-reflow (#11238)

## 17.0.308 beta 2024-04-13

* chore(developer): use keyboard3 tag rather than DTD to identify LDML keyboard xml files (#11214)

## 17.0.307 beta 2024-04-12

* fix(common): specify title explicitly when opening PR with hub (#11173)
* refactor(web): better centralizes OSK layout internals to prepare for optimization efforts  (#11176)
* feat(web): VisualKeyboard layout-reflow optimization  (#11177)
* change(web):  OSK optimization, improved responsiveness  (#11140)
* fix(web): fixes up-flick shortcut issue for longpress when keys support downflicks (#11216)

## 17.0.306 beta 2024-04-11

* docs(ios): updates iOS app help for 17.0 banner changes (#11200)
* chore(oem/fv): Add fv sguuxs and update keyboard versions (#11198)

## 17.0.305 beta 2024-04-10

* fix(core): skip leading trail surrogate char in km_core_state_context_set_if_needed() (#11169)
* change(web): merges split async method in gesture engine  (#11142)
* fix(web): blocks nextLayer for keys quickly typed when multitapping to new layer when final tap is held (#11189)
* refactor(web): OSK spacebar-label updates now managed by layer object  (#11175)

## 17.0.304 beta 2024-04-09

* fix(android): atomically updates selection with text (#11188)
* fix(web): fix crash in nearest-key row lookup when touch moves out-of-bounds (#11178)

## 17.0.303 beta 2024-04-05

* fix(windows): decode uri for Package ID and filename (#11152)
* fix(common/models): suggestion stability after multiple whitespaces (#11164)

## 17.0.302 beta 2024-04-04

* fix(mac): load only 80 characters from context when processing keystrokes (#11141)

## 17.0.301 beta 2024-04-03

* feat(core): support modifiers=other (#11118)
* chore(core): dx better err message on embedded test vkeys (#11119)
* fix(web): key preview stickiness  (#10778)
* fix(web): early gesture-match abort when unable to extend existing gestures  (#10836)
* fix(web): infinite model-match replacement looping  (#10838)
* fix(web): proper gesture-match sequencing  (#10840)
* change(web): input-event sequentialization  (#10843)
* fix(web): proper linkage of sources to events  (#10960)
* fix(developer): handle buffer boundaries in four cases (#11137)
* chore(linux): Build packages for next Ubuntu version separately (#11153)
* fix(common): upgrade sentry-cli to 2.31.0 (#11151)
* fix(android/app): Track previous device orientation for SystemKeyboard (#11134)
* change(web): reworks nearest-key detection to avoid layout reflow (#11129)

## 17.0.300 beta 2024-04-02

* change(web): keyboard swaps keep original keyboards active until fully ready (#11108)
* fix(android/engine): Swap selection range if reversed (#11127)
* test(developer): keyboard info compiler unit tests (#11000)

## 17.0.299 beta 2024-04-01

* fix(ios):  address crash by reading full code point rather than code unit when trimming initial directional-mark (#11113)
* fix(mac): delete correct number of characters from current context when processing BMP or SMP deletes (#11086)
* feat(developer): disallow stray dollarsign in from pattern (#11117)

## 17.0.298 beta 2024-03-29

* chore(linux): Update debian changelog (#11096)
* fix(web): prevent layer switch key from erasing selection (#11032)
* fix(developer): prevent error when scrolling touch layout editor with no selected key (#11109)
* fix(common): make `isEmptyTransform` return true if passed a nullish transform (#11110)

## 17.0.297 beta 2024-03-28

* fix(common): properly handle illegal UnicodeSets to prevent crash in kmc-ldml compiler (#11065)
* fix(core,developer): variable/marker substitution in sets and strings (#11059)
* fix(developer):  in ldml compiler, generate compiler error if `from=` regex matches empty string (#11070)
* fix(core): calculate offset correctly when replacing marker in transform (fixes crash) (#11071)
* feat(developer): support comma in modifiers (#11075)
* fix(core): actions_normalize() length and dead store fix (#11100)
* chore(core): optimize ldml_event_state::emit_difference() when no diff (#11094)
* fix(ios): bad initial in-app layout, delayed banner, deprecated banner toggle (#10929)
* feat(developer/compilers): better unit test for suggestion accessibility (#11085)
* fix(core): fix pointer math in actions_normalize() (#11101)


## 17.0.296 beta 2024-03-27

* fix(developer): in model compiler, give correct key to shorter prefix words when a longer, higher-frequency word is also present (#11074)
* fix(oem/fv/android): Only add default keyboard if no keyboards exist (#11080)
* fix(core): correct typo in LDML test DTD reference (#11068)
* chore(android): Update crowdin strings for Mon (#11089)
* chore(android): Update crowdin strings for Khmer (#11090)

## 17.0.295 beta 2024-03-26

* docs(developer): add help site links (#10939)
* chore(common): Update keymanweb-osk.ttf to 4.1 (#11035)
* feat(linux): Start dbus if not running (#10863)

## 17.0.294 beta 2024-03-25

* chore(android,windows): Update crowdin strings for French (#11063)
* chore(common): Fix missing entries in HISTORY.md (#11064)
* fix(developer): catch sharing violation when saving mru (#11047)
* fix(developer): capture alt shortcuts in LDML keyboard debugger (#11049)
* fix(developer): correct path for kmc sourcemaps in sentry upload (#11051)

## 17.0.293 beta 2024-03-22

* chore(oem/fv): Update keyboard versions in keyboards.csv (#11013)
* fix(developer): suppress emission of new empty fields in package editor (#11009)
* fix(developer): return after calling await exitProcess (#11016)
* chore(core): refresh API docs for 17.0 (#10986)

## 17.0.292 beta 2024-03-21

* fix(developer): remove unused keyboard info compiler messages (#10991)
* fix(developer): font file meta data is invalid error (#10995)

## 17.0.291 beta 2024-03-20

* chore(mac): clean up code obsoleted by core (#10877)
* fix(linux): Replace deprecated `pkg_resources` module with `packaging.version` (#10860)

## 17.0.290 beta 2024-03-19

* fix(ios): Sync selection range for long contexts (#10956)

## 17.0.289 beta 2024-03-16

* fix(common): add unit test for --debug flag for builder (#10974)

## 17.0.288 beta 2024-03-13

* test(developer): kmc keyboard info compiler messages unit tests (#10848)
* fix(developer): getFontFamily now returns null if ttfMeta.promise errors (#10983)
* docs(android/app): Add data privacy policy page (#10985)
* fix(developer): min Keyman version for LDML is 17.0 (#10977)

## 17.0.287 beta 2024-03-12

* chore(developer): resolve excessive-fatal-exception issue (#10949)
* fix(linux): Remove `ibus-keyman.post{inst,rm}` and verify that `ibus-daemon` is running when we start km-config (#10788)

## 17.0.286 beta 2024-03-11

* chore(web): improve the clarity of hints on OSK for Android (#10971)

## 17.0.285 beta 2024-03-08

* fix(windows): GetKeyboardLanguage exits early on an invalid keyboard ID (#10936)

## 17.0.284 beta 2024-03-07

* fix(web): globe key highlighting (#10932)
* chore(web): updates mtnt model used by test page (#10935)
* fix(developer): kmc keyboard info compiler no kmp error (#10893)
* fix(developer): Treat Right Shift as Shift in debugger (#10919)
* docs(developer): kmc-model api documentation (#10921)
* docs(developer): kmc-model-info api documentation (#10922)
* docs(developer): kmc-keyboard-info api documentation (#10923)
* docs(developer): kmc-package api documentation (#10924)
* fix(developer): normalize all input paths in .kps compiler (#10950)

## 17.0.283 beta 2024-03-06

* fix(android): fixes context-change detection for repeated-char cases (#10873)
* fix(developer): search-term quote replacement was not global (#10934)
* chore(common): Update ldml out of techpreview (#10913)
* fix(developer): fix for errant \uXXXX error (#10946)
* fix(developer): suppport loose match for CompilerEvents (#10948)
* refactor(oem/fv/android): Install fallback keyboard (#10907)
* refactor(android/app): Move storage permission checks (#10904)
* fix(common): missing script exec bit (#10951)

## 17.0.282 beta 2024-03-05

* fix(developer): move osk.ts from developer-utils to kmc-kmn (#10903)
* fix(developer): hint text special characters (#10927)
* docs(developer): kmc-ldml api documentation (#10917)
* chore(developer): consolidate external links in Developer messages (#10918)
* fix(developer): message export filename was title case (#10941)

## 17.0.281 beta 2024-03-04

* chore(linux): Update debian changelog (#10897)
* fix(ios): cross-paragraph keyboard rules (#10905)
* chore(developer): deploy compiler messages to help site (#10906)

## 17.0.280 beta 2024-03-01

* fix(developer): make sure scroll bar appears when needed in global welcome (#10818)
* chore(common): loosen .keyman-touch-layout schema layer id requirements (#10819)
* docs(developer): kmc-kmn api documentation and some message documentation (#10856)
* refactor(developer): cleanup kmn compiler message namespaces (#10867)
* refactor(developer): reorganize messages for adding details (#10878)
* fix(ios): context-initial diacritic handling (#10589)
* feat(developer): adds kmc message command (#10888)
* test(developer): kmc unit test infrastructure messages (#10825)
* fix(android): handle surrogate pairs in selection range indexing (#10885)
* feat(windows): move the code kmshell.dpr to unit so that only the includes are in dpr (#10871)

## 17.0.279 beta 2024-02-29

* fix(linux): Fix libkeymancore-dev dependencies (#10880)
* chore(resources): update to latest ldml: xmlns, uset (#10865)

## 17.0.278 beta 2024-02-28

* docs(linux): Updated whatsnew for Keyman for Linux 17 (#10858)
* fix(web): Save context state on reset (#10869)
* chore(android/engine): Reduce toast notifications after installations (#10868)
* fix(android/engine): Check selection indexes (#10857)

## 17.0.277 beta 2024-02-27

* fix(developer): exit kmc test data if any failure messages occurred (#10805)
* docs(windows): add whats new Keyman for Windows  17.0 (#10783)
* feat(developer): add api-extractor and api-documenter, config, and build integration (#10839)
* feat(developer): publish api documentation to help.keyman.com (#10841)
* docs(developer): npm package readme files (#10842)
* refactor(developer): move osk module from common-types to developer-utils (#10845)
* chore(linux): Update debian changelog (#10828)
* fix(developer): repeated options in kmc must now be fully specified (#10821)
* docs(developer): add documentation for kmc-analyze (#10854)

## 17.0.276 beta 2024-02-26

* chore(linux): Fix autopkg tests (#10824)

## 17.0.275 beta 2024-02-23

* chore(core): Update sample ldml keyboard (#10791)
* fix(developer): publish keymancore-1.dll symbols (#10797)
* fix(developer): improve uploading of sourcemaps to sentry (#10798)
* fix(android/engine): Fix how keyboard picker menu exits (#10806)
* chore(linux): Fix `upload-to-debian.sh` script for beta releases (#10784)
* chore(linux): Fix API verification after adding SONAME (#10813)
* chore(linux): Address comments from Debian mailing list (#10800)
* docs(linux): Update how to build binary package with docker (#10814)
* chore(linux): Update debian changelog (#10785)

## 17.0.274 beta 2024-02-22

* fix(android/engine): Remove logs for uninitialized default keyboard (#10782)
* refactor(android/app): Allow SystemKeyboard to install default keyboard and dictionary (#10794)
* chore(android/app): Remove logging for install referrer details (#10795)
* docs(android/app): Update tablet screenshots (again) (#10796)
* docs(android): Update screenshots for help (#10808)
* chore(web): proper reporting of errors from es5 KMW (#10807)
* fix(android): first keystroke when context is empty (#10809)
* chore(linux): Update Debian `control` file (#10787)

## 17.0.273 beta 2024-02-21

* fix(developer): match kmc console formatting for messages in IDE (#10775)
* fix(developer): ensure fatal errors report message or made non-fatal (#10777)
* chore(developer): add LDML specific text to Project view (#10779)
* fix(developer): reset debugger after ldml keyboard compile (#10780)
* fix(developer): crash opening invalid project (#10781)
* docs(ios): document gestures (#10763)

## 17.0.272 beta 2024-02-20

* fix(core): fix output append logic in any_group::apply_transform (#10758)
* fix(android): Match phone suggestion banner styling on tablet (#10760)
* docs(mac): Document What's New for version 17.0 (#10764)
* fix(developer): Rename missing variables in tests (#10773)
* chore(developer): reduce WARN_TouchLayoutUsesUnsupportedGesturesDownlevel to HINT (#10766)
* fix(developer): prevent renaming of new project types in New Project dialog (#10767)
* fix(developer): return an error code if build-test-data fails (#10765)
* fix(developer): allow more parameters in kmc.cmd (#10759)
* chore(linux): Ignore missing .symbols file in stable branch (#10674)
* chore(linux): Update symbols file with current version (#10575)
* docs(linux): Update screenshots and FAQ (#10768)
* chore(linux): Fix `debian.sh` by removing quotes (#10772)

## 17.0.271 beta 2024-02-19

* chore(developer): add infrastructure messages tests (#10756)
* chore(windows): Update more PT strings (#10718)
* docs(android/app): Update tablet screenshots (#10726)
* fix(web): sticky special-key highlighting (#10729)
* fix(web): disables modipress for layer-switch keys with subkeys (#10745)
* fix(web): missing null-guard for hardware keystrokes without active Keyman keyboard (#10740)
* docs(ios): add what's new in 17.0 (#10748)
* fix(web): handling of page-elements focused before engine initialization (#10744)
* fix(ios): multitap consistency after new-lines (#10728)
* docs(common): Update website README (#10738)

## 17.0.270 beta 2024-02-17

* fix(core): Update more tests and fix ldml_transforms (#10735)

## 17.0.269 beta 2024-02-15

* docs(android): Document using gestures on touch, and remove references to Browser (#10686)
* docs(android/app): Add help page on using the banner (#10691)
* fix(web): corrects Android over-deletion of selected text, other context diffs involving selected text (#10662)
* fix(web): disables banner interaction when suggestions are absent (#10695)
* fix(web): longpress validation by base key, not current location (#10707)

## 17.0.268 beta 2024-02-15

* chore: move to beta

## 17.0.267 alpha 2024-02-14

* fix(linux): Use temp dir if we can't create cache dir (#10681)
* feat(developer): errs on unparseable regex (#10689)
* feat(developer): errs on \uXXXX escapes (#10701)
* docs(common): Fill in missing HISTORY.md entries (#10704)

## 17.0.266 alpha 2024-02-13

* chore(windows): add const to argument definition (#10677)
* feat(windows): update windows engine unit tests to match removal of engine cached context (#10184)
* fix(web): prevent invalid longpress shortcut triggers (#10641)

## 17.0.265 alpha 2024-02-12

* fix(developer): keyboard that targets only web can cause crashes and other problems (#10664)
* fix(android/engine): Download multiple dictionaries (#10680)

## 17.0.264 alpha 2024-02-09

* chore(linux): Don't set VERSION_TAG to …-local in .deb packages (#10675)
* fix(web): banner robustness when touched 2+ times at once (#10672)

## 17.0.263 alpha 2024-02-08

* fix(linux): Ignore keys with IBUS_MOD4_MASK set (#10668)

## 17.0.262 alpha 2024-02-07

* refactor(windows): Use km_core_actions struct instead of queue (#10557)
* chore(core): move action apis into keyman_core_api_actions.h (#10569)
* feat(core,developer): support normalization=disabled (#10586)
* feat(developer): range warning for non-NFD chars (#10614)
* fix(core): make `km_core_state_get_actions()` idempotent (#10585)
* fix(core): strip markers in `actions_update_app_context_nfu()` (#10607)
* fix(core): surrogate handling, markers in app context, and memory leak (#10618)
* fix(windows): support unicode strings properly in logs (#10650)
* fix(developer): ensure project populate files actually adds files (#10651)
* fix(linux): Use raw string for regex (#10652)
* fix(windows): `wstrtostr` should use `WideCharToMultiByte` (#10660)
* chore(windows): rename actionItem to outputString for clarity (#10661)
* fix(web): handling of backspaces when left-context is empty (#10584)
* fix(ios): long-held backspace handling (#10633)
* fix(web): banner scroll positioning after reversions (#10643)
* chore(web): removes unused banner events (#10644)

## 17.0.261 alpha 2024-02-06

* fix(web): app/webview sourcemap inlining (#10631)
* fix(android/app): Cleanup AndroidManifest handling of *.kmp (#10624)

## 17.0.260 alpha 2024-02-03

* chore(oem/fv): Update versions in keyboards.csv (#10606)
* fix(linux): Fix path to artifacts when uploading to llso (#10609)
* docs(linux): Update sample settings (#10610)
* chore(linux): Fix API check if lines got removed in .symbols file (#10612)

## 17.0.259 alpha 2024-02-02

* feat(developer):  double markers once again (#10541)
* feat(core): ldml double marker, C++ side (#10563)
* feat(core,developer): simplify markers (#10565)
* chore(common): cancel earlier builds when new test builds triggered (#10593)
* chore(linux): Use correct format specifier for `g_utf8_strlen` (#10599)
* fix(linux): Fix version comparison (#10576)
* chore(common): Add entries from 16.0.145 HISTORY.md (#10603)
* chore(common): history missing message fixup (#10601)
* chore(linux): Update debian changelog (#10596)

## 17.0.258 alpha 2024-02-01

* chore(developer): add unicode-license.txt for ldml keyboards data (#10568)
* feat(core): ldml reorder marker processing (#10539)
* chore(developer): kmc ldml build - call c8 directly for tests (#10522)
* fix(web): app/webview control flow for initial layer (#10571)
* chore(linux): Upgrade artifacts to v4 (#10577)
* chore(linux): Fix the path of downloaded artifacts (#10594)

## 17.0.257 alpha 2024-01-31

* epic: Keyman Core normalization (#10390)
* fix(web): OSK resource-loading promise's font-wait (#10506)
* fix(web): documentation-keyboard font size, font scaling (#10507)
* feat(web): testing page for font-load / key-scale interactions (#10534)
* fix(web): proper await for special-osk font, use of it in key scaling (#10535)
* fix(web): ensure use of actual key-cap / label font in key-scale ops (#10555)
* docs: Update websites README.md (#10566)
* fix(developer): kmc exit needs to wait for Sentry (#10558)
* fix(developer): make sourcePath calculation for kmc-keyboard-info more lenient (#10559)
* chore(developer): disable .js output for LDML keyboard compiler for 17.0 (#10560)
* chore(linux): Replace Lunar with Noble (#10561)
* chore(linux): Adjust test expectations for ICU >= 73 (#10573)

## 17.0.256 alpha 2024-01-30

* fix(linux): packaging on Ubuntu and Debian servers should give message instead of warning because we don't have patched ibus there (#10537)
* feat(developer): turn on developer side normalization (#10528)

## 17.0.255 alpha 2024-01-29

* chore(ios): eliminate xcglogger dependency (#10446)
* feat(developer): ldml marker normalization fix (#10527)
* chore(linux): Build with webkitgtk 4.1 instead of 4.0 (#10483)

## 17.0.254 alpha 2024-01-27

* feat(core): ldml marker normalization fix (#10517)

## 17.0.253 alpha 2024-01-26

* feat(web): keystroke pre-processing unit tests (#10464)
* feat(web): key-event rule processing unit tests for mnemonic, KMW 1.0 keyboards (#10475)
* fix(web): touch-layout fontsize property use (#10504)

## 17.0.252 alpha 2024-01-25

* fix(common): ldml: fix typo in kmc error message (#10484)
* chore(developer): `--enable-source-maps` parameter for kmc wrapper (#10496)
* fix(android/engine): Fix OSK widths (#10442)
* fix(web): banner suggestion resizing after device rotation (#10508)

## 17.0.251 alpha 2024-01-24

* chore(developer): upgrade ngrok to v3 (#10359)

## 17.0.250 alpha 2024-01-23

* fix(android/engine): Add RECEIVER_EXPORTED flag for broadcast receiver (#10463)
* fix(web): osk responsiveness to held modifiers on legacy kbds (#10437)
* fix(android/engine): Skip final globe key action (#10465)
* feat(developer): marker normalization in .ts (#10443)
* fix(android): hardware keystrokes now include mnemonic processing (#10445)

## 17.0.249 alpha 2024-01-22

* feat(web): suggestion banner UI enhancements - suggestion expanding + scrollable banner (#7934)
* chore(web): worker sourcemap cleanup, mobile app webview sourcemap compat (#10413)

## 17.0.248 alpha 2024-01-19

* chore(android): Update targetSdkVersion to 34 (#10393)
* fix(web): cancels active gestures on globe-key use (#10352)
* fix(web): keyboard-documentation rendering mode (#10417)
* fix(ios): multiple keyboard slide-in animations on app start (#10362)
* fix(web): U_ key id -> text for all subkeys; is now preprocessed (#10434)
* chore(android/app): Update whatsnew for 17.0 (#10395)
* fix(web): bulk renderer interface for recent-version targeting keyboards (#10427)
* feat(core): cross-segment markers (#10394)

## 17.0.247 alpha 2024-01-18

* fix(ios): banner image management (#10337)
* feat(core): unescape u (#10356)
* chore(developer,core): change sample and test files to use \u{…} (#10391)

## 17.0.246 alpha 2024-01-17

* fix(web): Add null check for changing the keyboard during typing (#10346)
* chore(common): Update crowdin strings for Khmer (#10411)
* docs(common): Update website README.md (#10399)
* docs(linux): Add documentation for Core API verification (#10409)
* fix(web): right-flick gesture-preview positioning (#10406)

## 17.0.245 alpha 2024-01-16

* chore(core): Ignore C++ symbols (#10386)
* fix(android): Fix OSK rotation issues (#10373)
* feat(developer): add `-m` parameter to kmc to control message severity (#10258)

## 17.0.244 alpha 2024-01-15

* refactor(core): Move `km_core_state_context_*` tests to separate file (#10375)
* feat(developer): warn on gesture support for downlevel (#10364)
* fix(web): use KMW OSK font for "**" special-text in key hints (#10371)
* docs(linux): Update sample settings (#10374)

## 17.0.243 alpha 2024-01-12

* chore(core): split out some files (#10327)
* chore(common): Update crowdin strings for French, German, Spanish (Latin America) (#10368)
* fix(web): prediction time-limiter issues, performance (#10330)
* fix(developer): test-page model loading (#10328)
* fix(ios): use safe area to position Keyman menu correctly (#10339)
* chore(linux): fix GHA packaging (#10366)
* refactor(linux): Use `km_core_state_context_set_if_needed` (#10354)

## 17.0.242 alpha 2024-01-11

* fix(windows): serve images for readme files in Keyboard Install (#10312)
* fix(developer): remove unused tools/customise menu (#10321)
* fix(developer): cleanly handle filling a new osk file from layout (#10322)
* fix(developer): new file support for project 2.0 (#10323)
* chore(common): builder action launch typos (#10361)
* feat(core): support stacked markers, prep for marker segments (#10326)

## 17.0.241 alpha 2024-01-10

* chore(deps-dev): bump follow-redirects from 1.14.9 to 1.15.4 (#10340)
* Update character-map.md (#10345)
* chore(linux): Output dput exit code after upload to llso (#10349)
* fix(android/engine): Use fallback keyboard if keyboard index undefined (#10342)
* fix(android): Use alert dialog when package is missing touch keyboards (#10335)
* chore: cleanup recent history entries without PR title (#10298)
* chore(web): better logging for gesture-recognizer tools build script (#10329)

## 17.0.240 alpha 2024-01-09

* chore(linux): Retry llso upload (#10331)

## 17.0.239 alpha 2024-01-08

* fix(mac): write persisted options returned from Core (#10275)
* chore(web): remove lm-worker `Array.from` polyfill and make `Symbol` polyfill conditional (#10255)
* change(web): lm-worker bundling + wrapper script rework (#10264)
* refactor(web): transformation of build-bundler into a common es-bundling command (#10265)
* change(web): KeymanWeb bundler-script centralization (#10267)
* feat(web): alternate artifact - es6-bundled Web (#10257)
* feat(web): es6 artifact for app/webview (#10274)
* fix(web): adds null-guard for longpress-key validation (#10299)
* fix(web): special key highlighting when pressed (#10296)

## 17.0.238 alpha 2024-01-03

* fix(developer): quell internal error when  a section fails (#10300)
* fix(core): ldml fixes for normalization between transform groups (#10290)
* feat(core): more regex testing (#10304)
* chore(core): better reporting in ldml tests (#10305)
* feat(developer): escape bad markers (#10306)

## 17.0.237 alpha 2024-01-02

* feat(developer): Consolidate public APIs for kmc modules (#10208)
* chore(developer): honor prompt to upgrade in kmc (#10218)

## 17.0.236 alpha 2023-12-22

* fix(oem/fv): Add fv_kwadacha_tsekene (#10292)
* fix(common): give warning if emcc.py is present but not executable (#10289)

## 17.0.235 alpha 2023-12-21

* feat(developer): ldml: more improvement for key-not-found (#10236)

## 17.0.234 alpha 2023-12-20

* fix(mac): Improve detection of non-compliant apps (#10282)
* fix(web): default multitap logic for shift-layer shift multitaps (#10281)
* fix(web): keyboard functionality on Android 5.0 / Chrome 35 (#10284)

## 17.0.233 alpha 2023-12-19

* fix(web): unbreak some ts paths (#10279)
* fix(core): clear core context on invalidate cache (#10230)
* fix(oem/fv): Add fv_hulquminum_combine (#10269)

## 17.0.232 alpha 2023-12-18

* feat(web): adds highlighting to BKSP while held (#10270)

## 17.0.231 alpha 2023-12-15

* chore(web): Better match directory structure for headless engine tests (#10232)
* fix(web): Fix types that listInputs and isKMWInput accept (#10233)
* chore(web): Add unit tests for `pageContextAttachment` (#10250)

## 17.0.230 alpha 2023-12-14

* fix(core): ldml: fix bad usage of unique_ptr (#10252)
* chore(linux): docker: fix Node.js install, make customizable (#10251)
* fix(web): unit test for null-null keyboard switch event from #10245 (#10253)
* fix(web): fixes android-webview emulation Web test page (#10238)
* epic: new gesture engine (#7324)
* fix(mac): improve code signing robustness (#10243)
* chore(mac): use core actions struct (#10066)
* chore(common): Add entries from 16.0.144 HISTORY.md (#10260)
* chore(web): Remove dead code (#10231)

## 17.0.229 alpha 2023-12-13

* chore(ios): FV certificate key (#10228)
* feat(core): action struct to action items conversion (#10115)
* fix(developer): various project fixes (#10151)
* feat(developer): Add Window menu (#10154)
* feat(developer): New Project opens in new process (#10155)
* fix(developer): two errors in touch layout editor (#10211)
* feat(developer): Move options to ~/.keymandeveloper/options.json (#10216)
* feat(core): ldml improve key-not-found (#10090)
* fix(core): remove a TODO-LDML (#10198)
* fix(core): improve memory allocation issues in calling into icu (#10222)

## 17.0.228 alpha 2023-12-11

* chore(mac): force detach of disk image during build after 5 failures (#10201)
* chore(linux): Small refactoring to make it easier to read (#10196)
* chore(common): Specify Keyman repo on GitHub actions (#10203)
* chore(android,mac): Update Kibaku crowdin strings (#10174)
* chore(android,mac): Update Mon crowdin strings (#10175)
* fix(developer): crash loading a project when referenced .xml is missing (#10209)
* feat(developer): kmc emit hint if project file is old version (#10158)
* fix(common): kpj loader needs to handle empty Files element (#10157)

## 17.0.227 alpha 2023-12-08

* fix(windows): debug includes libcmtd vs libcmt.dll (#10176)
* fix(linux): Do not restart Fcitx (#10180)

## 17.0.226 alpha 2023-12-07

* fix(web): accidental suggestion-banner retoggle when disabling predictions (#10014)
* fix(web): Fix null error with legacy keyboards (#10141)

## 17.0.225 alpha 2023-12-06

* feat(developer): Multi-process model for projects (#10114)
* fix(developer): prevent opening .kpj in multiple processes (#10137)
* fix(android/app): InfoActivity pass external links to browser (#10153)

## 17.0.224 alpha 2023-12-05

* chore(linux): Update debian changelog (#10121)

## 17.0.223 alpha 2023-12-04

* chore(web): Add option to create test coverage report file (#10124)

## 17.0.222 alpha 2023-12-02

* fix(common): publish @keymanapp/developer-utils as npm module (#10118)

## 17.0.221 alpha 2023-12-01

* chore(windows): removed cached context windows engine (#10065)
* change(android): flishy flashy mitigation, round 1 (#10017)
* change(android): smoother keyboard initialization (#10022)
* fix(android): no suggestions available when swapping pred-text target language (#10061)
* chore(developer): require project file to exist (#10092)
* chore(linux): Add support for loong64 architecture (#10109)
* fix(web): Don't throw errors after detach (#10086)

## 17.0.220 alpha 2023-11-30

* fix(core): set_if_needed updates an empty cached context (#10098)
* fix(core): check for null termination (#10101)

## 17.0.219 alpha 2023-11-29

* fix(developer): path separator for kmc-package (#10064)
* fix(developer): projects 2.0 internal path enumeration (#10016)
* fix(web): Fix attachment-api tests (#10085)
* fix(web): Also move source map (#10089)

## 17.0.218 alpha 2023-11-27

* feat(developer): ldml: err/hint on illegal/pua chars (#10029)

## 17.0.217 alpha 2023-11-24

* feat(developer): warn on usage of virtual keys in rule output (#10062)
* fix(core): memory management of options in action struct (#10073)
* chore(linux): Update debian changelog (#10047)
* chore(core): Add test keyboard for text selection tests (#10026)

## 17.0.216 alpha 2023-11-23

* fix(common): kmx struct alignment (#9977)
* fix(developer): vis kbd callbacks instead of throw (#9979)
* fix(core): dx: ldml: startContext should be optional in ldml test data (#10021)
* chore(windows): remove `wm_keymandebug` messages and functions (#10055)
* chore(windows): remove legacy LoadKeyboard (#10057)
* chore(windows): remove unused globals relating to old keyboard debugging (#10058)
* chore(core): remove vkey output from kmx processor (#10060)
* fix(web): app/webview did not clear deadkeys on context-reset (#10039)

## 17.0.215 alpha 2023-11-22

* feat(core): ldml marker normalization (#9761)
* feat(core): ldml backspace transform (#9960)
* feat(core): ldml tertiary reordering (#9962)
* fix(web): fixes OSK viewport scaling on iOS devices (#10035)

## 17.0.214 alpha 2023-11-20

* fix(ios): fv: replace Zip framework to prevent crash on startup (#10018)

## 17.0.213 alpha 2023-11-17

* fix(linux): Fix packaging GHA (#10020)
* fix(android): Always display HTML banner when suggestions aren't available (#9696)

## 17.0.212 alpha 2023-11-16

* chore(web): splits banner.ts into separate files per banner type (#9987)
* refactor(web): inactive banner management (#9988)

## 17.0.211 alpha 2023-11-15

* fix(windows): setup.inf generation had whitespace (#10000)
* feat(developer): Support v2.0 projects in TIKE (#9949)
* feat(developer): New Project - Description field and tweaks (#9950)
* chore(developer): hide 'Remove From Project' for v2.0 projects (#9956)
* feat(developer): Support loading XML LDML keyboards in TIKE (#9963)
* feat(developer): show .xml LDML keyboards in project (#9964)
* fix(developer): kmc build ldml keyboard should create output folder (#9966)
* fix(developer): Project upgrade messages now show in Messages panel (#9969)
* feat(developer): Project Settings Form for 17.0+ projects (#9984)
* chore(developer): only build source files (#9985)
* chore(developer): manage SourcePath in project upgrade (#9986)
* feat(developer): handle errors loading projects (#9989)
* chore(developer): show only source path files in project views (#9995)
* chore(developer): handle project version checks cleanly in kmc (#9996)
* fix(common): dx: don't call exit(0) on failure (#10005)
* fix(linux): Improve triggering of packaging GHA (#10009)
* chore(web,developer): Move keymanweb-osk.ttf to common/resources (#9993)

## 17.0.210 alpha 2023-11-14

* docs(common): Update CODEOWNERS for web (#9997)
* chore(core): Add additional API checks (#9867)

## 17.0.209 alpha 2023-11-13

* docs(windows): update meson and emscripten details (#9933)
* fix(web): Increase size of spacebar text (#9954)

## 17.0.208 alpha 2023-11-08

* fix(web): Fix clearing of deadkeys (#9944)
* fix(web): Ignore `osk-always-visible` on non-desktop devices (#9951)
* fix(linux): Fix baseline tests (#9967)
* chore(linux): Fix GHA triggering (#9965)
* fix(linux): Fix trigger for baseline tests (#9968)

## 17.0.207 alpha 2023-11-07

* refactor(web): Link to `index.html` in test pages (#9953)
* feat(developer): Add more non-printing characters (#9846)

## 17.0.206 alpha 2023-11-06

* chore(developer): remove compile.pas and CompileErrorCodes.pas (#9924)
* chore(common): remove prepublish step from package.json (#9937)
* feat(developer): provide line number for some kmw compiler messages (#9938)
* fix(developer): Sentry in Server should honour reporting settings (#9940)
* fix(developer): resilience in loading Server config and cache files (#9941)

## 17.0.205 alpha 2023-11-03

* fix(developer): use KeymanWeb.Codes for 17.0+ (#9913)
* fix(developer): don't use osk-always-visible on touch devices (#9917)
* chore(linux): Improve repository_dispatch (#9865)
* chore(linux): Refactor deb-packaging.sh script (#9866)
* chore(linux): Add Core API version number (#9877)
* fix(developer): kmc code generation for context(n) in context (#9932)
* chore(developer): remove obsolete 'Allow Multiple Instances' and 'Use Legacy Compiler' options (#9934)
* chore(developer): common/include dep for kmcmplib (#9935)
* feat(common): ldml update to WIP cldr data (#9919)

## 17.0.204 alpha 2023-11-02

* fix(web): fixes doc-kbd display of default layer when it's not defined first (#9891)
* fix(developer): compiler crash when no project loaded (#9898)
* fix(developer): debug flag for compiling keyboards (#9901)
* chore(developer): verify kmp.json output from kmc-package (#9844)
* fix(developer): Project MRU now saves correctly (#9902)
* chore(common): fixup SchemaValidators error handling (#9903)
* chore(developer): change field label to 'Related Package ID' in Related Packages dialog (#9904)
* fix(developer): open editor links in new window (#9905)
* fix(developer): enable and update unit tests (#9907)
* fix(developer): layout builder - maintain presentation during undo (#9914)
* feat(developer): extract font family from .ttf in kmc-keyboard-info (#9859)
* fix(developer): raise error if virtual key in context string (#9908)
* feat(developer): Compile button in TIKE toolbar (#9910)
* chore(developer): rename messages.ts for clarity (#9920)
* fix(developer): warn if layer switch key is missing ID (#9921)
* fix(developer): restore selection in layout builder even with duplicate ids (#9922)
* fix(developer): enable line breaks in debugger (#9906)

## 17.0.203 alpha 2023-10-30

* fix(linux): Fix uninstallation of shared keyboard (#9880)
* chore: include ci/pull-requests.inc.sh for help uploads (#9897)

## 17.0.202 alpha 2023-10-30

* chore(common): unify pull-request creation scripts (#9888)
* epic: Keyman Core for Mac (#7857)

## 17.0.201 alpha 2023-10-28

* fix(core): build: support -t parameter correctly (#9820)
* fix(developer): handle displayMap correctly with 'fill from layout' (#9861)

## 17.0.200 alpha 2023-10-27

* chore(developer,common,core): update to latest CLDR v44 (#9842)

## 17.0.199 alpha 2023-10-26

* fix(developer): handle xml errors in package compiler (#9821)
* fix(developer): server download Keyman link (#9822)
* chore(common): handle invalid XML in kpj-file-reader (#9824)
* fix(developer): reduce confusion in Unicode fields in touch layout editor (#9839)

## 17.0.198 alpha 2023-10-25

* chore(common): Add entries from 16.0 HISTORY.md (#9826)
* feat(core): new actions APIs (#9828)

## 17.0.197 alpha 2023-10-24

* chore(linux): Rename (lib)kmnkbp to (lib)keymancore  ️ (#9793)
* chore(linux): Rename `namespace kbp` to `core`  ️ (#9792)
* chore(linux): rename keyboardprocessor_ldml.* to keyman_core_ldml  ️ (#9791)
* chore(linux): Rename libkmnkbp0-0 package  ️ (#9795)
* fix(web): proper disabling of prediction timeout for prediction unit tests (#9835)

## 17.0.196 alpha 2023-10-20

* fix(mac): move keyboard menu items to main Input Menu from submenu (#9777)
* feat(core): initial normalization (#9728)
* chore(core): dx: ldml test improvement, backspace test (#9759)
* docs(common): macos build update (#9809)
* fix(web): enhances integrated test stability (#9718)
* chore(linux): Update packaging GHA  ️ (#9812)
* chore(linux): Rename KBP to CORE  ️ (#9794)
* chore(linux): Fix build by adding one character (#9817)

## 17.0.195 alpha 2023-10-19

* chore(linux): Allow to collect coverage on TC (#9790)
* fix(common): don't use URL in common/web/types (#9798)
* chore: update kmp.schema.json and docs for kps schema (#9800)
* docs(windows): update text and images for windows 11 (#9689)

## 17.0.194 alpha 2023-10-18

* chore(linux): Re-enable building for Ubuntu 23.10 Mantic (#9780)
* chore(linux): Add missing tests (#9783)
* fix(web): fixes touch form-factor default kbd on cookieless keymanweb.com page load (#9786)
* fix(developer): three kmc .keyboard_info generation bugs (#9784)
* fix(developer): handle invalid project folders cleanly (#9785)
* chore(linux): Fix build scripts (#9781)

## 17.0.193 alpha 2023-10-17

* fix(developer): kmc crash on start (#9771)
* fix(core): don't use double newlines in debuglog (#9258)
* chore(linux): Add code coverage index page (#9758)
* feat(linux): Allow installing keyboards with arbitrary language  ️ (#9756)
* fix(linux): Fix crash initializing Sentry with Python < 3.10 (#9774)
* chore(linux): Rename `kbp_state_get_intermediate_context` to `km_core…`  ️ (#9775)

## 17.0.192 alpha 2023-10-16

* fix(ios): missing backslash in build script (#9765)
* chore(linux): Speed up ibus-util tests (#9754)
* feat(linux): Allow loading of keyboards with arbitrary language  ️ (#9735)

## 17.0.191 alpha 2023-10-15

* chore: update readme for keyboard_info schema (#9746)

## 17.0.190 alpha 2023-10-12

* chore(web): web build streamlining (#9743)
* chore(linux): Add code coverage reports for keyman-config and keyman-system-service (#9753)

## 17.0.189 alpha 2023-10-11

* refactor(linux): Use auto cleanup (and fix some memory leaks) (#9648)
* refactor(linux): Simplify adding keyboard (#9734)

## 17.0.188 alpha 2023-10-11

* chore(android,windows): Update crowdin strings for Kannada (#9737)

## 17.0.187 alpha 2023-10-11

* chore(developer): convert Server to ES Modules (#9673)
* chore(common): convert hextobin to ES Modules (#9676)
* chore(common): convert resources/build/version to ES Modules (#9678)
* chore(common): keyman-version now generates only es module (#9680)
* chore(common): cleanup final Typescript non-ESM metadata (#9681)
* chore(ios): renew certificate (#9697)
* feat(core): match any marker (#9687)
* feat(developer): ldml fix all remaining TODOs around markers and variables (#9688)
* fix(windows): re-enable signature check (#9695)
* fix(common): fix schema fixer (#9727)
* chore(core): rename keyboardprocessor.h to keyman_core_api.h (#9723)
* chore: rename km_kbp_ to km_core_ (#9724)
* chore(developer): fixup signcode paths for server (#9730)
* fix(linux): Explicitly initialize GTK (#9706)
* chore(linux): Improve Sentry reports (#9725)
* epic(developer): refactor package-metadata for 17.0 (#9485)
* chore: clean up a few minor discrepancies in builder.inc.sh (#9731)
* fix: path for ESM increment-version, and exit code (#9738)

## 17.0.186 alpha 2023-10-04

* feat(developer): show an INFO message when warnings have failed a build (#9652)
* chore(developer): reduce duplicate words warning to hint (#9653)
* feat(developer): issue hint if package includes keyboard source files (#9658)
* chore(developer): switch on code coverage reporting for kmc (#9662)
* fix(core): clean cached ICU in core (#9668)
* feat(developer): warn if .kps includes a .js which is not touch-capable (#9667)

## 17.0.185 alpha 2023-10-03

* chore(web): Add non-printing characters to the OSK (#9547)
* feat(developer): support `store(&version) '17.0'` (#9656)
* chore(developer): add test for `checkFilenameConventions == false` or unset (#9661)
* feat(developer): ldml scan codes support (#9615)

## 17.0.184 alpha 2023-10-02

* fix(web): fixes toolbar refocus timing after a keyboard change (#9618)

## 17.0.183 alpha 2023-09-29

* feat(web): browser-KMW support for default subkeys (#9496)
* refactor(linux): Add more tests for `keymanutil.c`  ️ (#9595)

## 17.0.182 alpha 2023-09-28

* chore(web): builds that output to web/build/publish should also clean it (#9613)
* chore(linux): Dynamically choose display number (#9629)
* docs(linux): Update sample tasks.json for Linux (#9634)
* chore(common): Add Crowdin strings for Mon (#9550)
* fix(developer): only include mobile touch platform in basic project (#9549)
* fix(windows): fix the ellipsis for longer text on buttons (#9638)

## 17.0.181 alpha 2023-09-26

* chore: workaround npm/cli#3466 when bundling internal deps (#9536)
* chore(linux): Check and restart background processes (#9608)

## 17.0.180 alpha 2023-09-25

* fix(linux): Fix detection of unit tests (#9606)

## 17.0.179 alpha 2023-09-22

* chore(resources): ldml: update to keyboard3 (#9588)
* change(android,web) Use web-based popup key longpresses (#9591)

## 17.0.178 alpha 2023-09-21

* fix(linux): Correctly open files linked from help page (#9601)
* chore(linux): Fix bugs, add dependency and update documentation (#9602)

## 17.0.177 alpha 2023-09-20

* chore(linux): Add coverage action to `ibus-keyman/build.sh` (#9583)
* docs(common): Fix documentation for `builder_describe_internal_dependency` (#9582)

## 17.0.176 alpha 2023-09-19

* chore(oem/fv/android): Update Gradle to 7.4 (#9590)
* refactor(linux): Rename defines to clarify purpose  ️ (#9584)
* feat(core): drop \u1234 format (#9560)

## 17.0.175 alpha 2023-09-18

* chore(linux): Split startup process (#9570)

## 17.0.174 alpha 2023-09-16

* refactor(linux): Reformat file (#9569)

## 17.0.173 alpha 2023-09-13

* chore(common): Update to Unicode 15.1 (#9555)

## 17.0.172 alpha 2023-09-12

* fix(linux): Prevent exception if neither USER, LOGNAME nor SUDO_USER set (#9543)
* chore(linux): Exclude environment.sh from build (#9553)

## 17.0.171 alpha 2023-09-01

* chore(linux): Add `clean` target to `rules` (#9531)

## 17.0.170 alpha 2023-08-31

* fix(common): builder_parse broke on option parameters (#9489)
* docs(linux): Explicitly specify emscripten version (#9527)

## 17.0.169 alpha 2023-08-30

* fix(linux): Fix exception in km-kvk2ldml (#9523)

## 17.0.168 alpha 2023-08-29

* refactor(linux): Fix warning (#9513)

## 17.0.167 alpha 2023-08-25

* feat(core): implement mapped set mapping (#9504)
* feat(resources): add pcm keyboard (#9508)

## 17.0.166 alpha 2023-08-24

* chore(common): Update crowdin strings for French (#9505)

## 17.0.165 alpha 2023-08-23

* feat(core): add display=id (#9484)

## 17.0.164 alpha 2023-08-22

* fix(common): don't crash on illegal unicodesets (#9492)

## 17.0.163 alpha 2023-08-21

* chore(web): Update keymanweb-osk.ttf to v. 3.0 (#9469)

## 17.0.162 alpha 2023-08-18

* fix(common): marker test (#9483)
* fix(windows): allow QR share box to grow to edge of default configuration parent window (#9472)
* chore(resources):  update CLDR to post-PRI (#9482)

## 17.0.161 alpha 2023-08-16

* feat(core) actual regex (#9440)

## 17.0.160 alpha 2023-08-14

* feat(core): limit max marker to 0xD7FF (#9448)

## 17.0.159 alpha 2023-08-11

* feat(core): marker implementation (#9405)

## 17.0.158 alpha 2023-08-09

* chore(linux): Disable Mantic builds on Launchpad (#9435)
* feat(windows): Use Keyboard Activated event API call to turn off caps lock (if required) (#9353)
* chore: stats script parameters (#9431)
* feat(developer): add 'default' property for longpress keys (#9432)
* chore(developer): improve kmc sentry reporting on fatal build errors (#9441)

## 17.0.157 alpha 2023-08-08

* fix(linux): fix memory leaks and method name (#9413)

## 17.0.156 alpha 2023-08-07

* epic: kmc-kmw KeymanWeb compiler in Typescript (#8954)

## 17.0.155 alpha 2023-08-05

* chore(developer): update markers per review (#9374)

## 17.0.154 alpha 2023-08-04

* chore(common): Update crowdin GHA to trigger daily (#9410)
* fix(web): forgot to target es5 when minifying polyfilled worker (#9409)
* chore(common): Update history.md with 16.0 stable entries (#9419)

## 17.0.153 alpha 2023-08-03

* docs(windows): Update OS requirement to Windows 10 (#9381)
* fix(web): maintenance of focus when changing keyboard via Toolbar UI (#9397)
* chore(linux): Remove Kinetic from GHA (#9399)
* chore(linux): Properly treat test builds with packaging GHA (#9400)

## 17.0.152 alpha 2023-08-02

* fix(developer): more wasm uset fixes (#9382)
* docs(windows): corrected nmake cmd for certificates (#9376)
* chore: add run-name to deb-packaging (#9386)
* chore: try another variable for reporting (#9388)
* chore(linux): Remove package build on Jenkins for Keyman 17 (#9380)
* docs(linux): Add build doc for Keyman Web and Android (#9383)

## 17.0.151 alpha 2023-08-01

* feat(developer) marker steps (#9364)
* feat(common): marker processing (#9365)
* chore(linux): Don't fail on parallel builds (#9368)
* fix(developer): fix breakage from emscripten 3.1.44 (#9375)
* docs(core): Document how to build Core on Linux (#9328)

## 17.0.150 alpha 2023-07-31

* chore(linux): Update debian changelog (#9358)
* chore(linux): Fix creation of PRs after uploading to Debian (#9360)

## 17.0.149 alpha 2023-07-30

* fix(core): Better range check for Uni_IsValid() (#9346)
* chore(core): update documentation in transform logic and processor (#9352)

## 17.0.148 alpha 2023-07-27

* feat(core): merge transform/reorder processing w/ u32 (#9293)
* chore(developer): make unknown vkey a hint, not error (#9344)
* chore(linux): Update supported Ubuntu versions (#9341)

## 17.0.147 alpha 2023-07-25

* chore(linux): Update debian changelog (#9327)

## 17.0.146 alpha 2023-07-24

* chore(deps-dev): bump word-wrap from 1.2.3 to 1.2.4 (#9314)

## 17.0.145 alpha 2023-07-21

* fix(linux): Fix logging (#9310)
* fix(windows): open pdf in an external browser (#9295)
* fix(linux): Fix installation of keyboards with lang tag `mul` (#9027)
* fix(web): allows registering precached keyboards (#9304)

## 17.0.144 alpha 2023-07-20

* refactor(linux): Use better way to get username (#9313)

## 17.0.143 alpha 2023-07-19

* spec(core): minor fix to tran spec (#9292)
* docs(linux): Update man page and remove do-nothing option (#9291)
* docs(linux): Update documentation (#9277)

## 17.0.142 alpha 2023-07-17

* chore(windows): disable wix compression for debug builds (#9074)

## 17.0.141 alpha 2023-07-15

* feat(core): implement reorder (#9223)
* chore(common): add BUILDER_STR_REF (#9248)
* feat(core): load reorder from kmx+, test case (#9260)

## 17.0.140 alpha 2023-07-14

* chore(common): add engine clause to package.json (#9008)

## 17.0.139 alpha 2023-07-13

* fix(common): set variables need to serialize elementstring (#9259)
* chore(linux): Add unit tests for dconf_util.py (#9215)
* refactor(linux): Refactor image loading (#9245)

## 17.0.138 alpha 2023-07-11

* chore: Update standards data (#9193)
* chore(linux): Trigger Linux integration tests (#9221)

## 17.0.137 alpha 2023-07-10

* chore: authenticate github request when triggering test builds (#9225)
* feat(web): logs enhanced debug info for error reports (#9217)
* fix(web): silences low-priority warning that shows up in iOS kbd init (#9206)

## 17.0.136 alpha 2023-07-07

* chore(common): Update crowdin strings for Kibaku (#9214)
* feat(core): kmxplus uset implementation in core (#9197)
* chore(linux): Add support for `--no-integration` flag to build files (#9212)
* spec(core): marker spec (#9196)

## 17.0.135 alpha 2023-07-06

* chore(common): improve coverage, fix todos (#9195)
* chore(ios): minor build-script cleanup (#9201)
* chore(linux): Allow to run tests without integration tests (#9192)
* fix(web): sentry sourcemapping round 2 - yesterday's 'fix' unfortunately doesn't upload the maps (#9199)
* chore(web): normalizes sourcemap paths for cleaner Sentry reports (#9200)
* feat(linux): Allow to install keyboard for multiple languages (#9017)

## 17.0.134 alpha 2023-07-05

* fix(linux): Fix packaging GHA (#9172)
* chore(ios): standardizes iOS build scripts (#9092)
* fix(web): fixes up Web's InlinedOSK manual test page (#9175)
* fix(web): re-establishes web srcmap uploading (#9179)
* refactor(linux): Code refactoring (#9129)
* refactor(linux): Extract methods (#9168)
* fix(linux): Fix vertical alignment of labels in About dialog (#9167)
* fix(linux): Add scrollbar to About dialog (#9166)
* fix(linux): Remove tags from package description (#9165)
* docs(linux): Update readme (#9190)
* feat(developer): uset in element string (#9144)
* fix(developer): improve coverage, add todos (#9170)
* chore(developer): refactor so KmnCompiler only created once within kmc (#9171)
* fix(common): support multichar escapes in element sets (#9173)
* chore(linux): Update docker builds (#9188)

## 17.0.133 alpha 2023-07-04

* feat(common): add segmenter for element strings (#9141)
* fix(windows): adds an extra row for Change Hotkey text label (#9149)
* fix(linux): Another attempt to fix packaging GHA (#9155)
* fix(linux): Fix packaging GHA (#9164)
* fix(linux): Fix packaging GHA (#9169)

## 17.0.132 alpha 2023-06-30

* docs(mac): Update requirements.md (#9137)
* fix(linux): Fix GHA package builds for non-Jammy dists (#9123)
* fix(linux): Fix packaging GHA (#9142)

## 17.0.131 alpha 2023-06-27

* feat(developer,common,core): ldml UTF-32 literals in binary (#9084)
* fix(web): fixes Web build zip artifact construction (#9096)

## 17.0.130 alpha 2023-06-26

* chore(deps): bump semver from 7.3.8 to 7.5.2 (#9085)
* epic: conversion of Keyman Engine for Web to ES modules (#8560)

## 17.0.129 alpha 2023-06-23

* chore(common): Update crowdin strings for Spanish (es-ES and es-419) (#9040)
* chore(android/app): Address some pre-launch accessibility report warnings (#9070)
* fix(windows): support kmxplus in mcompile (#9071)
* fix(core): fix ldml transforms (#9072)
* feat(common,developer,core): add uset section (#9049)

## 17.0.128 alpha 2023-06-22

* fix(windows): testhost improve error message (#9061)
* docs(windows): add more steps for clarity (#9063)

## 17.0.127 alpha 2023-06-21

* feat(core): implementation of non-regex components of tran (#9019)
* chore: enable common ci for web (#9047)

## 17.0.126 alpha 2023-06-19

* chore(mac): move from altool to notarytool (#9010)

## 17.0.125 alpha 2023-06-17

* fix(android/samples): Cleanup Sample/Tests apk's (#9030)
* chore(common): Bump crowdin github action to 1.3.2 (#9029)

## 17.0.124 alpha 2023-06-14

* fix(windows): qr code id uses keyboard name and not package name (#9002)
* refactor(linux): Extract widgets to separate classes and files (#9007)

## 17.0.123 alpha 2023-06-13

* chore(developer): support cp1252 'ansi' keyboards (#8988)
* fix(developer): keep kmc-kmn messages within namespace (#8999)
* fix(linux): Fix display of installed keyboard version (#8948)
* fix(linux): Fix creation of markdown help files for Linux (#9001)

## 17.0.122 alpha 2023-06-12

* refactor(developer): import kmcmplib errors into kmc-kmn (#8962)

## 17.0.121 alpha 2023-06-09

* fix(linux): Fix disabling of buttons (#8946)
* chore(developer): check for nodejs deps in kmc-kmn (#8961)
* spec(core): spec/impl for transform and vars (#8695)
* feat(developer): improve tran/bksp tests, other improvements (#8967)

## 17.0.120 alpha 2023-06-07

* chore(core): look for emcc.py, not emcc (#8934)
* chore(linux): Move some files to keyman-config (#8917)
* fix(linux): Fix title of reference page and links (#8939)
* fix(android/engine): Re-enable KMManager tests (#8940)

## 17.0.119 alpha 2023-06-06

* chore(developer): ensure kmcmplib messages are all UTF-8 (#8927)
* chore(linux): Fix lintian warnings (#8931)

## 17.0.118 alpha 2023-06-05

* chore(ios): replace fv cert (#8900)
* fix(core): Fix compilation if hotdoc is installed (#8912)
* feat(linux): Rename column and add tooltip (#8918)

## 17.0.117 alpha 2023-06-04

* chore(developer): verify long lines compile correctly (#8915)

## 17.0.116 alpha 2023-06-02

* feat(linux): Add column for installation location (#8897)
* chore(developer): verify kvks files and report errors (#8892)
* refactor(developer): rearrange kmcmplib interface source (#8899)
* refactor(developer): move filename consistency check to kmc (#8907)
* chore(developer): loadFile callback error check and optimization (#8908)
* chore(common): remove url module ref from common/web/types (#8914)

## 17.0.115 alpha 2023-06-01

* refactor(developer): complete fs move out of kmcmplib (#8882)
* fix(common): tweak pack/publish support for npm 9.5.1 and node 18.16.0 (#8894)
* feat(linux): Implement Options page and option to disable Sentry error reporting (#7989)

## 17.0.114 alpha 2023-05-31

* chore(developer): replace cwrap wasm bindings (#8857)
* chore(developer): refactor kmcmplib interfaces (#8870)
* chore(developer): move keyboard repo fixtures (#8874)
* chore(linux): Move build steps to build.sh (#8864)

## 17.0.113 alpha 2023-05-26

* docs(android): Update documentation for building Android on Linux (#8860)
* fix(android): Fix typo in build-utils.sh (#8859)
* refactor(developer): compiler interface part 1 for wasm (#8850)
* chore(developer): remove SetError macro (#8856)

## 17.0.112 alpha 2023-05-25

* refactor(developer): move file write out of WriteCompiledKeyboard and CompileKeyboard merge (#8796)

## 17.0.111 alpha 2023-05-24

* fix(android/app): Pathing for publish script (#8845)
* chore(developer): add test for missing .js file to kmc-package (#8846)
* feat(linux): Add dbus system service (#8509)
* chore(linux): Add missing dependency to GHA (#8849)

## 17.0.110 alpha 2023-05-22

* fix(common): ensure child builds don't rebuild dependencies unnecessarily (#8834)

## 17.0.109 alpha 2023-05-17

* fix(windows): add wrap-symbols to Text Editor Makefile (#8819)
* chore(linux): Make postinst script comply with Debian policy (#8810)
* chore(windows): remove legacy core and flag  ️ (#8593)

## 17.0.108 alpha 2023-05-16

* feat(windows): add text editor to the support makefile (#8750)
* feat(developer): verify keyboard versions in kmc-package (#8769)
* feat(developer): verify bcp47 tags are valid and minimal in kmc-package (#8778)
* feat(developer): verify at least one language in package (#8783)
* chore(developer): verify file types of content files in package (#8792)
* chore(developer): verify that package has at least a model or keyboard (#8793)
* chore(ios): Changes required for XCode 14.3 (#8746)

## 17.0.107 alpha 2023-05-15

* chore(linux): Fix installation build step on TC (#8784)
* refactor(android/engine): Consolidate updateSelection (#8739)

## 17.0.106 alpha 2023-05-12

* chore(developer): move package formats to common/web/types (#8729)
* feat(developer): add package validation (#8740)
* feat(developer): add validation of package filenames (#8751)
* feat(developer): validate content file names in packages (#8755)
* feat(developer): validate package name in compiler (#8757)
* chore(developer): rename Compiler and related classes (#8726)
* feat(developer): uset api from wasm! (#8716)

## 17.0.105 alpha 2023-05-11

* chore(common): Update crowdin strings for Amharic (#8748)
* chore(android/app): Cleanup build-play-store-notes script (#8749)
* chore(linux): Add build.sh for keyman-config (#8733)

## 17.0.104 alpha 2023-05-10

* chore(developer): rename kmc-keyboard to kmc-ldml (#8725)
* chore(linux): bring kmp.json for unit test up to spec (#8732)
* feat(common): add `builder_run_action` shorthand function (#8742)

## 17.0.103 alpha 2023-05-09

* fix(mac): `$CONFIG` not `$CONFIGURATION` in build path (#8724)
* chore(linux): Fix another problem uploading to launchpad (#8727)

## 17.0.102 alpha 2023-05-08

* chore(linux): Build for Lunar on all platforms (#8713)
* fix(linux): Fix linux tests (#8510)
* chore(linux): Fix uploading to launchpad (#8720)

## 17.0.101 alpha 2023-05-05

* chore(common): `set -eu` in build-utils.sh (#8698)
* fix(android/app): Resize OSK when resuming app from background (#8704)

## 17.0.100 alpha 2023-05-04

* fix(developer): warning fixes in kmcmplib (#8690)
* feat(developer): add uset api in kmcmplib (#8691)

## 17.0.99 alpha 2023-05-03

* chore(linux): Fix build script (#8705)

## 17.0.98 alpha 2023-05-02

* chore(common): run common and resources tests (#8692)

## 17.0.97 alpha 2023-04-28

* docs(windows): Add verify vs build tools (#8676)
* feat(developer): groundwork for support new transform, developer side (#8686)

## 17.0.96 alpha 2023-04-27

* chore(android): Update QRGen version for Java 11 (#8673)
* refactor(android/engine): Move toggleSuggestionBanner to KMKeyboard (#8679)
* refactor(android/engine): Use isKeyboardLoaded() on a consistent basis (#8680)
* chore(developer): test message correctness in compiler modules (#8664)
* chore(developer): add eslint devDependency for kmc (#8665)
* chore(developer): kmc-keyboard should not use any node-specific modules (#8666)
* fix(common): builder parse multi-param order (#8668)
* refactor(developer): use callbacks to avoid direct fs access in kmc-package (#8674)
* refactor(android/engine): Move shouldIgnore booleans to KMKeyboard (#8682)
* chore(linux): Build for Ubuntu 23.04 Lunar as well (#8683)

## 17.0.95 alpha 2023-04-26

* refactor(android/engine): Move currentBanner to KMKeyboard (#8671)
* chore(android/engine): Remove jvm args (#8675)
* fix(developer): kmc: fix jis/abnt2 scan codes (#8670)

## 17.0.94 alpha 2023-04-25

* fix(android/engine): Update InApp input connection (#8647)
* chore(common): Move the_99 test fixture keyboard (#8660)
* chore(android): Move namespace to Gradle files (#8667)

## 17.0.93 alpha 2023-04-24

* feat(common): kmx file reader (#8641)
* feat(developer): support FollowKeyboardVersion in kmc-package (#8642)
* chore(common): Update crowdin strings for Simplified Chinese (#8653)
* fix(common): builder - pass deps flags to child scripts (#8654)
* feat(developer): use CompilerEvent for messages in all of kmc (#8651)
* chore(developer): fixup deps for kmc modules (#8652)
* feat(core): ldml repertoire test, initial ICU integration (#8441)

## 17.0.92 alpha 2023-04-21

* fix(developer): kmc-package path reference (#8634)
* chore(developer): only run keyboards-repo tests for a full-test (#8635)
* refactor(developer): move comperr.h to kmn_compiler_errors.h (#8636)
* refactor(developer): kmc-model to use `CompilerEvent` (#8637)

## 17.0.91 alpha 2023-04-20

* fix(developer): kmc-kmn would abort build on warnings (#8617)
* fix(developer): kmc no longer emits double file extension for models (#8618)
* refactor(developer): move build activities (#8622)
* feat(developer): add warning options to kmc (#8623)
* feat(developer): use new message infrastructure in kmc-kmn (#8625)
* refactor(developer): move shared test helpers into common (#8626)
* feat(developer): add CompilerMessages support to kmc-package (#8627)
* feat(developer): warn if .kps file includes a non-binary .kvk file (#8628)
* chore(web): sets kmc-model as dependency of input-processor test action (#8629)
* fix(android/engine): Fix resetContext calls when selection changes (#8611)

## 17.0.90 alpha 2023-04-19

* chore(android/engine): Cleanup old SDK calls (#8612)
* fix(developer): package editor no longer loses RTL flag for LMs (#8606)

## 17.0.89 alpha 2023-04-18

* chore(developer): tweak build of extension list in kmc (#8597)
* docs(ios): Add help page for Settings (#8546)
* fix(developer): add missing dependencies (#8605)

## 17.0.88 alpha 2023-04-17

* docs(android): Update Linux dev environment for Java 11 (#8596)

## 17.0.87 alpha 2023-04-13

* refactor(developer): DRY kmc module references (#8577)
* chore(developer): kmc-kmn should build all baseline fixtures (#8578)
* fix(developer): kmc should not validate as well as compile keyboard (#8579)
* fix(developer): improve 'does not exist' error message (#8580)
* fix(common): consolidate npm publishing (#8587)
* chore(common): add missing deps and files for npm publish (#8588)

## 17.0.86 alpha 2023-04-12

* docs(windows): link to wiki architecture faq page (#8584)

## 17.0.85 alpha 2023-04-11

* chore(developer): AddWarning and SetError cleanup (#8571)
* fix(developer): add DRY_RUN variable to build.sh (#8576)
* fix(ios): fixes xcode-triggered debug, run builds (#8575)

## 17.0.84 alpha 2023-04-10

* epic: kmcompx - kmcmpdll cross-platform compiler (#7330)
* chore(android): Update projects to use Java 11 (#8543)
* docs: clarify dependency meanings in build-utils (#8567)
* fix(mac): fix corrupt installer (#8565)

## 17.0.83 alpha 2023-04-05

* fix(windows): use right instead of left alignment for popup buttons (#8561)

## 17.0.82 alpha 2023-03-31

* feat(developer): support jis and abnt2 (#8513)
* revert: #8549 "chore(web): merge master into feature-esmodule-web-engine (A17S9 end)  " (#8553)

## 17.0.81 alpha 2023-03-30

* feat(windows): simple text editor using Edit Control (#8391)

## 17.0.80 alpha 2023-03-29

* chore(linux): Remove dependency on `sudo` (#8535)
* chore(linux): Improve robustness of test cleanup (#8536)
* fix(linux): Remove warning after pressing Close button (#8538)

## 17.0.79 alpha 2023-03-28

* chore(linux): Revert "Run and ignore autopkgtests on s390x" (#8506)
* docs(linux): Update minimum required Ubuntu version (#8526)
* docs(linux): Update common questions (#8532)

## 17.0.78 alpha 2023-03-27

* chore(linux): Remove python3-raven dependency (#8507)
* refactor(android/engine): Make KMKeyboardJSHandler a normal class (#8494)

## 17.0.77 alpha 2023-03-25

* chore(common): use mac /usr/bin/stat rather than homebrew version (#8498)

## 17.0.76 alpha 2023-03-24

* chore(linux): Run and ignore autopkgtests on s390x (#8492)
* refactor(android/engine): Consolidate dispatchKey (#8483)

## 17.0.75 alpha 2023-03-23

* chore(common): define BUILDER_CONFIGURATION env var (#8496)

## 17.0.74 alpha 2023-03-22

* chore(windows): update sentry-native to 0.6.0 (#8464)
* chore(linux): Prevent building on s390x (#8477)
* fix(linux): Display error message for corrupt .kmp file (#8479)

## 17.0.73 alpha 2023-03-21

* refactor(android/engine): Consolidate insertText (#8438)
* chore(common): prevent multiple npm ci runs in child scripts (#8484)

## 17.0.72 alpha 2023-03-20

* chore(common): die early when --ci and --debug passed to test.sh (#8465)
* chore(common): Update crowdin strings for Kibaku (#8447)

## 17.0.71 alpha 2023-03-18

* fix(core): ldml update fr-azerty for VKEY mapping (#8434)

## 17.0.70 alpha 2023-03-17

* chore(android): Document builder script steps (#8449)

## 17.0.69 alpha 2023-03-16

* chore(web): Cleanup build echo (#8446)
* fix(developer): lm compiler handle missing line no in errors (#8444)
* fix(android/app): Temporarily disable Keyman browser (#8430)
* fix(android/engine): Add builder output for configure (#8442)
* chore(linux): Update debian changelog (#8452)

## 17.0.68 alpha 2023-03-15

* chore(common): add common test build configurations (#8431)
* fix(common): fix broken common/web/types cases (#8426)
* fix(developer/compilers): locks esbuild target detection for kmc building (#8437)
* chore(developer): ldml March 2023 update to tech-preview (#8412)
* fix(core): ldml more TODO-LDML fixes (#8436)
* chore(linux): Use dependency on core in ibus-keyman/build.sh (#8423)

## 17.0.67 alpha 2023-03-14

* chore(developer): Update copyright period in License.rtf (#8425)
* chore(common): support shorthand for build.sh (#8415)
* chore(common): build script performance improvements (#8416)
* chore(common): TS updates to non-sync'd packages, feature-esmodule merge conflict prevention (#8429)

## 17.0.66 alpha 2023-03-13

* refactor(android): Use builder scripts (#7407)

## 17.0.65 alpha 2023-03-12

* refactor(core): consolidate wasm defs (#8409)

## 17.0.64 alpha 2023-03-10

* feat(common): support single target for a dependency (#8404)
* chore(core): breadth-first build (#8400)
* refactor(common): Make build-help into helper functions (#8386)

## 17.0.63 alpha 2023-03-09

* fix(web): --no-minify, not --skip-minify (#8394)
* chore(core): Remove obsolete `--target-path` option (#8376)

## 17.0.62 alpha 2023-03-08

* chore(linux): Remove debug output from packaging GHA (#8372)
* chore: merge feature-ldml to master, again (#8377)
* chore(common): cleanup build.inc.sh echo (#8344)
* chore(common): remove vswhere (#8357)
* feat(linux): Add DBus method `SendText` (#8039)
* chore(core): Create both dynamic and static libs on Linux (#8375)
* chore(common): clean up `--debug` usage in build scripts (#8382)
* feat(common): builder.inc.sh inheritable options (#8384)

## 17.0.61 alpha 2023-03-03

* fix(android/app): Another attempt at fixing OSK rotation (#8353)

## 17.0.60 alpha 2023-03-02

* fix(android/engine): Fix various OSK bugs due to refactor (#8349)
* feat(core): Build both architectures for mac and generate a 'fat' library for them (#8342)
* fix(common): fixup npm publish (#8350)
* chore(linux): More GHA debugging (#8354)

## 17.0.59 alpha 2023-03-01

* fix(common): builder: skip dependency build for clean action (#8341)
* chore(web): fixup dependencies in web build script (#8332)
* chore(linux): More debug output (#8345)

## 17.0.58 alpha 2023-02-28

* chore(common): fix child build error handling (#8327)
* chore(linux): Improve and fix packaging GHA (#8328)
* fix(linux): Fix ibus-keyman/build.sh (#8329)
* epic: LDML keyboard support (#7054)
* fix(linux): Fix debian postinst script (#8294)

## 17.0.57 alpha 2023-02-26

* chore(android/app): Revert #8291 (#8314)

## 17.0.56 alpha 2023-02-24

* fix(linux): Fix upload in packaging GHA (#8308)
* feat(common): adds warning if described output does not exist (#8304)
* chore(linux): Improve detecting presence of test files (#8313)

## 17.0.55 alpha 2023-02-23

* chore(docs): update docs due to Mac Ventura (#8277)
* chore: remove greadlink from standard script prolog (#8288)
* chore: use builtin instead of dirname for perf (#8289)
* chore(common): stats script for planning (#7861)

## 17.0.54 alpha 2023-02-22

* fix(ios): allow duplicate languages in kmp file (#8125)
* fix(linux): Fix paths in upload action of packaging GHA (#8285)
* fix(android/app): Fix OSK width when rotating (#8291)

## 17.0.53 alpha 2023-02-21

* chore(windows): Remove old Kannada setup strings (#8257)
* fix(linux): Collect consecutive backspaces (#8274)
* chore(linux): Improve deb-packaging GHA (#8281)
* chore(linux): Cleanup GHA (#8282)

## 17.0.52 alpha 2023-02-20

* fix(windows): use min-width allow to expand (#8215)
* chore(web): minor cleanup of web/build.sh (#8254)
* fix(web): `--no-minify`, not `--skip-minify` (#8264)
* chore(web): Actually skip browser-stack for non-web builds (#8266)
* chore: cleanup some of shellHelperFunctions.sh (#8260)
* chore: consolidate script helper functions (#8261)
* chore(linux): Output results of API verification on stderr (#8241)
* chore(linux): Create draft PR after updating changelog (#8242)
* fix(linux): Checkout before  running apt-install (#8247)
* fix(linux): Fix bug in deb-packaging script (#8273)
* chore(developer): update bundled node to 18.14.1 LTS (#8268)
* chore(developer): ignore Esc key when compiling (#8263)
* docs: builder.inc.sh improved documentation around dependencies (#8173)
* chore(linux): Add build.sh to ibus-keyman  ️ (#8112)

## 17.0.51 alpha 2023-02-18

* chore(common): Update Fula strings for Sprint A17S6 (#8245)

## 17.0.50 alpha 2023-02-16

* feat(common): parent-child scripts for builder (#8198)
* fix(linux): Another iteration to fix packaging GHA (#8230)
* chore(common): updates Web & Web-related dependencies (#8196)
* fix(linux): Fix syntax for skipping upload in packaging GHA (#8236)

## 17.0.49 alpha 2023-02-15

* feat(linux): Pass PR# in the event type (#8221)
* feat(linux): Implement uploading of packages in packaging GHA (#8223)
* fix(linux): Fix GHA package build (#8225)
* fix(linux): Another fix for GHA package build (#8228)

## 17.0.48 alpha 2023-02-14

* fix(developer): Select BCP47 Code dialog inconsistencies (#8179)
* chore(common): automatically apply _builder_check_color (#8197)
* docs(linux): Update packaging documentation (#8202)
* chore(common): Report status if no platform needs build (#8210)
* chore(linux): Exclude autopkg tests on s390x (#8218)
* fix(linux): Fix path to symbols file in packaging GHA (#8209)

## 17.0.47 alpha 2023-02-10

* fix(linux): Fix autopkgtests (#8201)
* fix(linux): Fix Verify-API step of GHA (#8199)

## 17.0.46 alpha 2023-02-09

* fix(windows): add remove lang id uses correct keyboard id (#8186)
* chore(common): add `builder_term` function (#8187)
* chore(common): builder internal dependencies (#8188)
* chore(linux): Update changelog from Debian (#8192)
* feat(linux): Add debian packaging GHA (#7911)

## 17.0.45 alpha 2023-02-08

* chore(ios): update certificate (#8176)
* fix(linux): Fix autopkgtests (#8181)
* chore(common): Cleanup Kannada locale (#8182)
* chore(windows): Fix Portuguese UI language name (#8184)

## 17.0.44 alpha 2023-02-07

* chore(linux): Set test-helper script executable (#8178)
* chore(linux): Update debian changelog (#8156)

## 17.0.43 alpha 2023-02-06

* chore(linux): Build with meson instead of autotools  ️ (#8111)

## 17.0.42 alpha 2023-02-03

* chore(deps): bump http-cache-semantics from 4.1.0 to 4.1.1 (#8144)
* feat(developer): check for duplicated language codes in package editor and compiler (#8151)
* chore: Fail TC build if triggering Jenkins build fails (#8152)
* chore(linux): Fix lintian warnings (#8154)
* chore(core): Update meson version (#7882)
* refactor(android/engine): Consolidate Keyboard picker intent (#8163)

## 17.0.41 alpha 2023-02-02

* chore(web): main web build & test script rework to our common script format + nomenclature (#7474)
* change(web): conversion to standard filesystem layout:  source -> src, intermediate + release -> build (#7513)
* change(web): conversion to standard filesystem layout:  testing -> src/test/manual, unit_tests -> src/test/auto (#7515)
* change(web): conversion to standard filesystem layout:  tools -> src/tools (#7556)
* chore(web): updates build product references, extracts CI test-build scripts (#7831)
* feat(common): TS-based sourcemap remapping tool (#7894)
* feat(web): implements shell scripting for CI release-build configurations (#8001)

## 17.0.40 alpha 2023-02-01

* chore(developer): kmcmpdll debug src path (#8127)
* chore(common): Merge end of beta from Sprint A17S5 (#8135)
* refactor(android): Change com.tavultesoft.kmea package to com.keyman.engine (#7981)
* refactor(android/engine): Split KMInAppKeyboardWebViewClient to new class (#7983)
* refactor(android/engine): Refactor KMSystemKeyboardWebViewClient (#7993)

## 17.0.39 alpha 2023-01-31

* feat(windows): add additional registry keys to report (#8126)

## 17.0.38 alpha 2023-01-30

* chore(deps): bump ua-parser-js from 0.7.31 to 0.7.33 (#8109)
* fix(linux): Fix CI build (#8121)

## 17.0.37 alpha 2023-01-27

* chore(linux): Fix warnings (#8103)
* chore(linux): Remove legacy projects (#8102)
* Specify the path to the Debian package in the Vcs-Git header (#8104)

## 17.0.36 alpha 2023-01-26

* chore(common): Add crowdin strings for Kannada (#8074)

## 17.0.35 alpha 2023-01-25

* chore(common): revise tag variable name to VERSION_GIT_TAG (#8063)
* chore(common): Add crowdin strings for Czech (#8070)
* feat(linux): Improve uninstallation (#8011)

## 17.0.34 alpha 2023-01-24

* chore: merge beta to alpha, end of A17S4 (#8065)

## 17.0.33 alpha 2023-01-23

* chore: Xcode 14.2 update (#8015)

## 17.0.32 alpha 2023-01-20

* fix(ios): use mobile mode for keyboard download pages (#8042)
* docs(common/resources): Update configure step in Docker readme (#8034)
* fix(linux): JSON File missing after installation (#8040)

## 17.0.31 alpha 2023-01-19

* chore: git tag with release@semver (#8035)
* fix(linux): Properly set context after changing IP (#8026)
* chore(linux): use faster zero-length string check (#8037)
* chore(linux): log failures to `km_kbp_context_clear(context)` (#8036)
* chore(linux): Update recommended extension (#8038)

## 17.0.30 alpha 2023-01-17

* chore(linux): Fix vertical alignment of label (#8016)
* fix(common): update sentry release identifiers to support semver (#8031)

## 17.0.29 alpha 2023-01-16

* fix(linux): Fix crash (un-)installing shared keyboard (#8020)
* chore(linux): Don't report KeyboardInterrupt to Sentry (#8021)
* chore(linux): Update sample settings (#8018)
* feat(linux): Enhance tab completion in km-package-install (#8005)

## 17.0.28 alpha 2023-01-12

* feat(linux): Display error messages in the UI (#8006)
* bug(linux): Empty keyboard after failed installation (#8008)

## 17.0.27 alpha 2023-01-11

* chore(linux): Refactor completion script (#8002)

## 17.0.26 alpha 2023-01-10

* feat(linux): Add Back button to "Download Keyman Keyboards" dialog (#7994)
* feat(linux): List fonts in the uninstall confirmation dialog (#7995)

## 17.0.25 alpha 2023-01-09

* chore(linux): Remove unnecessary variable (#7988)

## 17.0.24 alpha 2023-01-06

* chore(common/resources): Add Docker readme (#7980)

## 17.0.23 alpha 2023-01-03

* fix(linux): add IBUS_HAS_PREFILTER ifdef to linux/ibus-keyman/tests (#7958)
* docs(linux): document fullbuild using docker (#7960)

## 17.0.22 alpha 2023-01-02

* chore: merge beta to master (A17S2) (#7948)
* chore(linux): Remove unused JENKINS parameter (#7920)

## 17.0.21 alpha 2022-12-21

* fix(windows): shutdown fix masked modal result (#7933)

## 17.0.20 alpha 2022-12-19

* chore(android/samples): Remove Sentry dependencies (#7901)
* chore: Revert "chore(common): Fix shellcheck warnings" (#7925)

## 17.0.19 alpha 2022-12-17

* fix(linux): Fix dependency of ibus-keyman (#7918)

## 17.0.18 alpha 2022-12-16

* chore(common): Fix shellcheck warnings (#7910)

## 17.0.17 alpha 2022-12-15

* chore: merge beta to master (#7885)
* chore(android): Update Gradle dependencies; targetSDKVersion to 33 (#7897)

## 17.0.16 alpha 2022-12-11

* refactor(linux): Update ibusimcontext.c (#7813)

## 17.0.15 alpha 2022-12-08

* chore(linux): Update vscode settings for Linux (#7876)

## 17.0.14 alpha 2022-12-07

* docs(linux): Move Linux documentation (#7868)
* chore(linux): Remove building for Bionic (#7873)
* chore(linux): Remove some shellcheck warnings (#7874)

## 17.0.13 alpha 2022-11-29

* fix(windows): lower case filenames for projects (#7837)
* refactor(linux): Refactor setting keyboard options (#7804)

## 17.0.12 alpha 2022-11-25

* chore(common): Merge beta from Sprint B16S2 to master (#7815)

## 17.0.11 alpha 2022-11-24

* refactor(linux): Use consts instead of strings (#7803)

## 17.0.10 alpha 2022-11-21

* fix: automatically merge changes to history back to master (#7777)
* chore: cleanup history (#7776)

## 17.0.9 alpha 2022-11-18

* chore: github issue template config.yml (#7751)
* chore(windows): tweak sentry client for cross-module messages (#7752)
* chore(android): Update Target SDK Version to 31 (#7761)

## 17.0.8 alpha 2022-11-17

* fix(android): bump version_code major calculation (#7736)

## 17.0.7 alpha 2022-11-13

* chore: fix TIER.md for master (#7704)

## 17.0.6 alpha 2022-11-12

* chore: merge beta to master B16S1 (#7693)
* chore(deps): bump minimatch from 3.0.4 to 3.1.2 (#7675)

## 17.0.5 alpha 2022-11-11

* chore(linux): Update debian changelog (#7681)

## 17.0.4 alpha 2022-11-10

* chore(deps): bump socket.io-parser from 4.0.4 to 4.0.5 (#7672)

## 17.0.3 alpha 2022-11-09

* fix(windows): Cleanup CEF more correctly in shutdown (#7661)

## 17.0.2 alpha 2022-11-01

* fix(android): Handle empty Play Store release notes (#7581)

## 17.0.1 alpha 2022-10-31

* fix(ios): iPad was not recognised as tablet device (#7563)
* feat(windows): configuration UI polish (#7206)
* chore: move to 17.0-alpha (#7577)
* chore: Move to 17.0 alpha

## 16.0.145 stable 2024-02-01

* chore(linux): Add support for loong64 architecture (#10108)
* chore(linux): Update debian changelog (#10122)
* fix(web): Fix null error with legacy keyboards (#10177)
* chore(ios): FV certificate key (#10229)
* fix(oem/fv): Add fv_hulquminum_combine and fv_kwadacha_tsekene (#10285)
* chore(developer): upgrade ngrok to v3 (#10360)
* chore(linux): Build with webkitgtk 4.1 instead of 4.0 (#10574)

## 16.0.144 stable 2023-11-30

* chore(linux): Update debian changelog (#10046)
* fix(android/app) Disable in-app Browser (#10077)

## 16.0.143 stable 2023-11-22

* chore(android): Update targetSdkVersion from 31 to 33 (#9823)
* chore(linux): Exclude environment.sh from build (#9814)
* chore(mac): move from altool to notarytool (#9896)
* fix(web): fixes doc-kbd display of default layer when it's not defined first (#9892)
* fix(ios): fv: replace Zip framework to prevent crash on startup (#9958)

## 16.0.142 stable 2023-10-20

* chore(linux): Update debian changelog (#9326)
* chore(linux): Remove obsolete dist from uploading to launchpad (#9340)
* chore(linux): Stop building Kinetic on Jenkins (#9354)
* chore(linux): Work around build failure on Debian mips64el (#9342)
* chore(linux): Update debian changelog (#9359)
* chore(android): Update targetSDKVersion to 33 (#9494)
* chore(linux): Remove workaround for mips64el (#9519)
* chore(linux): Workaround: Don't run Wayland tests (#9530)
* chore(linux): Add `clean` target to `rules` (#9532)
* fix(linux): Prevent exception if neither USER, LOGNAME nor SUDO_USER set (#9544)
* chore(linux): Ignore tests that fail on ba-jammy-64-ta (#9556)
* chore(ios): renew certificate (#9811)
* fix(mac): move keyboard menu items to main Input Menu from submenu (#9810)

## 16.0.141 stable 2023-07-25

* chore(mac): fix corrupt installer (#9332)

## 16.0.140 stable 2023-07-21

* chore(linux): Update debian changelog (#8451)
* chore(linux): Prevent building on s390x (#8476)
* fix(linux): Display error message for corrupt .kmp file (#8480)
* chore(linux): Run and ignore autopkgtests on s390x (#8491)
* chore(linux): Revert "Run and ignore autopkgtests on s390x" (#8505)
* chore(ios): Xcode 14 upgrade (#8487)
* fix(developer): package editor no longer loses RTL flag for LMs (#8607)
* chore(common): use mac /usr/bin/stat rather than homebrew version (#8925)
* chore(ios): replace fv cert (#8923)
* fix(core): Fix compilation if hotdoc is installed  (#8929)
* chore(linux): Move some files to keyman-config  (#8930)
* fix(core): Fix compiling with GCC 13 (#8932)

## 16.0.139 stable 2023-03-16

* chore: Fail TC build if triggering Jenkins build fails (#8141)
* chore(linux): Fix lintian warnings (#8153)
* chore(linux): Update debian changelog (#8155)
* chore(ios): update certificate (#8177)
* cherrypick(windows): Fix Portuguese UI language name (#8190)
* fix(linux): Fix autopkgtests (#8180)
* chore(linux): Update changelog from Debian (#8191)
* cherrypick(common): Cleanup Kannada locale (#8189)
* fix(windows): add remove lang id uses correct kbd (#8195)
* fix(linux): Fix autopkgtests (#8200)
* chore(linux): Exclude autopkg tests on s390x (#8217)
* chore(common): Update Fula strings for Sprint A17S6 (#8246)
* chore(windows): Remove old Kannada setup strings (#8258)
* fix(linux): Fix debian postinst script (#8295)
* fix(developer): lm compiler handle missing line no in errors (#8445)

## 16.0.138 stable 2023-02-01

* chore: add new developer build trigger (#8139)

## 16.0.137 stable 2023-02-01

* chore(common): Release 16.0

## 16.0.136 beta 2023-01-31

* chore(common): Update crowdin strings for Shuwa (Latin) (#8097)
* chore(common): Check in crowdin for Russian (#8072)
* chore(common): Check in crowdin for Ukrainian (#8073)
* chore(common): Add crowdin for Swedish (#8071)
* chore(common): Add crowdin strings for Czech (#8095)

## 16.0.135 beta 2023-01-30

* chore(linux): Include packaging path in Vcs-Git header (#8110)

## 16.0.134 beta 2023-01-25

* chore(common): Add crowdin strings for Kannada (#7970)

## 16.0.133 beta 2023-01-19

* fix(linux): Properly set context after changing IP (#8025)

## 16.0.132 beta 2023-01-18

* docs(windows): update screenshots and documentation for Keyman for Windows config (#8014)

## 16.0.131 beta 2023-01-16

* chore(linux): Don't report KeyboardInterrupt to Sentry (#8022)
* fix(linux): Fix crash (un-)installing shared keyboard (#8019)

## 16.0.130 beta 2023-01-09

* fix(windows): kmshell -ikl install language and enable keyboard (#7856)

## 16.0.129 beta 2023-01-06

* fix(android/engine): Add utility for localized strings (#7976)

## 16.0.128 beta 2022-12-22

* fix(developer): force ES3 code generation for LMs (#7927)

## 16.0.127 beta 2022-12-21

* fix(oem/fv/android): Fix keyboard version title (again) (#7941)
* fix(oem/fv/android): Add view permission of online help (#7909)
* fix(windows): modifer event is always serialized (#7935)

## 16.0.126 beta 2022-12-21

* fix(windows): shutdown fix masked modal result (#7932)

## 16.0.125 beta 2022-12-19

* fix(windows): no languages warning source changed (#7900)

## 16.0.124 beta 2022-12-18

* fix(oem/fv/android): Cleanup version title (#7908)

## 16.0.123 beta 2022-12-17

* fix(linux): Fix dependency of ibus-keyman (#7917)

## 16.0.122 beta 2022-12-14

* fix(windows): modify disable keyboard display (#7898)
* fix(developer): invalid charmap cell selection when updating to empty search result (#7887)

## 16.0.121 beta 2022-12-11

* chore(linux): Fix `make install` (#7886)

## 16.0.120 beta 2022-12-07

* chore(linux): Improve package build (#7875)

## 16.0.119 beta 2022-12-05

* chore: Change platform advocates (#7867)

## 16.0.118 beta 2022-12-04

* chore(linux): Update debian changelog (#7860)

## 16.0.117 beta 2022-12-01

* fix(developer): OnlineUpdate crash on shutdown (#7830)
* fix(developer): EncodeURL was not handling spaces (#7820)

## 16.0.116 beta 2022-11-30

* fix(android/app): Toggle keyboard update notifications for landscape and tablets (#7832)
* fix(android/engine): Append languageID for keyboard updates (#7807)
* fix(android/engine): Use FLAG_IMMUTABLE for PendingIntent for Android S+ (#7844)

## 16.0.115 beta 2022-11-29

* fix(windows): Cleanup CEF more correctly in shutdown (#7825)
* fix(windows): lower case filenames for projects (#7836)
* chore(linux): Update debian changelog (#7835)
* chore(linux): Fix upload-to-debian script (#7833)

## 16.0.114 beta 2022-11-28

* fix(mac): Caps processing was not consistent with core (#7795)
* fix(web): locks page scroll when scrolling lang menu (#7790)

## 16.0.113 beta 2022-11-26

* docs(android/app): Add note of haptic feedback to whatsnew (#7817)
* fix(developer): remove missing files from MRU list (#7821)

## 16.0.112 beta 2022-11-25

* fix: test builds should always run latest changes (#7806)
* fix(web): unit test breakages (#7797)

## 16.0.111 beta 2022-11-24

* fix(android/engine): Make it easier to test keyboard updates (#7781)

## 16.0.110 beta 2022-11-23

* fix(linux): Revert "fix(linux): Fix a warning" (#7783)
* fix: automatically merge changes to history back to master (#7780)
* chore(common): Update whatsnew for 16.0 (#7789)
* fix(web): inferred key text + spacebar caption scaling (#7741)
* feat(web): re-implementation of introductory globe-key help bubble (#7612)
* fix(android/engine): Fix logic error for updateKMP (#7799)
* fix(linux): Allow to build without patched ibus version (#7792)
* chore(linux): Update autotools configuration (#7793)
* docs(ios): Update help documentation about Install and Allow Full Access (#7791)
* fix(android/engine): Update versions of matching package and keyboard ID (#7740)

## 16.0.109 beta 2022-11-22

* fix(windows): arrow keys need to select next/prev item in options tab (#7756)
* fix(windows): buttons should be in list in Options tab (#7757)
* fix(android/engine): Add null check on kmp filename (#7787)
* fix(ios): make text size of in-app editor consistent with slider (#7782)
* fix(android/engine): Check if kmp.json is null (#7788)
* fix(mac): Enable right-alt/option key mapping (#7762)
* feat(linux): Add symbols file (#7742)

## 16.0.108 beta 2022-11-21

* fix(windows): backout ms button style for add lang pop up (#7765)
* fix(android/app): Only check Install Referrer API with Play Store installs (#7766)
* fix(windows): Fix text selectable configuration (#7758)
* feat(common/models): directional quote insensitivity (#7767)
* chore(windows): remove unused options from locales and UI (#7760)
* fix(developer): cast to prevent ERangeError for failed http reqs in CEF (#7775)
* chore(android): Update Target SDK Version to 31 (#7768)

## 16.0.107 beta 2022-11-18

* fix(windows): Download Keyboard blue footer (#7755)
* fix(windows): tweak elevate icon in Config dialog (#7754)
* fix(web): documentation keyboard style application + layout (#7694)
* fix(windows): fix checkbox and hint help button styles (#7764)
* chore(common): Update crowin strings for Fulfulde (#7715)
* fix(linux): Fix installation if shared kbd already installed (#7730)
* fix(linux): Fix a warning (#7746)
* chore(common): Update crowdin strings for Simplified Chinese (#7713)

## 16.0.106 beta 2022-11-17

* chore(windows): set platform core env explicitly (#7689)
* fix(android): bump version_code major calculation (#7735)
* fix(android/engine): Remove duplicate file suffix when installing .kmp (#7720)
* fix(linux): Ignore dbus exception when testing for fcitx (#7732)
* fix(linux): Fix lintian warnings (#7733)
* feat(linux): Add optional bcp47 parameter to km-package-install (#7731)

## 16.0.105 beta 2022-11-16

* chore(windows): add unit test for SetupCoreEnvironment (#7714)
* docs(linux): Add example for keyman:// URL format (#7726)
* fix(linux): set DEB_VERSION (#7727)
* fix(linux): Don't crash if `und` is specified without `fonipa` (#7728)

## 16.0.104 beta 2022-11-15

* chore(android/engine): Add more logging for keyboard restart (#7719)

## 16.0.103 beta 2022-11-14

* fix(windows): click in 1 pixel high box in Language Switch window caused crash (#7699)
* chore(windows): add sentry traces for unsolved crashes (#7703)
* fix(windows): handle timeout in downloads (#7709)
* chore(windows): Add safecall for internal CustomisationStorage API interface (#7707)
* chore(windows): include debug info in keyman build (#7710)
* fix(windows): check if permissions for thread to access file (#7207)
* refactor(linux): Use consts instead of strings (#7686)

## 16.0.102 beta 2022-11-12

* fix(windows): make sure IdStackWindows finalizes after Vcl.Forms (#7692)
* fix(android/app): Append tier to app name (#7674)
* chore(android/app): Remove debugging info on build.gradle (#7700)

## 16.0.101 beta 2022-11-11

* fix(windows): Improve shutdown robustness (#7677)
* fix(windows): base layout support in Keyman Core (#7667)
* fix(developer): URL parameters should be UTF-8 (#7631)
* fix(android/engine): Use IME package name if query permission denied (#7668)
* fix(linux): Fix keyboard icon in system tray (#7678)
* chore(linux): Update debian changelog  (#7682)
* chore(linux): Update Debian standards version (#7683)

## 16.0.100 beta 2022-11-10

* chore(linux): Update whatsnew (#7660)
* chore: Update history-and-versioning to match history (#7669)
* chore(linux): Update debian changelog (#7492)
* chore(android/engine): Don't show Toast errors on stable tier (#7676)
* fix(web): Add additional checks on className.indexOf (#7662)

## 16.0.99 beta 2022-11-09

* fix(web): Add polyfill for Array.includes() (#7646)
* fix(web): Add polyfill for Array.findIndex() (#7652)
* fix(developer): handle edge cases for app sources (#7654)
* fix(developer): handle shutdown cleanup more cleanly (#7655)
* fix(developer): handle crash reports without Keyman Engine installed (#7657)
* fix(developer): handle unpaired surrogate (#7659)
* fix(core): `save()` should be on internal kmx action queue (#7644)
* fix(core): emit keystroke was writing to wrong queue (#7650)

## 16.0.98 beta 2022-11-08

* fix(android/engine): Check temporary kmp file is valid (#7620)
* fix(developer): set keyman.osk immediately after switching device type (#7624)
* fix(developer): update monaco editor to 0.15.6 (#7626)
* chore(developer): tidy up compile hints (#7633)
* fix(developer): handle EEncodingError loading text file (#7635)
* fix(developer): prevent exception in charmap when unable to focus (#7640)
* fix(developer): disable Keyboard|Compile if no project loaded (#7642)
* fix(web): Handle undefined keyId in multi-tap (#7648)
* fix(developer): kmlmc has runtime dependency on keyman-version (#7651)
* fix(web): avoid reset for touch system keyboard (#7638)
* fix(developer): improve support for inferred key cap text (#7617)

## 16.0.97 beta 2022-11-04

* fix(android/app): Don't show "Get Started" after setting Keyman as default system keyboard (#7587)
* fix(windows): include debug info in kmshell build (#7600)
* fix(developer): tweak captions for consistency (#7607)
* fix(mac): replace white background keyman system menu icon with transparent one (#7610)

## 16.0.96 beta 2022-11-03

* fix(developer): Make Details and Build tabs scrollable (#7593)
* fix(developer): support gif preview images in Package Editor (#7594)
* fix(developer): handle high-bit-set HKL correctly (#7601)
* fix(android/app): Add check if bundle to PackageActivity is null (#7603)
* fix(common): always define dry_run variable (#7604)
* feat(web): Custom layer targets for Shift double-tap (#7608)
* fix(android/engine): Handle parsing empty JSONArray as JSONObject (#7611)

## 16.0.95 beta 2022-11-02

* fix(developer): Use US base layout for debugger (#7531)
* fix(developer): ensure kmlmp handles paths (#7580)
* fix(developer): prevent repeated `begin` statements (#7583)
* fix(developer): remove ancient samples (#7586)
* fix(developer): generate a default icon for basic keyboard projects (#7584)
* fix(developer): avoid reformatting unchanged system stores (#7585)
* fix(developer): publish `@keymanapp/keyman-version` to npm (#7595)

## 16.0.94 beta 2022-10-31

* fix(ios): iPad was not recognised as tablet device (#7563)
* feat(windows): configuration UI polish (#7206)

## 16.0.93 beta 2022-11-01

* chore: move to 16.0 beta

## 16.0.92 alpha 2022-10-31

* fix(android/engine): Add FLAG_ACTIVITY_NEW_TASK flag for resource update (#7572)
* change(common/models): prevent integration test flakiness due to prediction-search timeouts (#7571)
* chore: make git pre-commit hook executable (#7573)
* fix(web): bulk renderer update (#7516)

## 16.0.91 alpha 2022-10-28

* fix(developer): handle LControl being set by Windows when AltGr pressed (#7530)
* chore(windows): convert `wm_keyman_keyevent` and `wm_keyman_modifierevent` to private `WM_USER` messages (#7546)
* chore(common): Update help references from 15.0 to 16.0 (#7558)
* fix(core): remove `KMN_API` from callback spec (#7520)
* fix(developer): exclude `nocaps` from layer id modifier components (#7553)
* fix(web): model language ids now case-insensitive (#7557)
* fix(android/engine): Dismiss subkeys when hiding keyboard (#7555)

## 16.0.90 alpha 2022-10-27

* chore(common): update configure-repo.sh to include pre-commit hook (#7545)
* chore(common): Add crowdin strings for Dutch (#7498)

## 16.0.89 alpha 2022-10-26

* fix(core): Add missing include files (#7504)
* fix(linux): Improve setting context (#7084)
* feat(windows): Change "None" to "No Hotkey" matching new config (#7539)
* feat(web): keyboard layout spec now allows numeric width, pad, sp (#7486)
* chore(common): update actions to node16 (#7525)
* chore(web): KMW dev-tools reorganization, cleanup, script updates (#7463)
* fix(web): allow `isChiral()` to accept string name parameter of keyboard (#7544)
* fix(web): ensures keyboard does not change underneath OSK keystroke (#7543)

## 16.0.88 alpha 2022-10-25

* fix(common): ignore deps when formatting help (#7514)
* refactor(linux): Comment unused methods (#7501)
* chore(linux): Rename internal method to `commit_string` (#7502)
* chore(linux): call `reset_context` instead of `...focus_in` (#7503)
* chore(common): Update crowdin strings for Amharic (#7522)
* chore(android): Update help whatsnew for 16.0 (#7507)
* chore(common): Update existing crowdin strings for 16.0 (#7524)

## 16.0.87 alpha 2022-10-24

* fix(web): touch-platform language menu initial scrolling + index scrolling (#7488)

## 16.0.86 alpha 2022-10-21

* fix(developer): Handle invalid graphics in icon editor (#7431)
* chore(common): move to new GitHub issue form templates (#7470)
* change(web): removes unused config, help buttons from OSK (#7484)
* fix(windows): ensure all modifier events go to serialized queue (#7449)
* chore(common): automatically run internal dependencies on builder (#7464)
* fix(mac): Prompt for required permissions at start time (#7354)

## 16.0.85 alpha 2022-10-20

* chore(android/engine): Remove help bubble tool tip (#7473)
* fix(linux): Fix upload script (#7494)
* docs(linux): Update sample vscode settings (#7491)
* fix(android/engine): Dismiss key preview and subkeys on globe action (#7472)
* refactor(linux): Cleanup whitespace (#7500)
* chore(linux): Improve debug output (#7499)

## 16.0.84 alpha 2022-10-19

* fix(developer): Handle hints and warnings cleanly (#7372)
* fix(developer): Ctrl key to select key was conflicting with shortcuts (#7430)
* modify(android/engine): Stop logging if keyboard index not found (#7415)
* chore(android/engine): Update Keyman references in android-host.js (#7466)

## 16.0.83 alpha 2022-10-18

* docs(linux): Update readmes (#7468)

## 16.0.82 alpha 2022-10-17

* change(web): now utilizes 'inputMode="none"' on supported touch devices (#7343)
* chore(web): drops alignInputs, hideInputs (#7360)
* fix(web): better element inputmode management (#7395)
* chore(common): `--debug` standard flag for builder (#7462)
* fix(ios):  Allow Full Access enabled to fix ios 16  invisible keyboard (#7459)

## 16.0.81 alpha 2022-10-16

* fix(developer): manual attachment for kmw in server (#7457)

## 16.0.80 alpha 2022-10-14

* feat(common): builder script dependency and legacy script report (#7453)
* chore(linux): Adjust Linux specific files in `.gitignore` (#7451)

## 16.0.79 alpha 2022-10-13

* chore(common/models, web): more script updates (#7392)
* feat(common): builder dependency support (#7438)
* chore(common): further tweaks to builder scripts (#7439)

## 16.0.78 alpha 2022-10-12

* fix(linux): Fix reordering of output (#7079)
* fix(linux): Fix make install (#7434)
* chore(linux): Add Node.js to the docker container (#7435)

## 16.0.77 alpha 2022-10-10

* fix(web): possible error on change of context to a contextEditable (#7359)
* chore(web): unit test polishing pass (#7381)

## 16.0.76 alpha 2022-10-06

* chore(linux): Cleanup unnecessary surrogate check (#7396)

## 16.0.75 alpha 2022-10-05

* chore(common): builder script maintenance (#7405)

## 16.0.74 alpha 2022-10-04

* chore(android/engine): Display Toast notifications on Sentry errors (#7390)
* fix(android/engine): Dismiss subkeys on multi-touch (#7388)

## 16.0.73 alpha 2022-10-03

* fix(developer): handle invalid kps xml when loading project view (#7371)

## 16.0.72 alpha 2022-09-30

* fix(web): Only unhighlight suggestion if there's a pending one (#7383)
* refactor(common): Split builder utilities to separate script (#7365)

## 16.0.71 alpha 2022-09-29

* fix(developer): generate valid js when using unquoted digits in stores (#7369)
* fix(developer): ensure backslash in paths passed to kmcomp (#7370)
* fix(web): Update spacebar caption when refreshing layout (#7348)
* fix(common/web): mock deadkey handling after rules manipulating context (#7345)

## 16.0.70 alpha 2022-09-26

* fix(android): Add language name when installing default lexical-model (#7347)
* chore(common): Add 15.0 stable entries to HISTORY.md  (#7350)

## 16.0.69 alpha 2022-09-21

* fix(android/engine): Check listview for setting keyboard selection (#7325)
* refactor(common/web): reworks low-level module build scripts  ️ (#7319)
* refactor(common): `builder` script tweaks - "has action" vs "start action"  ️ (#7333)
* feat(common): builder trap-functionality testing  ️ (#7334)
* chore(common): builder extra params support (#7339)

## 16.0.68 alpha 2022-09-20

* chore(web): update `got` dependency for regression tests (#7315)
* chore(developer): update multer dependency for server (#7314)
* chore(developer): update node-windows-trayicon to update node-gyp to 9.1.0 (#7321)

## 16.0.67 alpha 2022-09-19

* fix(common/models): blocks full-text "corrections"  ️ (#7241)
* change(web): better fat-finger key weighting  ️ (#7242)
* fix(web): fixes unintended auto-acceptance of suggestion after reverting (#7305)
* feat(common/models): wordbreaker customization (#7279)
* fix(common/models): fixes reference dropped by git merge (#7313)
* test(android): Add final keyboard to test K_ENTER rule (#7303)
* chore(common): Update to Unicode 15.0 (#7302)
* chore(common): update auto labeler configuration (#7316)
* chore(common): make scripts executable and add pre-commit test (#7317)
* chore(deps): bump nanoid and mocha (#7307)
* chore(common): remove unused ncc dependency (#7318)

## 16.0.66 alpha 2022-09-17

* chore: improve auto labeling (#7288)

## 16.0.65 alpha 2022-09-16

* chore(linux): Remove unused IBusLookupTable (#7296)

## 16.0.64 alpha 2022-09-15

* fix(android/engine): Switch keyboard if uninstalling current one (#7291)
* fix(common/models): fixes quote-adjacent pred-text suggestions (#7205)
* fix(common/models): max prediction wait check (#7290)

## 16.0.63 alpha 2022-09-14

* chore(linux): Update debian changelog (#7281)
* fix(linux): Fix ignored error (#7284)

## 16.0.62 alpha 2022-09-13

* fix(developer): hide key-sizes when in desktop layout in touch layout editor (#7225)
* fix(developer): show more useful error if out of space during Setup (#7267)

## 16.0.61 alpha 2022-09-12

* docs(windows): add steps for using testhost debugging (#7263)
* fix(developer): compiler mismatch on currentLine (#7190)
* fix(developer): suppress repeated warnings about unreachable code (#7219)
* chore:  try disabling concurrency for browserstack tests (#7258)
* chore(web): disable browserstack on non-web-specific builds (#7260)

## 16.0.60 alpha 2022-09-10

* fix(web): enhanced timer for prediction algorithm (#7037)
* chore(core): fixup km_kbp_event docs (#7253)
* fix(windows) Update unit tests for tsf bkspace (#7254)
* fix(android): Standardize language ID in language picker menu (#7239)

## 16.0.59 alpha 2022-09-09

* chore: use keyman.com instead of keyman-staging.com (#7233)
* feat(core): add `km_kbp_event` API endpoint (#7223)
* fix(windows): Delete both code units when deleting surrogate pairs in TSF-aware apps (#7243)

## 16.0.58 alpha 2022-09-08

* fix(common/models): reconnects unit tests for worker-internal submodules (#7215)
* feat(common/models): extra Unicode-based wordbreaker unit tests (#7217)

## 16.0.57 alpha 2022-09-07

* fix(android/engine): Fix Backspace key to delete without errant subkeys (#7156)

## 16.0.56 alpha 2022-09-05

* chore(linux): Fix ibus-keyman.postinst script (#7192)

## 16.0.55 alpha 2022-09-03

* chore(android): Reduce Toast notification noise (#7178)

## 16.0.54 alpha 2022-08-30

* chore(core): rename json.hpp to jsonpp.hpp (#6993)
* chore(developer): remove unused dependencies from KeymanWeb compiler (#7000)
* chore: update core/ label (#7138)
* chore(linux): Update debian changelog (#7145)
* fix(linux): Allow downgrades for installing build deps (#7147)
* chore(core): emcc off path for linux (#7149)

## 16.0.53 alpha 2022-08-29

* feat(linux): Dockerfile for linux builder (#7133)

## 16.0.52 alpha 2022-08-26

* fix(android/engine): Lower the max height for landscape orientation (#7119)
* fix(linux): Remove wrong `ok_for_single_backspace` method (#7123)

## 16.0.51 alpha 2022-08-24

* fix(android): verify browser before starting activity (#7001)
* chore: Change platform advocates per discussion (#7096)
* fix(windows): Add invalidate context action to non-updatable parse (#7089)
* feat(common): add parameter variable support to `builder_` functions (#7103)

## 16.0.50 alpha 2022-08-23

* chore(core): Remove obsolete python keyboardprocessor (#7094)

## 16.0.49 alpha 2022-08-22

* fix: remove saving and restoring context kbd options (#7077)
* chore(deps): bump @actions/core from 1.8.2 to 1.9.1 (#7087)

## 16.0.48 alpha 2022-08-16

* fix(web): button, float init timer cleanup (#7036)

## 16.0.47 alpha 2022-08-15

* chore(core): refactor kmx_file.h to common (#7062)
* fix(developer): stack overflow when compiling non-web keyboard (#7031)
* fix(developer): prevent crash attempting to compile ansi keyboard (#7033)
* chore(linux): Refactor `jenkins.sh` (#7060)
* fix(developer): compiler emitting garbage for readonly groups (#7013)

## 16.0.46 alpha 2022-08-12

* docs(core): cleanup in keyboardprocessor.h (#7065)

## 16.0.45 alpha 2022-08-09

* feat(linux): Replace deprecated distutils (#7051)
* chore(linux): Adjust Linux source package to restructured code (#7056)

## 16.0.44 alpha 2022-08-08

* chore(linux): Update debian changelog (#7041)

## 16.0.43 alpha 2022-08-05

* chore(web): centralizes web-based modules' CI unit test configurations (#7024)
* refactor(web): converts test_utils funcs to Promise use (#7027)
* chore(core): get wasm core building again (#7023)
* chore(common): build-utils.sh minor tweaks (#7018)
* change(web): rotation polish - OSK reload no longer needed  ️ (#6787)
* change(web): updates mobile screen dimension detection code  ️ (#6979)

## 16.0.42 alpha 2022-08-01

* feat(developer): add languageUsesCasing to Model Editor (#7008)
* fix(developer): increase maximum file size for server (#7003)
* fix(developer): rebuilding a model would not refresh it in server (#7015)
* chore(common): GitHub issue template tweaks (#7022)

## 16.0.41 alpha 2022-07-29

* chore(common): builder script `:target` and `--option` support (#6986)
* chore(linux): Add code comment (#7009)

## 16.0.40 alpha 2022-07-28

* chore(linux): Add script to upload to debian (#6997)

## 16.0.39 alpha 2022-07-27

* chore(linux): Update debian changelog (#6996)

## 16.0.38 alpha 2022-07-26

* feat(developer): Rework Touch Layout Editor to support flick and multitap (#6884)
* fix(developer): improve error message for multi-part key ids on <15.0 (#6989)
* fix(android): rework longpress movement trigger (#6984)
* chore(linux): Update changelog (#6988)

## 16.0.37 alpha 2022-07-22

* fix(linux): Catch PermissionError exception (#6968)
* chore(linux): Update Debian changelog  (#6973)
* chore(linux): Add support for Ubuntu 22.10 "Kinetic Kudu" (#6975)
* fix(developer): reduce timeouts if server shut down (#6943)
* fix(linux): Implement refresh after keyboard installation (#6956)

## 16.0.36 alpha 2022-07-20

* chore(linux): Code cleanup (#6957)
* fix(linux): Another attempt at fixing postinst script (#6960)
* fix(linux): Fix uninstallation when using fcitx5 (#6963)

## 16.0.35 alpha 2022-07-19

* fix(common): Fix `delete` (#6965)

## 16.0.34 alpha 2022-07-15

* fix(developer): set contextDevice in web debugger  ️ (#6906)
* fix(web): postkeystroke processing should ignore key-event source (#6901)
* fix(web): layer-setting ops should not trigger for hardware keystroke processing  ️ (#6902)
* fix(developer): kmdecomp virtual character key output (#6940)
* fix(developer): crash on exit when checking for updates (#6941)
* fix(developer): crash when switching back a tab (#6942)
* chore(web): remove invalid warning msg (#6950)

## 16.0.33 alpha 2022-07-14

* feat(developer): Option to skip embed of compiler version (#6920)
* feat(developer): compiler regression support (build kmcomp-$version.zip during release build) (#6918)
* chore(ios): updates core internals for the in-app browser (#6838)

## 16.0.32 alpha 2022-07-13

* fix(ios): ignore CFBundleShortVersionString (#6934)

## 16.0.31 alpha 2022-07-12

* fix(developer): QR Code for Package Editor had wrong path (#6926)

## 16.0.30 alpha 2022-07-11

* fix(web): maps touch-layout chiral alt, ctrl to non-chiral when non-chiral keyboard is active (#6808)

## 16.0.29 alpha 2022-07-08

* fix(web): ncaps rules not matching on touch (#6911)

## 16.0.28 alpha 2022-07-08

* chore(android): disable sendError for js errors (#6905)
* fix(developer): add no-ops for symbol builds for components (#6908)

## 16.0.27 alpha 2022-07-07

* fix(web): improve `console.error()` reporting (#6890)

## 16.0.26 alpha 2022-07-06

* fix(developer): Show full version number (#6866)
* chore(developer): rename developer/js to developer/kmlmc (#6630)
* feat(developer): .keyman-touch-layout schema for 15.0 (#6856)
* feat(developer): add flick and multitap to touch layout schema and doc (#6877)
* fix(linux): Fix post-install script (#6894)

## 16.0.25 alpha 2022-07-05

* chore(web): update readme (#6891)

## 16.0.24 alpha 2022-07-02

* fix(common): trigger builds correctly for stable builds (#6847)
* fix(windows): show full version number (#6867)

## 16.0.23 alpha 2022-06-29

* fix(web): clears repeating bksp on keyboard reload  ️ (#6786)
* fix(web): null-guard for refreshLayout (#6854)

## 16.0.22 alpha 2022-06-28

* fix(ios): eliminates conditional height for banner image (#6855)

## 16.0.21 alpha 2022-06-27

* chore(ios): modernizes app-help's internals (#6836)
* fix(linux): Deal with non-existing files (#6840)
* fix(linux): Catch KeyboardInterrupt (#6841)

## 16.0.20 alpha 2022-06-26

* chore(web): shorten check/web/file-size check message (#6780)

## 16.0.19 alpha 2022-06-24

* change(web): drops old IE-related handling code (#6557)
* chore(deps): bump got from 11.8.3 to 11.8.5 (#6821)
* chore(ios): log script actions and fixup export settings to avoid version being clobbered (#6835)

## 16.0.18 alpha 2022-06-23

* chore(core): move common/core/desktop/ to core/ (#6629)

## 16.0.17 alpha 2022-06-22

* chore(web): updates error-reporting lib uploader (#6818)
* fix(web): fixes doc-keyboard generation (#6793)

## 16.0.16 alpha 2022-06-21

* fix(web): key tip constraint logic requires .bottom CSS (#6784)
* fix(ios): overzealous error about missing banner image (#6807)
* chore(linux): Update Debian changelog (#6810)

## 16.0.15 alpha 2022-06-18

* fix(web): crash on custom modifier keys (#6790)
* chore: add trigger definitions for stable-15.0 and fixup force param for increment-version.sh (#6776)

## 16.0.14 alpha 2022-06-17

* chore(web): add 'index.html' to parent links in test pages (#6791)

## 16.0.13 alpha 2022-06-15

* chore: beta to master merge A16S4 (#6771)

## 16.0.12 alpha 2022-06-14

* chore(web): replace lerna with npm workspaces and ts projects (#6525)
* fix(common): update increment-version for new tsc, node versions (#6762)

## 16.0.11 alpha 2022-05-27

* chore: A16S2 beta to master (#6670)
* chore(ios): FV certificate hash (#6674)

## 16.0.10 alpha 2022-05-15

* chore: beta to master A16S1 (#6614)

## 16.0.9 alpha 2022-04-29

* chore(common): merge beta to master B15S7 (Part 2) (#6579)

## 16.0.8 alpha 2022-04-17

* chore: merge beta to master B15S7 (#6537)

## 16.0.7 alpha 2022-04-07

* chore: beta to master B15S6 (#6490)
* fix(ios): use CFBundleShortVersionString for version (#6496)

## 16.0.6 alpha 2022-04-05

* chore(deps): bump ansi-regex from 3.0.0 to 3.0.1 in /web/testing/regression-tests (#6470)
* chore(deps-dev): bump minimist from 1.2.5 to 1.2.6 in /web/testing/regression-tests (#6471)
* chore(deps): bump minimist from 1.2.5 to 1.2.6 in /developer/server (#6472)

## 16.0.5 alpha 2022-04-04

* chore(common): beta to master B15S6 (#6467)

## 16.0.4 alpha 2022-03-22

* chore: B15S4 beta->alpha (#6402)

## 16.0.3 alpha 2022-03-16

* chore: merge beta changes to alpha B15S4 (#6376)
* chore(common/core/desktop): Improve meson build file  ️ (#6183)

## 16.0.2 alpha 2022-03-03

* chore(deps-dev): bump karma from 6.3.14 to 6.3.16 in /web/testing/regression-tests (#6322)

## 16.0.1 alpha 2022-03-02

* chore(common): move to 16.0 (#6318)

## 15.0.270 stable 2022-09-12

* chore(linux): Add support for Ubuntu 22.10 "Kinetic Kudu" (#7143)
* chore(linux): Update debian changelog (#7144)
* fix(android/engine): Cleanup list of subkeys when dismissing window (#7176)
* chore(linux): Fix ibus-keyman.postinst script (#7208)
* fix(windows): Delete both code units when deleting surrogate pairs in TSF-aware apps (#7256)
* fix(developer): compiler mismatch on currentLine (#7191)
* fix(developer): suppress repeated warnings about unreachable code (#7265)

## 15.0.269 stable 2022-08-29

* chore(linux): Update debian changelog (#7040)
* feat(linux): Replace deprecated distutils  (#7052)
* fix(developer): compiler emitting garbage for readonly groups (#7014)
* chore: Change platform advocates per discussion (#7114)
* fix(windows): remove saving and restoring context kbd options (#7107)
* fix(windows): Add invalidate context action to non-updatable parse (#7108)
* fix(android/engine):  Lower the max height for landscape orientation (#7128)

## 15.0.268 stable 2022-08-04

* chore(linux): Update debian changelog (#6995)
* fix(developer): increase maximum file size for server (#7004)
* fix(developer): rebuilding a model would not refresh it in server (#7016)
* chore(linux): Add script to upload to debian (#7017)
* fix(developer): stack overflow when compiling non-web keyboard (#7034)
* fix(developer): prevent crash attempting to compile ansi keyboard (#7035)

## 15.0.267 stable 2022-07-26

* fix(developer): QR Code for Package Editor had wrong path (#6927)
* fix(ios): ignore CFBundleShortVersionString (#6935)
* fix(web): context-only rule effects, set(&layer) from physical keystrokes  ️ (#6949)
* chore(web): remove invalid warning msg (#6951)
* fix(common): Fix `delete`  (#6966)
* fix(linux): Another attempt at fixing postinst script  (#6961)
* fix(linux): Fix uninstallation when using fcitx5  (#6964)
* fix(linux): Catch PermissionError exception  (#6969)
* chore(linux): Update Debian changelog (#6972)
* fix(developer): kmdecomp virtual character key output (#6945)
* fix(developer): crash on exit when checking for updates (#6946)
* fix(developer): crash when switching back a tab (#6947)
* fix(developer): reduce timeouts if server shut down (#6948)
* fix(android): rework longpress movement trigger (#6992)
* chore(linux): Update changelog (#6987)
* fix(developer): improve error message for multi-part key ids on <15.0 (#6990)

## 15.0.266 stable 2022-07-08

* fix(linux): Fix post-install script  (#6895)
* fix(web): improve `console.error()` reporting (#6904)
* fix(web): ncaps rules not matching on touch (#6913)

## 15.0.265 stable 2022-07-04

* fix(common): trigger builds correctly for stable builds (#6879)
* fix(web): post-keystroke processing after use of pred. text selection (#6886)

## 15.0.264 stable 2022-07-01

* fix(ios): eliminates conditional height for banner image (#6857)
* fix(web): clears repeating bksp on keyboard reload  ️ (#6863)
* fix(web): better stability during transient OSK load state (#6861)
* fix(developer): readonly groups should never emit output (#6873)
* fix(web): Maintain separate Caps Lock states for touch and physical (#6874)

## 15.0.263 stable 2022-06-24

* chore(ios): add manageAppVersionAndBuildNumber=false (#6837)

## 15.0.262 stable 2022-06-23

* fix(web): key preview styling, positioning issues (#6795)
* chore(linux): Update Debian changelog (#6809)
* fix(linux): Deal with non-existing files (#6812)
* fix(linux): Catch KeyboardInterrupt (#6814)
* fix(ios): blocks known non-error "error" report (#6816)
* fix(web): fixes doc-keyboard generation (#6817)
* chore(web): updates error-reporting lib uploader (pseudo- ) (#6819)

## 15.0.261 stable 2022-06-18

* fix(web): crash on custom modifier keys (#6789)

## 15.0.260 stable 2022-06-15

* chore(common): Release version 15.0

## 15.0.259 beta 2022-06-10

* fix(android/engine): Disable haptic feedback on hardware keystrokes (#6671)
* fix(windows): Install TIP crash with inconsistent bcp47tag (#6727)
* change(web): adjusts minimum distance needed for quick-display of subkeys (#6714)
* change(web): browser test timeout tweaks (#6718)

## 15.0.258 beta 2022-06-06

* chore: add 14.0 entries to beta HISTORY.md (#6705)
* chore(web): switch on additional BrowserStack reporting (#6707)
* fix(web): fixes OSK-interaction issues in Float, Toolbar UI modules (#6689)

## 15.0.257 beta 2022-06-03

* fix(developer): kmcomp package compiler race condition (#6696)
* fix(developer): install keyboard call should quote kmshell.exe path (#6691)

## 15.0.256 beta 2022-06-01

* chore(android,ios,mac): Update crowdin strings for Spanish (Latin America) (#6650)

## 15.0.255 beta 2022-05-31

* fix(web): osk shrinkage from rounding (#6658)

## 15.0.254 beta 2022-05-30

* fix(ios): missed i18n site (#6667)
* fix(ios): keyboard height on app load (#6672)
* feat(ios): adds back and forward navigation buttons for in-app help (#6654)
* change(ios): modernization of the Keyman app main screen's layout logic (#6666)

## 15.0.253 beta 2022-05-27

* chore(ios): FV certificate hash (#6673)

## 15.0.252 beta 2022-05-25

* fix(ios): fixes OSK mispositioning bug in iOS 15 (#6631)

## 15.0.251 beta 2022-05-23

* fix(ios): stops leaking memory on system keyboard rotation (#6552)
* fix(android/engine): Fix sticky long-press keys (#6637)

## 15.0.250 beta 2022-05-20

* feat(android/app): Provide haptic feedback when typing (#6626)
* fix(ios): disables transparent nav bar for ios 15 (#6633)

## 15.0.249 beta 2022-05-19

* chore(common): improve PR reporting of changes (#6624)

## 15.0.248 beta 2022-05-17

* fix(windows): use GlobalGetAtomName to access global list (#6580)

## 15.0.247 beta 2022-05-16

* chore(common/resources): Update langtags.json (#6594)
* fix(android/engine): Refresh OSK when changing spacebar text (#6620)

## 15.0.246 beta 2022-05-11

* chore(ios): Set transparent background on "more" icons (#6598)
* chore(common): Add crowdin strings for Polish (#6593)

## 15.0.245 beta 2022-05-10

* chore(common): Add crowdin strings for Italian (#6592)

## 15.0.244 beta 2022-05-09

* fix(windows): Don't reset defaults on Keyman upgrade (#6491)

## 15.0.243 beta 2022-05-03

* chore(web): report on file size (#6584)
* chore(android/engine): Ignore DownloadManager if ID not found (#6581)
* fix(common/models): prevents preemptive tokenization of potential contractions (#6574)
* fix(web): fixes fat-finger distrib when subkey selected (#6526)

## 15.0.242 beta 2022-04-29

* docs(windows): Update OS and whatsnew in help (#6560)
* fix(android/engine): Check suggestion banner after setting keyboard (#6559)
* chore(common): Update Crowdin strings for Fula (#6562)

## 15.0.241 beta 2022-04-27

* change(web): touch alias optimization followup (#6566)
* fix(common/core/web): Fix forEach loop in SentryManager (#6569)
* fix(linux): Fix shared keyboard (un-)installation in Bionic (#6565)

## 15.0.240 beta 2022-04-26

* feat(web): adds .getKeyboard().IsRTL, .HasLoaded (#6567)
* fix(android): Don't show welcome.htm on keyboard package update (#6555)
* fix(android/engine): Localize some Toast notifications (#6561)

## 15.0.239 beta 2022-04-22

* fix(web): optimizes, enhances caret placement within text on mobile devices (#6551)

## 15.0.238 beta 2022-04-21

* chore(linux): Fix failure in Debian reproducibility testing (#6548)
* chore(linux): Update Linux dependencies (#6549)

## 15.0.237 beta 2022-04-20

* feat(linux): WIP - implement capslock handling with Wayland  ️ (#6213)

## 15.0.236 beta 2022-04-19

* fix(android): key tip sticky with multitap (#6494)
* fix(web): blocks modifier key fat-fingering (#6473)

## 15.0.235 beta 2022-04-18

* chore(android,windows): Update crowdin strings for bwr-NG (#6532)

## 15.0.234 beta 2022-04-14

* chore(common): Add Crowdin strings for Portuguese (pt-PT) (#6509)
* chore(linux): Fix l10n language mappings (#6529)
* chore(linux): Update Debian changelog (#6530)

## 15.0.233 beta 2022-04-13

* chore(android/app): Add description for referrer response error (#6524)
* fix(linux): test fileVersion during package install (#6522)

## 15.0.232 beta 2022-04-11

* fix(linux): Remove tab completion warning (#6482)

## 15.0.231 beta 2022-04-09

* test(common/resources): Add Noto font to web_context_tests keyboard (#6488)

## 15.0.230 beta 2022-04-08

* fix(android/engine): Show keyboard after rotating (#6498)
* fix(windows): don't log before checking nil when installing keyboard (#6505)
* chore: Revert "feat(web): prediction casing follows current layer" (#6510)
* chore(linux): Update changelog file (#6500)
* fix(windows): framework for switching of pipeline (#6392)

## 15.0.229 beta 2022-04-07

* fix(iOS): check version during package install (#6479)
* feat(ios): testflight builds for PRs (#6486)
* chore(ios): Document minimum iOS version 12.1 (#6492)
* fix(developer): handle exception on unpaired surrogate (#6487)
* chore(mac): Update whatsnew for 15.0 (#6493)
* fix(ios): use CFBundleShortVersionString for version (#6495)
* fix(android/app): Simplify sharing intent (#6481)

## 15.0.228 beta 2022-04-05

* feat(web): prediction casing follows current layer (#6459)
* fix(mac): check package fileVersion during install (#6415)

## 15.0.227 beta 2022-04-04

* fix(developer): improves More Help link for icon tool (#6464)
* chore(android): Document minimum required version of Chrome (#6468)
* chore(common): Update in-app help versions to 15.0 (#6469)
* fix(web): rely on caller for unmatched keys (#6457)
* feat(developer): hint on unreachable code (#6440)
* feat(developer): check filename case consistency when compiling keyboard (#6445)
* feat(developer): add Clear All button to icon editor (#6465)
* fix(developer): icon editor font color now follows fgcolor (#6466)
* fix(developer): validate kmconvert parameters (#6451)
* feat(developer): check for duplicate store/group names (#6463)
* docs(linux): Update testing section in readme (#6460)

## 15.0.226 beta 2022-04-01

* fix(web): track stateKeys changes with layer changes (#6453)

## 15.0.225 beta 2022-04-01

* fix(ios): reset context when osk is resized (#6428)
* feat(developer): keep Virtual Key Identifier dialog open on Insert (#6449)
* fix(oem/fv/ios): maintain consistent keyboard state between Keyman Engine and FV app (#6446)

## 15.0.224 beta 2022-03-29

* fix(android/engine): Clear WebView cache on package install (#6438)
* feat(oem/fv/ios): Dictionary Support (#6197)

## 15.0.223 beta 2022-03-27

* fix(mac): invalid keyboard breaks configuration (#6421)
* fix(windows): make long menus scroll in Configuration (#6424)
* fix(web): ios popup positioning and style (#6383)

## 15.0.222 beta 2022-03-25

* fix(windows): put correct HK_ALT flag for modifier (#6425)

## 15.0.221 beta 2022-03-24

* fix(developer): structure sizes for kmcomp x64 (#6408)
* fix(common): report more log detail in increment-version (#6418)

## 15.0.220 beta 2022-03-23

* fix(web): adjust touch alias element positioning (#6406)
* fix(android/engine): Display longpress keys during a Move gesture (#6138)

## 15.0.219 beta 2022-03-22

* chore(common): Update Hausa strings (#6399)

## 15.0.218 beta 2022-03-21

* chore(android/engine): Remove visual gaps in keyboard picker menu (#6370)

## 15.0.217 beta 2022-03-19

* fix(web): bounding rect offset was incorrect (#6357)

## 15.0.216 beta 2022-03-18

* feat(linux): Allow to run ibus tests on Wayland  ️ (#6202)

## 15.0.215 beta 2022-03-17

* fix(web): crash on focus before init (#6393)

## 15.0.214 beta 2022-03-16

* feat(web): `&newLayer` and `&oldLayer` (#6366)

## 15.0.213 beta 2022-03-15

* feat(common): zip and index keyboard artifacts (#6367)
* fix(android/engine): Activate menu on globe longpress before release (#6356)
* fix(web): subkey touch position after scroll (#6340)
* fix(developer): warn on ncaps usage inconsistency (#6347)
* fix(web): caps state tracking for touch (#6351)
* chore(windows): Update license date (#6374)
* chore(android): Separate CI step to generate Play Store notes (#6375)
* chore(linux): Update changelog and copyright (#6372)
* fix(oem/fv/android): Consolidate dictionary and keyboard settings (#6369)
* fix(linux): Don't start ibus-daemon multiple times (#6283)

## 15.0.212 beta 2022-03-11

* chore(linux): Fix lintian warnings (#6360)
* fix(common): allow custom keyboard builds (#6358)

## 15.0.211 beta 2022-03-10

* fix(oem/fv/android): Check keyboard exists before registering a model (#6346)
* chore(common): cleanup sh global color variables (#6353)

## 15.0.210 beta 2022-03-10

* feat(common): build test keyboards via script (#6352)

## 15.0.209 beta 2022-03-08

* fix(windows): add null pointer checks imsample keyboard (#6187)
* chore(linux): Debug why Beta build didn't get triggered (#6337)
* fix(developer): project should not steal focus on load (#6325)
* chore(android/engine): Remove bold styling in lists (#6341)
* fix(linux): Fix trigger script (#6342)
* chore: increment to 15.0.209 (#6343)

## 15.0.206 beta 2022-03-02

* change(web): tightens call signature for banner selection (#4966)
* fix(windows): cleanup edge cases in k32_load (#5197)
* feat(ios): refinement of spacebar-captioning PR (#5368)

## 15.0.205 alpha 2022-03-02

* fix(developer): move ngrok to Server/bin/ (#6304)
* fix(linux): Gracefully handle keyboard download failure (#6285)
* fix(linux): Gracefully handle makedirs failures (#6287)
* chore(common): tweak CODEOWNERS (#6305)
* fix(developer): rename Code to ID in Touch Layout Editor (#6309)
* feat(developer): kmcomp -h and -help (#6312)
* chore(developer): remove Package for Distribution action (#6313)
* fix(web): error in floating osk view when no keyboard active (#6316)
* chore(developer): disable upload for server except localhost (#6300)
* fix(ios): tweak simulator builds to support M1 (#6317)
* fix(developer): handle paste event in touch layout editor (#6295)
* fix(developer): Improve active tab visibility (#6314)
* fix(developer): font for Package and Model Editors (#6311)
* fix(web): stop repeated CSS injection (#6310)
* feat(developer): support commas in frequency in wordlists (#6315)
* chore: release to beta

## 15.0.204 alpha 2022-03-01

* feat(android): Android web-based test harness (#6250)
* fix(developer): server font support (#6298)
* chore(windows): Remove core icon from system tray (#6302)

## 15.0.203 alpha 2022-02-26

* chore(common): remove rust (for now!) (#6291)

## 15.0.202 alpha 2022-02-24

* feat(common): echo in macos.sh setup script (#6246)
* chore(common): Add CODEOWNERS file (#6262)
* chore(oem/fv): Add keyboard version and languages (#6226)
* fix(common/core/desktop): Add num and scroll lock mask to VKeyToChar (#6211)
* fix(linux): Properly compare versions in km-package-install (#6278)

## 15.0.201 alpha 2022-02-21

* fix(developer): npm publish with correct tier (#6259)
* fix(linux): Fix stray `[-vv]` in man pages (#6241)

## 15.0.200 alpha 2022-02-20

* chore(common): Update French strings (#6263)

## 15.0.199 alpha 2022-02-18

* fix(web): Non-integer OSK sizes (#6248)

## 15.0.198 alpha 2022-02-13

* fix(developer): compile package fileVersion from keyboard FileVersion (#6145)
* chore(android/app): Clarify help on switching keyboards (#6234)

## 15.0.197 alpha 2022-02-12

* chore(deps): bump follow-redirects from 1.7.0 to 1.14.8 in /web/testing/regression-tests (#6247)
* chore(deps-dev): bump karma from 6.3.4 to 6.3.14 in /web/testing/regression-tests (#6236)
* fix(windows): create Keyman/Diag folder in redirected profile (#6225)
* fix(developer): support KM_KBP_IT_CAPSLOCK (#6230)

## 15.0.196 alpha 2022-02-11

* fix(windows): add flag to track core process event (#6219)

## 15.0.195 alpha 2022-02-09

* chore(android): Upgrade gradle-wrapper version to 6.8 (#6223)

## 15.0.194 alpha 2022-02-08

* chore(android): Update Play publishing plugin to 3.5.0 (#6217)
* feat(android/engine): Single tap globe switch to previous system IME (#6206)
* feat(linux): Try to start ibus if not running (#6109)

## 15.0.193 alpha 2022-02-07

* chore(ios): certificate update again (#6208)

## 15.0.192 alpha 2022-02-04

* chore(oem/firstvoices): Add fv_haisla keyboard (#6181)
* chore(linux): Improve dependencies in Linux package (#6198)
* chore(linux): Remove obsolete Ubuntu 21.04 Hirsute (#6199)

## 15.0.191 alpha 2022-02-03

* fix(developer): remove keymanengine.msm (#6143)

## 15.0.190 alpha 2022-02-02

* fix(linux): Don't crash when installing keyboards in Wasta (#6159)

## 15.0.189 alpha 2022-02-01

* fix(linux): Don't crash if we lack permissions (#6179)
* chore(linux): stop releasing KMFL together with Keyman (#6184)

## 15.0.188 alpha 2022-01-28

* fix(mac): Check for CODE_SETSYSTEMSTORE (#6169)
* feat(developer): Keyman Developer Server (#6073)

## 15.0.187 alpha 2022-01-27

* fix(developer): handle Core failure to load (#6141)
* feat(windows): Keyman Core Integration - Support for IMX DLLs (#5936)
* chore(windows): testhost readme (#6164)
* chore(ios): certificate update (#6165)
* feat(linux): add support for Wayland (#6135)

## 15.0.186 alpha 2022-01-26

* feat(linux): Replace hirsute with impish (#6161)

## 15.0.185 alpha 2022-01-25

* feat(windows): testhost project for debugging keyman32 (#6154)
* feat(windows): handle key output in testhost (#6157)
* chore(deps): bump node-fetch from 2.6.1 to 2.6.7 in /resources/build/version (#6156)
* fix(developer): prevent crash on build dblclicked file (#6151)
* chore(linux): Add comment for clarification of code behaviour (#6152)

## 15.0.184 alpha 2022-01-24

* fix: only auto-merge if `auto:` prefix in title (#6146)

## 15.0.183 alpha 2022-01-21

* chore(linux): Update changelogs for 14.0.284  (#6132)
* chore(linux): Revert workaround for Python bug (#6133)

## 15.0.182 alpha 2022-01-21

* chore(linux): Add metadata file for packaging (#6127)
* fix(web): crash in setTitleFromKeyboard when no keyboard active (#6129)

## 15.0.181 alpha 2022-01-19

* fix(linux): Add workaround for Python bug (#6124)
* docs(linux): Add missing dependency (#6118)

## 15.0.180 alpha 2022-01-18

* feat(web): Caps Layer and double-tap gesture (#5989)
* fix(web): Use regex to determine display layer and functional layers (#6100)

## 15.0.179 alpha 2022-01-17

* feat(web): Start of Sentence support - part 1 (#5963)
* feat(developer): support for Caps Lock layer (#5988)
* fix(web): call postKeystroke on banner touch (#6004)
* chore(ios): project scripts should use /usr/bin/env bash (#6114)
* chore: update docs (#6115)
* chore(common): Check in crowdin strings for Kibaku (#6048)
* fix(mac): externalize strings for package info window localization (#6088)
* fix(developer): repatch #6074 (#6111)
* fix(linux): Fix lintian errors (#6106)

## 15.0.178 alpha 2022-01-14

* chore(common): Check in crowdin strings for Waha (#6050)

## 15.0.177 alpha 2022-01-13

* chore(common): Check in crowdin strings for Marghi (#6049)

## 15.0.176 alpha 2022-01-12

* fix(windows): add x64 build fix invalid memory access (#6057)
* feat(windows): method set context correctly truncates input buffer (#6080)
* chore(common): Check in crowdin strings for Kanuri (#6047)
* fix(linux): Update minimum sentry-sdk version (#6093)
* docs: Enhance Linux build setup doc (#6094)

## 15.0.175 alpha 2022-01-11

* feat(linux): Don't create Sentry events for errors (#6070)
* fix(linux): Fix attribute error (#6086)
* fix(developer): bundle.sh must succeed (#6091)

## 15.0.174 alpha 2022-01-10

* chore(android/samples): Add -no-daemon flag to KMSample2 build script (#6082)
* fix(linux): Fix installation of shared packages (#6015)

## 15.0.173 alpha 2022-01-05

* chore(common): Update crowdin strings for Amharic (#6040)
* fix(linux): fix release version number for Sentry reporting (#6068)

## 15.0.172 alpha 2021-12-23

* fix(developer): work around devDependencies bug in npm (#6074)
* chore(windows): nmake makefile cleanup (#6065)

## 15.0.171 alpha 2021-12-17

* feat(developer): remember test page preferences on reload (#6033)
* feat(developer): tidy up package list in web test view (#6034)
* feat(developer): live reload of web debugger (#6035)
* feat(developer): cache web debug objects across sessions (#6036)
* fix(developer): project_mru.xml path (#6061)
* chore(developer): add browse4folder to components (#6062)
* docs(windows): Add note on split user/admin accounts (#6059)
* fix(mac): increase OSK character size by 50% (#6006)

## 15.0.170 alpha 2021-12-16

* docs(linux): Document how to disable error reporting (#6051)
* fix(linux): fix release version number for Sentry reporting (#6052)
* fix(linux): Fix package description (#6054)

## 15.0.169 alpha 2021-12-15

* fix(mac): display Unicode package name correctly instead of '????' (#6016)
* fix(linux): Improve ibus-keyman tests (#6044)

## 15.0.168 alpha 2021-12-14

* feat(linux): Add support for Ubuntu 22.04 Jammy (#6037)

## 15.0.167 alpha 2021-12-13

* fix(windows): remove unused variable (#6039)

## 15.0.166 alpha 2021-12-11

* chore(windows): version.rc use macros instead of mkver (#6019)
* chore(windows): move from Borland make to nmake (#6020)
* chore(windows): use findstr instead of Borland grep (#6021)
* chore(windows): replace mkver with mkver.sh (#6022)
* chore(windows): build without delphi (#6030)

## 15.0.165 alpha 2021-12-08

* fix(web): font size was not consistently set (#5906)

## 15.0.164 alpha 2021-12-07

* refactor(common/core): Use defines in all xstring tests (#6002)

## 15.0.163 alpha 2021-12-06

* chore(common): buf now uses decxstr so remove comment (#6012)

## 15.0.162 alpha 2021-12-05

* chore(linux): Update changelogs for 14.0.283    (#6008)

## 15.0.161 alpha 2021-12-04

* chore(linux): Allow to specify debian revision    (#5999)
* chore(linux): Remove lintian warning    (#6000)

## 15.0.160 alpha 2021-12-03

* fix(developer): building kmw keyboard had wrong message callback signature (#5972)
* chore(common): add more description to Buf method (#6003)
* chore(linux): add non-surrounding-text feature to tests (#5968)

## 15.0.159 alpha 2021-12-02

* fix(developer): debugger crash with empty group (#5995)
* chore(android): Document switching to other system keyboard (#5991)
* fix(android/engine): Fix font paths (#5987)

## 15.0.158 alpha 2021-12-01

* feat(android/engine): Add other IME's to the Keyboard Picker menu (#5973)
* chore(android): Specify build tools version on other projects (#5979)

## 15.0.157 alpha 2021-11-29

* fix(web): remove obsolete popupBaseTarget (#5949)
* fix(web): improve keyboard switch performance (#5958)
* fix(web): support saving focus for custom OSK interactions (#5947)
* fix(developer): render OSK nicely on touch devices (#5923)
* chore(developer): move kcframe into its own folder (#5971)
* fix(web): restore `dragEnd` function (#5977)
* feat(common/core/desktop): Allow preserved key support (#5850)
* chore(windows): Consolidate documentation for Windows devboxes (#5481)
* chore(developer): tweak language metadata message (#5978)
* fix(linux): Fix ibus-keyman integration tests (#5966)

## 15.0.156 alpha 2021-11-26

* fix(windows): fix loadkeyboardoptions core memory error (#5959)

## 15.0.155 alpha 2021-11-24

* fix(web): reset scroll anchor on touchend (#5919)
* fix(web): shorten setFocusTimer() (#5946)
* fix(web): clear longpress timeout if user does a flick up (#5952)

## 15.0.154 alpha 2021-11-22

* fix(web): simplify hide transition (#5910)
* fix(web): inline osk keytip position (#5938)
* feat(mac): i18n, support localization of Keyman for Mac (#5869)
* chore(linux): Remove unused test methods (#5954)
* chore(linux): Run ibus-keyman tests as part of the build (#5889)

## 15.0.153 alpha 2021-11-20

* fix(web): resolve unhandled exception in promise (#5902)

## 15.0.152 alpha 2021-11-19

* fix(common/core):  Update decxstr to check all characters while decrementing (#5842)

## 15.0.151 alpha 2021-11-18

* fix(developer): use correct tike icon (#5925)
* fix(android/engine): Support for U_xxxx_yyyy subkeys (#5913)
* fix(mac): use xcframework to support m1 (#5933)
* fix(developer): move web osk beneath text area (#5937)

## 15.0.150 alpha 2021-11-17

* fix(web): remove canvas use for iOS compatibility (#5915)

## 15.0.149 alpha 2021-11-17

* chore(developer): Update jszip version (#5770)
* chore(common): Check in crowdin strings for Fulfulde Nigeria (#5841)

## 15.0.148 alpha 2021-11-16

* chore(common): Check in crowdin strings for Mandara (Wandala) (#5857)
* chore(linux): Update method comments (#5883)

## 15.0.147 alpha 2021-11-15

* chore(android,linux,windows): Check in crowdin strings for Bura-Pabir (#5839)
* chore: add keyman-local.com to iis https setup (#5892)
* fix(web): avoid error if timerid not valid (#5908)

## 15.0.146 alpha 2021-11-14

* feat(developer): support for U_xxxx_yyyy (#5894)

## 15.0.145 alpha 2021-11-13

* fix(developer): crash exporting OSK on European keyboard (#5893)
* feat(developer): validate .kps files during compile (#5895)

## 15.0.144 alpha 2021-11-12

* fix(android/engine): Truncate language name in list (#5878)
* fix(android/app): Check KMP file exists before attempting to extract (#5849)
* fix(web): Check parent element is defined before assigning (#5874)
* fix(android/app): Revert test code (#5899)

## 15.0.143 alpha 2021-11-11

* fix(developer): handle shortcut keys in debugger (#5776)

## 15.0.142 alpha 2021-11-08

* chore(linux): Cleanup (#5886)
* chore(linux): cleanup defunct tests (#5885)
* chore(linux): fix failing ibus-keyman tests (#5884)

## 15.0.141 alpha 2021-11-05

* chore(linux): Add integration tests for ibus-keyman (#5881)

## 15.0.140 alpha 2021-11-03

* feat(android): Allow uninstall of sil_euro_latin keyboard (#5838)
* chore(common/core): Compile test keyboards to .kmp (#5864)

## 15.0.139 alpha 2021-11-02

* chore(common/core): refactor kmx unit tests (#5862)
* chore(linux): Extract keycode_to_vk[] to separate header file (#5863)

## 15.0.138 alpha 2021-10-29

* chore(linux): Set correct version number on ibus component (#5859)
* chore(common/core): generate kmp.json (#5860)

## 15.0.137 alpha 2021-10-28

* chore(common): Don't check for conventional commit for fixups (#5858)

## 15.0.136 alpha 2021-10-23

* chore(android/engine): Address globe key TODO (#5836)

## 15.0.135 alpha 2021-10-20

* docs(windows): add note to caps-lock-stores test (#5837)

## 15.0.134 alpha 2021-10-19

* docs(windows): add install apps from anywhere instructions (#5829)

## 15.0.133 alpha 2021-10-16

* chore(common): Check in crowdin strings for Hausa (#5768)

## 15.0.132 alpha 2021-10-15

* feat(windows): manual keyboard caps tests (#5808)
* feat(windows): Change caps to work with common core processor (#5803)

## 15.0.131 alpha 2021-10-13

* chore(windows): Add obj cod and pdb to gitignore (#5826)

## 15.0.130 alpha 2021-10-11

* fix(common/core): incxstr checks all character while incrementing (#5712)

## 15.0.129 alpha 2021-10-08

* chore: Create CODE_OF_CONDUCT.md (#5819)
* chore: Add CONTRIBUTING documentation (#5821)
* chore: Add link to SIL (#5823)

## 15.0.128 alpha 2021-10-07

* fix(ios): move sentry settings responsibility to build agent (#5805)

## 15.0.127 alpha 2021-10-06

* chore(web): disable registerstub test (#5800)

## 15.0.126 alpha 2021-10-05

* chore: sentry.io dsn  ‍ ️ (#5787)

## 15.0.125 alpha 2021-10-05

* fix(android/engine): Remove unnecessary permissions from Manifest (#5752)
* feat(developer): touch layout testing (#5723)
* fix(web): popup positioning (#5742)
* chore(linux): Update changelog files for 14.0.282  (#5794)

## 15.0.124 alpha 2021-10-04

* fix(web): support variable stores with predictive text (#5749)
* fix(windows): handle edge cases using default language (#5709)
* fix(linux): Don't crash with non-keyboard package file (#5755)
* fix(linux): Don't crash displaying keyboard details (#5758)

## 15.0.123 alpha 2021-10-01

* fix(common): Fix cherry-pick labeling (#5782)
* chore(ios,android,windows): Update crowdin strings for Amharic (#5722)

## 15.0.122 alpha 2021-09-30

* fix(developer): move ampersand to shift+7 on touch (#5746)
* feat(windows): Keyman Core integration (#5443)
* chore(windows): Keyman Core UI and Settings (#5769)
* fix(linux): Fix debian package script (#5771)
* docs(mac): Add note about installing with homebrew (#5767)

## 15.0.121 alpha 2021-09-29

* fix(developer): remove empty touch rows on save (#5720)
* chore(common): Check in crowdin strings for Shuwa Latin (#5734)
* chore(windows): fix broken links in help (#5765)

## 15.0.120 alpha 2021-09-28

* fix: help.keyman.com script file cleanup (#5751)
* chore(common): Enhance cherry-pick labeling (#5759)

## 15.0.119 alpha 2021-09-24

* chore(common): support forked repos when triggering test builds (#5738)

## 15.0.118 alpha 2021-09-23

* chore(deps): bump ansi-regex from 5.0.0 to 5.0.1 in /resources/build/version (#5741)
* refactor(web): active element management in relation to OSK display control  ️ (#5644)
* refactor(web): osk activation and visibility modeling  ️ (#5661)
* chore(android/app): Remove runConfigruations.xml file (#5743)
* feat(web): new OSK type - the inlined OSK (#5665)
* chore(web): inline osk test page (#5728)
* feat(web): enables mouse interactivity for the predictive banner (#5739)
* fix(mac): add support for M1 processor (#5701)

## 15.0.117 alpha 2021-09-22

* fix(developer): run kmlmc from Keyman source path (#5727)

## 15.0.116 alpha 2021-09-21

* fix(common/core): insure list pntr is incremented (#5669)
* chore(common): Check in crowdin strings for Simplified Chinese (#5681)
* fix(web): Null check for calculating globe key position (#5724)

## 15.0.115 alpha 2021-09-20

* chore(common/core): cleanup version headers (#5719)
* refactor(web): OSK modularization - specialized OSKView classes  ️ (#5633)
* feat(developer): track changes to option values better in debugger (#5696)
* fix(developer): support chiral modifiers in debugger (#5697)

## 15.0.114 alpha 2021-09-17

* feat(developer): Debugger platform option (#5640)
* feat(developer): Debugger keyboard options (#5647)
* fix(developer): add version info to Core (#5711)
* fix(common/core/web): layer reset on physical keystroke after OSK interaction (#5641)
* fix(ios): prevents installation of packages without JS (#5698)

## 15.0.113 alpha 2021-09-16

* fix(ios): version-tagging for errors logged from the system keyboard (#5693)
* fix(web): spacebar caption when functional layer differs from display layer (#5688)
* refactor(web): OSK modularization - view components, layout cleanup  ️ (#5619)
* refactor(web): OSK modularization - common-path code -> OSKView  ️ (#5620)
* fix(common/core/web): Remove empty rows in OSK (#5699)

## 15.0.112 alpha 2021-09-14

* chore(common): Update to Unicode 14.0 (#5686)
* chore(common): Add GitHub action to upload sources to crowdin (#5687)
* fix(windows): fallback to filename if `&name` not set (#5684)

## 15.0.111 alpha 2021-09-13

* fix(developer): include Keyman Core in Keyman Developer (#5649)
* fix(developer): ensure file modified after import from layout (#5676)
* chore(android/engine): Fix dictionary selector and back arrow styling (#5667)
* fix(web,android/app): Select numeric layer when entering a numeric field (#5664)

## 15.0.110 alpha 2021-09-10

* fix(android/engine): Fix localization on Android M (#5670)

## 15.0.109 alpha 2021-09-06

* fix(android/engine): Fix backspace on Android 5.0 (#5660)

## 15.0.108 alpha 2021-09-01

* fix(linux): Use first keyboard language if none given (#5655)

## 15.0.107 alpha 2021-08-31

* fix(linux): Fix launch of km-config (#5631)

## 15.0.106 alpha 2021-08-30

* fix(linux): Remove Linux workspace (#5654)

## 15.0.105 alpha 2021-08-27

* feat(android/app): Add navigation buttons to Info Activity (#5622)
* fix(android): Fix Chrome version ranges for Keyman engine functionality (#5629)

## 15.0.104 alpha 2021-08-26

* chore(linux): Update changelog files (#5637)
* fix(web): Check keyboard before marking layout calibrated (#5630)

## 15.0.103 alpha 2021-08-25

* chore(linux): Improve debian package script (#5626)
* chore(linux): Fix uploading to Sentry (#5623)

## 15.0.102 alpha 2021-08-24

* fix(android/engine): UX improvement when 1 keyboard installed (#5570)
* chore(windows): sentrytool param file support (#4172)
* fix(developer): F6 in debugger and cef focus (#5597)
* chore(common): add report-history.sh (#5527)
* chore(common): more on report-history (#5603)
* chore: fixup HISTORY.md (#5604)
* chore(android/app): Add in-app help for adjusting keyboard height (#5621)

## 15.0.101 alpha 2021-08-23

* refactor(web): overhaul of OSK key layout calcs + styling, merges desktop & touch logic (#5462)
* fix(android): keyboard's black bar bug (#5521)
* refactor(web): prep work for mouse-based use of touch events (#5506)
* refactor(web): mouse-based use of touch handlers (#5530)

## 15.0.100 alpha 2021-08-22

* fix(linux): Fix uploading to launchpad for legacy projects (#5612)

## 15.0.99 alpha 2021-08-21

* feat(android/app): Add menu to adjust keyboard height (#5606)

## 15.0.98 alpha 2021-08-20

* fix(windows): Ignore Access Denied error creating task (#4365)
* fix(web): Have util.wait check useAlerts option (#5538)
* fix(developer): debugger cleanup (#5588)
* chore(developer): debug deadkey 1-based values (#5592)
* chore(developer): refactor forcekeyboard in debug (#5593)
* fix(developer): get Test Mode working again (#5594)
* chore(developer): hide debug events panel (#5595)
* fix(common/core/web): behavior with unmatched final group (#5553)
* fix(ios): iOS 13 and 14 only - stuck settings toggles (#5548)
* fix(linux): Fix lost context after pressing K_SHIFT (#5601)

## 15.0.97 alpha 2021-08-19

* fix(linux): Fix uploading to launchpad (#5607)

## 15.0.96 alpha 2021-08-19

* docs(linux): Fix readme for ibus-keyman (#5565)
* chore(common/core): Add uninstall option to build script (#5564)
* feat(web): setup build artifacts for manual tests (#5582)
* feat(ios): adds option for Simulator-compatible testing artifact (#5557)
* refactor(web): OSK layout hierarchy encapsulation (#5451)
* refactor(web): reworks VisualKeyboard layout spec design (#5459)
* refactor(web): overhaul of OSK key layout calcs + styling, merges desktop & touch logic (#5462)
* fix(android): keyboard's black bar bug (#5521)
* fix(android): removes duplicated line (#5587)
* fix(linux): Check for valid kmp file (#5583)
* fix(linux): Handle corrupt icon file (#5585)
* fix(windows): handle restoring modal dialogs consistently (#5586)
* chore(android): Remove runConfigurations.xml files (#5572)
* fix(windows): Welcome should always show in front (#4657)

## 15.0.95 alpha 2021-08-06

* fix(windows): wrap text in keyboard installation dialog (#5559)
* fix(windows): tsysinfo format grid correctly (#5556)
* feat(android): Add API for checking Chrome version (#5520)
* fix(android/app): Fix cleanup when progress dialog cancelled (#5541)
* fix(common/core/desktop): split smp for context chars (#5562)
* feat(developer): debugger uses Keyman Core (#5513)
* fix(common/models): keep/suggestion diacritic sensitivity when de-duping (#5480)
* fix(web): Blank spacebar text when displayName is empty string (#5555)
* chore(linux): Consolidate Debian source packages (#5536)
* chore(common/core): Linux side of caps-lock stores (#5497)

## 15.0.94 alpha 2021-08-05

* chore(ios,windows): Update crowdin strings for Azerbaijani (#5486)
* chore(android): Update sentry-android-gradle-plugin to 2.1.0 (#5546)
* fix(web): Have util.wait check useAlerts option (#5538)
* fix(android): gracefully handle errors in KMW keyboards (#5423)
* chore(linux): Remove compiler warning in ibus-keyman (#5549)

## 15.0.93 alpha 2021-08-04

* fix(linux): Improve uninstallation (#5505)
* refactor(linux): Reformat keycode_to_vk table (#5508)
* refactor(linux): Cleanup import of os.path (#5529)
* chore(common/core): Allow shell script for kmcomp (#5498)
* refactor(common/core): Move comment to where it belongs (#5518)

## 15.0.92 alpha 2021-08-03

* fix(android/app): Check Play Store release notes less than 500 chars (#5535)

## 15.0.91 alpha 2021-08-02

* chore(common): stable history update (#5515)
* chore(android): log fontpath error (#5516)
* chore(windows): fixup cef interfaces for CEF 90 (#5514)
* chore(common/core): refactor backspace handling (#5512)
* chore(windows): split keyman64 header to keymanengine (#5522)
* fix(ios/engine): engine migration always precedes installs (#5484)
* chore(common): Add C++ formatting rules (#5523)
* fix(developer): compiler use and match behavior for Web should be same as Core (#5525)
* fix(web): stuck key highlighting from touchpoint movement (#5490)

## 15.0.90 alpha 2021-07-28

* chore(windows): patches for Delphi 10.4 (#5496)
* chore(common/core): additional debug tests (#5482)
* chore(android): Update globe key help and whatsnew (#5495)
* chore(common/core): handle deletion of markers in actions (#5489)
* chore(linux): Remove Groovy and Impish builds (#5502)

## 15.0.89 alpha 2021-07-27

* feat(web): Update addKeyboards to return Promise (#5389)
* fix(common/core/web): error from early fat-finger termination due to OS interruptions (#5479)
* fix(common/core/web): OSK state-key management (#5456)
* feat(android/engine): Improve globe key experience (#5437)

## 15.0.88 alpha 2021-07-23

* feat(common/core): debug action index (#5470)
* refactor(web): osk inner-frame abstraction (help text vs std OSK) (#5430)
* refactor(web): delayed OSK initialization (#5412)
* chore(common/core): Implement capsAlwaysOff system store (#5432)

## 15.0.87 alpha 2021-07-22

* fix(ios): keyboard swapping (#5475)
* refactor(linux): Refactor processing actions in separate methods (#5452)

## 15.0.86 alpha 2021-07-20

* chore(android): improve error reporting for kmw (#5468)

## 15.0.85 alpha 2021-07-19

* feat(common/core/desktop): kmx debugger basic infrastructure (#5425)
* feat(common/core/desktop): add debug events (#5448)
* chore(developer): fixup devtime paths (#5449)
* refactor(web): partial encapsulation of the desktop title bar and resize bar (#5393)
* refactor(web): osk move & resize handler encapsulation (#5409)

## 15.0.84 alpha 2021-07-09

* fix(web): Copy the keyboard stubs for registration (#5438)
* fix(android/engine): register lexical model in switchToNextKeyboard (#5439)

## 15.0.83 alpha 2021-07-08

* chore(windows): remove backup build step (#5434)
* refactor(common/core/desktop): Fix file and class names (#5445)
* refactor(web): longpresses, groundwork for additional gestures (#5387)
* fix(android/engine): Display dictionary help link (#5427)
* refactor(common/core/desktop): Rename Load method (#5444)

## 15.0.82 alpha 2021-07-07

* fix(common/models/types): fixes test script config (#5441)

## 15.0.81 alpha 2021-07-06

* fix(android/engine): Fix font file path (#5424)
* chore(common): npm audit fixes (#5419)
* chore(web): updates regression test-deps to same versions as web (#5420)
* chore(windows): make build paths consistent (#5405)

## 15.0.80 alpha 2021-07-02

* feat(web): spacebar text controls (#5348)
* feat(android): Spacebar text controls (#5349)
* feat(ios): add spacebar text controls (#5365)
* fix(linux): Don't crash with corrupt keyboard (#5414)

## 15.0.79 alpha 2021-07-01

* docs: start consolidation of build config docs (#5324)
* fix(developer): builder and editor commands were ignored (#5391)
* chore(developer): remove obsolete InitClasses (#5403)
* change(web): fat-finger-performance unit-test threshold (#5404)
* fix(linux): Fix auto-generated help (#5399)
* fix(linux): Improve bitmap conversion (#5401)

## 15.0.78 alpha 2021-06-30

* fix(web): console errors when using SHIFT w help-text 'osk' (#5392)

## 15.0.77 alpha 2021-06-29

* fix(windows): #5336 appcontext get to handle small buffer (#5383)
* fix(common): get handle caller buffer size small than internal Fixes … (#5390)

## 15.0.76 alpha 2021-06-28

* chore(android): Add help on Settings option to change spacebar caption (#5375)
* feat(android): hide textarea for perf (#5376)
* chore: keyboard_info.source.json 1.0.6 (#5379)
* refactor(android): setKeyboard and setKeymanLanguage (#5338)
* feat(web): Merge keyboard stub with error stub (#5340)
* feat(linux): Add reference index page (#5370)
* fix(linux): Fix restarting ibus when running with sudo (#5371)
* refactor(linux): Centralize paths (#5372)
* fix(linux): Save QR code in temporary directory (#5373)

## 15.0.75 alpha 2021-06-25

* fix(windows): osk scaling mismatch on horz axis (#5341)
* fix(linux): Don't add duplicate entries when reinstalling keyboard (#5363)
* fix(linux): fix tab completion for command line tools (#5362)
* feat(web): Update addLanguageKeyboards to return a Promise (#5260)
* feat(web): Add option useAlerts to control alerts() (#5302)

## 15.0.74 alpha 2021-06-24

* fix(android): fixes application of nextlayer for subkeys with customized layer setting (#5350)
* feat(common/core/web): engine correction-prep optimizations (#5319)
* feat(linux): Add support for impish (Ubuntu 21.10) (#5334)
* fix(linux): Add libglib2.0-bin to keyman Depends (#5360)

## 15.0.73 alpha 2021-06-23

* chore(windows): add engine test framework (#5337)
* feat(linux): Auto-generate reference help (#5326)
* fix(linux): Improve error handling if `lang_tags_map.py` is missing (#5345)

## 15.0.72 alpha 2021-06-22

* fix(mac): .kmx max file version is now 0x0E00 (14.0) (#5329)
* fix(mac): kmp.inf is windows-1252 (#5328)
* fix(windows): restore endpoints for interface stability (#5254)
* chore(linux): Build also on riscv64 to facilitate migration on Ubuntu (#5323)
* refactor(web): OSK key source-code reorganization (#5291)
* refactor(web): osk key highlighting/preview behavior (#5292)
* change(ios): setText now uses JSON serialization (#5321)

## 15.0.71 alpha 2021-06-18

* feat(common): keyboard_processor wasm build (#5233)
* chore(linux): Update changelogs to match Debian (#5304)

## 15.0.70 alpha 2021-06-17

* fix(web): touch-move cancellation (#5290)
* fix(developer): kmconvert help match reality (#5298)

## 15.0.69 alpha 2021-06-16

* refactor(web): OSK layout calculations - simplification (#5279)
* refactor(web): VisualKeyboard - key event model (#5280)
* refactor(web): OSK keytip abstraction (#5287)
* refactor(web): encapsulation of browser-based subkey array popup (#5288)
* chore(common): bash version for run-required-test-builds.sh (#5267)
* fix(linux): Adjust version of dependency for ibus-keyman (#5281)

## 15.0.68 alpha 2021-06-15

* chore(common): Add YouTube links to Keyman 14 features (#5276)
* chore(common): Check in crowdin strings for Spanish (Latin America) (#5269)
* refactor(web): polishes management of OSK keys (#5257)
* refactor(web): Visual Keyboard disentanglement - pass 1 (#5259)
* refactor(web): VisualKeyboard height styling consistency (#5278)
* fix(common/models): predictive-text engine use of NFD input (#5273)
* chore(linux): Fix warnings (#5282)

## 15.0.67 alpha 2021-06-11

* feat(linux): Fix Linux packaging on i386 (#5250)

## 15.0.66 alpha 2021-06-11

* feat(android): silent install for referred kbd (#5240)
* fix(android): rotation is not updating keyboard (#5247)

## 15.0.65 alpha 2021-06-10

* docs(ios): minor readme tweak regarding prerequisites (#5253)
* fix(common/core/web): optimizes transform construction (#5248)

## 15.0.64 alpha 2021-06-09

* feat(android): Automatically install keyboard through Play Store (#5230)
* fix(oem/fv/ios): app encryption flag for app store uploads (15.0) (#5244)
* refactor(common/core/web, web): target-agnostic key events (#5181)
* fix(linux): Fix packaging on ppa (#5249)

## 15.0.63 alpha 2021-06-08

* feat(common): Rust infrastructure (#5162)
* fix(web): Always pass kill_browserstack (#5234)
* chore(common): iis setup script for dev boxes (#5206)
* fix(windows): support Esc key in Download Keyboard dialog (#5207)
* fix(android/engine): Adjust default OSK landscape size (#5201)

## 15.0.62 alpha 2021-06-04

* fix(developer): support spaces in regression tests (#5217)

## 15.0.61 alpha 2021-06-03

* fix(linux): Exclude s390x from package builds for ibus-keyman (#5213)
* feat(linux): Integrate with fcitx5 (#5215)

## 15.0.60 alpha 2021-06-01

* fix(windows): sentry.dll version handling (#5187)
* fix(windows): start keymanx64 with ShellExecute (#5202)
* fix(windows): fix size of splash (#5203)

## 15.0.59 alpha 2021-05-31

* fix(common): build script help param (#5175)
* feat(ios): resource file validation before use (#5178)
* fix(linux): Migrate from /usr/lib/ibus to /usr/libexec (#5183)
* fix(linux): Don't crash on invalid metadata (#5185)
* fix(android/samples): Set gradlew executable for Tests (#5198)
* fix(windows): avoid cached hotkey state (#5190)
* chore(windows): minor maintenance (#5192)
* fix(common/core/desktop): Fix failing tests on armhf (#5169)

## 15.0.58 alpha 2021-05-28

* chore(android): Add -clean flag to build script (#5145)
* feat(web): Add script to deploy KeymanWeb release to s.keyman.com (#5150)
* feat(ios): partial conversion of internal logs to use of Sentry (#5153)
* change(ios): workspace reorganization + cleanup (#5167)
* fix(linux): Fix Makefile and instructions for building (#5170)

## 15.0.57 alpha 2021-05-28

* chore(ios): dependencies - update sentry-cocoa to 6.2.1 (#5120)
* change(ios): minimum iOS version -> 12.1 (#5168)
* chore(ios): renames problematic app selectors (#5173)

## 15.0.56 alpha 2021-05-27

* fix(ios): link, but NOT embed KeymanEngine.xcframework in app exs (#5164)
* feat(common): offline help css (#5157)
* change(ios): help always offline (#5158)

## 15.0.55 alpha 2021-05-27

* fix(ios): artifact upload preparation (#5160)

## 15.0.54 alpha 2021-05-26

* chore(windows): Update Sentry to 0.4.9 (#5144)
* chore(web): Add CI script to kill BrowserStack tunnel (#5136)
* docs(linux): Update readme (#5147)
* chore(linux): Update changelogs (#5146)
* fix(ios): re-enable SKIP_INSTALL (#5155)

## 15.0.53 alpha 2021-05-25

* feat(android/app): Auto-generate Play Store release notes (#5132)
* fix(web): active element selection in multi-touch scenarios (#5134)
* chore(windows): cleanup old .dof, .bdsproj and .cfg files (#5131)
* chore(ios): shift to use of XCFrameworks (#5107)
* chore(ios): imports iOS artifact-upload script for CI use (#5140)
* refactor(ios/engine): "should reload keyboard" now a property of the keyboard (#4847)
* docs(windows): Initial commit - README.md (#5119)
* chore(windows): move to vc++ 2019 (#5143)

## 15.0.52 alpha 2021-05-24

* chore(windows): Chromium 89.0.18 (#5128)
* chore(android/samples,oem/fv/android) Update dependencies (#5127)
* feat(web): basic promise wrapper on cloud api call (#5121)

## 15.0.51 alpha 2021-05-21

* chore(windows): reorganise tests (#5084)
* feat(developer): Add 'full copyright' field to templates (#5085)
* fix(developer): TframeTextEditor.SetText was not synchronous (#5096)
* chore(android): Update Gradle and other dependencies (#5098)
* chore(web): add test page for playing with CKEditor (#5089)
* chore(ios): update fv cert ref (#5123)
* chore(mac): Add help links for installing Keyman and keyboards (#5108)
* chore(android): Update targetSDKVersion to 30 (#5126)

## 15.0.50 alpha 2021-05-20

* chore(common): Check in crowdin strings for Amharic (#5102)
* chore(common): resolve audit issues in Web-related repo NPM packages (#5092)
* refactor(linux): Refactor `install_kmp.py` (#4932)
* chore(linux): Swap order of dependency (#5113)
* chore(linux): Remove unnecessary dependency on kmflcomp (#5115)

## 15.0.49 alpha 2021-05-19

* refactor(linux): Remove obsolete SCIM kmfl imengine (#5093)
* fix(common/core/desktop): Fix warnings when compiling for armhf (#5099)
* fix(common/core/desktop): Don't segfault on invalid .kmx file (#5101)

## 15.0.48 alpha 2021-05-17

* chore(common): Update stable history for 14.0.274 (#5087)
* fix(web): position popups correctly in landscape mode on Android and during Chrome emulation (#5075)

## 15.0.47 alpha 2021-05-14

* fix(developer): kmconvert commandline and deploy (#5082)

## 15.0.46 alpha 2021-05-13

* chore(windows): remove unused keymanx64 parameter (#5062)
* fix(android/engine): Check lexical-model file exists before using (#5071)
* chore(web/resources): bump lodash from 4.17.19 to 4.17.21 in /web/testing/regression-tests (#5037)

## 15.0.45 alpha 2021-05-12

* fix(windows): refactor controller windows (#5060)
* chore(windows): remove KMC_CHANGEUISTATE (#5061)
* fix(linux): Swap order of dependencies for Debian package (#5064)
* fix(linux): Fix Caps Lock (#5054)

## 15.0.44 alpha 2021-05-11

* chore(windows): FixupMissingFile needed current component code (#5057)
* chore(windows): remove unused utilrun unit (#5056)
* fix(developer): two small issues in kmdecomp (#5031)
* fix(common/core): Add values for Caps and Nocaps modifiers (#5053)

## 15.0.43 alpha 2021-05-10

* chore(mac): update requirements to include Big Sur (#5030)
* feat(android/app): Add telemetry for launching WebBrowserActivity (#5046)
* chore(android/app): Always use offline help (#5047)
* fix(windows): avoid disabling Keyman when speech recognition starts (#5000)
* chore(windows): add telemetry to trace crash on exit (#5007)
* fix(windows): make keymanx64 responsible for its own lifecycle (#5002)

## 15.0.42 alpha 2021-05-07

* chore(common): Check in crowdin files for Azerbaijani (#4992)

## 15.0.41 alpha 2021-05-06

* chore(linux): Add support for Ubuntu 21.04 (hirsute) (#5033)

## 15.0.40 alpha 2021-05-02

* chore(common): update stable history for 14.0.273 (#5003)

## 15.0.39 alpha 2021-04-30

* chore: support for xcode 12 (#4995)

## 15.0.38 alpha 2021-04-29

* fix(android/engine): Fix toHex() for null string (#4991)

## 15.0.37 alpha 2021-04-28

* fix(windows): handle errors starting keymanx64 (#4989)

## 15.0.36 alpha 2021-04-26

* docs(ios): tweaks prereqs in readme (#4977)
* fix(linux): Fix crash with incomplete metadata (#4908) (#4971)
* chore(android/engine): Don't use localized string for Sentry errors (#4978)
* fix(web): Make banner initialization more robust (#4961)
* chore: disable findTouchAliasElement logging (#4981)
* chore(common): update stable history for 14.0.272 (#4975)
* chore: Add cherry-pick label for cherry-pick PRs (#4973)

## 15.0.35 alpha 2021-04-23

* chore(ios): prep for CI transition to Xcode 12, build script tweak (#4967)
* chore(linux): Fix triggering of Jenkins builds for stable branch (#4969)
* fix(linux): Don't crash if kmp file vanishes (fixes #4907) (#4970)

## 15.0.34 alpha 2021-04-22

* No changes made

## 15.0.33 alpha 2021-04-22

* fix(oem/fv/android): Migrate keyboard list from 12.0 to 14.0 (#4951)
* fix(web): publish restorePosition() function (#4946)
* fix(web): fixes subkey lookup for fat-finger processing (#4954)
* feat(linux): Improve Sentry crash reporting (#4914)
* fix(web, ios): better SMP, emoji handling with frequent keyboard swaps (#4938)

## 15.0.32 alpha 2021-04-21

* fix(windows): handle invalid package names during install (#4887)
* fix(windows): crash when installing TIP in some rare situations (#4890)
* chore(windows): disable profile repair (#4899)
* fix(windows): access violation closing text editor (#4920)
* fix(windows): help contents broken from tray menu (#4922)
* fix(developer): avoid crash if .kpj.user file is malformed (#4918)
* fix(developer): chiral mismatch warning is disruptive (#4934)
* fix(windows): avoid error if keyman32.dll renamed (#4940)
* change(web): adds error + console logs usable for Sentry reporting targeting #4797 (#4821)

## 15.0.31 alpha 2021-04-20

* fix(android/engine): Don't load woff fonts on Android N (#4905)
* fix(android/engine): Change getList() to return an empty list instead of null (#4926)
* fix(android/engine): Don't set lexical model list to null (#4927)
* fix(linux): don't crash on legacy non-Unicode files (#4906)
* fix(linux): Don't crash on network problem (fixes #4911) (#4912)
* chore(linux): Remove experimental scripts (#4913)

## 15.0.30 alpha 2021-04-19

* chore(android/engine): Rename "Pulaar" to "Pulaar-Fulfulde" (#4865)
* fix(developer): Reduce non-canonical BCP 47 tag warning in PackageInfo to "Info" (#4863)
* chore(common): Update crowdin for French (#4895)
* chore(android,windows): Check in crowdin for Indonesian (#4829)

## 15.0.29 alpha 2021-04-05

* chore(android/engine): Rename "Fula" to "Pulaar" (#4859)

## 15.0.28 alpha 2021-04-02

* fix(linux): Fix crash if `<kbd>.json` doesn't contain description (#4851)

## 15.0.27 alpha 2021-04-01

* docs(android): Update installing-keyboards.md (#4837)
* chore(deps): bump y18n from 4.0.0 to 4.0.1 in /web/testing/regression-tests (#4817)
* fix(android): ensure keyboard is always set after pageLoaded (#4840)
* chore(deps): bump y18n from 4.0.0 to 4.0.1 in /resources/build/version (#4818)
* fix(developer): buffer size for range expansions (#4831)
* chore(common): Check in crowdin for Fulah (#4846)
* docs(android): Update image for enabling-system-keyboards (#4844)
* chore: history from 14.0.271 (#4849)

## 15.0.26 alpha 2021-03-31

* fix(android/engine): Add KMString wrapper for formatting Strings (#4813)

## 15.0.25 alpha 2021-03-30

* fix(developer): requote font names (#4814)

## 15.0.24 alpha 2021-03-29

* fix(ios): ensures JS keyboard set after page load (#4808)
* fix(developer): open containing folder was not opening correct folder (#4776)
* fix(linux): Fix crash if query doesn't contain bcp47 tag   (#4800) (#4811)

## 15.0.23 alpha 2021-03-26

* fix(ios): fixes sys-kbd setup help link for iOS 9 and 10 (#4774)
* fix(android): Fix NullPointerException in package installation (#4790)

## 15.0.22 alpha 2021-03-25

* fix(ios/samples): samples should use package-oriented API (#4771)
* fix(android/engine): Sanitize embedded KMW Sentry error (#4782)

## 15.0.21 alpha 2021-03-23

* chore: beta to alpha A15S1 (#4759)

## 15.0.20 alpha 2021-03-22

* chore: B14S8 beta to alpha (#4739)
* chore: merge beta to master (A15S1) (#4745)

## 15.0.19 alpha 2021-03-09

* chore: beta to alpha merge, B14S7 (#4624)

## 15.0.18 alpha 2021-02-25

* fix(linux): Set help-keyman.com.sh executable (#4530)

## 15.0.17 alpha 2021-02-22

* chore: merge B14S6 beta to alpha (#4503)

## 15.0.16 alpha 2021-02-11

* chore: B14S6 beta to master merge (#4473)
* chore: manual version increment (#4478)

## 15.0.15 alpha 2021-02-11

* chore: merge B14S5 beta to master (#4432)

## 15.0.14 alpha 2021-02-02

* docs(linux): Improve packaging doc (#4389)

## 15.0.13 alpha 2021-02-01

* chore(linux): Don't report on Sentry when running unit tests (#4374)
* chore(linux): Pass second tag parameter to Jenkins build (#4376)

## 15.0.12 alpha 2021-01-28

* chore(linux): Improve launchpad.sh script (#4355)

## 15.0.11 alpha 2021-01-27

* chore: Enhance PR labeling based on PR title (#4226)

## 15.0.10 alpha 2021-01-27

* fix(ios): renew distribution certificate (#4342)

## 15.0.9 alpha 2021-01-25

* chore(windows): help for 14.0, part 1 (#4109)
* chore: merge B14S4 beta to master (#4320)

## 15.0.8 alpha 2021-01-18

* chore(linux): Allow to push to the `keyman-beta` ppa (#4271)

## 15.0.7 alpha 2021-01-12

* chore(linux): Update debian metadata (#4223)

## 15.0.6 alpha 2021-01-07

* fix(linux): only pass tag if we just created one (#4220)

## 15.0.5 alpha 2021-01-05

* chore(linux): pass tag to Jenkins build (#4160) (#4215)

## 15.0.4 alpha 2020-12-23

* feat(common/models): naive backspace workaround, naive multi-char Transform mitigation (#4206)
* fix(web): supplies missing (optional) argument to prevent warnings (#4208)
* fix(ios): moves Settings notification UI code to main thread (#4210)

## 15.0.3 alpha 2020-12-21

* fix(web): Solving kmwosk color inconsistency (#4154)

## 15.0.2 alpha 2020-12-16

* fix(common): increment version needs to check base (#4156)

## 15.0.1 alpha 2020-12-14

* chore: prepare 15.0 alpha (#4129)

## 14.0.292 stable 2022-05-24

* fix(windows): sentry debuglogging for DoInstall (#6648)

## 14.0.291 stable 2022-05-07

* fix(windows): don't log before checking nil when installing keyboard (#6506)
* fix(windows): put correct HK_ALT flag for modifier (#6587)

## 14.0.290 stable 2022-03-31

* chore(oem/fv/android): Update dependencies (#6452)

## 14.0.289 stable 2022-03-30

* chore(linux): Remove versions that are no longer supported (#6388)
* chore(windows): move crash metadata to extra (#6398)
* fix(android/engine): Test fileVersion during package install (#6423)
* fix(mac): invalid keyboard breaks configuration (#6420)
* chore(android):   Update Play publishing plugin to 3.5.0 and other plugins (#6224)
* fix(web): track load error detail (#6443)

## 14.0.288 stable 2022-03-15

* chore(linux): Update changelogs for 14.0.287 (#6373)

## 14.0.287 stable 2022-03-04

* chore(ios): certificate update (#6210)
* fix(windows): create Keyman/Diag folder in redirected profile (#6222)
* fix(web): stop masking error (#6332)

## 14.0.286 stable 2022-01-27

* chore(linux): Update changelogs for 14.0.284 (#6131)
* chore(linux): Revert workaround for Python bug (#6134)
* fix: only auto-merge if `auto:` prefix in title (#6148)
* fix(developer): work around devDependencies bug in npm (#6142)
* chore(ios): certificate update (#6166)
* fix(mac): Check for CODE_SETSYSTEMSTORE (#6170)

## 14.0.285 stable 2022-01-20

* fix(linux): Fix lintian errors  (#6107)
* fix(linux): Add workaround for Python bug  (#6125)
* fix(web): Use regex to determine display layer and functional layers (#6123)

## 14.0.284 stable 2022-01-11

* chore(android,oem/fv/android): Update targetSDKVersion to 30 (#5934)
* fix(web): popupBaseKey null check (#5948)
* fix(linux): Add test targets to Makefile (#5975)
* fix(android/engine): Fix font paths (#5990)
* chore(linux): Remove lintian warning (#5993)
* chore(linux): Allow to specify debian revision (#5998)
* chore(linux): Update changelogs for 14.0.283  (#6007)
* fix(linux): fix release version number for Sentry reporting  (#6053)
* chore(common): Check in crowdin strings for Spanish (Latin America) (#6060)
* fix(linux): fix release version number for Sentry reporting  (#6069)
* chore(android/samples): Add -no-daemon flag to KMSample2 build script (#6083)
* fix(linux): Fix attribute error  (#6087)

## 14.0.283 stable 2021-11-17

* chore(windows): fix broken links in help (#5766)
* chore(linux): copy Keyman for Linux 15 reference to 14 (#5764)
* fix(linux): Fix debian package script (#5772)
* chore(common): Enhance cherry-pick labeling (#5773)
* fix(common): Fix cherry-pick labeling () (#5783)
* fix(linux): Don't crash displaying keyboard details (#5757)
* chore(linux): Update changelog files for 14.0.282 (#5793)
* fix(linux): Don't crash with non-keyboard package file (#5754)
* chore: sentry.io dsn  ‍ ️ (#5788)
* fix(windows): handle edge cases using default language (#5775)
* fix(ios): move sentry settings responsibility to build agent  ‍ ️ (#5806)
* fix(web): remove canvas use for iOS compatibility (#5916)

## 14.0.282 stable 2021-09-27

* fix(mac): add support for M1 processor (#5737)
* chore(mac): Add help links for installing Keyman and keyboards (#5748)
* fix: help.keyman.com script file cleanup (#5750)

## 14.0.281 stable 2021-09-17

* fix(common/models): keep/suggestion diacritic sensitivity when de-duping (#5552)
* feat(ios): adds option for Simulator-compatible testing artifact (#5569)
* chore(ios,windows): Update crowdin strings for Azerbaijani (#5487)
* fix(oem/fv/ios): build configuration for 14.0's test-oriented simulator artifact (#5596)
* fix(linux): Handle corrupt icon file (#5589)
* fix(linux): Check for valid kmp file (#5590)
* chore: fixup stable HISTORY.md (#5605)
* chore(linux): Improve debian package script (#5624)
* chore(linux): Fix uploading to Sentry (#5625)
* chore(linux): Update changelog files (#5636)
* fix(ios): iOS 13 and 14 only - stuck settings toggles (#5611)
* fix(web): Fix layers for embedded longpress keys (#5651)
* fix(linux): Use first keyboard language if none given (#5657)
* fix(android/engine): Fix backspace on Android 5.0 (#5674)
* chore(common): report-history (#5678)
* fix(developer): ensure file modified after import from layout (#5677)
* test(windows): investigate TIP crash (#5679)
* fix(common/core/web): Remove empty rows in OSK (#5703)
* fix(windows): fallback to filename if `&name` not set (#5685)

## 14.0.280 stable 2021-08-02

* fix(android): displayName for keyboard was not optional (#5492)
* chore(linux): Remove Groovy builds (#5503)
* chore(linux): Fix dependency versions (#5504)
* fix(common/core/web): error from early fat-finger termination due to OS interruptions (#5491)
* chore(android): log fontpath error (#5517)
* fix(ios/engine): engine migration always precedes installs (#5501)
* fix(common/core/web): OSK state-key management (#5494)
* fix(linux): fix crash trying to display QR code (#5528)
* fix(android): avoid error with empty font data (#5534)

## 14.0.279 stable 2021-07-22

* fix(ios): keyboard swapping (#5476)

## 14.0.278 stable 2021-07-20

* change(common/core/web): fat-finger-performance unit-test threshold (#5417)
* fix(linux): Improve bitmap conversion (#5410)
* fix(linux): Save QR code in temporary directory (#5411)
* fix(linux): Fix restarting ibus when running with `sudo` (#5413)
* fix(linux): Don't crash with corrupt keyboard (#5421)
* fix(web): fixes osk resize-popping effect (#5428)
* fix(android/engine): register lexical model in switchToNextKeyboard (#5447)
* feat(web): spacebar text controls (#5406)
* feat(android): Spacebar text controls (#5407)
* feat(ios): add spacebar text controls (#5408)
* chore(android): improve error reporting for kmw (#5469)

## 14.0.277 stable 2021-06-29

* chore(common): bash version for run-required-test-builds.sh (#5268)
* chore(common): Add YouTube links to Keyman 14 features (#5285)
* fix(common/models): predictive-text engine use of NFD input (#5286)
* fix(developer): kmconvert help match reality (#5299)
* chore(linux): Update changelogs to match Debian (#5303)
* fix(mac): .kmx max file version is now 0x0E00 (14.0) (#5331)
* fix(mac): kmp.inf is windows-1252 (#5330)
* fix(windows): improve keymanx64 start stability (#5222)
* chore(linux): Build also on riscv64 to facilitate migration on Ubuntu (#5322)
* fix(android): fixes application of nextlayer for subkeys with customized layer setting (#5351)
* feat(common/core/web): engine correction-prep optimizations (#5352)
* fix(linux): Add libglib2.0-bin to keyman Depends (#5359)
* fix(windows): osk scaling mismatch on horz axis (#5342)
* fix(linux): Don't add duplicate entries when reinstalling keyboard (#5369)
* chore: keyboard_info.source.json 1.0.6 (#5380)
* feat(android): hide textarea for perf (#5377)
* change(ios): setText now uses JSON serialization (#5333)

## 14.0.276 stable 2021-06-11

* fix(linux): Exclude s390x from package builds for ibus-keyman (#5220)
* fix(web): Always pass kill_browserstack (#5235)
* feat(android): Automatically install keyboard through Play Store (#5231)
* fix(oem/fv/ios): app encryption flag for app store uploads (14.0) (#5243)
* fix(common/core/web): optimizes transform construction (#5255)
* fix(android): rotation is not updating keyboard (#5262)
* feat(android): silent install for referred kbd (#5266)
* fix(windows): disable new hotkey modifier check (#5270)

## 14.0.275 stable 2021-06-04

* fix(linux): Swap order of dependencies for Debian package (#5070)
* fix(android/engine): Check lexical-model file exists before using (#5080)
* fix(developer): kmconvert commandline and deploy (#5083)
* fix(web): position popups correctly in landscape mode on Android and during Chrome emulation (#5090)
* fix(common/core/desktop): Fix warnings when compiling for armhf (#5109)
* fix(common/core/desktop): Don't segfault on invalid .kmx file (#5110)
* chore(common): Check in crowdin strings for Amharic (#5117)
* chore(linux): Swap order of dependency (#5114)
* fix(developer): TframeTextEditor.SetText was not synchronous (#5097)
* chore(ios): update fv cert ref (#5124)
* chore(ios): works around wrong-workspace Carthage 0.38 lookup issue (#5135)
* fix(web): multi touch handling (#5142)
* chore(ios): artifact prep script now in-repo (#5141)
* chore(web): Add CI script to kill BrowserStack tunnel (#5152)
* fix(ios): artifact upload preparation (#5161)
* chore(android): Add -clean flag to build script (#5177)
* fix(windows): avoid cached hotkey state (#5189)
* fix(android/samples): Set gradlew executable for Tests (#5199)
* fix(common/core/desktop): Fix failing tests on armhf (#5204)
* feat(web): Add script to deploy KeymanWeb release to s.keyman.com (#5179)
* chore(ios): renames problematic app selectors (#5174)
* fix(developer): support spaces in regression tests (#5218)

## 14.0.274 stable 2021-05-11

* fix(android/engine): Fix toHex() for null string (#4997)
* chore: support for xcode 12 (#4996)
* chore(linux): Add support for Ubuntu 21.04 (hirsute) (#5035)
* chore(ios): prep for CI transition to Xcode 12, build script tweak (#5048)
* chore(windows): add telemetry to trace crash on exit (#5008)
* fix(windows): avoid disabling Keyman when speech recognition starts (#5038)
* chore(android/app): Always use offline help (#5051)
* chore(common): Check in crowdin files for Azerbaijani (#5039)
* feat(android/app): Add telemetry for launching WebBrowserActivity (#5050)
* fix(linux): Enable caps lock support (#5058)

## 14.0.273 stable 2021-04-26

* chore(linux): Fix triggering of Jenkins builds for stable branch (#4968)
* fix(linux): Don't crash if kmp file vanishes (fixes #4907) (#4972)
* fix(linux): Fix crash with incomplete metadata (#4908) (#4979)
* chore(android/engine): Don't use localized string for Sentry errors (#4980)
* chore: disable findTouchAliasElement logging (#4982)
* fix(web): Make banner initialization more robust (#4983)
* chore: Add cherry-pick label for cherry-pick PRs (#4984)

## 14.0.272 stable 2021-04-23

* chore(linux): Debug triggering Jenkins build (#4852)
* chore(android/engine): Rename "Fula" to "Pulaar" (#4860)
* chore(android/engine): Rename "Pulaar" to "Pulaar-Fulfulde" (#4891)
* fix(developer): Reduce non-canonical BCP 47 tag warning in PackageInfo to Info (#4892)
* chore(common): Update crowdin for French (#4903)
* chore(android,windows): Check in crowdin for Indonesian (#4904)
* fix(linux): don't crash on legacy non-Unicode files (#4878)
* fix(android/engine): Don't load woff fonts on Android N (#4924)
* fix(linux): Don't crash on network problem (fixes #4911) (#4931)
* fix(android/engine): Change getList() to return an empty list instead of null (#4928)
* fix(windows): handle invalid package names during install (#4888)
* fix(windows): crash when installing TIP in some rare situations (#4901)
* fix(windows): access violation closing text editor (#4921)
* fix(windows): help contents broken from tray menu (#4923)
* fix(developer): avoid crash if .kpj.user file is malformed (#4919)
* fix(developer): chiral mismatch warning is disruptive (#4935)
* chore(windows): disable profile repair (#4900)
* fix(windows): avoid error if keyman32.dll renamed (#4941)
* change(web): adds error + console logs usable for Sentry reporting targeting (#4929)
* fix(web): fixes subkey lookup for fat-finger processing (#4955)
* fix(oem/fv/android): Migrate keyboard list from 12.0 to 14.0 (#4952)
* fix(web): publish restorePosition() function (#4957)
* fix(web, ios): better SMP, emoji handling with frequent keyboard swaps (#4958)
* feat(linux): Improve Sentry crash reporting (#4960)

## 14.0.271 stable 2021-04-01

* fix(android/engine): Sanitize embedded KMW Sentry error (#4786)
* fix(ios/samples): samples should use package-oriented API (#4772)
* fix(ios): fixes sys-kbd setup help link for iOS 9 and 10 (#4775)
* fix(android): Fix NullPointerException in package installation (#4796)
* fix(ios): ensures JS keyboard set after page load (#4809)
* fix(developer): open containing folder was not opening correct folder (#4777)
* fix(linux): Fix crash if query doesn't contain bcp47 tag (#4800) (#4801)
* fix(android/engine): Add KMString wrapper for formatting Strings (#4820)
* fix(developer): requote font names (#4815)
* fix(android): ensure keyboard is always set after pageLoaded (#4841)
* fix(linux): Fix crash if `<kbd>.json` doesn't contain description (#4835)
* fix(developer): buffer size for range expansions (#4832)
* chore(common): Check in crowdin strings for Fulah (#4822)
* docs(android): Update installing-keyboards and enabling-system-keyboards (#4842)

## 14.0.270 stable 2021-03-23

* chore: stable tier (#4763)

## 14.0.269 beta 2021-03-23

* chore: history: (#4760)
* fix: support new branches in increment-version (#4761)

## 14.0.268 beta 2021-03-23

* fix(windows): Change TLangSwitchRefreshWatcher ownership from thread to form (#4752)
* fix(common/models): prediction threshold when count is low, unintentional aliasing (#4754)

## 14.0.267 beta 2021-03-22

* docs(ios): Help for 14.0 features (#4741)
* chore: increment-version.sh for stable (#4742)

## 14.0.266 beta 2021-03-19

* chore(android/app): Migrate launcher icon to adaptive (#4720)
* fix(common/core/web): predictive banner activation logic (#4713)
* fix(web): allows refresh of currently-loaded model (#4728)
* fix(ios): kbd search now caches publishing data for result (#4729)
* fix(linux): Fix switching to keyboard in middle of line (#4678) (#4721)
* fix(windows): ensure profiles are reinstalled during setup (#4727)
* fix(windows): Avoid double start during setup (#4726)

## 14.0.265 beta 2021-03-18

* fix(common/core/web): disambiguation of keys sharing same base key ID (#4703)
* fix(windows): Download keyboard dialog TLS protocol support (#4714)
* fix(web): first-pass workaround for popup-key corrections (#4704)
* fix(developer): use var not let in definitions (#4718)
* chore(windows): finalize help (#4717)

## 14.0.264 beta 2021-03-17

* fix(android/app): Load system keyboard before checking overrides (#4696)
* fix(android): Update styling and set text to black (#4662)

## 14.0.263 beta 2021-03-16

* fix(ios): keyboard search did not alert for lack of net (#4693)
* chore(android/engine): Send KMW console errors to Sentry (#4692)
* fix(windows): start Keyman after setup only if not running (#4681)
* fix(developer): &CasedKeys and &MnemonicLayout are not compatible together (#4690)
* fix(android/engine): Fix crash when download file fails to copy to cache (#4697)
* fix(developer): validate keyboard_info should give info on non-canonical bcp47 (#4689)
* chore(developer): upgrade bcp 47 canonicalisation to warning (#4699)
* fix(developer): support named character codes at end of line (#4691)

## 14.0.262 beta 2021-03-16

* fix(android): Update styling and set text to black (#4662)
* fix(mac): prevent duplicate keyboards in list (#4674)

## 14.0.261 beta 2021-03-15

* fix(windows): Trigger language sync after changes (#4663)
* chore(linux): Ignore buildtools in keyman-config tarball (#4675)

## 14.0.260 beta 2021-03-15

* chore(windows): fully disable auto start task (#4658)
* fix(windows): keep online update in focus (#4661)
* fix(windows): setup must save install state for restarts (#4649)
* fix(ios): removal of default keyboard respected when updating app (#4651)
* feat(ios): auto-bundles the most recent version of default resources (#4656)
* fix(mac): register configuration window on load (#4667)
* chore(ios): Set Localizable.strings to UTF-8 (#4670)
* fix(android/app): Fix crash when clicking QR code (#4664)
* fix(android): fixes errors within lists used for UI (#4666)
* chore(common): Update crowdin for km (#4671)
* chore(android/app,ios/app): Update crowdin for de (#4672)
* fix(mac): release window resources on close (#4669)
* fix(mac): show local help in app (#4673)
* chore(windows): Update whatsnew.md (#4665)

## 14.0.259 beta 2021-03-12

* chore(developer): add B11 ISO code for ABNT2 keyboard (#4654)
* fix(web): better check for missing MutationObserver type (#4646)
* fix(android/engine): Reset in-app context when selection changes (#4636)
* chore(linux): Move signature files as well (#4653)

## 14.0.258 beta 2021-03-11

* fix(windows): context help links (#4626)
* fix(windows): hotkeys correctly ignore right modifier keys (#4628)
* fix(windows): Handle disabled profiles and invalid language ids (#4635)
* fix(web): event handling for TouchAliasElement's blinking caret (#4638)
* fix(common/models): prevents "undefined" reversion display string (#4648)
* docs(common): Update npm-packages readme (#4644)

## 14.0.257 beta 2021-03-10

* fix(common/core/web): Add keyboard check for scriptObject (#4640)
* docs(common): Update readme (#4642)

## 14.0.256 beta 2021-03-10

* chore(linux): Update readme (#4633)

## 14.0.255 beta 2021-03-09

* chore(common): Update readme (#4631)

## 14.0.254 beta 2021-03-09

* fix(web): use language code correctly in toolbar (#4620)
* chore(linux): Fix some lintian warnings for Debian package (#4621)
* docs(ios): adds supported l10ns to help/about/whatsnew (#4625)
* fix(windows): represerve keys on setfocus (#4622)
* fix(windows): show version selector for Keyman in installer (#4623)
* fix(windows): ensure valid base layout on install (#4627)

## 14.0.253 beta 2021-03-05

* fix(android/app): Fix welcome.htm responsiveness (#4531)
* feat(developer): &CasedKeys system store (#4586)
* fix(android): Localize Toast notifications (#4588)
* fix(windows): PreservedKeyMap::MapUSCharToVK line order bug (#4595)
* fix(developer): tidy up expansions tests (#4592)
* fix(ios): adds i18n for some error alerts (#4577)
* fix(windows): incxstr could run over buffer with malformed data (#4596)
* chore(android/app): Update whatsnew with available display languages (#4610)
* chore(linux): Improve Sentry environment setting (#4589)
* fix(developer): Expand filenames before load (#4606)

## 14.0.252 beta 2021-03-04

* feat(ios): enables de, fr, and km localizations (#4585)
* fix(developer): improve CEF location search stability (#4571)
* fix(developer): Support all fonts in Keyboard Fonts dialog (#4574)
* feat(developer): Add different Open Containing Folder buttons (#4576)
* feat(developer): Range expansions (#4584)
* fix(web): fixes lack of respect for underlying-key display settings (#4572)
* fix(common/models): fixes application of suggestions immediately after a backspace (#4587)
* fix(linux): Improve version number (#4582)
* chore(linux): Don't report to Sentry in dev environment (#4581)

## 14.0.251 beta 2021-03-03

* fix(developer): Improve stability of named code constants (#4547)
* fix(developer): schema conformance for model package compiler (#4548)
* fix(developer): touch layout osk import handling of multiple modifiers (#4552)
* fix(developer): require language tag when compiling keyboard package (#4563)
* fix(developer): Avoid blank keys when importing KMX to KVKS (#4564)
* feat(developer): isRTL support for lexical model editor (#4559)
* fix(developer): track modified state in wordlist editor better (#4562)
* chore(ios): better visual feedback for keyboard search during poor internet connectivity (#4573)
* chore(common): Update crowdin files for `de` (#4578)
* chore(common/core/desktop): write debug output to console (#4569)

## 14.0.250 beta 2021-03-02

* fix(common/resources): Fix help.keyman.com path for CI (#4565)

## 14.0.249 beta 2021-03-01

* fix(web): mnemonic keystrokes w FF keymapping (#4540)
* chore(ios/app): Adjust help titles for installing custom dictionaries (#4550)

## 14.0.248 beta 2021-02-26

* fix(common/models): predictions after context reset / caret shift (#4411)
* change(oem/fv/ios): FV keyboards now package-based (#4471)
* fix(windows): Handle Caps Lock event correctly from TIP (#4536)
* fix(developer): run even if sentry unavailable (#4537)
* fix(developer): UTF-8 messages in LM compiler (#4539)
* feat(common/models): mid-context suggestions & reversions, fix(common/models): correction-search SMP issues (#4427)
* fix(ios): package installer completion requires welcome dismissal (#4543)
* fix(windows): Refresh settings on 64-bit apps (#4378)
* fix(windows): prevent re-registration of TIPs on 14.0 upgrade (#4535)

## 14.0.247 beta 2021-02-25

* fix(web): keyboard documentation patch-up (#4512)
* fix(web): removes package namespacing from kbd's CSS class (#4516)

## 14.0.246 beta 2021-02-24

* chore(common): allow forced version increment (#4522)

## 14.0.245 beta 2021-02-24

* fix(common/core/web): core key-processing now always returns RuleBehavior type. (#4508)
* fix(common/resources): Set help-keyman.com.sh executable (#4510)
* fix(developer/compilers): fixes error when "constructor" is in wordlist (#4504)
* fix(web): hides touch-alias caret when keystroke causes focus change (#4514)

## 14.0.244 beta 2021-02-22

* fix(common/models): merges identical suggestions after casing (#4502)
* fix(web): macOS 11 agent string parsing (#4497)
* fix(ios): app logging messages were transient, never stored (#4500)
* chore(ios): web-side sentry enablement try-catch (#4492)

## 14.0.243 beta 2021-02-12

* change(ios/app): Generate offline help from markdown (#4470)
* fix(windows): tsysinfox64 not signed (#4486)
* chore(android/app): Update help formatting and images (#4485)
* fix(android/engine): Display welcome.htm help within the app (#4477)
* fix(ios): tutorial's link to "Add a Keyboard" links directly to keyboard search (#4491)
* feat(linux): Improve output of km-package-list-installed (#4481)

## 14.0.242 beta 2021-02-11

* fix(android/engine): Display online keyboard help (#4462)
* fix(windows): Track modifier changes in UWP apps (#4468)
* fix(common/resources): Fix help.keyman.com path for commit (#4469)
* fix(common): create GitHub comments serially (#4472)
* fix(linux): Fix dependencies on packages (#4464)

## 14.0.241 beta 2021-02-10

* fix(common/resources): Just use master branch for help.keyman.com (#4459)
* fix(windows): hotkeys offset in config list (#4454)
* chore(ios): Settings case-statement cleanup (#4443)
* fix(linux): Also use staging site for beta versions (#4455)

## 14.0.240 beta 2021-02-09

* fix(windows): When uninstalling, exit Keyman (#4383)
* fix(common/models): predictions after context reset / caret shift (#4411)
* modify(common): Refactor help-keyman-com.sh script for uploading help files (#4433)
* fix(linux): improve BCP 47 canonicalization (#4439)

## 14.0.239 beta 2021-02-08

* fix(developer): debug information with unicode identifiers (#4408)
* fix(developer): Compiler check for if and nul at start of context (#4410)
* feat(developer): improve BCP 47 canonicalization (#4425)
* chore(linux): Check in markdown help for Linux (#4414)

## 14.0.238 beta 2021-02-08

* fix(android/engine): Remove WRITE_EXTERNAL_STORAGE from manifest (#4434)
* chore(common): Check in crowdin files for French (#4420)

## 14.0.237 beta 2021-02-06

* fix(linux): Fix packaging (#4428)

## 14.0.236 beta 2021-02-04

* chore(windows/resources): Fix typo about Community Forum link (#4412)
* change(android/app): Separate displaying welcome.htm from keyboard installation (#4413)
* fix(linux): Improve fix for #3399 (#4418)

## 14.0.235 beta 2021-02-03

* fix(windows): Ensure UAC window comes to foreground (#4384)
* fix(windows): setup should ignore cert revocation (#4392)
* fix(developer): don't check both setup.exe and setup-redist.exe (#4398)
* fix(windows): Show balloon when Keyman is already running (#4386)
* fix(developer): Generate platforms correctly from template (#4399)
* fix(developer): Import Keyboard support for Targets (#4400)
* fix(ios): fixes unit test mocking, test init (#4394)
* fix(ios): fixes app crash on network/install error during resource updates (#4395)
* fix(ios): fixes package-install/update event concurrency management (#4396)
* fix(common/models): bksp workaround now works beyond first word (#4401)
* chore(windows): tests should be case-sensitive (#4405)
* fix(windows): crash deleting wordlist (#4406)
* fix(windows): Use forward slashes in wordlist paths (#4407)
* modify(android/app): Change build-help.sh to generate offline help from Markdown files (#4397)
* fix(linux): Don't crash if uninstalling last keyboard (#4402)

## 14.0.234 beta 2021-02-02

* fix(windows): remove Show Keyboard Usage hotkey (#4379)
* fix(windows): avoid invalid language codes in Add Language dialog (#4381)

## 14.0.233 beta 2021-02-01

* fix(windows): SMP-aware deletion in TSF-aware apps (#4360)
* fix(common): tweak surrogate pair deletions (#4361)
* fix(windows): Enter and Spacebar handling in Configuration (#4349)
* fix(web): removes stylesheets from unloaded keyboards (#4371)
* fix(android, ios): eliminates OSK layout flashing from predictive text banner display (#4370)
* fix(windows): crash for Sinhala mitigation (#4380)
* chore(linux): Pass second tag parameter to Jenkins build (#4388)

## 14.0.232 beta 2021-01-29

* chore(linux): Don't report on Sentry when running unit tests (#4356)
* fix(windows): Ignore Access Denied error creating task (#4365)
* chore(windows/resources): Fix more titles and TODOs in help (#4367)

## 14.0.231 beta 2021-01-28

* chore(common): Enhance PR labeling based on PR title (#4357)
* change(web): set -eu for web scripts (#4353)
* fix(ios): accidental duplicated line from merge (#4366)

## 14.0.230 beta 2021-01-28

* fix(android/app): Wrap preference screen titles (#4326)
* fix(ios): better handling of scoped vs non-scoped package URLs (#4327)
* fix(web): bulk renderer using video stream capture (#4316)
* change(android/engine): Allow swipe to dismiss update notifications (#4329)
* fix(windows): improve support for strings.xml (#4323)
* fix(windows): invalid character in text content opening help (#4330)
* fix(windows): align title to top in Install Keyboard (#4331)
* chore(windows/resources): Cherry-pick 14.0 help from #4109 (#4335)
* fix(ios): renew distribution certificate (#4344)
* fix(ios): reloads keyboard after package updates (#4347)
* fix(ios): fixes accidental logo / cancel button overlap during package installation (#4332)
* fix(ios): resolves rough edges with installation view transitions (#4338)
* fix(web/ui): propagates UI module build failures (#4352)
* chore(linux): Fix typo (#4341)
* chore(windows/resources): Address more TODO links for help (#4351)
* fix(windows): setup strings comment for language (#4362)
* fix(windows): Splash button sizes (#4348)
* chore: manual version increment (#4363)

## 14.0.228 beta 2021-01-22

* fix(web): uses CSS line-height to vertically center oversized OSK keycaps (#4255)
* fix(web): OSK loading efficiency (#4279)
* fix(web): default popup key selection, space highlight after popup (#4306)
* fix(web): language menu key highlighting (#4308)
* fix(web): dynamic font downscaling for OSK keys (#4270)
* chore(windows/resources): Cleanup Notes and Tips in help (#4307)
* fix(developer): Debug character grid performance (#4237)
* chore(android/samples): Remove old sample keyboard loaded code (#4315)

## 14.0.227 beta 2021-01-21

* fix(web): dynamic font downscaling for OSK keys (#4270)
* fix(web): toolbar and loading optimisations (#4304)
* chore(web): updates MTNT for pred-text testing page to 0.1.5 (casing) (#4305)
* fix(android/samples): Add dependency on androidx.preference (#4310)

## 14.0.226 beta 2021-01-20

* fix(windows, common/core/desktop): context mismatch with if and dk (#4276)
* chore(common): Check in crowdin files for de (German) (#4295)
* feat(android/app): Add option to change display language (#4261)
* fix(developer/compilers): fixes developer build breakage from #4291 (#4299)
* fix(android/app): Handle keyman protocol from external browser (#4292)

## 14.0.225 beta 2021-01-19

* fix(android/samples): Fix Sentry dependencies (#4267)
* fix(web): better font-wait null guards (#4286)
* fix(web): uses CSS line-height to vertically center oversized OSK keycaps (#4255)
* fix(developer): disable TSentryClient on WINE (#4274)
* fix(web): no key previews for special keys reliant on keyboard-specific OSK font (#4282)
* fix(web): default kbd ui name is now generic (#4293)
* fix(developer/compilers): fixes dependency versioning on alpha, beta tiers (#4291)

## 14.0.224 beta 2021-01-18

* fix(android): Popup misalignments and compatibility with WeChat, Telegram (#4254)
* chore(web): sample pages now wait on init's promise for keyboard loading (#4253)

## 14.0.223 beta 2021-01-15

* fix(windows): typo in font helper string (#4251)
* chore(android/app): Add Obolo language from crowdin (#4256)
* fix(web): unexpected errors in OSK / banner position calculations (#4238)
* chore(linux): Improve version number for debian package (#4258)

## 14.0.222 beta 2021-01-14

* chore(common): Check in crowdin files for km (Khmer) (#4228)
* fix(web): OSK key preview positioning (#4241)
* fix(web): disables predictive text on Opera mini (#4243)

## 14.0.221 beta 2021-01-13

* fix(windows): fix menu popup position (#4175)
* fix(windows): Update mitigation for Keyman 14 and Windows 10 19597 (#4180)
* fix(developer): Allow unhandled keys to go through to debugger memo (#4209)

## 14.0.220 beta 2021-01-13

* fix(android/engine): Remove usage of WRITE_EXTERNAL_STORAGE permission (#4170)
* fix(web): osk size & position after focus changes (#4232)
* chore(linux): Update debian metadata based on Debian repos (#4233)

## 14.0.219 beta 2021-01-12

* chore: bugfix cherrypick (#4208, #4210) (#4230)
* fix(common/core/web): mnemonic modifier key-up handling (#4231)

## 14.0.218 beta 2021-01-08

* chore(linux): pass tag to Jenkins build (#4160) (#4224)

## 14.0.217 beta 2021-01-05

* chore(linux): Allow to push to the `keyman-beta` ppa (#4214)

## 14.0.216 beta 2020-12-23

* fix(developer): make touch layout editor source view fonts consistent (#4198)
* fix(developer): Respect tab editor option (#4200)
* fix(web): Solving kmwosk color inconsistency (#4187)

## 14.0.215 beta 2020-12-22

* fix(windows): create task fails (#4181)
* fix(windows): prevent modifier key from navigating in download dialog (#4182)
* fix(windows): keyboard help missing (#4177)
* fix(windows): Proxy Configuration window size (#4159)
* chore(common): update copyright year in various locations (#4197)
* fix(windows): Settings refresh management (#4164)
* fix(windows): Improve refresh performance (#4165)
* fix(windows): exception handling list error (#4166)
* fix(windows): OSK toolbar sync (#4167)
* fix(windows): Show full version with tag in Setup (#4169)
* fix(windows): Improve refresh reliablilty (#4171)
* fix(developer): debug.log created unexpectedly (#4189)
* chore(windows): Remove silent exception in task cleanup (#4191)
* fix(windows/config): keyboard icons missing (#4193)
* fix(developer): Map symbols for *LTREnter* and *LTRBkSp* (#4190)
* fix(developer): Encoding for .model.ts files (#4199)
* feat(common): annotate PRs with build links (#4202)

## 14.0.214 beta 2020-12-20

* fix(windows): Text editor font bugs (#4149)
* fix(windows): Warn if we reach maximum transient languages (#4157)

## 14.0.213 beta 2020-12-18

* fix(windows): sentrytool should fail build on exception and access violation when rewriting executables (#4158)

## 14.0.212 beta 2020-12-17

* fix(windows): uninstall language button z-index (#4145)
* fix(windows): exit button position on setup (#4150)
* fix(windows): Online Update dialog layout was messy (#4152)

## 14.0.211 beta 2020-12-16

* chore(windows): remove obsolete importkeyboard app (#4138)
* fix(windows): glitch in keyboard menu (#4139)
* fix(windows): menu scroll positions need reset at popup (#4140)
* fix(windows): remove obsolete option 'Switch to OSK/Help' (#4141)
* fix(windows): Canonicalize BCP 47 tag on keyboard download (#4144)
* fix(windows): help window centred on load (#4147)
* fix(windows): Text editor font bugs (#4149)
* chore(common): Update history for 14.0 beta release (#4148)
* fix(common): increment version needs to check base (#4155)

## 14.0.210 beta 2020-12-15

* fix(windows): beta uses wrong server (#4142)

## 14.0.209 beta 2020-12-14

* chore(common): fix trigger for beta branches (#4135)

## 14.0.208 beta 2020-12-14

* chore: re-trigger beta (#4133)

## 14.0.207 beta 2020-12-14

* fix: build trigger definitions (#4131)

## 14.0.206 beta 2020-12-14

* feat(ios/app): adds error reporting toggle (#4106)
* chore(android): rework versionCode system (#4128)

## 14.0.205 alpha 2020-12-14

* fix(web): sporadic blank keyboard on Android (#4117)
* chore(common/models): predictive-text "semi-fill" for iOS 9 use (#4118)

## 14.0.204 alpha 2020-12-11

* chore(windows): apply eberhard's suggestions to docs (#4105)
* fix(ios): prevents crash from failed legacy-resource-wrapping attempt (#4100)
* chore(deps): bump ini from 1.3.5 to 1.3.7 in /web/testing/regression-tests (#4108)

## 14.0.203 alpha 2020-12-10

* fix(web/ui): Add null check for calculations when canceling touch (#4098)

## 14.0.202 alpha 2020-12-09

* fix(ios): fixes nav bar issues when using "Install From File" (#4099)
* fix(web/ui): Fix check on indexOf (#4103)
* fix(ios): autosets + autodisplays keyboard after a package install (#4101)

## 14.0.201 alpha 2020-12-08

* chore(ios): pbxproj file compat for Xcode 12 & Simulator (#4094)
* refactor(ios/engine): changes "install from file" to better match Apple guidelines (#4089)
* fix(ios/engine): requests security for imported files (#4095)
* fix(android/app) Change UX to ensure package installation finishes (#4088)
* chore(windows): help titles and missing files (#4091)

## 14.0.200 alpha 2020-12-07

* fix(web/ui): Add check for suggestion.tag (#4085)

## 14.0.199 alpha 2020-12-07

* chore(windows): also build web help (#4086)

## 14.0.198 alpha 2020-12-07

* fix(windows): help deployment (#4083)

## 14.0.197 alpha 2020-12-04

* fix(windows): bootstrap installer not signed (#4067)
* fix(common/core/web): Sanitize embedded KMW Sentry events (#4071)
* fix(windows): keyman: link with = sign is mishandled (#4069)
* chore(android/app,oem/fv/android): Revert #4025 (#4076)
* chore(oem/fv/windows): update oem firstvoices product name (#4052)
* feat(windows): convert Keyman for Windows help to Markdown (#4074)
* chore(windows): remove docbook and libxslt (#4075)
* fix(android/engine): Remove in-app keyboard Sentry log about fallback keyboard (#4078)
* fix(web/engine): findNearestKey erroneously returned key child (#4077)
* fix(common/core/web): predictive context reset (#4072)
* fix(ios/engine): deletion for selected text at the context start (#4080)

## 14.0.196 alpha 2020-12-03

* fix(common): improve increment-version robustness (#4062)
* fix(ios/engine): preserves early context-setting effects (#4070)
* feat(linux): Rename onboard package (#4059)

## 14.0.195 alpha 2020-12-02

* chore(windows): remove obsolete newhelp folder (#4048)
* feat(ios/engine): keyboard-menu scroll indicator now flashes when opened (#4043)
* fix(ios): better meta viewport consistency (#4045)
* fix(windows): Rename to Keyman in help files (#4049)
* chore(common/resources): Fix dest paths for crowdin strings (#3995)
* fix(windows): Rename to Keyman (#4050)
* fix(ios/engine): adds check for keyboard load success, auto-reset on load failure (#4054)

## 14.0.194 alpha 2020-12-01

* fix(android/app,oem/fv/android): Sanitize Sentry navigation breadcrumbs (#4025)
* fix(windows): Task creation and deletion cleanup (#4033)
* fix(windows): crash with package online update (#4034)
* fix(windows): Keep language associations when updating keyboard (#4035)
* fix(windows): Handle network errors when downloading keyboards (#4036)
* chore(windows): disable Sentry 'Started' event (#4037)
* fix(ios): package-internal links should be considered internal (#4022)

## 14.0.193 alpha 2020-11-30

* chore: refresh github templates (#3999)

## 14.0.192 alpha 2020-11-28

* chore(linux/resources): Cleanup formatting in  history.md (#3983)

## 14.0.191 alpha 2020-11-27

* fix(mac): improve robustness of altool call (#3959)
* fix(mac): Handle duplicate filenames for packages (#3961)
* chore(common/resources): Document keeping scopes in sync (#3974)
* fix(common/models): proper RTL quote ordering (#3897)
* chore(mac): englishspanish test keyboard (#3976)
* chore(mac/resources): Catch up mac history for 13.0 releases (#3977)
* fix(android/engine,android/app) Notify when invalid keyboard package fails to install (#3964)
* chore(windows): cleanup unused variable (#3978)

## 14.0.190 alpha 2020-11-26

* fix(oem/fv/android): Check keyboard selected  before allowing setup (#3923)
* chore(common): fixup missing history (#3957)

## 14.0.189 alpha 2020-11-25

* fix(mac): re-sign files post plist update (#3932)
* fix(mac/engine): wrong variable type (#3933)
* feat(mac): Add support for "ISO" keyboard layouts (#3924)
* fix(mac): turn on legacy mode for Java apps (#3944)
* feat(developer): add new touch layout special tags (#3878)
* fix(web): default attachment behavior (#3948)
* fix(mac): arrow keys now reset context (#3946)
* feat(mac): user-controllable legacy app list (#3949)
* chore(mac): fix iso section key code (#3952)
* chore(common/resources): Part 3 of additional HISTORY.md cleanup (#3947)

## 14.0.188 alpha 2020-11-24

* chore(mac): Update README.md (#3880)
* fix(windows): sentry range check error (#3921)
* chore(common/resources): Clean up commit types in HISTORY.md (#3926)
* fix(android/engine): adds null guard to refreshLayouts call (#3927)
* fix(ios/engine): adds null guard to refreshLayouts call (#3927)
* fix(ios/engine): banner inconsistency (#3925)
* chore(web): adds LTREnter, LTRBkSp, and associated layout mapping (#3937)
* fix(web): adds null guards for two Sentry errors (#3941)
* chore(common/resources): additional cleanup to HISTORY.md (#3942)

## 14.0.187 alpha 2020-11-23

* chore(mac): use new keyboard install page (#3908)
* fix(ios/engine): allows some language-code incomplete matches during package installation (#3884)
* feat(ios/engine): launches external links outside the app (#3889)
* chore(linux): Fix launchpad build (closes #3875) (#3913)
* fix(linux): Don't fail installation if restarting ibus fails (#3915)

## 14.0.186 alpha 2020-11-20

* feat(mac): Sentry support (#3886)
* chore(mac): rewrite plists after build (#3891)
* fix(mac): add icon for Keyman.app (#3892)
* fix(mac): codesign resilience (#3893)
* fix(mac): support page and copyright (#3904)
* fix(oem/fv/android): Update Sentry library in FV app (#3905)
* fix(android/app): Install keyboard packages w/o welcome.htm (#3874)
* fix(web/engine): fixes OSK rotation (#3909)
* feat(common/core/web): integrated suggestion casing tests (#3887)
* fix(ios/engine): changes image-banner display logic (#3911)

## 14.0.185 alpha 2020-11-19

* feat(web/engine): allows touch aliasing away from blank keys (#3858)
* chore(linux): Additionally build packages for Ubuntu 20.10 (Groovy) (#3876)
* fix(linux): Remove version.sh and get tier/version from .md files (#3686)
* fix(android/samples): Remove use of version.gradle in Sample projects (#3899)
* feat(android/engine): Add embedded KeymanWeb engine crash reporting to Sentry (#3825)

## 14.0.184 alpha 2020-11-18

* feat(developer/compilers): compiler-side groundwork for applyCasing (#3770)
* feat(common/models): use of applyCasing for suggestions (#3824)
* feat(common/models): casing for suggestions with partial replacement (#3845)
* fix(common/core/web): Add environment to web Sentry reports (#3888)
* fix(android/engine): Update in-app TextView context on pageLoaded (#3867)

## 14.0.183 alpha 2020-11-17

* feat(windows): major version upgrades (#3866)
* feat(developer): support major version upgrades (#3868)
* docs(windows): Update Delphi version requirement note (#3871)
* feat(web/engine): updates osk font, adds layout codes for new glyphs (#3851)
* fix(common/core/web): meta key handling (#3847)
* feat(common/core/web): input processor unit tests (#3836)

## 14.0.182 alpha 2020-11-16

* fix(web/engine): blocks key previews for blank/hidden keys (#3857)
* fix(common/core/web): Fixes engine-level context tests, adds notany cases (#3860)

## 14.0.181 alpha 2020-11-13

* fix(common/core/web): fixes no-output logic check, arrow keys (#3848)
* fix(common/core/web): adds missing null-check (#3859)

## 14.0.180 alpha 2020-11-12

* fix(windows): makefile format error (#3854)

## 14.0.179 alpha 2020-11-12

* fix(windows): Import OSK wrong for European layouts (#3830)
* fix(windows): SizeOfImage header was wrong for dbg (#3833)
* chore(windows): symbol server support (#3834)
* fix(windows): sporadic 8087 control word corruption (#3842)

## 14.0.178 alpha 2020-11-10

* fix(developer): Remove IE dependency from Developer Setup (#3839)

## 14.0.177 alpha 2020-11-07

* fix(developer): support for notany() and context() (#3816)
* fix(web): support for notany() and context() (#3817)
* fix(developer): debug window inherits editor font (#3829)

## 14.0.176 alpha 2020-11-05

* fix(developer): remove obsolete NRSIAllTags (#3819)
* fix(developer): Incorrect script:language map (#3818)
* fix(android/app): Remove network check on "Get Started" menu (#3823)

## 14.0.175 alpha 2020-11-04

* feat(android/engine): Add check for associated model on ModelPickerActivity (#3808)

## 14.0.174 alpha 2020-11-03

* chore(common/resources): improve build README.md (#3812)

## 14.0.173 alpha 2020-10-30

* fix(windows): Cleanup setup.inf processing and CompareVersions function (#3790)
* fix(windows): setup now allows choice of source (#3794)
* fix(windows): show bootstrap progress in setup (#3792)
* fix(windows): cleanup setup action list (#3793)
* chore(android/engine): Remove use of lexical-model catalog (#3803)
* fix(windows): disabling/enabling a profile could have wrong association (#3799)
* fix(windows): keyboard menu could get out of sync (#3800)
* fix(windows): crash installing package with a race (#3805)
* fix(windows): Handle failure on task creation (#3804)

## 14.0.172 alpha 2020-10-29

* fix(windows): Start Keyman on Demand - keyman32 (#3772)
* fix(windows): Start Keyman on Demand - tasks (#3773)
* fix(windows): remove msctf free from DllMain (#3779)
* fix(windows): error reading kmp.inf in setup (#3781)
* chore(web): Update keymanweb-osk.ttf to v. 2.100 (#3782)
* fix(android/engine): Fix issues when re-installing lexical-models (#3731)

## 14.0.171 alpha 2020-10-28

* fix(android/browser): Fix slow input in embedded browser (WebViews) (#3768)
* chore(common/models): fixes context tracking with accepted suggestions (#3767)
* chore(windows): small cleanups (#3774)

## 14.0.170 alpha 2020-10-27

* fix(windows): Remove double refresh (#3754)
* fix(windows): Keyman Configuration changes apply instantly (#3753)
* fix(windows): Make help button work (#3760)
* fix(windows): use new windows url for online update check (#3761)
* fix(windows): Community button had wrong link (#3764)
* fix(windows): Crash in Keep in Touch external link (#3763)
* fix(windows): Fix multiple issues with UI locales (#3766)
* fix(android/engine): Only get keyboard version for cloud/ (#3740)

## 14.0.169 alpha 2020-10-26

* feat(common/core/web): simplify corrective distribution (#3726)
* fix(windows): restore Setup after minimize (#3739)
* fix(windows): buffer overrun in debug function (#3745)
* fix(windows): download error dialog could be blank (#3747)
* feat: Keyman Settings Manager base classes (#2456)
* feat(windows): kmconfig console app (#3732)
* feat(windows): kmconfig GUI (in kmshell) (#3733)
* feat(windows): Apps for Controlling Browser TSF integration (#3734)

## 14.0.168 alpha 2020-10-24

* chore(android): Update dependencies (#3738)

## 14.0.167 alpha 2020-10-23

* fix(android/browser): Improve how embedded browser handles input (#3722)

## 14.0.166 alpha 2020-10-22

* fix(web): disable U+25CC for diacritics (#3039)
* refactor(common/models): Common tokenization and wordbreaking functions (#3706)
* fix(windows): setup status showed only 'removing older versions' (#3735)
* fix(windows): improve tsysinfo upload messages (#3727)
* chore(windows): update msgping to Winsdk 10 (#3728)
* fix(android/engine): Improve KMManager robustness (#3721)
* feat(common/core/web): fat-finger ignores inputs that beep (#3701)

## 14.0.165 alpha 2020-10-21

* fix(web): K_SPACE handling for embedded mode, hardware keystrokes (#3707)

## 14.0.164 alpha 2020-10-20

* feat(common/models): context tracking of accepted Suggestions (#3663)
* feat(common/models): context reversion modeling (#3685)
* fix(windows): RefreshKeyboards loses some profiles (#3714)
* fix(windows): icons missing in Configuration (#3717)
* fix(windows): tweak scrolling in keyboard menu (#3719)
* fix(developer): crash creating basic project (#3716)

## 14.0.163 alpha 2020-10-19

* fix(web): Remove base key from popup keys (#3718)

## 14.0.162 alpha 2020-10-18

* fix(web): Let embedded device handle K_TAB or K_ENTER (#3664)

## 14.0.161 alpha 2020-10-16

* fix(common/core/web): fixes revert event bug (#3709)

## 14.0.160 alpha 2020-10-14

* feat(common/models): disables "keep" when word is not suggestion otherwise (#3700)
* feat(common/core/web): selective wordbreak swallowing after accepting suggestions (#3702)
* refactor(common/models): extract Outcome type (#3705)

## 14.0.159 alpha 2020-10-12

* fix(web): unit test script failure on compilation failures (#3597)

## 14.0.158 alpha 2020-10-09

* feat(common/models): 'revert' now uses model's punctuation (#3647)
* fix(windows): launch configuration non-elevated (#3691)
* fix(windows): disabled keyboards listed in hotkeys (#3693)

## 14.0.157 alpha 2020-10-08

* fix(windows): show version with tag in setup (#3682)
* fix(windows): keyman desktop setup filename (#3684)

## 14.0.156 alpha 2020-10-08

* chore(windows): Move to Windows SDK 10.0.17763.0 (#3654)
* fix(windows): Some registry keys could have incorrect permissions (#3668)
* fix(developer): ci uses repo tier and version (#3670)
* fix(windows): update CI for publishing desktop help (#3671)
* fix(web): ci uses repo tier and version (#3672)
* fix(windows): improve version numbers (#3678)
* chore: don't add tag to version in filenames (#3681)

## 14.0.155 alpha 2020-10-07

* refactor(common/models): centralizes suggestion & keep inits (#3645)
* fix(common/models): predictions after typed whitespace (#3657)
* fix(web): Fix how layer is separated from key name (#3659)

## 14.0.154 alpha 2020-10-05

* fix(windows): Upgrading keyboards with transient profiles (#3637)
* fix(windows): upgrading disabled keyboards (#3638)
* fix(developer): coverity reports for compiler (#3640)
* fix(windows): coverity reports for mcompile (#3641)
* fix(windows): coverity reports for kmtip (#3642)
* fix(windows): coverity reports for keyman32 (#3649)
* chore: exclude parens if no scope in commit msg (#3653)

## 14.0.153 alpha 2020-10-02

* chore(common/resources): bump @actions/core from 1.2.2 to 1.2.6 in /resources/build/version (#3646)
* fix(android/app): Switch system keyboard in KMPBrowserActivity (#3648)

## 14.0.152 alpha 2020-09-30

* fix(ios/engine): package installation language-picker improvements (#3623)

## 14.0.151 alpha 2020-09-29

* fix(windows): Buffer overrun in firstrun (#3634)
* fix(windows): upgrading transitional profiles (#3635)
* fix(android/engine): Fix undetermined lexical model package ID (#3624)

## 14.0.150 alpha 2020-09-28

* feat(windows): overflow menu for osk toolbar (#3626)
* feat(windows): scrollable keyboard menu (#3627)
* fix(android/app): Allow uninstalling sil_euro_latin for non-default languages (#3628)
* feat(ios/engine): Utilizes packages' welcome pages (#3622)
* fix(android/app): Only copy asset .kmp file if it doesn't exist (#3629)

## 14.0.149 alpha 2020-09-25

* fix(windows): add back support for disabling keyboards (#3607)
* fix(windows): bootstrap package install specified language bugs (#3609)
* fix(windows): bootstrap should skip install of failed downloads (#3610)
* refactor(android/app): Move Settings activities from KMEA to KMAPro (#3614)
* fix(android/app): Change install intent to MainActivity (#3615)
* fix(windows): cleanup pointer to int typecasts (#3612)
* fix(developer): hardcoded urls in debugger (#3613)
* fix(developer): Project window and About window hardcoded urls (#3618)
* fix(windows): cleanup hardcoded urls in tsysinfo (#3619)

## 14.0.148 alpha 2020-09-24

* fix(windows): external links should open externally (#3602)
* fix(windows): hint dialog was blank when elevated (#3604)
* fix(android): Log errors for crashes involving Keyboard Picker (#3499)

## 14.0.147 alpha 2020-09-23

* feat(common/models): context + input tracking for predictive text (#3549)
* feat(common/models): initial integration for enhanced corrections (#3555)
* feat(common/models): correction thresholding, acceptance (#3556)
* refactor(common/models): distance modeler cleanup (#3565)
* change(common/models): context tracker cleanup, optimizations, fixes (#3573)
* feat(common/models): Correction improvement (#3575)
* feat(common/models): naive correction-algorithm timer (#3581)
* fix(common/models): Android API compat for upgraded correction-search (#3601)
* fix(android/app): Query api.keyman.com for downloading associated dictionary (#3606)
* refactor(web/engine): application of predictive suggestions (#3582)
* fix(windows): simplify profile repair (#3559)

## 14.0.146 alpha 2020-09-22

* chore(web): bump http-proxy from 1.17.0 to 1.18.1 in /web/testing/regression-tests (#3568)
* feat(ios/engine): go/package use for model pkg downloads (#3603)

## 14.0.145 alpha 2020-09-21

* feat(windows): improve keyboard language dialog (#3557)
* fix(windows): lookup language name on create (#3558)

## 14.0.144 alpha 2020-09-18

* feat(developer): add viewport to html templates (#3531)
* fix(windows): use new signtime.bat on build agents (#3586)
* fix(developer): Touch font size should be string (#3585)
* fix(android/app): Fix Info page title size (#3571)
* fix(linux/config): Check if file exists before creating hard links (#3592)
* fix(windows): remove obsolete releaseCapture calls (#3594)
* fix(linux/config): Catch if kmp.json is invalid JSON (#3593)

## 14.0.143 alpha 2020-09-16

* fix(android/app): Validate language selection for "INSTALL" button (#3579)

## 14.0.142 alpha 2020-09-15

* chore(common/resources): bump node-fetch from 2.6.0 to 2.6.1 in /resources/build/version (#3578)

## 14.0.141 alpha 2020-09-11

* fix(web): default layout shift not changing layer (#3574)

## 14.0.140 alpha 2020-09-09

* feat(common/models): core edit-distance calculation class (#3526)
* feat(common/models): Edit path derivation (#3547)
* feat(common/models): low-level correction-algorithm infrastructure (#3527)
* feat(common/models): correction-search algorithm core (#3534)

## 14.0.139 alpha 2020-09-04

* fix(windows): BCP 47 tag canonicalization (#3545)
* fix(windows): upgrade of profiles from 13.0 (#3552)

## 14.0.138 alpha 2020-09-02

* feat(windows): map installed bcp47 (#3542)
* fix(windows): simplify profile uninstall (#3543)
* fix(android/app): Remove unused intent ACTION_GET_USERDATA (#3551)
* fix(android/engine): Remove notification after installing kbd package (#3546)
* fix(android): Re-enable monitoring of Application Not Responding (ANR) (#3550)

## 14.0.137 alpha 2020-08-31

* fix(android/engine): Fix package filename when downloading from cloud (#3541)
* feat(windows): select language at keyboard install (#3524)
* feat(windows): add langtags.json data (#3529)
* fix(windows): add transient profile support to keyman32 (#3539)

## 14.0.136 alpha 2020-08-28

* fix(android/app): Inject meta viewport tag for viewing help (#3523)
* fix(android/app): Fix overflow menu for hdpi devices (#3532)
* feat(windows): Rework of profile installation - Engine (#3509)
* feat(windows): profile installation - Keyman for Windows (#3510)
* feat(windows): profile installation - Support Tool (#3511)
* chore(windows): remove stockeditor (#3516)
* fix(windows): refresh configuration after changes (#3517)
* feat(windows): split language registration on app install (#3520)
* fix(linux): Improve robustness when installing ibus-keyman (#3535)

## 14.0.135 alpha 2020-08-27

* feat(common/models): override script defaults: spaces break words (#3506)
* fix(android/engine): Check asset package version before installing (#3514)
* feat(android): Use Stepper for navigating package installation steps (#3498)

## 14.0.134 alpha 2020-08-26

* fix(linux): Add packaging of Linux localization files (#3504)

## 14.0.133 alpha 2020-08-25

* feat(common/models): lexicon traversal (#3479)
* feat(common/models): actual priority queue for Trie models (#3480)
* feat(common/models): efficient batch-enqueue (#3486)

## 14.0.132 alpha 2020-08-24

* feat(linux): Add link to share online (#3494)
* docs(common): Clarify l10n readme (#3496)
* feat(linux): Add i18n for Linux (#3492)
* feat(linux): Small UI improvements (#3495)

## 14.0.131 alpha 2020-08-21

* feat(android/app): Add language picker for keyboard package installation (#3481)

## 14.0.130 alpha 2020-08-19

* fix(android): Fix util to getting the tier on CI builds (#3491)

## 14.0.129 alpha 2020-08-17

* feat(windows): rework download keyboard dialog style (#3463)
* chore(common/resources): Add sample vscode settings files (#3249)
* fix(linux): Lookup language tag from keyboard (#3408)

## 14.0.128 alpha 2020-08-13

* feat(linux): Hook up Sentry for km-config (#3378)
* chore(linux): Use new staging site names and use variable for downloads.keyman.com (#3406)

## 14.0.127 alpha 2020-08-12

* refactor(common/models): LMLayer state management tweak, persistent ModelCompositor (#3477)

## 14.0.126 alpha 2020-08-10

* fix(android): Add CI script to publish to Play Store (#3469)
* fix(android): Update sentry plugin to remove obsolete API use (#3471)
* feat(ios/app): universal links for keyboard installation (#3466)
* fix(ios/engine): Proper associating-installer deinitialization, cancellation tests (#3468)
* refactor(ios): error definitions, i18n (#3470)
* chore(common/core/desktop): cleanup keyboardprocessor.h.in (#3473)

## 14.0.125 alpha 2020-08-07

* fix(android): Update Gradle wrapper to 5.6.4 (#3467)
* feat(ios/engine): Associating package installer (#3458)
* feat(ios/app): Associating package installer use within existing install paths (#3465)

## 14.0.124 alpha 2020-08-06

* feat(windows): set default UI language at install (#3438)
* feat(windows): i18n for Setup (#3444)
* feat(windows): add globe icon to Configuration UI (#3446)
* feat(windows): set UI language from Setup preference on first install (#3447)
* feat(windows): docs on editing translations (#3448)
* change(android): Improve string context to help crowdin translators (#3457)
* fix(android/app): Fix environment portion of app version string (#3462)

## 14.0.123 alpha 2020-08-05

* feat(android): Use staging help site for pre-release builds (#3453)
* fix(android): Cleanup string formatting with strings.xml (#3452)
* chore(android): Add script to find unused strings. Manually remove them (#3456)
* feat(ios/engine): LanguagePickAssociator progress tracking, base integration with package lang picker (#3455)

## 14.0.122 alpha 2020-08-04

* feat(android/app): Associate app with /keyboards/install links (#3449)
* fix(android): Update KMPBrowser to pass external links to user browser (#3439)
* feat(ios/engine): Language-pick associator (#3451)

## 14.0.121 alpha 2020-08-03

* fix(android): Fix KMTextView to compile on Linux (#3442)

## 14.0.120 alpha 2020-07-31

* feat(android): Use api.keyman-staging.com for pre-release builds (#3423)
* refactor(ios/engine): merges keyboard & lexical model info views, fixes QR code logic (#3432)
* feat(android): Add app association to keyman.com (#3431)
* chore(windows): cleanup comments in strings.xml (#3434)
* feat(ios/engine): language selection during (file-based) package installation (#3416)
* feat(ios/engine) Package-installer layout optimizations (#3437)

## 14.0.119 alpha 2020-07-30

* feat(windows): convert locale.xml to strings.xml format (#3424)
* refactor(windows): add translations to windows install (#3428)
* refactor(windows): remove old locale links (#3429)
* chore(windows): remove old locale tools (#3430)
* feat(ios): Start of engine and app internationalization (#2745)

## 14.0.118 alpha 2020-07-29

* chore(common): unify crowdin.yml (#3418)
* fix(windows): more i18n cleanup: (#3415)
* feat(windows): generate message consts at build time (#3413)
* fix(android/app): Use go/android/ links to download cloud keyboards (#3343)
* fix(windows): i18n of strings in Font Helper (#3414)
* refactor(windows): refactor Dialog elements (#3421)
* chore(windows): Remove usage page resources (#3422)

## 14.0.117 alpha 2020-07-28

* feat(windows): i18n groundwork (#3411)
* feat(windows): Removes unused strings from locale.xml (#3412)
* refactor(ios/engine): package installer tweaks (#3410)
* chore(ios/engine): more obsoletions (#3407)

## 14.0.116 alpha 2020-07-24

* refactor(ios/engine): builds package download links (#3383)
* refactor(ios/engine): chained lexical model install callback, fix (#3388)
* feat(ios/engine): download queue concurrency (#3395)
* feat(ios/engine): keyboard search core (#3384)
* feat(ios/engine): support for deferred chaining of lexical model downloads (#3401)
* docs(linux): Update readme (#3397)
* feat(ios/engine): use of Keyman staging sites (#3405)
* feat(linux): keyman:// protocol handler (#3398)
* chore(ios/engine): dead code removal + deprecations (#3402)

## 14.0.115 alpha 2020-07-23

* fix(windows): proxy configuration from system (#3389)
* fix(windows): hide unavailable options in Setup (#3392)
* fix(windows): make sure silent is actually silent for setup (#3391)
* chore(windows): staging site hostnames (#3387)
* feat(windows): cleanup server names (#3325)
* feat(windows): keyman: protocol handler (#3382)
* feat(developer/compilers): logging errors and warnings in the lexical model compiler (#3385)

## 14.0.114 alpha 2020-07-22

* chore(web): bump lodash from 4.17.15 to 4.17.19 in /web/testing/regression-tests (#3360)

## 14.0.113 alpha 2020-07-21

* refactor(ios/engine): update detection now based upon packages (#3362)
* refactor(ios/engine): package download notifications (#3363)
* refactor(ios/engine): package-based resource updates, cloud resource migration (#3372)
* fix(ios/engine): engine tier enum, proper detection (#3373)
* refactor(ios/engine): Centralized Keyman domain definitions (#3381)
* fix(linux): Use language from search when installing keyboard (#3290)
* refactor(linux): Small refactorings (#3376)
* refactor(developer/compilers): reading from a wordlist (#3380)

## 14.0.112 alpha 2020-07-20

* feat(windows): disable defaults options when Keyman already installed (#3371)
* feat(windows): setup will retry if offline during initial install steps (#3370)
* feat(windows): setup select tier from filename or parameter (#3369)
* fix(windows): re-add license to setup (#3368)
* feat(windows): strip ' (1)' from filename in setup (#3367)
* fix(windows): remove large dependencies (#3346)
* refactor(ios/engine): package-version query caching + package state properties (#3335)
* refactor(ios/engine): keyboard downloads now retrieve KMPs (#3341)
* refactor(ios/engine): download queue & download state detection cleanup (#3342)
* chore(developer): cleanup test constants (#3350)
* change(common/models/wordbreakers): update word boundary props to 13.0 (#3365)
* feat(linux): Use staging URLs for alpha version (#3364)

## 14.0.111 alpha 2020-07-16

* fix(android/engine): Update deprecated call to switch system keyboard for Android P (#3353)

## 14.0.110 alpha 2020-07-15

* fix(developer/compilers): merge duplicate words during compile (#3338)
* refactor(developer): hashmap-based wordlist compilation (#3340)
* chore(linux): Add license details for kmpdetails.* (#3355)

## 14.0.109 alpha 2020-07-14

* feat(windows): New Keyboard Search and Download (#3326)
* refactor(ios/engine): lexical model query & download rework (#3327)
* refactor(ios/engine): hashable package keys (#3333)
* fix(ios/engine): version equality (#3334)
* refactor(linux): make some methods protected (#3291)
* feat(oem/fv/android): Add nrc.str.sencoten model and update SystemKeyboard from KMAPro (#3332)

## 14.0.108 alpha 2020-07-09

* refactor(windows): PackagesOnly parameter (#3321)
* chore(windows): code cleanup (#3320)
* chore(windows): update setup i18n (#3317)
* chore(windows): Cleanup logging in Windows Setup (#3316)
* feat(windows): Keyman Setup online bootstrap (#3304)
* chore: cleanup global ExtPath (#3315)
* feat(android/app): Use build-download-resources.sh for KMApro app (#3322)
* feat(oem/fv/android): Use build-download-resources.sh for FV app (#3322)
* refactor(ios/engine): Centralized package download utility function (#3299)
* fix(oem/fv/android): Add a fallback keyboard to FV Android app (#3323)

## 14.0.107 alpha 2020-07-08

* feat(android/engine): Add additional info on installed keyboards exceptions (#3319)

## 14.0.106 alpha 2020-07-04

* fix(android/app) Download associated dictionary when installing cloud keyboard package (#3307)

## 14.0.105 alpha 2020-07-03

* feat(android): Download default resources at build time (#3300)
* fix(android/engine): Fix unbound variable in build script (#3308)

## 14.0.104 alpha 2020-07-01

* fix(android): Resize PackageActivity title text (#3297)

## 14.0.103 alpha 2020-06-30

* fix(common/core/web): fixes transcription buffer cap (#3301)

## 14.0.102 alpha 2020-06-29

* fix(android): Use tier to determine keyboard search host (#3296)
* refactor(ios/engine): Resource download cleanup and mocking prep (#3292)
* refactor(ios/engine): ID-based download tracking, update notification rework (#3295)

## 14.0.101 alpha 2020-06-26

* feat(linux): address code review comments of #3278 (#3281)
* fix(linux): Always restart IBus when installing keyboard (#3284)
* refactor(linux): cleanup code (#3286)
* fix(linux): Fix crash converting kvk into LDML (#3288)
* feat(ios/engine): package-version query implementation (#3280)

## 14.0.100 alpha 2020-06-25

* refactor(ios/engine): Download notifications via completion blocks (#3274)
* refactor(ios/engine): better resource type links (#3276)
* refactor(ios/engine): Resource-download installation closures (#3277)
* feat(linux): Install keyboard on Gnome (#3278)

## 14.0.99 alpha 2020-06-24

* feat(ios/engine): adds getInstalledPackage(for:) (#3270)
* refactor(linux): address code review comments of #3272 (#3275)

## 14.0.98 alpha 2020-06-23

* refactor(ios/engine): reworks download queue objects (#3267)
* feat(linux): Improve Linux package description (#3268)

## 14.0.97 alpha 2020-06-22

* feat(android): Implement menu to add language for installed keyboard pkg (#3255)
* fix(mac/resources): altool is failing but we lose the log in CI (#3264)
* refactor(ios/engine): more notification rework prep (#3262)
* fix(mac): altool second call report ci errors (#3265)
* refactor(ios/engine): more dead code removal (#3266)

## 14.0.96 alpha 2020-06-19

* fix(ios/engine): fixes keyboard swapping (#3259)
* fix(common/resources): shebang for lerna-based Linux builds (#3260)
* refactor(ios/engine): Notification rework prep, simplification (#3261)

## 14.0.95 alpha 2020-06-19

* feat(android/app): Consolidate install menus (#3245)
* change(ios/engine): migrates legacy cloud resources to KMP format (#3237)
* change(ios/engine): Default resource update (#3244)
* fix(ios/engine): migration of preload-sourced resources (#3247)
* refactor(common/resources): web-environment package (#3248)
* chore(linux): Add some unit tests for keyman_config (#3250)
* chore(linux): Update automatically installed dependencies (#3254)
* fix(common/resources): web-environment package-lock.json (#3256)

## 14.0.94 alpha 2020-06-16

* feat(linux): Add onboard as recommended package (#3241)

## 14.0.93 alpha 2020-06-15

* fix(developer/ide): double click to change layer update combo (#3240)
* fix(developer/ide): fix copy and paste in touch editor (#3238)

## 14.0.92 alpha 2020-06-12

* change(ios/engine): Package migration prep (#3229)
* chore: labeler (#3233)
* feat(android/engine): Migrate cloud keyboards when updating keyboard package (#3221)
* refactor(ios/engine): explicitly synchronous Package processing (#3230)
* feat(ios/engine): KeymanPackage now parses its ID (#3234)
* fix(windows): sentry exception reports (#3235)

## 14.0.91 alpha 2020-06-11

* chore(android): Remove google-services and update readme (#3228)

## 14.0.90 alpha 2020-06-10

* refactor(ios/engine): Language resource + keying polymorphism (#3220)
* refactor(ios): Selective resource installation via abstraction (#3207)
* feat(ios/engine): Generation of kmp.json for non-package resources (#3212)

## 14.0.89 alpha 2020-06-09

* fix(android/engine): Revise updateOldKeyboardsList (#3216)
* feat(ios/engine): embedded KeymanWeb engine Sentry use (#3218)
* feat(android): Handle model picker updates (#3209)

## 14.0.88 alpha 2020-06-08

* change(android/samples): Update addKeyboard syntax for Sample and Test apps (#3213)
* fix(linux): Restart km-config after installing keyboard (#3214)

## 14.0.87 alpha 2020-06-05

* fix(developer/compilers): normalise touch layout on compile (#3203)
* feat(android): Add utility to check BCP47 equivalence (#3210)
* refactor(ios/engine): KMP installation now relies on KeymanPackage class, parses (#3205)
* refactor(ios/engine): Abstraction of KMP installation methods (#3206)
* feat(linux): Make two windows modal dialogs (#3211)

## 14.0.86 alpha 2020-06-02

* fix(ios): fixes lerna concurrency workaround and missing func reference (#3192)
* fix(android/engine): Use available models for ModelPickerActivity() (#3191)
* feat(android): Add system globe action to show system keyboards (#3197)
* feat(linux): Open a .kmp file in km-config (#3183)
* refactor(ios/engine): kmp.json - Keyboard info deserialization (#3193)
* refactor(ios/engine): kmp.json - Lexical model info deserialization (#3195)
* feat(ios/engine): kmp.json - full deserialization (#3198)
* fix(android): Add wrapper for logging errors & exceptions (#3196)
* fix(oem/fv/ios): new certificate (#3201)

## 14.0.85 alpha 2020-05-30

* change(android/engine): Clean up naming for formatting QR code URL (#3187)

## 14.0.84 alpha 2020-05-29

* change(developer): packs ModelCompiler via npm pack, 7-zip (#3166)
* change(web): Selective Sentry uploads (#3163)
* refactor(ios/engine): Polishes HTTPDownloader to prep for unit testing (#3179)
* feat(ios/engine): HTTPDownloader unit testing (#3180)
* fix(linux): Disable buttons if no keyboard installed (#3184)
* change(ios/engine): Removes unused, deprecated JS/JSON-based adhoc install code (#3186)
* change(common/models,developer/compilers): move joiner from LMLayer to model compiler (#3071)

## 14.0.83 alpha 2020-05-28

* change(ios): Selective Sentry uploads (#3162)
* change(android/engine): Handle keyboard package updates (#3175)
* fix(common/models/types): fixes models-types build script, sets std header (#3182)

## 14.0.82 alpha 2020-05-27

* fix(ios): fixes build warning on Error coersion, fixes logged error for intermediate embedded state (#3173)
* fix(linux): Don't fail (un-)install if running multiple ibus (#3169)
* chore(linux): Update maintainer in package metadata (#3168)
* feat(linux): Improve appstream metadata (#3176)

## 14.0.81 alpha 2020-05-27

* refactor(resources): convert gosh into npm package  (#3159)
* chore(common,web): use consistent TypeScript dep on all packages (#3158)
* chore(common/resources): add `common/models` to build trigger definitions (#3144)
* fix(common/resources): adds package-lock.json for gosh package (#3171)

## 14.0.80 alpha 2020-05-25

* fix(android/engine): Remove LanguageListUtil (#3155)
* refactor(common/models/templates): create package: @keymanapp/models-templates (#3128)

## 14.0.79 alpha 2020-05-22

* fix(android): Fix system keyboard globe button override (#3140)
* fix(common/core/web): use build script to generate environment.inc.ts (#3146)
* change(common/core/web,web): update dependencies to @keymanapp/models-types (#3147)

## 14.0.78 alpha 2020-05-21

* refactor(common/models): factor out word breakers to their own package (#3125)
* fix(developer): crash when developer starts (#3138)
* chore(android): Refactor KeyboardPickerActivity (#3113)
* chore(common/resources): cleanup scopes (#3139)
* feat(web): starts proper KMW Sentry integration (#3122)
* refactor(common/models/types): rename @keymanapp/lexical-model-types => @keymanapp/models-types (#3143)
* change(common/core/web): add and distribute type declaration (#3145)
* fix(common/models/types): drops version updates for deprecated common/lexical-model-types (#3148)

## 14.0.77 alpha 2020-05-19

* refactor(web/engine): Moves common utility functions into separate `web-utils` package (#3130)
* refactor(web/engine): renames DeviceSpec, moves to utils (#3132)
* fix(ios): Fixes keyboard metadata decoding, tweaks to project files (#3137)
* feat(windows): Use http: instead of file: for Configuration UI (#3127)

## 14.0.76 alpha 2020-05-15

* fix(windows): use correct name for Sentry in C++ (#3129)
* chore: Allow to override hook defs (#3112)

## 14.0.75 alpha 2020-05-13

* feat(android/samples): Add Tamil lexical model to KMSample2 (#3123)

## 14.0.74 alpha 2020-05-11

* fix(windows): kmbrowserhost was missing debug info (#3117)

## 14.0.73 alpha 2020-05-11

* fix(windows): force output keystroke failure (#3083)
* fix(windows): kmshell title and kmbrowserhost sentry (#3115)

## 14.0.72 alpha 2020-05-08

* fix(oem/fv/ios): Fixes FV app's system keyboard (#3105)
* fix(oem/fv/ios): FV light mode lock and basic banner fix (#3108)
* fix(windows): sentry cef shutdown interactions (#3107)
* feat(android): Migrate installed keyboards list to keyboards_list.json (#3091)

## 14.0.71 alpha 2020-05-08

* fix(windows): use consistent sentry db location (#3100)

## 14.0.70 alpha 2020-05-07

* fix(android/app): Fix back button after System Keyboard dismissed (#3093)
* fix(android/samples): Back button to dismiss KMSample2 system keyboard (#3095)
* fix(oem/fv/android): Back button to dismiss FV Android system keyboard (#3096)

## 14.0.69 alpha 2020-05-06

* fix(common/resources): npm install required for auto inc lerna versions (#3089)
* fix(windows): sentry x64 stacks truncated pointers (#3087)

## 14.0.68 alpha 2020-05-06

* fix(common/core/desktop): enable build for win x64, use global VERSION.md and fix decxstr() bug (#3076)
* change(android): Add methods to go between LanguageResource and JSON (#3079)
* feat(common): auto-update for package versioning (#3078)

## 14.0.67 alpha 2020-05-05

* fix(oem/fv/ios): Additional libraries for FirstVoices SWKeyboard (#3080)

## 14.0.66 alpha 2020-05-04

* feat(web): test Recorder overhaul, Node-based tests using Recorder for KeyboardProcessor (#3060)
* fix(oem/fv/ios): add sentry framework to carthage build step (#3074)

## 14.0.65 alpha 2020-05-03

* fix(oem/fv/ios): try embed of sentry again for fv (#3072)

## 14.0.64 alpha 2020-05-01

* fix(oem/fv/ios): add sentry framework to fv keyboards (#3069)

## 14.0.63 alpha 2020-05-01

* fix(android): Fix FileUtilsTest to be cross-platform (#3061)
* fix(windows): add LARGEADDRESSAWARE flag for all CEF processes (#3064)
* fix(android): Remove more custom keyboard fields(#3051)
* fix(oem/fv/ios): FV settings bundle for SWKeyboard (#3066)
* change(common/models/wordbreakers): single-pass join word breaker decorator (#3059)

## 14.0.62 alpha 2020-05-01

* change(oem/fv/android): Update DSN for FV Android app (#3050)
* feat(web/engine): Basic KeyboardProcessor tests (#2994)
* fix(oem/fv/android): Update FirstVoices build_keyboards.sh script (#3045)
* fix(oem/fv/ios): Update FirstVoices build_keyboards.sh script (#3045)

## 14.0.61 alpha 2020-04-30

* chore(common/resources): bump @actions/http-client from 1.0.3 to 1.0.8 in /resources/build/version (#3047)
* fix(oem/fv/ios): firstvoices icon and version info (#3044)
* feat(windows): Sentry integration fixes and polish (#3006)
* feat(developer/compilers): compile joinWordsAt property (#3032)

## 14.0.60 alpha 2020-04-29

* feat(common/resources): initial use of lerna (in-repo package links only) (#2997)
* change(web/engine): spins core/web/keyboard-processor package off from KeymanWeb (#3001)
* change(web/engine): spins core/web/input-processor package off from KeymanWeb (#3008)
* chore(common/models): change author from personal to work affiliation (#3046)

## 14.0.59 alpha 2020-04-29

* chore: merge stable history (#3037)
* feat(common/models/wordbreakers): create join word breaker decorator (#3021)
* fix(oem/fv/ios): download fv keyboards (#3040)
* change(android): Refactor LanguageResource() and remove "Custom" property (#3033)

## 14.0.58 alpha 2020-04-28

* change(developer/compilers): improvements to default searchTermToKey (#3024)

## 14.0.57 alpha 2020-04-27

* change(common/resources): Update to Unicode 13.0 (#3029)
* change(android): Refactor Keyboard class to not use Map (#3020)

## 14.0.56 alpha 2020-04-24

* fix(android): Clarify label that shows "Get Started" on startup (#3025)
* feat(developer/compilers): allow for verbose word breaker specification (#3023)

## 14.0.55 alpha 2020-04-23

* change(android): Convert LanguageListActivity to utility (#3018)
* change(android): Change "Get Started" keyboard picker to bring up embedded keyboard search (#3013)
* feat(common): lerna now npm-installed locally (#3012)
* refactor(web/engine): successful web-core compilation (#2992)
* change(common/models,developer/compilers): always bundle searchTermToKey() with model (#2971)
* change(common/models): remove NFD table (#3014)

## 14.0.54 alpha 2020-04-22

* refactor(developer/compilers): word breaker compilation (#3016)

## 14.0.53 alpha 2020-04-21

* refactor(common/models): Abstracted connection between LMLayer and Worker initialization (#2986)
* refactor(common/models): starts a formal 'headless' mode (#2987)
* fix(android): predictive banner display bugfix (#3010)
* fix(android): Fix system keyboard alignment (#3009)

## 14.0.52 alpha 2020-04-17

* refactor(web/engine): precomputation for OSK key events, headless production thereof (#2969)
* refactor(web/engine): initial ModelManager split (#2974)
* refactor(web/engine): LMLayer enablement state management rework (#2975)
* refactor(web/engine): predictive data routing, LanguageProcessor as EventEmitter (#2976)
* refactor(web/engine): web-core build prep (#2982)

## 14.0.51 alpha 2020-04-16

* change(android): Update minimum SDK to 21 (#2993)

## 14.0.50 alpha 2020-04-15

* feat(android): Add KMPBrowserActivity for cloud keyboard searches (#2961)
* fix(android): Handle default font DejaVuSans.ttf (#2981)
* feat(android): Download cloud keyboards from https://keyman.com/keyboards (#2953)
* fix(ios): iOS 13.4 subkey menu workaround (#2959)
* change(ios): Web-based popup key longpresses (#2968)
* fix(web): repairs Web regression test suite (#2973)
* feat(android): Dismiss system keyboard on Back press (#2984)

## 14.0.49 alpha 2020-04-11

* chore(common/models): do not run tests in IE11 in Windows (#2978)

## 14.0.48 alpha 2020-04-07

* feat(windows): Testing Sentry integration (#2923)
* feat(windows): use crashpad and better call stacks (#2931)

## 14.0.47 alpha 2020-04-07

* fix(common/models): use searchTermToKey() on input (#2954)
* refactor(web/engine): proper split-off of DOM-reliant code (#2939)
* refactor(web/engine): InputProcessor/KeyboardProcessor split (#2940)
* fix(ios): prevents in-app keyboard resets (#2951)
* refactor(web/engine): headless KeyboardProcessor (#2941)

## 14.0.46 alpha 2020-04-06

* fix(android): Add check for WRITE_EXTERNAL_STORAGE permission (#2946)

## 14.0.45 alpha 2020-04-05

* chore(web): bump minimist from 1.2.2 to 1.2.3 in /web/testing/regression-tests (#2947)

## 14.0.44 alpha 2020-04-03

* refactor(web/engine): relocates DOM-only parts of Processor (#2922)
* refactor(web/engine): begins formally removing DOM-aware keyboard API functions from web-core KeyboardInterface (#2915)
* refactor(web/engine): start of system store abstraction (#2919)
* refactor(web/engine): Processor now manages current layer; OSK listens via callback (#2920)
* refactor(web/engine): RuleBehavior now headless (#2925)
* refactor(web/engine): variable store storage abstraction (#2926)
* fix(web): fixes activeElement typing (#2927)
* refactor(web/engine): relocates DOM-only parts of Processor (#2938)
* fix(android): Change KeyboardHarness/build.sh to not rebuild KMEA (#2943)
* feat(android): Propagate languageID when downloading kmp (#2944)

## 14.0.43 alpha 2020-04-02

* fix(web/engine): default layout fix for chiral keyboards (#2936)
* fix(android): Fix exception in ResourcesUpdateTool (#2933)
* change(android/samples): Update sample and test projects to install asset kmp's (#2935)

## 14.0.42 alpha 2020-04-01

* fix(android): Fix globe button crash on 3rd party apps (#2930)
* change(android) Install default asset kmp's (#2928)

## 14.0.41 alpha 2020-03-31

* refactor(web/engine): KeyboardInterface/Processor cleanup and prep (#2901)
* refactor(web/engine): Preps keyboard layouts definitions for web-core (#2902)
* refactor(web/engine): layouts now full property of Keyboard wrapper (#2903)
* feat(android): Specify optional language ID for installing kmp (#2921)

## 14.0.40 alpha 2020-03-30

* fix(developer): use correct registry types for sentry options (#2912)
* fix(windows): replaces empty eventid with underscore when autoreport errors off (#2913)
* refactor(web): namespacing DOM-focused management (#2891)
* refactor(web/engine): starts DOM pre-processor (#2892)
* refactor(web): starts OSK preprocessor (#2893)
* refactor(web): headless device representation (#2894)
* refactor(web): cleanup for Processor.processKeyEvent (#2899)
* chore(common/resources): Cleanup unused folders and update README (#2916)

## 14.0.39 alpha 2020-03-29

* feat(windows): sentry x64 support (#2898)
* feat(windows): user control for upload to sentry (#2900)

## 14.0.38 alpha 2020-03-28

* feat(ios): Add Crowdin CLI for iOS strings (#2905)

## 14.0.37 alpha 2020-03-27

* feat(windows): crash reports in CEF (#2887)
* feat(common/resources): Use Crowdin CLI (v3) for handling l10n files (#2895)
* fix(windows): show error if tsysinfo fails to start; kmcomapi reporting (#2897)

## 14.0.36 alpha 2020-03-26

* fix(web/engine): Fixes default key lookup returns (#2890)

## 14.0.35 alpha 2020-03-25

* feat(windows): new error notification dialog (#2875)
* feat(windows): sentry c++ wrappers (#2886)
* refactor(web/engine): activeKeyboard now tracked on Processor (#2864)
* refactor(web/engine): Initial definition of typed Keyboard wrapper (#2868)
* refactor(web/engine): More Keyboard wrapper properties (#2869)
* refactor(web/engine): headless-friendly keymapping (#2870)
* refactor(web/engine): relocates keyboard tag code, adds typing (#2883)
* fix(web): fixes variable stores (#2884)

## 14.0.34 alpha 2020-03-24

* fix(web): fixes embedded kbd initialization (#2879)
* fix(ios): popup keys over base keys no longer emit base char. (#2881)

## 14.0.33 alpha 2020-03-23

* fix(android/samples): Update min SDK versions for sample apps (#2872)
* refactor(web/engine): Modularize default key output handling (#2853)
* refactor(web/engine): extended abstraction with OutputTarget (#2849)
* refactor(web/engine): reworks use of embedded's keyman['oninserttext'] (#2850)
* refactor(web/engine): reworks default output handling to return RuleBehaviors (#2854)
* refactor(web/engine): removes shiftState parameter (#2859)
* refactor(web/engine): moves new RuleBehavior type & behaviors to own file (#2861)
* refactor(web/engine): doInputEvent moved to OutputTarget (#2862)
* refactor(web/engine): KeyboardInterface now property of Processor (#2863)
* fix(windows): some sentry symbolication was not working (#2871)
* fix(linux): Use __release_version__ for downloadkeyboard window (#2877)

## 14.0.32 alpha 2020-03-20

* fix(windows): include sources for sentry (#2866)

## 14.0.31 alpha 2020-03-20

* fix(android/samples): Fix min SDK version for Sample and Test apps (#2860)

## 14.0.30 alpha 2020-03-19

* docs(common/resources): minor updates to readme (#2856)

## 14.0.29 alpha 2020-03-19

* feat(windows): Add Sentry reports to Delphi apps (#2848)

## 14.0.28 alpha 2020-03-18

* fix(web): fixes design mode and content editable issues (#2838)
* fix(ios): corrects OSK height adjustment, banner display issues. (#2840)
* feat(windows): add sentry tooling (#2806)
* refactor(web/engine): new RuleBehavior return type from keyboard calls, utilization (#2830)
* refactor(web/engine): KeyEvent object now refers to outputTarget over element (#2846)
* fix(linux): Fix failing Linux package builds (#2843)
* feat(linux): Add focal as platform to build packages for (#2842)

## 14.0.27 alpha 2020-03-17

* chore(web): bump minimist from 1.2.0 to 1.2.2 in /web/testing/regression-tests (#2829)

## 14.0.26 alpha 2020-03-16

* fix(oem): Disable monitoring of ANR for oem Android app (#2828)

## 14.0.25 alpha 2020-03-13

* feat(common/resources): sentry release control (#2794)
* chore(windows): improve build script tests (#2680)
* fix(web): enhanced sourcemaps + proper sourcemaps for minified KMW (#2809)
* feat(common/resources): Add script to parse crowdin translation file (#2801)
* fix(linux): Fix how keyboardprocessor version is set in dist.sh (#2814)
* feat(android): Additional Sentry integration (#2810)
* fix(web): applies base key layer property to unassigned subkeys (#2808)
* feat(android): Start adding RTL to layouts (#2816)
* fix(common/models): fixes word lookup from Tries for SMP script-based languages (#2815)
* feat(common/resources): add release finalization for Sentry (#2819)
* fix(web): further fixes BuildVisualKeyboard. Fixes #2818 (#2822)
* fix(web): fixes internal reference for validation tool (#2824)

## 14.0.24 alpha 2020-03-11

* fix(linux): Fix CI dist path to common/core/desktop (#2795)
* fix(web): fixes build number reference of API call (#2796)
* fix(web): updating BuildVisualKeyboard (#2802)

## 14.0.23 alpha 2020-03-10

* fix(ios): fixes Carthage framework copy for Sentry (#2800)
* feat(android): Start of Sentry-based crash reporting (#2778)

## 14.0.22 alpha 2020-03-09

* fix(common/resources): parameter order incorrect in git diff (#2787)
* feat(ios): compilations within Xcode now properly set version (#2775)
* fix(ios/engine): Fixes context bug for certain keyboard rules after newlines (#2770)
* feat(android): Update additional main app strings for crowdin (#2793)
* feat(ios): Start of Sentry-based crash reporting (#2771)
* feat(ios): Improved Sentry integration (first pass) (#2782)

## 14.0.21 alpha 2020-03-08

* fix(common/resources): builds were never triggered (#2790)

## 14.0.20 alpha 2020-03-08

* feat(windows): Chromium replacement for embedded MSHTML in for Keyman Desktop (#1720)
* refactor(common/core/desktop): Rename keyboard core (#2735)

## 14.0.19 alpha 2020-03-06

* fix(web): support otf extension for truetype fonts (#2780)

## 14.0.18 alpha 2020-03-04

* feat(windows): etl2log support tool (#2758)
* feat(developer): allow use of ISO9995 in key ids (#2741)
* feat(android): Handle keyman:// protocol to download kmp keyboard (#2734)
* change(android): Cleanup UI strings (#2751)
* fix(ios): fixes broken online-help versioned link (#2773)

## 14.0.17 alpha 2020-02-26

* feat(ios): KeymanEngine version migration unit tests (#2692)
* feat(ios): starts iOS unit testing (#2649)
* fix(android) Fix crash on kbdMapList (#2719)
* fix(developer): crash when switching layout templates (#2726)
* feat(developer): always save options (#2731)
* feat(common/resources): Support git worktree when configuring local hooks (#2722)
* docs(linux): Add linux packaging documentation (#2720)
* fix(developer): insert from charmap into touch editor (#2737)
* fix(developer): debugger breaking smp with bksp (#2739)
* feat(ios): Adds keyboard-scale unit tests, fixes unknown-device bug (#2695)

## 14.0.16 alpha 2020-02-25

* fix(android) Fix crash on kbdMapList (#2719)
* fix(developer): crash when switching layout templates (#2726)

## 14.0.15 alpha 2020-02-24

* fix(android): Sanitize app version string for api query (#2715)
* chore(common/resources): Improve output when triggering Jenkins jobs (#2706)
* fix(common/resources): Fix increment-version.sh script (#2714)

## 14.0.14 alpha 2020-02-21

* chore(linux): allow to trigger Jenkins build from script (#2697)
* fix(ios): Resource update issues (#2703)
* fix(web): Web CI target reversion (#2693)
* refactor(common/resources): Simplify and improve getting hook directory (#2701)

## 14.0.13 alpha 2020-02-19

* fix(linux): setup gschema (#2675)
* fix(ios): Responsive predictive toggles (#2674)
* chore(windows): cleanup documentation (#2681)
* chore: merge p9s2 beta part 2 to master (#2683)

## 14.0.12 alpha 2020-02-18
* fix(android/samples): Fix build for KMSample1 project (#2669)
* fix(developer): crash in context help (#2661)
* fix(developer): crash importing blank OSK (#2663)
* fix(common/core/desktop, linux): Misc keyboard processor fixes for Xenial (#2648)
* fix(linux): Fix tier used in debian watch files (#2664)
* fix(ios): Engine demo fix (#2662)
* docs(ios): Updates offline help for new 13.0 content (#2671)
* fix(developer): upgrade removes preferences (#2672)
* fix(developer): upgrade removes preferences (#2668)
* chore(common/resources): Rename trigger-definitions.sh to *.config (#2665)

## 14.0.11 alpha 2020-02-17

* fix(web): Fat-finger complication fixes (#2647)
* feat(web): restyles prediction banner (#2629)
* chore(oem/fv/ios): FV iconography update (#2650)
* feat(mac): install script rather than drag+drop (#2537)
* fix(common): Update configure-repo.sh to ln commit-msg-defs (#2652)
* change(web): Testing resources update (#2651)
* fix(android): Add ability to reinitialize `CloudDownloadMgr` (#2635)
* chore: merge beta changes to master (#2659)
* fix(mac): invalid build script params removed (#2660)

## 14.0.10 alpha 2020-02-14

* fix(common/core): buffer overrun in context api (#2616)
* fix(web): patches Float and Toggle UI issues (#2622)
* change(web): build.sh recompilation of LMLayer only performed when needed (#2623)
* fix(ios): Fixes in-app use of KMSample2 (#2626)
* fix(developer): touch layout editor character map integration (#2619)
* fix(developer/compilers): package: version mismatch (#2620)
* fix(developer/compilers): compiler sometimes merges touch platform support wrongly in .keyboard_info (#2621)
* fix(ios): Fixes lexical model url generation for updates (#2627)
* fix(linux): Cherrypick linux packaging fixes  (#2624)
* fix(developer/ide): model debugger mime type mismatch (#2633)
* fix(ios): Fixes invalid keyboard display when backing out of sharing text (#2631)
* fix(oem/fv/android): Update version of androidx.appcompat (#2640)
* change(android): Update in-app help (#2641)
* fix(developer/ide): Model editor various bugs (#2634)
* fix(web): fixes positioning of native-mode language menu (#2642)
* change(android): Update app dependencies (#2644)
* fix(ios): initial-install check within Migrations (#2646)
* fix(mac): Modifier keys were resetting cached context (#2588)
* refactor(mac): initial steps of input pathway (#2643)

## 14.0.9 alpha 2020-02-10

* fix(common/core/desktop): buffer overrun in context api (#2614)
* fix(common/resources): refactor trigger of test builds (#2611)
* fix(ios): fixes installation of default resources and updates them (#2578)
* chore(android): Update default nrc.en.mtnt.model to 0.1.4 (#2608)
* chore(common/resources): add build scripts for beta tests (#2612)
* fix(common/resources): don't include build-utils.sh (#2615)
* fix(common/resources): Fix setting context when >= 64 characters (#2607)
* fix(ios): Icon image change on light/dark mode transition (#2593)
* fix(ios): Keyboard banner light/dark transitions (#2594)
* fix(linux): Fix packaging of keyman-config on Xenial (#2609)

## 14.0.8 alpha 2020-02-07

* chore(common/resources): Tweak history management (#2602)
* chore(common/resources): Update README.md (#2598)
* chore: update history (#2605)
* chore: merge beta P9S1 changes to master (#2606)
* chore(common/resources): Add script that checks if build is required (#2603)
* fix(linux): Install requirements before packaging (#2599)

## 14.0.7 alpha 2020-02-07

* chore(common/resources): Tweak history management (#2602)
* chore(common/resources): Update README.md (#2598)

## 14.0.6 alpha 2020-02-06

* fix(windows): Windows touch keyboard would cancel on each keystroke (#2580)
* fix(linux): Fix 'About' keyboard when missing copyright (#2583)
* feat(linux): Keyboard options configuration dialog (#2566)
* feat(common): prepare-commit-msg hook for autogenerated conventional commit messages (#2581)
* fix(linux): cherry-pick packaging changes from beta branch (#2589)
* fix(linux): Display the script name in log output (#2591)

## 14.0.5 alpha 2020-02-04

* chore(common/resources): support test builds on master/beta/stable-x.y (#2576)
* fix(web): default BKSP output targeting (#2561)
* fix(linux): Remove cosmic and disco releases (#2574)

## 14.0.4 alpha 2020-02-03

* chore(common/resources): trigger builds after version increment (#2572)
* fix(ios): keyboard stability (#2545)
* fix(web): dev_resource compile fix (#2557)
* fix(linux): Update launchpad PPA by tier (#2551)
* fix(android): Fix cancelling ConfirmDialogFragment (#2547)
* fix(web): Fix K_TAB from external keyboard (#2546)
* fix(ios): Now (eventually) uses sys pref for kbd clicks (#2550)
* feat(ios): Deeplink into Keyman settings for system keyboard setup (#2548)
* fix(common/models): RTL model specification (#2554)
* fix(web): Suggestion reordering for RTL languages (#2553)
* fix(ios): Fixes margins on keyboard in iOS 9/10 (#2560)

## 14.0.3 alpha 2020-02-03

* chore(common/resources): increment version final (#2568)
* chore(common/resources): add version tags (#2570)

## 14.0.2 alpha 2020-01-29

* chore(common/resources): version tags (#2562)

## 14.0.1 alpha 2020-01-29

* chore(common/resources): Starting 14.0 release<|MERGE_RESOLUTION|>--- conflicted
+++ resolved
@@ -1,25 +1,11 @@
 # Keyman Version History
 
-<<<<<<< HEAD
-## 18.0.185 alpha 2025-02-06
-
-* fix(android): improve resource-update tool handling of host Activity's closure (#13057)
-* fix(ios): prevent message-handler collision (#13058)
-* chore(linux): improve compatibility with Gentoo Linux (#12889)
-* chore(linux): Update debian changelog (#13062)
-* fix(web): keyboard query error states should always provide informative Error objects, reports (#13079)
-* chore: push the branch when creating PR in version history writer (#13085)
-* fix(web): disabled correction state should prevent predictive corrections (#13074)
-* change(ios): set host-app bundle identifier in embedded Web debug-report (#13112)
-* chore(mac, ios): build and run with xcode 16 (#13121)
-=======
 ## 18.0.185 alpha 2025-02-05
 
 * fix(developer): make kmc log options consistent across all commands (#13075)
 * feat(developer): add user interface for `kmc copy` to TIKE (#13076)
 * chore(developer): add verbose logs for project copier (#13080)
 * chore(mac, ios): build and run with xcode 16 (#13077)
->>>>>>> 02b3c713
 
 ## 18.0.184 alpha 2025-02-04
 
@@ -1304,6 +1290,18 @@
 * chore(common): move to 18.0 alpha (#10713)
 * chore: move to 18.0 alpha
 
+## 17.0.335 alpha 2025-02-06
+
+* fix(android): improve resource-update tool handling of host Activity's closure (#13057)
+* fix(ios): prevent message-handler collision (#13058)
+* chore(linux): improve compatibility with Gentoo Linux (#12889)
+* chore(linux): Update debian changelog (#13062)
+* fix(web): keyboard query error states should always provide informative Error objects, reports (#13079)
+* chore: push the branch when creating PR in version history writer (#13085)
+* fix(web): disabled correction state should prevent predictive corrections (#13074)
+* change(ios): set host-app bundle identifier in embedded Web debug-report (#13112)
+* chore(mac, ios): build and run with xcode 16 (#13121)
+
 ## 17.0.334 stable 2025-01-27
 
 * chore(linux): update copyright year (#12919)
