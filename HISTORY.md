# Keyman Version History

<<<<<<< HEAD
## 16.0.100 beta 2022-11-10

* chore(linux): Update whatsnew (#7660)
* chore: Update history-and-versioning to match history (#7669)
* chore(linux): Update debian changelog (#7492)
* chore(android/engine): Don't show Toast errors on stable tier (#7676)
* fix(web): Add additional checks on className.indexOf (#7662)

## 16.0.99 beta 2022-11-09

* fix(web): Add polyfill for Array.includes() (#7646)
* fix(web): Add polyfill for Array.findIndex() (#7652)
* fix(developer): handle edge cases for app sources (#7654)
* fix(developer): handle shutdown cleanup more cleanly (#7655)
* fix(developer): handle crash reports without Keyman Engine installed (#7657)
* fix(developer): handle unpaired surrogate (#7659)
* fix(core): `save()` should be on internal kmx action queue (#7644)
* fix(core): emit keystroke was writing to wrong queue (#7650)

## 16.0.98 beta 2022-11-08

* fix(android/engine): Check temporary kmp file is valid (#7620)
* fix(developer): set keyman.osk immediately after switching device type (#7624)
* fix(developer): update monaco editor to 0.15.6 (#7626)
* chore(developer): tidy up compile hints (#7633)
* fix(developer): handle EEncodingError loading text file (#7635)
* fix(developer): prevent exception in charmap when unable to focus (#7640)
* fix(developer): disable Keyboard|Compile if no project loaded (#7642)
* fix(web): Handle undefined keyId in multi-tap (#7648)
* fix(developer): kmlmc has runtime dependency on keyman-version (#7651)
* fix(web): avoid reset for touch system keyboard (#7638)
* fix(developer): improve support for inferred key cap text (#7617)

## 16.0.97 beta 2022-11-04

* fix(android/app): Don't show "Get Started" after setting Keyman as default system keyboard (#7587)
* fix(windows): include debug info in kmshell build (#7600)
* fix(developer): tweak captions for consistency (#7607)
* fix(mac): replace white background keyman system menu icon with transparent one (#7610)

## 16.0.96 beta 2022-11-03

* fix(developer): Make Details and Build tabs scrollable (#7593)
* fix(developer): support gif preview images in Package Editor (#7594)
* fix(developer): handle high-bit-set HKL correctly (#7601)
* fix(android/app): Add check if bundle to PackageActivity is null (#7603)
* fix(common): always define dry_run variable (#7604)
* feat(web): Custom layer targets for Shift double-tap (#7608)
* fix(android/engine): Handle parsing empty JSONArray as JSONObject (#7611)

## 16.0.95 beta 2022-11-02

* fix(developer): Use US base layout for debugger (#7531)
* fix(developer): ensure kmlmp handles paths (#7580)
* fix(developer): prevent repeated `begin` statements (#7583)
* fix(developer): remove ancient samples (#7586)
* fix(developer): generate a default icon for basic keyboard projects (#7584)
* fix(developer): avoid reformatting unchanged system stores (#7585)
* fix(developer): publish `@keymanapp/keyman-version` to npm (#7595)

## 16.0.94 beta 2022-10-31

* fix(ios): iPad was not recognised as tablet device (#7563)
* feat(windows): configuration UI polish (#7206)

## 16.0.93 beta 2022-11-01

* chore: move to 16.0 beta
=======
## 17.0.4 alpha 2022-11-10

* chore(deps): bump socket.io-parser from 4.0.4 to 4.0.5 (#7672)

## 17.0.3 alpha 2022-11-09

* fix(windows): Cleanup CEF more correctly in shutdown (#7661)

## 17.0.2 alpha 2022-11-01

* fix(android): Handle empty Play Store release notes (#7581)

## 17.0.1 alpha 2022-10-31

* fix(ios): iPad was not recognised as tablet device (#7563)
* feat(windows): configuration UI polish (#7206)
* chore: move to 17.0-alpha (#7577)
* chore: Move to 17.0 alpha
>>>>>>> 47ebb2d2

## 16.0.92 alpha 2022-10-31

* fix(android/engine): Add FLAG_ACTIVITY_NEW_TASK flag for resource update (#7572)
* change(common/models): prevent integration test flakiness due to prediction-search timeouts (#7571)
* chore: make git pre-commit hook executable (#7573)
* fix(web): bulk renderer update (#7516)

## 16.0.91 alpha 2022-10-28

* fix(developer): handle LControl being set by Windows when AltGr pressed (#7530)
* chore(windows): convert `wm_keyman_keyevent` and `wm_keyman_modifierevent` to private `WM_USER` messages (#7546)
* chore(common): Update help references from 15.0 to 16.0 (#7558)
* fix(core): remove `KMN_API` from callback spec (#7520)
* fix(developer): exclude `nocaps` from layer id modifier components (#7553)
* fix(web): model language ids now case-insensitive (#7557)
* fix(android/engine): Dismiss subkeys when hiding keyboard (#7555)

## 16.0.90 alpha 2022-10-27

* chore(common): update configure-repo.sh to include pre-commit hook (#7545)
* chore(common): Add crowdin strings for Dutch (#7498)

## 16.0.89 alpha 2022-10-26

* fix(core): Add missing include files (#7504)
* fix(linux): Improve setting context (#7084)
* feat(windows): Change "None" to "No Hotkey" matching new config (#7539)
* feat(web): keyboard layout spec now allows numeric width, pad, sp (#7486)
* chore(common): update actions to node16 (#7525)
* chore(web): KMW dev-tools reorganization, cleanup, script updates (#7463)
* fix(web): allow `isChiral()` to accept string name parameter of keyboard (#7544)
* fix(web): ensures keyboard does not change underneath OSK keystroke (#7543)

## 16.0.88 alpha 2022-10-25

* fix(common): ignore deps when formatting help (#7514)
* refactor(linux): Comment unused methods (#7501)
* chore(linux): Rename internal method to `commit_string` (#7502)
* chore(linux): call `reset_context` instead of `...focus_in` (#7503)
* chore(common): Update crowdin strings for Amharic (#7522)
* chore(android): Update help whatsnew for 16.0 (#7507)
* chore(common): Update existing crowdin strings for 16.0 (#7524)

## 16.0.87 alpha 2022-10-24

* fix(web): touch-platform language menu initial scrolling + index scrolling (#7488)

## 16.0.86 alpha 2022-10-21

* fix(developer): Handle invalid graphics in icon editor (#7431)
* chore(common): move to new GitHub issue form templates (#7470)
* change(web): removes unused config, help buttons from OSK (#7484)
* fix(windows): ensure all modifier events go to serialized queue (#7449)
* chore(common): automatically run internal dependencies on builder (#7464)
* fix(mac): Prompt for required permissions at start time (#7354)

## 16.0.85 alpha 2022-10-20

* chore(android/engine): Remove help bubble tool tip (#7473)
* fix(linux): Fix upload script (#7494)
* docs(linux): Update sample vscode settings (#7491)
* fix(android/engine): Dismiss key preview and subkeys on globe action (#7472)
* refactor(linux): Cleanup whitespace (#7500)

## 16.0.84 alpha 2022-10-19

* fix(developer): Handle hints and warnings cleanly (#7372)
* fix(developer): Ctrl key to select key was conflicting with shortcuts (#7430)
* modify(android/engine): Stop logging if keyboard index not found (#7415)
* chore(android/engine): Update Keyman references in android-host.js (#7466)

## 16.0.83 alpha 2022-10-18

* docs(linux): Update readmes (#7468)

## 16.0.82 alpha 2022-10-17

* change(web): now utilizes 'inputMode="none"' on supported touch devices (#7343)
* chore(web): drops alignInputs, hideInputs (#7360)
* fix(web): better element inputmode management (#7395)
* chore(common): `--debug` standard flag for builder (#7462)
* fix(ios):  Allow Full Access enabled to fix ios 16  invisible keyboard (#7459)

## 16.0.81 alpha 2022-10-16

* fix(developer): manual attachment for kmw in server (#7457)

## 16.0.80 alpha 2022-10-14

* feat(common): builder script dependency and legacy script report (#7453)
* chore(linux): Adjust Linux specific files in `.gitignore` (#7451)

## 16.0.79 alpha 2022-10-13

* chore(common/models, web): more script updates (#7392)
* feat(common): builder dependency support (#7438)
* chore(common): further tweaks to builder scripts (#7439)

## 16.0.78 alpha 2022-10-12

* fix(linux): Fix reordering of output (#7079)
* fix(linux): Fix make install (#7434)
* chore(linux): Add Node.js to the docker container (#7435)

## 16.0.77 alpha 2022-10-10

* fix(web): possible error on change of context to a contextEditable (#7359)
* chore(web): unit test polishing pass (#7381)

## 16.0.76 alpha 2022-10-06

* chore(linux): Cleanup unnecessary surrogate check (#7396)

## 16.0.75 alpha 2022-10-05

* chore(common): builder script maintenance (#7405)

## 16.0.74 alpha 2022-10-04

* chore(android/engine): Display Toast notifications on Sentry errors (#7390)
* fix(android/engine): Dismiss subkeys on multi-touch (#7388)

## 16.0.73 alpha 2022-10-03

* fix(developer): handle invalid kps xml when loading project view (#7371)

## 16.0.72 alpha 2022-09-30

* fix(web): Only unhighlight suggestion if there's a pending one (#7383)
* refactor(common): Split builder utilities to separate script (#7365)

## 16.0.71 alpha 2022-09-29

* fix(developer): generate valid js when using unquoted digits in stores (#7369)
* fix(developer): ensure backslash in paths passed to kmcomp (#7370)
* fix(web): Update spacebar caption when refreshing layout (#7348)
* fix(common/web): mock deadkey handling after rules manipulating context (#7345)

## 16.0.70 alpha 2022-09-26

* fix(android): Add language name when installing default lexical-model (#7347)
* chore(common): Add 15.0 stable entries to HISTORY.md :cherries: (#7350)

## 16.0.69 alpha 2022-09-21

* fix(android/engine): Check listview for setting keyboard selection (#7325)
* refactor(common/web): reworks low-level module build scripts  ️ (#7319)
* refactor(common): `builder` script tweaks - "has action" vs "start action"  ️ (#7333)
* feat(common): builder trap-functionality testing  ️ (#7334)
* chore(common): builder extra params support (#7339)

## 16.0.68 alpha 2022-09-20

* chore(web): update `got` dependency for regression tests (#7315)
* chore(developer): update multer dependency for server (#7314)
* chore(developer): update node-windows-trayicon to update node-gyp to 9.1.0 (#7321)

## 16.0.67 alpha 2022-09-19

* fix(common/models): blocks full-text "corrections"  ️ (#7241)
* change(web): better fat-finger key weighting  ️ (#7242)
* fix(web): fixes unintended auto-acceptance of suggestion after reverting (#7305)
* feat(common/models): wordbreaker customization (#7279)
* fix(common/models): fixes reference dropped by git merge (#7313)
* test(android): Add final keyboard to test K_ENTER rule (#7303)
* chore(common): Update to Unicode 15.0 (#7302)
* chore(common): update auto labeler configuration (#7316)
* chore(common): make scripts executable and add pre-commit test (#7317)
* chore(deps): bump nanoid and mocha (#7307)
* chore(common): remove unused ncc dependency (#7318)

## 16.0.66 alpha 2022-09-17

* chore: improve auto labeling (#7288)

## 16.0.65 alpha 2022-09-16

* chore(linux): Remove unused IBusLookupTable (#7296)

## 16.0.64 alpha 2022-09-15

* fix(android/engine): Switch keyboard if uninstalling current one (#7291)
* fix(common/models): fixes quote-adjacent pred-text suggestions (#7205)
* fix(common/models): max prediction wait check (#7290)

## 16.0.63 alpha 2022-09-14

* chore(linux): Update debian changelog (#7281)
* fix(linux): Fix ignored error (#7284)

## 16.0.62 alpha 2022-09-13

* fix(developer): hide key-sizes when in desktop layout in touch layout editor (#7225)
* fix(developer): show more useful error if out of space during Setup (#7267)

## 16.0.61 alpha 2022-09-12

* docs(windows): add steps for using testhost debugging (#7263)
* fix(developer): compiler mismatch on currentLine (#7190)
* fix(developer): suppress repeated warnings about unreachable code (#7219)
* chore:  try disabling concurrency for browserstack tests (#7258)
* chore(web): disable browserstack on non-web-specific builds (#7260)

## 16.0.60 alpha 2022-09-10

* fix(web): enhanced timer for prediction algorithm (#7037)
* chore(core): fixup km_kbp_event docs (#7253)
* fix(windows) Update unit tests for tsf bkspace (#7254)
* fix(android): Standardize language ID in language picker menu (#7239)

## 16.0.59 alpha 2022-09-09

* chore: use keyman.com instead of keyman-staging.com (#7233)
* feat(core): add `km_kbp_event` API endpoint (#7223)
* fix(windows): Delete both code units when deleting surrogate pairs in TSF-aware apps (#7243)

## 16.0.58 alpha 2022-09-08

* fix(common/models): reconnects unit tests for worker-internal submodules (#7215)
* feat(common/models): extra Unicode-based wordbreaker unit tests (#7217)

## 16.0.57 alpha 2022-09-07

* fix(android/engine): Fix Backspace key to delete without errant subkeys (#7156)

## 16.0.56 alpha 2022-09-05

* chore(linux): Fix ibus-keyman.postinst script (#7192)

## 16.0.55 alpha 2022-09-03

* chore(android): Reduce Toast notification noise (#7178)

## 16.0.54 alpha 2022-08-30

* chore(core): rename json.hpp to jsonpp.hpp (#6993)
* chore(developer): remove unused dependencies from KeymanWeb compiler (#7000)
* chore: update core/ label (#7138)
* chore(linux): Update debian changelog (#7145)
* fix(linux): Allow downgrades for installing build deps (#7147)
* chore(core): emcc off path for linux (#7149)

## 16.0.53 alpha 2022-08-29

* feat(linux): Dockerfile for linux builder (#7133)

## 16.0.52 alpha 2022-08-26

* fix(android/engine): Lower the max height for landscape orientation (#7119)
* fix(linux): Remove wrong `ok_for_single_backspace` method (#7123)

## 16.0.51 alpha 2022-08-24

* fix(android): verify browser before starting activity (#7001)
* chore: Change platform advocates per discussion (#7096)
* fix(windows): Add invalidate context action to non-updatable parse (#7089)
* feat(common): add parameter variable support to `builder_` functions (#7103)

## 16.0.50 alpha 2022-08-23

* chore(core): Remove obsolete python keyboardprocessor (#7094)

## 16.0.49 alpha 2022-08-22

* fix: remove saving and restoring context kbd options (#7077)
* chore(deps): bump @actions/core from 1.8.2 to 1.9.1 (#7087)

## 16.0.48 alpha 2022-08-16

* fix(web): button, float init timer cleanup (#7036)

## 16.0.47 alpha 2022-08-15

* chore(core): refactor kmx_file.h to common (#7062)
* fix(developer): stack overflow when compiling non-web keyboard (#7031)
* fix(developer): prevent crash attempting to compile ansi keyboard (#7033)
* chore(linux): Refactor `jenkins.sh` (#7060)
* fix(developer): compiler emitting garbage for readonly groups (#7013)

## 16.0.46 alpha 2022-08-12

* docs(core): cleanup in keyboardprocessor.h (#7065)

## 16.0.45 alpha 2022-08-09

* feat(linux): Replace deprecated distutils (#7051)
* chore(linux): Adjust Linux source package to restructured code (#7056)

## 16.0.44 alpha 2022-08-08

* chore(linux): Update debian changelog (#7041)

## 16.0.43 alpha 2022-08-05

* chore(web): centralizes web-based modules' CI unit test configurations (#7024)
* refactor(web): converts test_utils funcs to Promise use (#7027)
* chore(core): get wasm core building again (#7023)
* chore(common): build-utils.sh minor tweaks (#7018)
* change(web): rotation polish - OSK reload no longer needed  ️ (#6787)
* change(web): updates mobile screen dimension detection code  ️ (#6979)

## 16.0.42 alpha 2022-08-01

* feat(developer): add languageUsesCasing to Model Editor (#7008)
* fix(developer): increase maximum file size for server (#7003)
* fix(developer): rebuilding a model would not refresh it in server (#7015)
* chore(common): GitHub issue template tweaks (#7022)

## 16.0.41 alpha 2022-07-29

* chore(common): builder script `:target` and `--option` support (#6986)
* chore(linux): Add code comment (#7009)

## 16.0.40 alpha 2022-07-28

* chore(linux): Add script to upload to debian (#6997)

## 16.0.39 alpha 2022-07-27

* chore(linux): Update debian changelog (#6996)

## 16.0.38 alpha 2022-07-26

* feat(developer): add hint support to Touch Layout Editor and schema (#6936)
* fix(developer): improve error message for multi-part key ids on <15.0 (#6989)
* fix(android): rework longpress movement trigger (#6984)
* chore(linux): Update changelog (#6988)

## 16.0.37 alpha 2022-07-22

* fix(linux): Catch PermissionError exception (#6968)
* chore(linux): Update Debian changelog :cherries: (#6973)
* chore(linux): Add support for Ubuntu 22.10 "Kinetic Kudu" (#6975)
* fix(developer): reduce timeouts if server shut down (#6943)
* fix(linux): Implement refresh after keyboard installation (#6956)

## 16.0.36 alpha 2022-07-20

* chore(linux): Code cleanup (#6957)
* fix(linux): Another attempt at fixing postinst script (#6960)
* fix(linux): Fix uninstallation when using fcitx5 (#6963)

## 16.0.35 alpha 2022-07-19

* fix(common): Fix `delete` (#6965)

## 16.0.34 alpha 2022-07-15

* fix(developer): set contextDevice in web debugger  ️ (#6906)
* fix(web): layer-setting ops should not trigger for hardware keystroke processing  ️ (#6902)
* fix(developer): kmdecomp virtual character key output (#6940)
* fix(developer): crash on exit when checking for updates (#6941)
* fix(developer): crash when switching back a tab (#6942)
* chore(web): remove invalid warning msg (#6950)

## 16.0.33 alpha 2022-07-14

* feat(developer): Option to skip embed of compiler version (#6920)
* chore(ios): updates core internals for the in-app browser (#6838)

## 16.0.32 alpha 2022-07-13

* fix(ios): ignore CFBundleShortVersionString (#6934)

## 16.0.31 alpha 2022-07-12

* fix(developer): QR Code for Package Editor had wrong path (#6926)

## 16.0.30 alpha 2022-07-11

* fix(web): maps touch-layout chiral alt, ctrl to non-chiral when non-chiral keyboard is active (#6808)

## 16.0.29 alpha 2022-07-08

* fix(web): ncaps rules not matching on touch (#6911)

## 16.0.28 alpha 2022-07-08

* chore(android): disable sendError for js errors (#6905)
* fix(developer): add no-ops for symbol builds for components (#6908)

## 16.0.27 alpha 2022-07-07

* fix(web): improve `console.error()` reporting (#6890)

## 16.0.26 alpha 2022-07-06

* fix(developer): Show full version number (#6866)
* feat(developer): .keyman-touch-layout schema for 15.0 (#6856)
* feat(developer): add flick and multitap to touch layout schema and doc (#6877)
* fix(linux): Fix post-install script (#6894)

## 16.0.25 alpha 2022-07-05

* chore(web): update readme (#6891)

## 16.0.24 alpha 2022-07-02

* fix(common): trigger builds correctly for stable builds (#6847)
* fix(windows): show full version number (#6867)

## 16.0.23 alpha 2022-06-29

* fix(web): clears repeating bksp on keyboard reload  ️ (#6786)
* fix(web): null-guard for refreshLayout (#6854)

## 16.0.22 alpha 2022-06-28

* fix(ios): eliminates conditional height for banner image (#6855)

## 16.0.21 alpha 2022-06-27

* chore(ios): modernizes app-help's internals (#6836)
* fix(linux): Deal with non-existing files (#6840)
* fix(linux): Catch KeyboardInterrupt (#6841)

## 16.0.20 alpha 2022-06-26

* chore(web): shorten check/web/file-size check message (#6780)

## 16.0.19 alpha 2022-06-24

* change(web): drops old IE-related handling code (#6557)
* chore(deps): bump got from 11.8.3 to 11.8.5 (#6821)
* chore(ios): log script actions and fixup export settings to avoid version being clobbered (#6835)

## 16.0.18 alpha 2022-06-23

* chore(core): move common/core/desktop/ to core/ (#6629)

## 16.0.17 alpha 2022-06-22

* chore(web): updates error-reporting lib uploader (#6818)
* fix(web): fixes doc-keyboard generation (#6793)

## 16.0.16 alpha 2022-06-21

* fix(web): key tip constraint logic requires .bottom CSS (#6784)
* fix(ios): overzealous error about missing banner image (#6807)
* chore(linux): Update Debian changelog (#6810)

## 16.0.15 alpha 2022-06-18

* fix(web): crash on custom modifier keys (#6790)
* chore: add trigger definitions for stable-15.0 and fixup force param for increment-version.sh (#6776)

## 16.0.14 alpha 2022-06-17

* chore(web): add 'index.html' to parent links in test pages (#6791)

## 16.0.13 alpha 2022-06-15

* chore: beta to master merge A16S4 (#6771)

## 16.0.12 alpha 2022-06-14

* chore(web): replace lerna with npm workspaces and ts projects (#6525)
* fix(common): update increment-version for new tsc, node versions (#6762)

## 16.0.11 alpha 2022-05-27

* chore: A16S2 beta to master (#6670)
* chore(ios): FV certificate hash (#6674)

## 16.0.10 alpha 2022-05-15

* chore: beta to master A16S1 (#6614)

## 16.0.9 alpha 2022-04-29

* chore(common): merge beta to master B15S7 (Part 2) (#6579)

## 16.0.8 alpha 2022-04-17

* chore: merge beta to master B15S7 (#6537)

## 16.0.7 alpha 2022-04-07

* chore: beta to master B15S6 (#6490)
* fix(ios): use CFBundleShortVersionString for version (#6496)

## 16.0.6 alpha 2022-04-05

* chore(deps): bump ansi-regex from 3.0.0 to 3.0.1 in /web/testing/regression-tests (#6470)
* chore(deps-dev): bump minimist from 1.2.5 to 1.2.6 in /web/testing/regression-tests (#6471)
* chore(deps): bump minimist from 1.2.5 to 1.2.6 in /developer/server (#6472)

## 16.0.5 alpha 2022-04-04

* chore(common): beta to master B15S6 (#6467)

## 16.0.4 alpha 2022-03-22

* chore: B15S4 beta->alpha (#6402)

## 16.0.3 alpha 2022-03-16

* chore: merge beta changes to alpha B15S4 (#6376)
* chore(common/core/desktop): Improve meson build file  ️ (#6183)

## 16.0.2 alpha 2022-03-03

* chore(deps-dev): bump karma from 6.3.14 to 6.3.16 in /web/testing/regression-tests (#6322)

## 16.0.1 alpha 2022-03-02

* chore(common): move to 16.0 (#6318)

## 15.0.270 stable 2022-09-12

* chore(linux): Add support for Ubuntu 22.10 "Kinetic Kudu" (#7143)
* chore(linux): Update debian changelog (#7144)
* fix(android/engine): Cleanup list of subkeys when dismissing window (#7176)
* chore(linux): Fix ibus-keyman.postinst script (#7208)
* fix(windows): Delete both code units when deleting surrogate pairs in TSF-aware apps (#7256)
* fix(developer): compiler mismatch on currentLine (#7191)
* fix(developer): suppress repeated warnings about unreachable code (#7265)

## 15.0.269 stable 2022-08-29

* chore(linux): Update debian changelog (#7040)
* feat(linux): Replace deprecated distutils :cherries: (#7052)
* fix(developer): compiler emitting garbage for readonly groups (#7014)
* chore: Change platform advocates per discussion (#7114)
* fix(windows): remove saving and restoring context kbd options (#7107)
* fix(windows): Add invalidate context action to non-updatable parse (#7108)
* fix(android/engine): :cherries: Lower the max height for landscape orientation (#7128)

## 15.0.268 stable 2022-08-04

* chore(linux): Update debian changelog (#6995)
* fix(developer): increase maximum file size for server (#7004)
* fix(developer): rebuilding a model would not refresh it in server (#7016)
* chore(linux): Add script to upload to debian (#7017)
* fix(developer): stack overflow when compiling non-web keyboard (#7034)
* fix(developer): prevent crash attempting to compile ansi keyboard (#7035)

## 15.0.267 stable 2022-07-26

* fix(developer): QR Code for Package Editor had wrong path (#6927)
* fix(ios): ignore CFBundleShortVersionString (#6935)
* fix(web): context-only rule effects, set(&layer) from physical keystrokes  ️ (#6949)
* chore(web): remove invalid warning msg (#6951)
* fix(common): Fix `delete` :cherries: (#6966)
* fix(linux): Another attempt at fixing postinst script :cherries: (#6961)
* fix(linux): Fix uninstallation when using fcitx5 :cherries: (#6964)
* fix(linux): Catch PermissionError exception :cherries: (#6969)
* chore(linux): Update Debian changelog (#6972)
* fix(developer): kmdecomp virtual character key output (#6945)
* fix(developer): crash on exit when checking for updates (#6946)
* fix(developer): crash when switching back a tab (#6947)
* fix(developer): reduce timeouts if server shut down (#6948)
* fix(android): rework longpress movement trigger (#6992)
* chore(linux): Update changelog (#6987)
* fix(developer): improve error message for multi-part key ids on <15.0 (#6990)

## 15.0.266 stable 2022-07-08

* fix(linux): Fix post-install script :cherries: (#6895)
* fix(web): improve `console.error()` reporting (#6904)
* fix(web): ncaps rules not matching on touch (#6913)

## 15.0.265 stable 2022-07-04

* fix(common): trigger builds correctly for stable builds (#6879)
* fix(web): post-keystroke processing after use of pred. text selection (#6886)

## 15.0.264 stable 2022-07-01

* fix(ios): eliminates conditional height for banner image (#6857)
* fix(web): clears repeating bksp on keyboard reload  ️ (#6863)
* fix(web): better stability during transient OSK load state (#6861)
* fix(developer): readonly groups should never emit output (#6873)
* fix(web): Maintain separate Caps Lock states for touch and physical (#6874)

## 15.0.263 stable 2022-06-24

* chore(ios): add manageAppVersionAndBuildNumber=false (#6837)

## 15.0.262 stable 2022-06-23

* fix(web): key preview styling, positioning issues (#6795)
* chore(linux): Update Debian changelog (#6809)
* fix(linux): Deal with non-existing files (#6812)
* fix(linux): Catch KeyboardInterrupt (#6814)
* fix(ios): blocks known non-error "error" report (#6816)
* fix(web): fixes doc-keyboard generation (#6817)
* chore(web): updates error-reporting lib uploader (pseudo- ) (#6819)

## 15.0.261 stable 2022-06-18

* fix(web): crash on custom modifier keys (#6789)

## 15.0.260 stable 2022-06-15

* chore(common): Release version 15.0

## 15.0.259 beta 2022-06-10

* fix(android/engine): Disable haptic feedback on hardware keystrokes (#6671)
* fix(windows): Install TIP crash with inconsistent bcp47tag (#6727)
* change(web): adjusts minimum distance needed for quick-display of subkeys (#6714)
* change(web): browser test timeout tweaks (#6718)

## 15.0.258 beta 2022-06-06

* chore: add 14.0 entries to beta HISTORY.md (#6705)
* chore(web): switch on additional BrowserStack reporting (#6707)
* fix(web): fixes OSK-interaction issues in Float, Toolbar UI modules (#6689)

## 15.0.257 beta 2022-06-03

* fix(developer): kmcomp package compiler race condition (#6696)
* fix(developer): install keyboard call should quote kmshell.exe path (#6691)

## 15.0.256 beta 2022-06-01

* chore(android,ios,mac): Update crowdin strings for Spanish (Latin America) (#6650)

## 15.0.255 beta 2022-05-31

* fix(web): osk shrinkage from rounding (#6658)

## 15.0.254 beta 2022-05-30

* fix(ios): missed i18n site (#6667)
* fix(ios): keyboard height on app load (#6672)
* feat(ios): adds back and forward navigation buttons for in-app help (#6654)
* change(ios): modernization of the Keyman app main screen's layout logic (#6666)

## 15.0.253 beta 2022-05-27

* chore(ios): FV certificate hash (#6673)

## 15.0.252 beta 2022-05-25

* fix(ios): fixes OSK mispositioning bug in iOS 15 (#6631)

## 15.0.251 beta 2022-05-23

* fix(ios): stops leaking memory on system keyboard rotation (#6552)
* fix(android/engine): Fix sticky long-press keys (#6637)

## 15.0.250 beta 2022-05-20

* feat(android/app): Provide haptic feedback when typing (#6626)
* fix(ios): disables transparent nav bar for ios 15 (#6633)

## 15.0.249 beta 2022-05-19

* chore(common): improve PR reporting of changes (#6624)

## 15.0.248 beta 2022-05-17

* fix(windows): use GlobalGetAtomName to access global list (#6580)

## 15.0.247 beta 2022-05-16

* chore(common/resources): Update langtags.json (#6594)
* fix(android/engine): Refresh OSK when changing spacebar text (#6620)

## 15.0.246 beta 2022-05-11

* chore(ios): Set transparent background on "more" icons (#6598)
* chore(common): Add crowdin strings for Polish (#6593)

## 15.0.245 beta 2022-05-10

* chore(common): Add crowdin strings for Italian (#6592)

## 15.0.244 beta 2022-05-09

* fix(windows): Don't reset defaults on Keyman upgrade (#6491)

## 15.0.243 beta 2022-05-03

* chore(web): report on file size (#6584)
* chore(android/engine): Ignore DownloadManager if ID not found (#6581)
* fix(common/models): prevents preemptive tokenization of potential contractions (#6574)
* fix(web): fixes fat-finger distrib when subkey selected (#6526)

## 15.0.242 beta 2022-04-29

* docs(windows): Update OS and whatsnew in help (#6560)
* fix(android/engine): Check suggestion banner after setting keyboard (#6559)
* chore(common): Update Crowdin strings for Fula (#6562)

## 15.0.241 beta 2022-04-27

* change(web): touch alias optimization followup (#6566)
* fix(common/core/web): Fix forEach loop in SentryManager (#6569)
* fix(linux): Fix shared keyboard (un-)installation in Bionic (#6565)

## 15.0.240 beta 2022-04-26

* feat(web): adds .getKeyboard().IsRTL, .HasLoaded (#6567)
* fix(android): Don't show welcome.htm on keyboard package update (#6555)
* fix(android/engine): Localize some Toast notifications (#6561)

## 15.0.239 beta 2022-04-22

* fix(web): optimizes, enhances caret placement within text on mobile devices (#6551)

## 15.0.238 beta 2022-04-21

* chore(linux): Fix failure in Debian reproducibility testing (#6548)
* chore(linux): Update Linux dependencies (#6549)

## 15.0.237 beta 2022-04-20

* feat(linux): WIP - implement capslock handling with Wayland  ️ (#6213)

## 15.0.236 beta 2022-04-19

* fix(android): key tip sticky with multitap (#6494)
* fix(web): blocks modifier key fat-fingering (#6473)

## 15.0.235 beta 2022-04-18

* chore(android,windows): Update crowdin strings for bwr-NG (#6532)

## 15.0.234 beta 2022-04-14

* chore(common): Add Crowdin strings for Portuguese (pt-PT) (#6509)
* chore(linux): Fix l10n language mappings (#6529)
* chore(linux): Update Debian changelog (#6530)

## 15.0.233 beta 2022-04-13

* chore(android/app): Add description for referrer response error (#6524)
* fix(linux): test fileVersion during package install (#6522)

## 15.0.232 beta 2022-04-11

* fix(linux): Remove tab completion warning (#6482)

## 15.0.231 beta 2022-04-09

* test(common/resources): Add Noto font to web_context_tests keyboard (#6488)

## 15.0.230 beta 2022-04-08

* fix(android/engine): Show keyboard after rotating (#6498)
* fix(windows): don't log before checking nil when installing keyboard (#6505)
* chore: Revert "feat(web): prediction casing follows current layer" (#6510)
* chore(linux): Update changelog file (#6500)
* fix(windows): framework for switching of pipeline (#6392)

## 15.0.229 beta 2022-04-07

* fix(iOS): check version during package install (#6479)
* feat(ios): testflight builds for PRs (#6486)
* chore(ios): Document minimum iOS version 12.1 (#6492)
* fix(developer): handle exception on unpaired surrogate (#6487)
* chore(mac): Update whatsnew for 15.0 (#6493)
* fix(ios): use CFBundleShortVersionString for version (#6495)
* fix(android/app): Simplify sharing intent (#6481)

## 15.0.228 beta 2022-04-05

* feat(web): prediction casing follows current layer (#6459)
* fix(mac): check package fileVersion during install (#6415)

## 15.0.227 beta 2022-04-04

* fix(developer): improves More Help link for icon tool (#6464)
* chore(android): Document minimum required version of Chrome (#6468)
* chore(common): Update in-app help versions to 15.0 (#6469)
* fix(web): rely on caller for unmatched keys (#6457)
* feat(developer): hint on unreachable code (#6440)
* feat(developer): check filename case consistency when compiling keyboard (#6445)
* feat(developer): add Clear All button to icon editor (#6465)
* fix(developer): icon editor font color now follows fgcolor (#6466)
* fix(developer): validate kmconvert parameters (#6451)
* feat(developer): check for duplicate store/group names (#6463)
* docs(linux): Update testing section in readme (#6460)

## 15.0.226 beta 2022-04-01

* fix(web): track stateKeys changes with layer changes (#6453)

## 15.0.225 beta 2022-04-01

* fix(ios): reset context when osk is resized (#6428)
* feat(developer): keep Virtual Key Identifier dialog open on Insert (#6449)
* fix(oem/fv/ios): maintain consistent keyboard state between Keyman Engine and FV app (#6446)

## 15.0.224 beta 2022-03-29

* fix(android/engine): Clear WebView cache on package install (#6438)
* feat(oem/fv/ios): Dictionary Support (#6197)

## 15.0.223 beta 2022-03-27

* fix(mac): invalid keyboard breaks configuration (#6421)
* fix(windows): make long menus scroll in Configuration (#6424)
* fix(web): ios popup positioning and style (#6383)

## 15.0.222 beta 2022-03-25

* fix(windows): put correct HK_ALT flag for modifier (#6425)

## 15.0.221 beta 2022-03-24

* fix(developer): structure sizes for kmcomp x64 (#6408)
* fix(common): report more log detail in increment-version (#6418)

## 15.0.220 beta 2022-03-23

* fix(web): adjust touch alias element positioning (#6406)
* fix(android/engine): Display longpress keys during a Move gesture (#6138)

## 15.0.219 beta 2022-03-22

* chore(common): Update Hausa strings (#6399)

## 15.0.218 beta 2022-03-21

* chore(android/engine): Remove visual gaps in keyboard picker menu (#6370)

## 15.0.217 beta 2022-03-19

* fix(web): bounding rect offset was incorrect (#6357)

## 15.0.216 beta 2022-03-18

* feat(linux): Allow to run ibus tests on Wayland  ️ (#6202)

## 15.0.215 beta 2022-03-17

* fix(web): crash on focus before init (#6393)

## 15.0.214 beta 2022-03-16

* feat(web): `&newLayer` and `&oldLayer` (#6366)

## 15.0.213 beta 2022-03-15

* feat(common): zip and index keyboard artifacts (#6367)
* fix(android/engine): Activate menu on globe longpress before release (#6356)
* fix(web): subkey touch position after scroll (#6340)
* fix(developer): warn on ncaps usage inconsistency (#6347)
* fix(web): caps state tracking for touch (#6351)
* chore(windows): Update license date (#6374)
* chore(android): Separate CI step to generate Play Store notes (#6375)
* chore(linux): Update changelog and copyright (#6372)
* fix(oem/fv/android): Consolidate dictionary and keyboard settings (#6369)
* fix(linux): Don't start ibus-daemon multiple times (#6283)

## 15.0.212 beta 2022-03-11

* chore(linux): Fix lintian warnings (#6360)
* fix(common): allow custom keyboard builds (#6358)

## 15.0.211 beta 2022-03-10

* fix(oem/fv/android): Check keyboard exists before registering a model (#6346)
* chore(common): cleanup sh global color variables (#6353)

## 15.0.210 beta 2022-03-10

* feat(common): build test keyboards via script (#6352)

## 15.0.209 beta 2022-03-08

* fix(windows): add null pointer checks imsample keyboard (#6187)
* chore(linux): Debug why Beta build didn't get triggered (#6337)
* fix(developer): project should not steal focus on load (#6325)
* chore(android/engine): Remove bold styling in lists (#6341)
* fix(linux): Fix trigger script (#6342)
* chore: increment to 15.0.209 (#6343)

## 15.0.206 beta 2022-03-02

* change(web): tightens call signature for banner selection (#4966)
* fix(windows): cleanup edge cases in k32_load (#5197)
* feat(ios): refinement of spacebar-captioning PR (#5368)

## 15.0.205 alpha 2022-03-02

* fix(developer): move ngrok to Server/bin/ (#6304)
* fix(linux): Gracefully handle keyboard download failure (#6285)
* fix(linux): Gracefully handle makedirs failures (#6287)
* chore(common): tweak CODEOWNERS (#6305)
* fix(developer): rename Code to ID in Touch Layout Editor (#6309)
* feat(developer): kmcomp -h and -help (#6312)
* chore(developer): remove Package for Distribution action (#6313)
* fix(web): error in floating osk view when no keyboard active (#6316)
* chore(developer): disable upload for server except localhost (#6300)
* fix(ios): tweak simulator builds to support M1 (#6317)
* fix(developer): handle paste event in touch layout editor (#6295)
* fix(developer): Improve active tab visibility (#6314)
* fix(developer): font for Package and Model Editors (#6311)
* fix(web): stop repeated CSS injection (#6310)
* feat(developer): support commas in frequency in wordlists (#6315)
* chore: release to beta

## 15.0.204 alpha 2022-03-01

* feat(android): Android web-based test harness (#6250)
* fix(developer): server font support (#6298)
* chore(windows): Remove core icon from system tray (#6302)

## 15.0.203 alpha 2022-02-26

* chore(common): remove rust (for now!) (#6291)

## 15.0.202 alpha 2022-02-24

* feat(common): echo in macos.sh setup script (#6246)
* chore(common): Add CODEOWNERS file (#6262)
* chore(oem/fv): Add keyboard version and languages (#6226)
* fix(common/core/desktop): Add num and scroll lock mask to VKeyToChar (#6211)
* fix(linux): Properly compare versions in km-package-install (#6278)

## 15.0.201 alpha 2022-02-21

* fix(developer): npm publish with correct tier (#6259)
* fix(linux): Fix stray `[-vv]` in man pages (#6241)

## 15.0.200 alpha 2022-02-20

* chore(common): Update French strings (#6263)

## 15.0.199 alpha 2022-02-18

* fix(web): Non-integer OSK sizes (#6248)

## 15.0.198 alpha 2022-02-13

* fix(developer): compile package fileVersion from keyboard FileVersion (#6145)
* chore(android/app): Clarify help on switching keyboards (#6234)

## 15.0.197 alpha 2022-02-12

* chore(deps): bump follow-redirects from 1.7.0 to 1.14.8 in /web/testing/regression-tests (#6247)
* chore(deps-dev): bump karma from 6.3.4 to 6.3.14 in /web/testing/regression-tests (#6236)
* fix(windows): create Keyman/Diag folder in redirected profile (#6225)
* fix(developer): support KM_KBP_IT_CAPSLOCK (#6230)

## 15.0.196 alpha 2022-02-11

* fix(windows): add flag to track core process event (#6219)

## 15.0.195 alpha 2022-02-09

* chore(android): Upgrade gradle-wrapper version to 6.8 (#6223)

## 15.0.194 alpha 2022-02-08

* chore(android): Update Play publishing plugin to 3.5.0 (#6217)
* feat(android/engine): Single tap globe switch to previous system IME (#6206)
* feat(linux): Try to start ibus if not running (#6109)

## 15.0.193 alpha 2022-02-07

* chore(ios): certificate update again (#6208)

## 15.0.192 alpha 2022-02-04

* chore(oem/firstvoices): Add fv_haisla keyboard (#6181)
* chore(linux): Improve dependencies in Linux package (#6198)
* chore(linux): Remove obsolete Ubuntu 21.04 Hirsute (#6199)

## 15.0.191 alpha 2022-02-03

* fix(developer): remove keymanengine.msm (#6143)

## 15.0.190 alpha 2022-02-02

* fix(linux): Don't crash when installing keyboards in Wasta (#6159)

## 15.0.189 alpha 2022-02-01

* fix(linux): Don't crash if we lack permissions (#6179)
* chore(linux): stop releasing KMFL together with Keyman (#6184)

## 15.0.188 alpha 2022-01-28

* fix(mac): Check for CODE_SETSYSTEMSTORE (#6169)
* feat(developer): Keyman Developer Server (#6073)

## 15.0.187 alpha 2022-01-27

* fix(developer): handle Core failure to load (#6141)
* feat(windows): Keyman Core Integration - Support for IMX DLLs (#5936)
* chore(windows): testhost readme (#6164)
* chore(ios): certificate update (#6165)
* feat(linux): add support for Wayland (#6135)

## 15.0.186 alpha 2022-01-26

* feat(linux): Replace hirsute with impish (#6161)

## 15.0.185 alpha 2022-01-25

* feat(windows): testhost project for debugging keyman32 (#6154)
* feat(windows): handle key output in testhost (#6157)
* chore(deps): bump node-fetch from 2.6.1 to 2.6.7 in /resources/build/version (#6156)
* fix(developer): prevent crash on build dblclicked file (#6151)
* chore(linux): Add comment for clarification of code behaviour (#6152)

## 15.0.184 alpha 2022-01-24

* fix: only auto-merge if `auto:` prefix in title (#6146)

## 15.0.183 alpha 2022-01-21

* chore(linux): Update changelogs for 14.0.284 :cherries: (#6132)
* chore(linux): Revert workaround for Python bug (#6133)

## 15.0.182 alpha 2022-01-21

* chore(linux): Add metadata file for packaging (#6127)
* fix(web): crash in setTitleFromKeyboard when no keyboard active (#6129)

## 15.0.181 alpha 2022-01-19

* fix(linux): Add workaround for Python bug (#6124)
* docs(linux): Add missing dependency (#6118)

## 15.0.180 alpha 2022-01-18

* feat(web): Caps Layer and double-tap gesture (#5989)
* fix(web): Use regex to determine display layer and functional layers (#6100)

## 15.0.179 alpha 2022-01-17

* feat(web): Start of Sentence support - part 1 (#5963)
* feat(developer): support for Caps Lock layer (#5988)
* fix(web): call postKeystroke on banner touch (#6004)
* chore(ios): project scripts should use /usr/bin/env bash (#6114)
* chore: update docs (#6115)
* chore(common): Check in crowdin strings for Kibaku (#6048)
* fix(mac): externalize strings for package info window localization (#6088)
* fix(developer): repatch #6074 (#6111)
* fix(linux): Fix lintian errors (#6106)

## 15.0.178 alpha 2022-01-14

* chore(common): Check in crowdin strings for Waha (#6050)

## 15.0.177 alpha 2022-01-13

* chore(common): Check in crowdin strings for Marghi (#6049)

## 15.0.176 alpha 2022-01-12

* fix(windows): add x64 build fix invalid memory access (#6057)
* feat(windows): method set context correctly truncates input buffer (#6080)
* chore(common): Check in crowdin strings for Kanuri (#6047)
* fix(linux): Update minimum sentry-sdk version (#6093)
* docs: Enhance Linux build setup doc (#6094)

## 15.0.175 alpha 2022-01-11

* feat(linux): Don't create Sentry events for errors (#6070)
* fix(linux): Fix attribute error (#6086)
* fix(developer): bundle.sh must succeed (#6091)

## 15.0.174 alpha 2022-01-10

* chore(android/samples): Add -no-daemon flag to KMSample2 build script (#6082)
* fix(linux): Fix installation of shared packages (#6015)

## 15.0.173 alpha 2022-01-05

* chore(common): Update crowdin strings for Amharic (#6040)
* fix(linux): fix release version number for Sentry reporting (#6068)

## 15.0.172 alpha 2021-12-23

* fix(developer): work around devDependencies bug in npm (#6074)
* chore(windows): nmake makefile cleanup (#6065)

## 15.0.171 alpha 2021-12-17

* feat(developer): remember test page preferences on reload (#6033)
* feat(developer): tidy up package list in web test view (#6034)
* feat(developer): live reload of web debugger (#6035)
* feat(developer): cache web debug objects across sessions (#6036)
* fix(developer): project_mru.xml path (#6061)
* chore(developer): add browse4folder to components (#6062)
* docs(windows): Add note on split user/admin accounts (#6059)
* fix(mac): increase OSK character size by 50% (#6006)

## 15.0.170 alpha 2021-12-16

* docs(linux): Document how to disable error reporting (#6051)
* fix(linux): fix release version number for Sentry reporting (#6052)
* fix(linux): Fix package description (#6054)

## 15.0.169 alpha 2021-12-15

* fix(mac): display Unicode package name correctly instead of '????' (#6016)
* fix(linux): Improve ibus-keyman tests (#6044)

## 15.0.168 alpha 2021-12-14

* feat(linux): Add support for Ubuntu 22.04 Jammy (#6037)

## 15.0.167 alpha 2021-12-13

* fix(windows): remove unused variable (#6039)

## 15.0.166 alpha 2021-12-11

* chore(windows): version.rc use macros instead of mkver (#6019)
* chore(windows): move from Borland make to nmake (#6020)
* chore(windows): use findstr instead of Borland grep (#6021)
* chore(windows): replace mkver with mkver.sh (#6022)
* chore(windows): build without delphi (#6030)

## 15.0.165 alpha 2021-12-08

* fix(web): font size was not consistently set (#5906)

## 15.0.164 alpha 2021-12-07

* refactor(common/core): Use defines in all xstring tests (#6002)

## 15.0.163 alpha 2021-12-06

* chore(common): buf now uses decxstr so remove comment (#6012)

## 15.0.162 alpha 2021-12-05

* chore(linux): Update changelogs for 14.0.283 :package:  :cherries: (#6008)

## 15.0.161 alpha 2021-12-04

* chore(linux): Allow to specify debian revision :package:  :cherries: (#5999)
* chore(linux): Remove lintian warning :package:  :cherries: (#6000)

## 15.0.160 alpha 2021-12-03

* fix(developer): building kmw keyboard had wrong message callback signature (#5972)
* chore(common): add more description to Buf method (#6003)
* chore(linux): add non-surrounding-text feature to tests (#5968)

## 15.0.159 alpha 2021-12-02

* fix(developer): debugger crash with empty group (#5995)
* chore(android): Document switching to other system keyboard (#5991)
* fix(android/engine): Fix font paths (#5987)

## 15.0.158 alpha 2021-12-01

* feat(android/engine): Add other IME's to the Keyboard Picker menu (#5973)
* chore(android): Specify build tools version on other projects (#5979)

## 15.0.157 alpha 2021-11-29

* fix(web): remove obsolete popupBaseTarget (#5949)
* fix(web): improve keyboard switch performance (#5958)
* fix(web): support saving focus for custom OSK interactions (#5947)
* fix(developer): render OSK nicely on touch devices (#5923)
* chore(developer): move kcframe into its own folder (#5971)
* fix(web): restore `dragEnd` function (#5977)
* feat(common/core/desktop): Allow preserved key support (#5850)
* chore(windows): Consolidate documentation for Windows devboxes (#5481)
* chore(developer): tweak language metadata message (#5978)
* fix(linux): Fix ibus-keyman integration tests (#5966)

## 15.0.156 alpha 2021-11-26

* fix(windows): fix loadkeyboardoptions core memory error (#5959)

## 15.0.155 alpha 2021-11-24

* fix(web): reset scroll anchor on touchend (#5919)
* fix(web): shorten setFocusTimer() (#5946)
* fix(web): clear longpress timeout if user does a flick up (#5952)

## 15.0.154 alpha 2021-11-22

* fix(web): simplify hide transition (#5910)
* fix(web): inline osk keytip position (#5938)
* feat(mac): i18n, support localization of Keyman for Mac (#5869)
* chore(linux): Remove unused test methods (#5954)
* chore(linux): Run ibus-keyman tests as part of the build (#5889)

## 15.0.153 alpha 2021-11-20

* fix(web): resolve unhandled exception in promise (#5902)

## 15.0.152 alpha 2021-11-19

* fix(common/core):  Update decxstr to check all characters while decrementing (#5842)

## 15.0.151 alpha 2021-11-18

* fix(developer): use correct tike icon (#5925)
* fix(android/engine): Support for U_xxxx_yyyy subkeys (#5913)
* fix(mac): use xcframework to support m1 (#5933)
* fix(developer): move web osk beneath text area (#5937)

## 15.0.150 alpha 2021-11-17

* fix(web): remove canvas use for iOS compatibility (#5915)

## 15.0.149 alpha 2021-11-17

* chore(developer): Update jszip version (#5770)
* chore(common): Check in crowdin strings for Fulfulde Nigeria (#5841)

## 15.0.148 alpha 2021-11-16

* chore(common): Check in crowdin strings for Mandara (Wandala) (#5857)
* chore(linux): Update method comments (#5883)

## 15.0.147 alpha 2021-11-15

* chore(android,linux,windows): Check in crowdin strings for Bura-Pabir (#5839)
* chore: add keyman-local.com to iis https setup (#5892)
* fix(web): avoid error if timerid not valid (#5908)

## 15.0.146 alpha 2021-11-14

* feat(developer): support for U_xxxx_yyyy (#5894)

## 15.0.145 alpha 2021-11-13

* fix(developer): crash exporting OSK on European keyboard (#5893)
* feat(developer): validate .kps files during compile (#5895)

## 15.0.144 alpha 2021-11-12

* fix(android/engine): Truncate language name in list (#5878)
* fix(android/app): Check KMP file exists before attempting to extract (#5849)
* fix(web): Check parent element is defined before assigning (#5874)
* fix(android/app): Revert test code (#5899)

## 15.0.143 alpha 2021-11-11

* fix(developer): handle shortcut keys in debugger (#5776)

## 15.0.142 alpha 2021-11-08

* chore(linux): Cleanup (#5886)
* chore(linux): cleanup defunct tests (#5885)
* chore(linux): fix failing ibus-keyman tests (#5884)

## 15.0.141 alpha 2021-11-05

* chore(linux): Add integration tests for ibus-keyman (#5881)

## 15.0.140 alpha 2021-11-03

* feat(android): Allow uninstall of sil_euro_latin keyboard (#5838)
* chore(common/core): Compile test keyboards to .kmp (#5864)

## 15.0.139 alpha 2021-11-02

* chore(common/core): refactor kmx unit tests (#5862)
* chore(linux): Extract keycode_to_vk[] to separate header file (#5863)

## 15.0.138 alpha 2021-10-29

* chore(linux): Set correct version number on ibus component (#5859)
* chore(common/core): generate kmp.json (#5860)

## 15.0.137 alpha 2021-10-28

* chore(common): Don't check for conventional commit for fixups (#5858)

## 15.0.136 alpha 2021-10-23

* chore(android/engine): Address globe key TODO (#5836)

## 15.0.135 alpha 2021-10-20

* docs(windows): add note to caps-lock-stores test (#5837)

## 15.0.134 alpha 2021-10-19

* docs(windows): add install apps from anywhere instructions (#5829)

## 15.0.133 alpha 2021-10-16

* chore(common): Check in crowdin strings for Hausa (#5768)

## 15.0.132 alpha 2021-10-15

* feat(windows): manual keyboard caps tests (#5808)

## 15.0.131 alpha 2021-10-13

* chore(windows): Add obj cod and pdb to gitignore (#5826)

## 15.0.130 alpha 2021-10-11

* fix(common/core): incxstr checks all character while incrementing (#5712)

## 15.0.129 alpha 2021-10-08

* chore: Create CODE_OF_CONDUCT.md (#5819)
* chore: Add CONTRIBUTING documentation (#5821)
* chore: Add link to SIL (#5823)

## 15.0.128 alpha 2021-10-07

* fix(ios): move sentry settings responsibility to build agent  ‍ ️ (#5805)

## 15.0.127 alpha 2021-10-06

* chore(web): disable registerstub test (#5800)

## 15.0.126 alpha 2021-10-05

* chore: sentry.io dsn  ‍ ️ (#5787)

## 15.0.125 alpha 2021-10-05

* fix(android/engine): Remove unnecessary permissions from Manifest (#5752)
* feat(developer): touch layout testing (#5723)
* fix(web): popup positioning (#5742)
* chore(linux): Update changelog files for 14.0.282 :cherries: (#5794)

## 15.0.124 alpha 2021-10-04

* fix(web): support variable stores with predictive text (#5749)
* fix(windows): handle edge cases using default language (#5709)
* fix(linux): Don't crash with non-keyboard package file (#5755)
* fix(linux): Don't crash displaying keyboard details (#5758)

## 15.0.123 alpha 2021-10-01

* fix(common): Fix cherry-pick labeling (#5782)
* chore(ios,android,windows): Update crowdin strings for Amharic (#5722)

## 15.0.122 alpha 2021-09-30

* fix(developer): move ampersand to shift+7 on touch (#5746)
* feat(windows): Keyman Core integration (#5443)
* chore(windows): Keyman Core UI and Settings (#5769)
* fix(linux): Fix debian package script (#5771)
* docs(mac): Add note about installing with homebrew (#5767)

## 15.0.121 alpha 2021-09-29

* fix(developer): remove empty touch rows on save (#5720)
* chore(common): Check in crowdin strings for Shuwa Latin (#5734)
* chore(windows): fix broken links in help (#5765)

## 15.0.120 alpha 2021-09-28

* fix: help.keyman.com script file cleanup (#5751)
* chore(common): Enhance cherry-pick labeling (#5759)

## 15.0.119 alpha 2021-09-24

* chore(common): support forked repos when triggering test builds (#5738)

## 15.0.118 alpha 2021-09-23

* chore(deps): bump ansi-regex from 5.0.0 to 5.0.1 in /resources/build/version (#5741)
* refactor(web): active element management in relation to OSK display control  ️ (#5644)
* refactor(web): osk activation and visibility modeling  ️ (#5661)
* chore(android/app): Remove runConfigruations.xml file (#5743)
* feat(web): new OSK type - the inlined OSK (#5665)
* chore(web): inline osk test page (#5728)
* feat(web): enables mouse interactivity for the predictive banner (#5739)
* fix(mac): add support for M1 processor (#5701)

## 15.0.117 alpha 2021-09-22

* fix(developer): run kmlmc from Keyman source path (#5727)

## 15.0.116 alpha 2021-09-21

* fix(common/core): insure list pntr is incremented (#5669)
* chore(common): Check in crowdin strings for Simplified Chinese (#5681)
* fix(web): Null check for calculating globe key position (#5724)

## 15.0.115 alpha 2021-09-20

* chore(common/core): cleanup version headers (#5719)
* refactor(web): OSK modularization - specialized OSKView classes  ️ (#5633)
* feat(developer): track changes to option values better in debugger (#5696)
* fix(developer): support chiral modifiers in debugger (#5697)

## 15.0.114 alpha 2021-09-17

* feat(developer): Debugger platform option (#5640)
* feat(developer): Debugger keyboard options (#5647)
* fix(developer): add version info to Core (#5711)
* fix(common/core/web): layer reset on physical keystroke after OSK interaction (#5641)
* fix(ios): prevents installation of packages without JS (#5698)

## 15.0.113 alpha 2021-09-16

* fix(ios): version-tagging for errors logged from the system keyboard (#5693)
* fix(web): spacebar caption when functional layer differs from display layer (#5688)
* refactor(web): OSK modularization - view components, layout cleanup  ️ (#5619)
* refactor(web): OSK modularization - common-path code -> OSKView  ️ (#5620)
* fix(common/core/web): Remove empty rows in OSK (#5699)

## 15.0.112 alpha 2021-09-14

* chore(common): Update to Unicode 14.0 (#5686)
* chore(common): Add GitHub action to upload sources to crowdin (#5687)
* fix(windows): fallback to filename if `&name` not set (#5684)

## 15.0.111 alpha 2021-09-13

* fix(developer): include Keyman Core in Keyman Developer (#5649)
* fix(developer): ensure file modified after import from layout (#5676)
* chore(android/engine): Fix dictionary selector and back arrow styling (#5667)
* fix(web,android/app): Select numeric layer when entering a numeric field (#5664)

## 15.0.110 alpha 2021-09-10

* fix(android/engine): Fix localization on Android M (#5670)

## 15.0.109 alpha 2021-09-06

* fix(android/engine): Fix backspace on Android 5.0 (#5660)

## 15.0.108 alpha 2021-09-01

* fix(linux): Use first keyboard language if none given (#5655)

## 15.0.107 alpha 2021-08-31

* fix(linux): Fix launch of km-config (#5631)

## 15.0.106 alpha 2021-08-30

* fix(linux): Remove Linux workspace (#5654)

## 15.0.105 alpha 2021-08-27

* feat(android/app): Add navigation buttons to Info Activity (#5622)
* fix(android): Fix Chrome version ranges for Keyman engine functionality (#5629)

## 15.0.104 alpha 2021-08-26

* chore(linux): Update changelog files (#5637)
* fix(web): Check keyboard before marking layout calibrated (#5630)

## 15.0.103 alpha 2021-08-25

* chore(linux): Improve debian package script (#5626)
* chore(linux): Fix uploading to Sentry (#5623)

## 15.0.102 alpha 2021-08-24

* fix(android/engine): UX improvement when 1 keyboard installed (#5570)
* chore(windows): sentrytool param file support (#4172)
* fix(developer): F6 in debugger and cef focus (#5597)
* chore(common): add report-history.sh (#5527)
* chore(common): more on report-history (#5603)
* chore: fixup HISTORY.md (#5604)
* chore(android/app): Add in-app help for adjusting keyboard height (#5621)

## 15.0.101 alpha 2021-08-23

* refactor(web): overhaul of OSK key layout calcs + styling, merges desktop & touch logic 📐 (#5462)
* fix(android): keyboard's black bar bug (#5521)
* refactor(web): prep work for mouse-based use of touch events 👆  (#5506)
* refactor(web): mouse-based use of touch handlers 👆  (#5530)

## 15.0.100 alpha 2021-08-22

* fix(linux): Fix uploading to launchpad for legacy projects 📦 (#5612)

## 15.0.99 alpha 2021-08-21

* feat(android/app): Add menu to adjust keyboard height (#5606)

## 15.0.98 alpha 2021-08-20

* fix(windows): Ignore Access Denied error creating task (#4365)
* fix(web): Have util.wait check useAlerts option (#5538)
* fix(developer): debugger cleanup 🐞 (#5588)
* chore(developer): debug deadkey 1-based values 🐞 (#5592)
* chore(developer): refactor forcekeyboard in debug 🐞 (#5593)
* fix(developer): get Test Mode working again 🐞 (#5594)
* chore(developer): hide debug events panel 🐞 (#5595)
* fix(common/core/web): behavior with unmatched final group (#5553)
* fix(ios): iOS 13 and 14 only - stuck settings toggles (#5548)
* fix(linux): Fix lost context after pressing K_SHIFT 🚧 (#5601)

## 15.0.97 alpha 2021-08-19

* fix(linux): Fix uploading to launchpad 📦 (#5607)

## 15.0.96 alpha 2021-08-19

* docs(linux): Fix readme for ibus-keyman (#5565)
* chore(common/core): Add uninstall option to build script (#5564)
* feat(web): setup build artifacts for manual tests (#5582)
* feat(ios): adds option for Simulator-compatible testing artifact (#5557)
* refactor(web): OSK layout hierarchy encapsulation (#5451)
* refactor(web): reworks VisualKeyboard layout spec design (#5459)
* refactor(web): overhaul of OSK key layout calcs + styling, merges desktop & touch logic (#5462)
* fix(android): keyboard's black bar bug (#5521)
* fix(android): removes duplicated line (#5587)
* fix(linux): Check for valid kmp file (#5583)
* fix(linux): Handle corrupt icon file (#5585)
* fix(windows): handle restoring modal dialogs consistently (#5586)
* chore(android): Remove runConfigurations.xml files (#5572)
* fix(windows): Welcome should always show in front (#4657)

## 15.0.95 alpha 2021-08-06

* fix(windows): wrap text in keyboard installation dialog (#5559)
* fix(windows): tsysinfo format grid correctly (#5556)
* feat(android): Add API for checking Chrome version (#5520)
* fix(android/app): Fix cleanup when progress dialog cancelled (#5541)
* fix(common/core/desktop): split smp for context chars (#5562)
* feat(developer): debugger uses Keyman Core (#5513)
* fix(common/models): keep/suggestion diacritic sensitivity when de-duping (#5480)
* fix(web): Blank spacebar text when displayName is empty string (#5555)
* chore(linux): Consolidate Debian source packages (#5536)
* chore(common/core): Linux side of caps-lock stores (#5497)

## 15.0.94 alpha 2021-08-05

* chore(ios,windows): Update crowdin strings for Azerbaijani (#5486)
* chore(android): Update sentry-android-gradle-plugin to 2.1.0 (#5546)
* fix(web): Have util.wait check useAlerts option (#5538)
* fix(android): gracefully handle errors in KMW keyboards (#5423)
* chore(linux): Remove compiler warning in ibus-keyman (#5549)

## 15.0.93 alpha 2021-08-04

* fix(linux): Improve uninstallation (#5505)
* refactor(linux): Reformat keycode_to_vk table (#5508)
* refactor(linux): Cleanup import of os.path (#5529)
* chore(common/core): Allow shell script for kmcomp (#5498)
* refactor(common/core): Move comment to where it belongs (#5518)

## 15.0.92 alpha 2021-08-03

* fix(android/app): Check Play Store release notes less than 500 chars (#5535)

## 15.0.91 alpha 2021-08-02

* chore(common): stable history update (#5515)
* chore(android): log fontpath error (#5516)
* chore(windows): fixup cef interfaces for CEF 90 (#5514)
* chore(common/core): refactor backspace handling (#5512)
* chore(windows): split keyman64 header to keymanengine (#5522)
* fix(ios/engine): engine migration always precedes installs (#5484)
* chore(common): Add C++ formatting rules (#5523)
* fix(developer): compiler use and match behavior for Web should be same as Core (#5525)
* fix(web): stuck key highlighting from touchpoint movement (#5490)

## 15.0.90 alpha 2021-07-28

* chore(windows): patches for Delphi 10.4 (#5496)
* chore(common/core): additional debug tests (#5482)
* chore(android): Update globe key help and whatsnew (#5495)
* chore(common/core): handle deletion of markers in actions (#5489)
* chore(linux): Remove Groovy and Impish builds (#5502)

## 15.0.89 alpha 2021-07-27

* feat(web): Update addKeyboards to return Promise (#5389)
* fix(common/core/web): error from early fat-finger termination due to OS interruptions (#5479)
* fix(common/core/web): OSK state-key management (#5456)
* feat(android/engine): Improve globe key experience (#5437)

## 15.0.88 alpha 2021-07-23

* feat(common/core): debug action index (#5470)
* refactor(web): osk inner-frame abstraction (help text vs std OSK) (#5430)
* refactor(web): delayed OSK initialization (#5412)
* chore(common/core): Implement capsAlwaysOff system store (#5432)

## 15.0.87 alpha 2021-07-22

* fix(ios): keyboard swapping (#5475)
* refactor(linux): Refactor processing actions in separate methods (#5452)

## 15.0.86 alpha 2021-07-20

* chore(android): improve error reporting for kmw (#5468)

## 15.0.85 alpha 2021-07-19

* feat(common/core/desktop): kmx debugger basic infrastructure (#5425)
* feat(common/core/desktop): add debug events (#5448)
* chore(developer): fixup devtime paths (#5449)
* refactor(web): partial encapsulation of the desktop title bar and resize bar (#5393)
* refactor(web): osk move & resize handler encapsulation (#5409)

## 15.0.84 alpha 2021-07-09

* fix(web): Copy the keyboard stubs for registration (#5438)
* fix(android/engine): register lexical model in switchToNextKeyboard (#5439)

## 15.0.83 alpha 2021-07-08

* chore(windows): remove backup build step (#5434)
* refactor(common/core/desktop): Fix file and class names (#5445)
* refactor(web): longpresses, groundwork for additional gestures (#5387)
* fix(android/engine): Display dictionary help link (#5427)
* refactor(common/core/desktop): Rename Load method (#5444)

## 15.0.82 alpha 2021-07-07

* fix(common/models/types): fixes test script config (#5441)

## 15.0.81 alpha 2021-07-06

* fix(android/engine): Fix font file path (#5424)
* chore(common): npm audit fixes (#5419)
* chore(web): updates regression test-deps to same versions as web (#5420)
* chore(windows): make build paths consistent (#5405)

## 15.0.80 alpha 2021-07-02

* feat(web): spacebar text controls (#5348)
* feat(android): Spacebar text controls (#5349)
* feat(ios): add spacebar text controls (#5365)
* fix(linux): Don't crash with corrupt keyboard (#5414)

## 15.0.79 alpha 2021-07-01

* docs: start consolidation of build config docs (#5324)
* fix(developer): builder and editor commands were ignored (#5391)
* chore(developer): remove obsolete InitClasses (#5403)
* change(web): fat-finger-performance unit-test threshold (#5404)
* fix(linux): Fix auto-generated help (#5399)
* fix(linux): Improve bitmap conversion (#5401)

## 15.0.78 alpha 2021-06-30

* fix(web): console errors when using SHIFT w help-text 'osk' (#5392)

## 15.0.77 alpha 2021-06-29

* fix(windows): #5336 appcontext get to handle small buffer (#5383)
* fix(common): get handle caller buffer size small than internal Fixes … (#5390)

## 15.0.76 alpha 2021-06-28

* chore(android): Add help on Settings option to change spacebar caption (#5375)
* feat(android): hide textarea for perf (#5376)
* chore: keyboard_info.source.json 1.0.6 (#5379)
* refactor(android): setKeyboard and setKeymanLanguage (#5338)
* feat(web): Merge keyboard stub with error stub (#5340)
* feat(linux): Add reference index page (#5370)
* fix(linux): Fix restarting ibus when running with sudo (#5371)
* refactor(linux): Centralize paths (#5372)
* fix(linux): Save QR code in temporary directory (#5373)

## 15.0.75 alpha 2021-06-25

* fix(windows): osk scaling mismatch on horz axis (#5341)
* fix(linux): Don't add duplicate entries when reinstalling keyboard (#5363)
* fix(linux): fix tab completion for command line tools (#5362)
* feat(web): Update addLanguageKeyboards to return a Promise (#5260)
* feat(web): Add option useAlerts to control alerts() (#5302)

## 15.0.74 alpha 2021-06-24

* fix(android): fixes application of nextlayer for subkeys with customized layer setting (#5350)
* feat(common/core/web): engine correction-prep optimizations (#5319)
* feat(linux): Add support for impish (Ubuntu 21.10) (#5334)
* fix(linux): Add libglib2.0-bin to keyman Depends (#5360)

## 15.0.73 alpha 2021-06-23

* chore(windows): add engine test framework (#5337)
* feat(linux): Auto-generate reference help (#5326)
* fix(linux): Improve error handling if `lang_tags_map.py` is missing (#5345)

## 15.0.72 alpha 2021-06-22

* fix(mac): .kmx max file version is now 0x0E00 (14.0) (#5329)
* fix(mac): kmp.inf is windows-1252 (#5328)
* fix(windows): restore endpoints for interface stability (#5254)
* chore(linux): Build also on riscv64 to facilitate migration on Ubuntu (#5323)
* refactor(web): OSK key source-code reorganization (#5291)
* refactor(web): osk key highlighting/preview behavior (#5292)
* change(ios): setText now uses JSON serialization (#5321)

## 15.0.71 alpha 2021-06-18

* feat(common): keyboard_processor wasm build (#5233)
* chore(linux): Update changelogs to match Debian (#5304)

## 15.0.70 alpha 2021-06-17

* fix(web): touch-move cancellation (#5290)
* fix(developer): kmconvert help match reality (#5298)

## 15.0.69 alpha 2021-06-16

* refactor(web): OSK layout calculations - simplification (#5279)
* refactor(web): VisualKeyboard - key event model (#5280)
* refactor(web): OSK keytip abstraction (#5287)
* refactor(web): encapsulation of browser-based subkey array popup (#5288)
* chore(common): bash version for run-required-test-builds.sh (#5267)
* fix(linux): Adjust version of dependency for ibus-keyman (#5281)

## 15.0.68 alpha 2021-06-15

* chore(common): Add YouTube links to Keyman 14 features (#5276)
* chore(common): Check in crowdin strings for Spanish (Latin America) (#5269)
* refactor(web): polishes management of OSK keys (#5257)
* refactor(web): Visual Keyboard disentanglement - pass 1 (#5259)
* refactor(web): VisualKeyboard height styling consistency (#5278)
* fix(common/models): predictive-text engine use of NFD input (#5273)
* chore(linux): Fix warnings (#5282)

## 15.0.67 alpha 2021-06-11

* feat(linux): Fix Linux packaging on i386 (#5250)

## 15.0.66 alpha 2021-06-11

* feat(android): silent install for referred kbd (#5240)
* fix(android): rotation is not updating keyboard (#5247)

## 15.0.65 alpha 2021-06-10

* docs(ios): minor readme tweak regarding prerequisites (#5253)
* fix(common/core/web): optimizes transform construction (#5248)

## 15.0.64 alpha 2021-06-09

* feat(android): Automatically install keyboard through Play Store (#5230)
* fix(oem/fv/ios): app encryption flag for app store uploads (15.0) (#5244)
* refactor(common/core/web, web): target-agnostic key events (#5181)
* fix(linux): Fix packaging on ppa (#5249)

## 15.0.63 alpha 2021-06-08

* feat(common): Rust infrastructure (#5162)
* fix(web): Always pass kill_browserstack (#5234)
* chore(common): iis setup script for dev boxes (#5206)
* fix(windows): support Esc key in Download Keyboard dialog (#5207)
* fix(android/engine): Adjust default OSK landscape size (#5201)

## 15.0.62 alpha 2021-06-04

* fix(developer): support spaces in regression tests (#5217)

## 15.0.61 alpha 2021-06-03

* fix(linux): Exclude s390x from package builds for ibus-keyman (#5213)
* feat(linux): Integrate with fcitx5 (#5215)

## 15.0.60 alpha 2021-06-01

* fix(windows): sentry.dll version handling (#5187)
* fix(windows): start keymanx64 with ShellExecute (#5202)
* fix(windows): fix size of splash (#5203)

## 15.0.59 alpha 2021-05-31

* fix(common): build script help param (#5175)
* feat(ios): resource file validation before use (#5178)
* fix(linux): Migrate from /usr/lib/ibus to /usr/libexec (#5183)
* fix(linux): Don't crash on invalid metadata (#5185)
* fix(android/samples): Set gradlew executable for Tests (#5198)
* fix(windows): avoid cached hotkey state (#5190)
* chore(windows): minor maintenance (#5192)
* fix(common/core/desktop): Fix failing tests on armhf (#5169)

## 15.0.58 alpha 2021-05-28

* chore(android): Add -clean flag to build script (#5145)
* feat(web): Add script to deploy KeymanWeb release to s.keyman.com (#5150)
* feat(ios): partial conversion of internal logs to use of Sentry (#5153)
* change(ios): workspace reorganization + cleanup (#5167)
* fix(linux): Fix Makefile and instructions for building (#5170)

## 15.0.57 alpha 2021-05-28

* chore(ios): dependencies - update sentry-cocoa to 6.2.1 (#5120)
* change(ios): minimum iOS version -> 12.1 (#5168)
* chore(ios): renames problematic app selectors (#5173)

## 15.0.56 alpha 2021-05-27

* fix(ios): link, but NOT embed KeymanEngine.xcframework in app exs (#5164)
* feat(common): offline help css (#5157)
* change(ios): help always offline (#5158)

## 15.0.55 alpha 2021-05-27

* fix(ios): artifact upload preparation (#5160)

## 15.0.54 alpha 2021-05-26

* chore(windows): Update Sentry to 0.4.9 (#5144)
* chore(web): Add CI script to kill BrowserStack tunnel (#5136)
* docs(linux): Update readme (#5147)
* chore(linux): Update changelogs (#5146)
* fix(ios): re-enable SKIP_INSTALL (#5155)

## 15.0.53 alpha 2021-05-25

* feat(android/app): Auto-generate Play Store release notes (#5132)
* fix(web): active element selection in multi-touch scenarios (#5134)
* chore(windows): cleanup old .dof, .bdsproj and .cfg files (#5131)
* chore(ios): shift to use of XCFrameworks (#5107)
* chore(ios): imports iOS artifact-upload script for CI use (#5140)
* refactor(ios/engine): "should reload keyboard" now a property of the keyboard (#4847)
* docs(windows): Initial commit - README.md (#5119)
* chore(windows): move to vc++ 2019 (#5143)

## 15.0.52 alpha 2021-05-24

* chore(windows): Chromium 89.0.18 (#5128)
* chore(android/samples,oem/fv/android) Update dependencies (#5127)
* feat(web): basic promise wrapper on cloud api call (#5121)

## 15.0.51 alpha 2021-05-21

* chore(windows): reorganise tests (#5084)
* feat(developer): Add 'full copyright' field to templates (#5085)
* fix(developer): TframeTextEditor.SetText was not synchronous (#5096)
* chore(android): Update Gradle and other dependencies (#5098)
* chore(web): add test page for playing with CKEditor (#5089)
* chore(ios): update fv cert ref (#5123)
* chore(mac): Add help links for installing Keyman and keyboards (#5108)
* chore(android): Update targetSDKVersion to 30 (#5126)

## 15.0.50 alpha 2021-05-20

* chore(common): Check in crowdin strings for Amharic (#5102)
* chore(common): resolve audit issues in Web-related repo NPM packages (#5092)
* refactor(linux): Refactor `install_kmp.py` (#4932)
* chore(linux): Swap order of dependency (#5113)
* chore(linux): Remove unnecessary dependency on kmflcomp (#5115)

## 15.0.49 alpha 2021-05-19

* refactor(linux): Remove obsolete SCIM kmfl imengine (#5093)
* fix(common/core/desktop): Fix warnings when compiling for armhf (#5099)
* fix(common/core/desktop): Don't segfault on invalid .kmx file (#5101)

## 15.0.48 alpha 2021-05-17

* chore(common): Update stable history for 14.0.274 (#5087)
* fix(web): position popups correctly in landscape mode on Android and during Chrome emulation (#5075)

## 15.0.47 alpha 2021-05-14

* fix(developer): kmconvert commandline and deploy (#5082)

## 15.0.46 alpha 2021-05-13

* chore(windows): remove unused keymanx64 parameter (#5062)
* fix(android/engine): Check lexical-model file exists before using (#5071)
* chore(web/resources): bump lodash from 4.17.19 to 4.17.21 in /web/testing/regression-tests (#5037)

## 15.0.45 alpha 2021-05-12

* fix(windows): refactor controller windows (#5060)
* chore(windows): remove KMC_CHANGEUISTATE (#5061)
* fix(linux): Swap order of dependencies for Debian package (#5064)
* fix(linux): Fix Caps Lock (#5054)

## 15.0.44 alpha 2021-05-11

* chore(windows): FixupMissingFile needed current component code (#5057)
* chore(windows): remove unused utilrun unit (#5056)
* fix(developer): two small issues in kmdecomp (#5031)
* fix(common/core): Add values for Caps and Nocaps modifiers (#5053)

## 15.0.43 alpha 2021-05-10

* chore(mac): update requirements to include Big Sur (#5030)
* feat(android/app): Add telemetry for launching WebBrowserActivity (#5046)
* chore(android/app): Always use offline help (#5047)
* fix(windows): avoid disabling Keyman when speech recognition starts (#5000)
* chore(windows): add telemetry to trace crash on exit (#5007)
* fix(windows): make keymanx64 responsible for its own lifecycle (#5002)

## 15.0.42 alpha 2021-05-07

* chore(common): Check in crowdin files for Azerbaijani (#4992)

## 15.0.41 alpha 2021-05-06

* chore(linux): Add support for Ubuntu 21.04 (hirsute) (#5033)

## 15.0.40 alpha 2021-05-02

* chore(common): update stable history for 14.0.273 (#5003)

## 15.0.39 alpha 2021-04-30

* chore: support for xcode 12 (#4995)

## 15.0.38 alpha 2021-04-29

* fix(android/engine): Fix toHex() for null string (#4991)

## 15.0.37 alpha 2021-04-28

* fix(windows): handle errors starting keymanx64 (#4989)

## 15.0.36 alpha 2021-04-26

* docs(ios): tweaks prereqs in readme (#4977)
* fix(linux): Fix crash with incomplete metadata (#4908) (#4971)
* chore(android/engine): Don't use localized string for Sentry errors (#4978)
* fix(web): Make banner initialization more robust (#4961)
* chore: disable findTouchAliasElement logging (#4981)
* chore(common): update stable history for 14.0.272 (#4975)
* chore: Add cherry-pick label for cherry-pick PRs (#4973)

## 15.0.35 alpha 2021-04-23

* chore(ios): prep for CI transition to Xcode 12, build script tweak (#4967)
* chore(linux): Fix triggering of Jenkins builds for stable branch (#4969)
* fix(linux): Don't crash if kmp file vanishes (fixes #4907) (#4970)

## 15.0.34 alpha 2021-04-22

* No changes made

## 15.0.33 alpha 2021-04-22

* fix(oem/fv/android): Migrate keyboard list from 12.0 to 14.0 (#4951)
* fix(web): publish restorePosition() function (#4946)
* fix(web): fixes subkey lookup for fat-finger processing (#4954)
* feat(linux): Improve Sentry crash reporting (#4914)
* fix(web, ios): better SMP, emoji handling with frequent keyboard swaps (#4938)

## 15.0.32 alpha 2021-04-21

* fix(windows): handle invalid package names during install (#4887)
* fix(windows): crash when installing TIP in some rare situations (#4890)
* chore(windows): disable profile repair (#4899)
* fix(windows): access violation closing text editor (#4920)
* fix(windows): help contents broken from tray menu (#4922)
* fix(developer): avoid crash if .kpj.user file is malformed (#4918)
* fix(developer): chiral mismatch warning is disruptive (#4934)
* fix(windows): avoid error if keyman32.dll renamed (#4940)
* change(web): adds error + console logs usable for Sentry reporting targeting #4797 (#4821)

## 15.0.31 alpha 2021-04-20

* fix(android/engine): Don't load woff fonts on Android N (#4905)
* fix(android/engine): Change getList() to return an empty list instead of null (#4926)
* fix(android/engine): Don't set lexical model list to null (#4927)
* fix(linux): don't crash on legacy non-Unicode files (#4906)
* fix(linux): Don't crash on network problem (fixes #4911) (#4912)
* chore(linux): Remove experimental scripts (#4913)

## 15.0.30 alpha 2021-04-19

* chore(android/engine): Rename "Pulaar" to "Pulaar-Fulfulde" (#4865)
* fix(developer): Reduce non-canonical BCP 47 tag warning in PackageInfo to "Info" (#4863)
* chore(common): Update crowdin for French (#4895)
* chore(android,windows): Check in crowdin for Indonesian (#4829)

## 15.0.29 alpha 2021-04-05

* chore(android/engine): Rename "Fula" to "Pulaar" (#4859)

## 15.0.28 alpha 2021-04-02

* fix(linux): Fix crash if `<kbd>.json` doesn't contain description (#4851)

## 15.0.27 alpha 2021-04-01

* docs(android): Update installing-keyboards.md (#4837)
* chore(deps): bump y18n from 4.0.0 to 4.0.1 in /web/testing/regression-tests (#4817)
* fix(android): ensure keyboard is always set after pageLoaded (#4840)
* chore(deps): bump y18n from 4.0.0 to 4.0.1 in /resources/build/version (#4818)
* fix(developer): buffer size for range expansions (#4831)
* chore(common): Check in crowdin for Fulah (#4846)
* docs(android): Update image for enabling-system-keyboards (#4844)
* chore: history from 14.0.271 (#4849)

## 15.0.26 alpha 2021-03-31

* fix(android/engine): Add KMString wrapper for formatting Strings (#4813)

## 15.0.25 alpha 2021-03-30

* fix(developer): requote font names (#4814)

## 15.0.24 alpha 2021-03-29

* fix(ios): ensures JS keyboard set after page load (#4808)
* fix(developer): open containing folder was not opening correct folder (#4776)
* fix(linux): Fix crash if query doesn't contain bcp47 tag   (#4800) (#4811)

## 15.0.23 alpha 2021-03-26

* fix(ios): fixes sys-kbd setup help link for iOS 9 and 10 (#4774)
* fix(android): Fix NullPointerException in package installation (#4790)

## 15.0.22 alpha 2021-03-25

* fix(ios/samples): samples should use package-oriented API (#4771)
* fix(android/engine): Sanitize embedded KMW Sentry error (#4782)

## 15.0.21 alpha 2021-03-23

* chore: beta to alpha A15S1 (#4759)

## 15.0.20 alpha 2021-03-22

* chore: B14S8 beta to alpha (#4739)
* chore: merge beta to master (A15S1) (#4745)

## 15.0.19 alpha 2021-03-09

* chore: beta to alpha merge, B14S7 (#4624)

## 15.0.18 alpha 2021-02-25

* fix(linux): Set help-keyman.com.sh executable (#4530)

## 15.0.17 alpha 2021-02-22

* chore: merge B14S6 beta to alpha (#4503)

## 15.0.16 alpha 2021-02-11

* chore: B14S6 beta to master merge (#4473)
* chore: manual version increment (#4478)

## 15.0.15 alpha 2021-02-11

* chore: merge B14S5 beta to master (#4432)

## 15.0.14 alpha 2021-02-02

* docs(linux): Improve packaging doc (#4389)

## 15.0.13 alpha 2021-02-01

* chore(linux): Don't report on Sentry when running unit tests (#4374)
* chore(linux): Pass second tag parameter to Jenkins build (#4376)

## 15.0.12 alpha 2021-01-28

* chore(linux): Improve launchpad.sh script (#4355)

## 15.0.11 alpha 2021-01-27

* chore: Enhance PR labeling based on PR title (#4226)

## 15.0.10 alpha 2021-01-27

* fix(ios): renew distribution certificate (#4342)

## 15.0.9 alpha 2021-01-25

* chore(windows): help for 14.0, part 1 (#4109)
* chore: merge B14S4 beta to master (#4320)

## 15.0.8 alpha 2021-01-18

* chore(linux): Allow to push to the `keyman-beta` ppa (#4271)

## 15.0.7 alpha 2021-01-12

* chore(linux): Update debian metadata (#4223)

## 15.0.6 alpha 2021-01-07

* fix(linux): only pass tag if we just created one (#4220)

## 15.0.5 alpha 2021-01-05

* chore(linux): pass tag to Jenkins build (#4160) (#4215)

## 15.0.4 alpha 2020-12-23

* feat(common/models): naive backspace workaround, naive multi-char Transform mitigation (#4206)
* fix(web): supplies missing (optional) argument to prevent warnings (#4208)
* fix(ios): moves Settings notification UI code to main thread (#4210)

## 15.0.3 alpha 2020-12-21

* fix(web): Solving kmwosk color inconsistency (#4154)

## 15.0.2 alpha 2020-12-16

* fix(common): increment version needs to check base (#4156)

## 15.0.1 alpha 2020-12-14

* chore: prepare 15.0 alpha (#4129)

## 14.0.292 stable 2022-05-24

* fix(windows): sentry debuglogging for DoInstall (#6648)

## 14.0.291 stable 2022-05-07

* fix(windows): don't log before checking nil when installing keyboard (#6506)
* fix(windows): put correct HK_ALT flag for modifier (#6587)

## 14.0.290 stable 2022-03-31

* chore(oem/fv/android): Update dependencies (#6452)

## 14.0.289 stable 2022-03-30

* chore(linux): Remove versions that are no longer supported (#6388)
* chore(windows): move crash metadata to extra (#6398)
* fix(android/engine): Test fileVersion during package install (#6423)
* fix(mac): invalid keyboard breaks configuration (#6420)
* chore(android):   Update Play publishing plugin to 3.5.0 and other plugins (#6224)
* fix(web): track load error detail (#6443)

## 14.0.288 stable 2022-03-15

* chore(linux): Update changelogs for 14.0.287 (#6373)

## 14.0.287 stable 2022-03-04

* chore(ios): certificate update (#6210)
* fix(windows): create Keyman/Diag folder in redirected profile (#6222)
* fix(web): stop masking error (#6332)

## 14.0.286 stable 2022-01-27

* chore(linux): Update changelogs for 14.0.284 (#6131)
* chore(linux): Revert workaround for Python bug (#6134)
* fix: only auto-merge if `auto:` prefix in title (#6148)
* fix(developer): work around devDependencies bug in npm (#6142)
* chore(ios): certificate update (#6166)
* fix(mac): Check for CODE_SETSYSTEMSTORE (#6170)

## 14.0.285 stable 2022-01-20

* fix(linux): Fix lintian errors :cherries: (#6107)
* fix(linux): Add workaround for Python bug :cherries: (#6125)
* fix(web): Use regex to determine display layer and functional layers (#6123)

## 14.0.284 stable 2022-01-11

* chore(android,oem/fv/android): Update targetSDKVersion to 30 (#5934)
* fix(web): popupBaseKey null check (#5948)
* fix(linux): Add test targets to Makefile (#5975)
* fix(android/engine): Fix font paths (#5990)
* chore(linux): Remove lintian warning (#5993)
* chore(linux): Allow to specify debian revision (#5998)
* chore(linux): Update changelogs for 14.0.283 :package: (#6007)
* fix(linux): fix release version number for Sentry reporting :cherries: (#6053)
* chore(common): Check in crowdin strings for Spanish (Latin America) (#6060)
* fix(linux): fix release version number for Sentry reporting :cherries: (#6069)
* chore(android/samples): Add -no-daemon flag to KMSample2 build script (#6083)
* fix(linux): Fix attribute error :cherries: (#6087)

## 14.0.283 stable 2021-11-17

* chore(windows): fix broken links in help (#5766)
* chore(linux): copy Keyman for Linux 15 reference to 14 (#5764)
* fix(linux): Fix debian package script (#5772)
* chore(common): Enhance cherry-pick labeling (#5773)
* fix(common): Fix cherry-pick labeling (:cherries:) (#5783)
* fix(linux): Don't crash displaying keyboard details (#5757)
* chore(linux): Update changelog files for 14.0.282 (#5793)
* fix(linux): Don't crash with non-keyboard package file (#5754)
* chore: sentry.io dsn  ‍ ️ (#5788)
* fix(windows): handle edge cases using default language (#5775)
* fix(ios): move sentry settings responsibility to build agent  ‍ ️ (#5806)
* fix(web): remove canvas use for iOS compatibility (#5916)

## 14.0.282 stable 2021-09-27

* fix(mac): add support for M1 processor (#5737)
* chore(mac): Add help links for installing Keyman and keyboards (#5748)
* fix: help.keyman.com script file cleanup (#5750)

## 14.0.281 stable 2021-09-17

* fix(common/models): keep/suggestion diacritic sensitivity when de-duping (#5552)
* feat(ios): adds option for Simulator-compatible testing artifact (#5569)
* chore(ios,windows): Update crowdin strings for Azerbaijani (#5487)
* fix(oem/fv/ios): build configuration for 14.0's test-oriented simulator artifact (#5596)
* fix(linux): Handle corrupt icon file (#5589)
* fix(linux): Check for valid kmp file (#5590)
* chore: fixup stable HISTORY.md (#5605)
* chore(linux): Improve debian package script (#5624)
* chore(linux): Fix uploading to Sentry (#5625)
* chore(linux): Update changelog files (#5636)
* fix(ios): iOS 13 and 14 only - stuck settings toggles (#5611)
* fix(web): Fix layers for embedded longpress keys (#5651)
* fix(linux): Use first keyboard language if none given (#5657)
* fix(android/engine): Fix backspace on Android 5.0 (#5674)
* chore(common): report-history (#5678)
* fix(developer): ensure file modified after import from layout (#5677)
* test(windows): investigate TIP crash (#5679)
* fix(common/core/web): Remove empty rows in OSK (#5703)
* fix(windows): fallback to filename if `&name` not set (#5685)

## 14.0.280 stable 2021-08-02

* fix(android): displayName for keyboard was not optional (#5492)
* chore(linux): Remove Groovy builds (#5503)
* chore(linux): Fix dependency versions (#5504)
* fix(common/core/web): error from early fat-finger termination due to OS interruptions (#5491)
* chore(android): log fontpath error (#5517)
* fix(ios/engine): engine migration always precedes installs (#5501)
* fix(common/core/web): OSK state-key management (#5494)
* fix(linux): fix crash trying to display QR code (#5528)
* fix(android): avoid error with empty font data (#5534)

## 14.0.279 stable 2021-07-22

* fix(ios): keyboard swapping (#5476)

## 14.0.278 stable 2021-07-20

* change(common/core/web): fat-finger-performance unit-test threshold (#5417)
* fix(linux): Improve bitmap conversion (#5410)
* fix(linux): Save QR code in temporary directory (#5411)
* fix(linux): Fix restarting ibus when running with `sudo` (#5413)
* fix(linux): Don't crash with corrupt keyboard (#5421)
* fix(web): fixes osk resize-popping effect (#5428)
* fix(android/engine): register lexical model in switchToNextKeyboard (#5447)
* feat(web): spacebar text controls (#5406)
* feat(android): Spacebar text controls (#5407)
* feat(ios): add spacebar text controls (#5408)
* chore(android): improve error reporting for kmw (#5469)

## 14.0.277 stable 2021-06-29

* chore(common): bash version for run-required-test-builds.sh (#5268)
* chore(common): Add YouTube links to Keyman 14 features (#5285)
* fix(common/models): predictive-text engine use of NFD input (#5286)
* fix(developer): kmconvert help match reality (#5299)
* chore(linux): Update changelogs to match Debian (#5303)
* fix(mac): .kmx max file version is now 0x0E00 (14.0) (#5331)
* fix(mac): kmp.inf is windows-1252 (#5330)
* fix(windows): improve keymanx64 start stability (#5222)
* chore(linux): Build also on riscv64 to facilitate migration on Ubuntu (#5322)
* fix(android): fixes application of nextlayer for subkeys with customized layer setting (#5351)
* feat(common/core/web): engine correction-prep optimizations (#5352)
* fix(linux): Add libglib2.0-bin to keyman Depends (#5359)
* fix(windows): osk scaling mismatch on horz axis (#5342)
* fix(linux): Don't add duplicate entries when reinstalling keyboard (#5369)
* chore: keyboard_info.source.json 1.0.6 (#5380)
* feat(android): hide textarea for perf (#5377)
* change(ios): setText now uses JSON serialization (#5333)

## 14.0.276 stable 2021-06-11

* fix(linux): Exclude s390x from package builds for ibus-keyman (#5220)
* fix(web): Always pass kill_browserstack (#5235)
* feat(android): Automatically install keyboard through Play Store (#5231)
* fix(oem/fv/ios): app encryption flag for app store uploads (14.0) (#5243)
* fix(common/core/web): optimizes transform construction (#5255)
* fix(android): rotation is not updating keyboard (#5262)
* feat(android): silent install for referred kbd (#5266)
* fix(windows): disable new hotkey modifier check (#5270)

## 14.0.275 stable 2021-06-04

* fix(linux): Swap order of dependencies for Debian package (#5070)
* fix(android/engine): Check lexical-model file exists before using (#5080)
* fix(developer): kmconvert commandline and deploy (#5083)
* fix(web): position popups correctly in landscape mode on Android and during Chrome emulation (#5090)
* fix(common/core/desktop): Fix warnings when compiling for armhf (#5109)
* fix(common/core/desktop): Don't segfault on invalid .kmx file (#5110)
* chore(common): Check in crowdin strings for Amharic (#5117)
* chore(linux): Swap order of dependency (#5114)
* fix(developer): TframeTextEditor.SetText was not synchronous (#5097)
* chore(ios): update fv cert ref (#5124)
* chore(ios): works around wrong-workspace Carthage 0.38 lookup issue (#5135)
* fix(web): multi touch handling (#5142)
* chore(ios): artifact prep script now in-repo (#5141)
* chore(web): Add CI script to kill BrowserStack tunnel (#5152)
* fix(ios): artifact upload preparation (#5161)
* chore(android): Add -clean flag to build script (#5177)
* fix(windows): avoid cached hotkey state (#5189)
* fix(android/samples): Set gradlew executable for Tests (#5199)
* fix(common/core/desktop): Fix failing tests on armhf (#5204)
* feat(web): Add script to deploy KeymanWeb release to s.keyman.com (#5179)
* chore(ios): renames problematic app selectors (#5174)
* fix(developer): support spaces in regression tests (#5218)

## 14.0.274 stable 2021-05-11

* fix(android/engine): Fix toHex() for null string (#4997)
* chore: support for xcode 12 (#4996)
* chore(linux): Add support for Ubuntu 21.04 (hirsute) (#5035)
* chore(ios): prep for CI transition to Xcode 12, build script tweak (#5048)
* chore(windows): add telemetry to trace crash on exit (#5008)
* fix(windows): avoid disabling Keyman when speech recognition starts (#5038)
* chore(android/app): Always use offline help (#5051)
* chore(common): Check in crowdin files for Azerbaijani (#5039)
* feat(android/app): Add telemetry for launching WebBrowserActivity (#5050)
* fix(linux): Enable caps lock support (#5058)

## 14.0.273 stable 2021-04-26

* chore(linux): Fix triggering of Jenkins builds for stable branch (#4968)
* fix(linux): Don't crash if kmp file vanishes (fixes #4907) (#4972)
* fix(linux): Fix crash with incomplete metadata (#4908) (#4979)
* chore(android/engine): Don't use localized string for Sentry errors (#4980)
* chore: disable findTouchAliasElement logging (#4982)
* fix(web): Make banner initialization more robust (#4983)
* chore: Add cherry-pick label for cherry-pick PRs (#4984)

## 14.0.272 stable 2021-04-23

* chore(linux): Debug triggering Jenkins build (#4852)
* chore(android/engine): Rename "Fula" to "Pulaar" (#4860)
* chore(android/engine): Rename "Pulaar" to "Pulaar-Fulfulde" (#4891)
* fix(developer): Reduce non-canonical BCP 47 tag warning in PackageInfo to Info (#4892)
* chore(common): Update crowdin for French (#4903)
* chore(android,windows): Check in crowdin for Indonesian (#4904)
* fix(linux): don't crash on legacy non-Unicode files (#4878)
* fix(android/engine): Don't load woff fonts on Android N (#4924)
* fix(linux): Don't crash on network problem (fixes #4911) (#4931)
* fix(android/engine): Change getList() to return an empty list instead of null (#4928)
* fix(windows): handle invalid package names during install (#4888)
* fix(windows): crash when installing TIP in some rare situations (#4901)
* fix(windows): access violation closing text editor (#4921)
* fix(windows): help contents broken from tray menu (#4923)
* fix(developer): avoid crash if .kpj.user file is malformed (#4919)
* fix(developer): chiral mismatch warning is disruptive (#4935)
* chore(windows): disable profile repair (#4900)
* fix(windows): avoid error if keyman32.dll renamed (#4941)
* change(web): adds error + console logs usable for Sentry reporting targeting (#4929)
* fix(web): fixes subkey lookup for fat-finger processing (#4955)
* fix(oem/fv/android): Migrate keyboard list from 12.0 to 14.0 (#4952)
* fix(web): publish restorePosition() function (#4957)
* fix(web, ios): better SMP, emoji handling with frequent keyboard swaps (#4958)
* feat(linux): Improve Sentry crash reporting (#4960)

## 14.0.271 stable 2021-04-01

* fix(android/engine): Sanitize embedded KMW Sentry error (#4786)
* fix(ios/samples): samples should use package-oriented API (#4772)
* fix(ios): fixes sys-kbd setup help link for iOS 9 and 10 (#4775)
* fix(android): Fix NullPointerException in package installation (#4796)
* fix(ios): ensures JS keyboard set after page load (#4809)
* fix(developer): open containing folder was not opening correct folder (#4777)
* fix(linux): Fix crash if query doesn't contain bcp47 tag (#4800) (#4801)
* fix(android/engine): Add KMString wrapper for formatting Strings (#4820)
* fix(developer): requote font names (#4815)
* fix(android): ensure keyboard is always set after pageLoaded (#4841)
* fix(linux): Fix crash if `<kbd>.json` doesn't contain description (#4835)
* fix(developer): buffer size for range expansions (#4832)
* chore(common): Check in crowdin strings for Fulah (#4822)
* docs(android): Update installing-keyboards and enabling-system-keyboards (#4842)

## 14.0.270 stable 2021-03-23

* chore: stable tier (#4763)

## 14.0.269 beta 2021-03-23

* chore: history: (#4760)
* fix: support new branches in increment-version (#4761)

## 14.0.268 beta 2021-03-23

* fix(windows): Change TLangSwitchRefreshWatcher ownership from thread to form (#4752)
* fix(common/models): prediction threshold when count is low, unintentional aliasing (#4754)

## 14.0.267 beta 2021-03-22

* docs(ios): Help for 14.0 features (#4741)
* chore: increment-version.sh for stable (#4742)

## 14.0.266 beta 2021-03-19

* chore(android/app): Migrate launcher icon to adaptive (#4720)
* fix(common/core/web): predictive banner activation logic (#4713)
* fix(web): allows refresh of currently-loaded model (#4728)
* fix(ios): kbd search now caches publishing data for result (#4729)
* fix(linux): Fix switching to keyboard in middle of line (#4678) (#4721)
* fix(windows): ensure profiles are reinstalled during setup (#4727)
* fix(windows): Avoid double start during setup (#4726)

## 14.0.265 beta 2021-03-18

* fix(common/core/web): disambiguation of keys sharing same base key ID (#4703)
* fix(windows): Download keyboard dialog TLS protocol support (#4714)
* fix(web): first-pass workaround for popup-key corrections (#4704)
* fix(developer): use var not let in definitions (#4718)
* chore(windows): finalize help (#4717)

## 14.0.264 beta 2021-03-17

* fix(android/app): Load system keyboard before checking overrides (#4696)
* fix(android): Update styling and set text to black (#4662)

## 14.0.263 beta 2021-03-16

* fix(ios): keyboard search did not alert for lack of net (#4693)
* chore(android/engine): Send KMW console errors to Sentry (#4692)
* fix(windows): start Keyman after setup only if not running (#4681)
* fix(developer): &CasedKeys and &MnemonicLayout are not compatible together (#4690)
* fix(android/engine): Fix crash when download file fails to copy to cache (#4697)
* fix(developer): validate keyboard_info should give info on non-canonical bcp47 (#4689)
* chore(developer): upgrade bcp 47 canonicalisation to warning (#4699)
* fix(developer): support named character codes at end of line (#4691)

## 14.0.262 beta 2021-03-16

* fix(android): Update styling and set text to black (#4662)
* fix(mac): prevent duplicate keyboards in list (#4674)

## 14.0.261 beta 2021-03-15

* fix(windows): Trigger language sync after changes (#4663)
* chore(linux): Ignore buildtools in keyman-config tarball (#4675)

## 14.0.260 beta 2021-03-15

* chore(windows): fully disable auto start task (#4658)
* fix(windows): keep online update in focus (#4661)
* fix(windows): setup must save install state for restarts (#4649)
* fix(ios): removal of default keyboard respected when updating app (#4651)
* feat(ios): auto-bundles the most recent version of default resources (#4656)
* fix(mac): register configuration window on load (#4667)
* chore(ios): Set Localizable.strings to UTF-8 (#4670)
* fix(android/app): Fix crash when clicking QR code (#4664)
* fix(android): fixes errors within lists used for UI (#4666)
* chore(common): Update crowdin for km (#4671)
* chore(android/app,ios/app): Update crowdin for de (#4672)
* fix(mac): release window resources on close (#4669)
* fix(mac): show local help in app (#4673)
* chore(windows): Update whatsnew.md (#4665)

## 14.0.259 beta 2021-03-12

* chore(developer): add B11 ISO code for ABNT2 keyboard (#4654)
* fix(web): better check for missing MutationObserver type (#4646)
* fix(android/engine): Reset in-app context when selection changes (#4636)
* chore(linux): Move signature files as well (#4653)

## 14.0.258 beta 2021-03-11

* fix(windows): context help links (#4626)
* fix(windows): hotkeys correctly ignore right modifier keys (#4628)
* fix(windows): Handle disabled profiles and invalid language ids (#4635)
* fix(web): event handling for TouchAliasElement's blinking caret (#4638)
* fix(common/models): prevents "undefined" reversion display string (#4648)
* docs(common): Update npm-packages readme (#4644)

## 14.0.257 beta 2021-03-10

* fix(common/core/web): Add keyboard check for scriptObject (#4640)
* docs(common): Update readme (#4642)

## 14.0.256 beta 2021-03-10

* chore(linux): Update readme (#4633)

## 14.0.255 beta 2021-03-09

* chore(common): Update readme (#4631)

## 14.0.254 beta 2021-03-09

* fix(web): use language code correctly in toolbar (#4620)
* chore(linux): Fix some lintian warnings for Debian package (#4621)
* docs(ios): adds supported l10ns to help/about/whatsnew (#4625)
* fix(windows): represerve keys on setfocus (#4622)
* fix(windows): show version selector for Keyman in installer (#4623)
* fix(windows): ensure valid base layout on install (#4627)

## 14.0.253 beta 2021-03-05

* fix(android/app): Fix welcome.htm responsiveness (#4531)
* feat(developer): &CasedKeys system store (#4586)
* fix(android): Localize Toast notifications (#4588)
* fix(windows): PreservedKeyMap::MapUSCharToVK line order bug (#4595)
* fix(developer): tidy up expansions tests (#4592)
* fix(ios): adds i18n for some error alerts (#4577)
* fix(windows): incxstr could run over buffer with malformed data (#4596)
* chore(android/app): Update whatsnew with available display languages (#4610)
* chore(linux): Improve Sentry environment setting (#4589)
* fix(developer): Expand filenames before load (#4606)

## 14.0.252 beta 2021-03-04

* feat(ios): enables de, fr, and km localizations (#4585)
* fix(developer): improve CEF location search stability (#4571)
* fix(developer): Support all fonts in Keyboard Fonts dialog (#4574)
* feat(developer): Add different Open Containing Folder buttons (#4576)
* feat(developer): Range expansions (#4584)
* fix(web): fixes lack of respect for underlying-key display settings (#4572)
* fix(common/models): fixes application of suggestions immediately after a backspace (#4587)
* fix(linux): Improve version number (#4582)
* chore(linux): Don't report to Sentry in dev environment (#4581)

## 14.0.251 beta 2021-03-03

* fix(developer): Improve stability of named code constants (#4547)
* fix(developer): schema conformance for model package compiler (#4548)
* fix(developer): touch layout osk import handling of multiple modifiers (#4552)
* fix(developer): require language tag when compiling keyboard package (#4563)
* fix(developer): Avoid blank keys when importing KMX to KVKS (#4564)
* feat(developer): isRTL support for lexical model editor (#4559)
* fix(developer): track modified state in wordlist editor better (#4562)
* chore(ios): better visual feedback for keyboard search during poor internet connectivity (#4573)
* chore(common): Update crowdin files for `de` (#4578)
* chore(common/core/desktop): write debug output to console (#4569)

## 14.0.250 beta 2021-03-02

* fix(common/resources): Fix help.keyman.com path for CI (#4565)

## 14.0.249 beta 2021-03-01

* fix(web): mnemonic keystrokes w FF keymapping (#4540)
* chore(ios/app): Adjust help titles for installing custom dictionaries (#4550)

## 14.0.248 beta 2021-02-26

* fix(common/models): predictions after context reset / caret shift (#4411)
* change(oem/fv/ios): FV keyboards now package-based (#4471)
* fix(windows): Handle Caps Lock event correctly from TIP (#4536)
* fix(developer): run even if sentry unavailable (#4537)
* fix(developer): UTF-8 messages in LM compiler (#4539)
* feat(common/models): mid-context suggestions & reversions, fix(common/models): correction-search SMP issues (#4427)
* fix(ios): package installer completion requires welcome dismissal (#4543)
* fix(windows): Refresh settings on 64-bit apps (#4378)
* fix(windows): prevent re-registration of TIPs on 14.0 upgrade (#4535)

## 14.0.247 beta 2021-02-25

* fix(web): keyboard documentation patch-up (#4512)
* fix(web): removes package namespacing from kbd's CSS class (#4516)

## 14.0.246 beta 2021-02-24

* chore(common): allow forced version increment (#4522)

## 14.0.245 beta 2021-02-24

* fix(common/core/web): core key-processing now always returns RuleBehavior type. (#4508)
* fix(common/resources): Set help-keyman.com.sh executable (#4510)
* fix(developer/compilers): fixes error when "constructor" is in wordlist (#4504)
* fix(web): hides touch-alias caret when keystroke causes focus change (#4514)

## 14.0.244 beta 2021-02-22

* fix(common/models): merges identical suggestions after casing (#4502)
* fix(web): macOS 11 agent string parsing (#4497)
* fix(ios): app logging messages were transient, never stored (#4500)
* chore(ios): web-side sentry enablement try-catch (#4492)

## 14.0.243 beta 2021-02-12

* change(ios/app): Generate offline help from markdown (#4470)
* fix(windows): tsysinfox64 not signed (#4486)
* chore(android/app): Update help formatting and images (#4485)
* fix(android/engine): Display welcome.htm help within the app (#4477)
* fix(ios): tutorial's link to "Add a Keyboard" links directly to keyboard search (#4491)
* feat(linux): Improve output of km-package-list-installed (#4481)

## 14.0.242 beta 2021-02-11

* fix(android/engine): Display online keyboard help (#4462)
* fix(windows): Track modifier changes in UWP apps (#4468)
* fix(common/resources): Fix help.keyman.com path for commit (#4469)
* fix(common): create GitHub comments serially (#4472)
* fix(linux): Fix dependencies on packages (#4464)

## 14.0.241 beta 2021-02-10

* fix(common/resources): Just use master branch for help.keyman.com (#4459)
* fix(windows): hotkeys offset in config list (#4454)
* chore(ios): Settings case-statement cleanup (#4443)
* fix(linux): Also use staging site for beta versions (#4455)

## 14.0.240 beta 2021-02-09

* fix(windows): When uninstalling, exit Keyman (#4383)
* fix(common/models): predictions after context reset / caret shift (#4411)
* modify(common): Refactor help-keyman-com.sh script for uploading help files (#4433)
* fix(linux): improve BCP 47 canonicalization (#4439)

## 14.0.239 beta 2021-02-08

* fix(developer): debug information with unicode identifiers (#4408)
* fix(developer): Compiler check for if and nul at start of context (#4410)
* feat(developer): improve BCP 47 canonicalization (#4425)
* chore(linux): Check in markdown help for Linux (#4414)

## 14.0.238 beta 2021-02-08

* fix(android/engine): Remove WRITE_EXTERNAL_STORAGE from manifest (#4434)
* chore(common): Check in crowdin files for French (#4420)

## 14.0.237 beta 2021-02-06

* fix(linux): Fix packaging (#4428)

## 14.0.236 beta 2021-02-04

* chore(windows/resources): Fix typo about Community Forum link (#4412)
* change(android/app): Separate displaying welcome.htm from keyboard installation (#4413)
* fix(linux): Improve fix for #3399 (#4418)

## 14.0.235 beta 2021-02-03

* fix(windows): Ensure UAC window comes to foreground (#4384)
* fix(windows): setup should ignore cert revocation (#4392)
* fix(developer): don't check both setup.exe and setup-redist.exe (#4398)
* fix(windows): Show balloon when Keyman is already running (#4386)
* fix(developer): Generate platforms correctly from template (#4399)
* fix(developer): Import Keyboard support for Targets (#4400)
* fix(ios): fixes unit test mocking, test init (#4394)
* fix(ios): fixes app crash on network/install error during resource updates (#4395)
* fix(ios): fixes package-install/update event concurrency management (#4396)
* fix(common/models): bksp workaround now works beyond first word (#4401)
* chore(windows): tests should be case-sensitive (#4405)
* fix(windows): crash deleting wordlist (#4406)
* fix(windows): Use forward slashes in wordlist paths (#4407)
* modify(android/app): Change build-help.sh to generate offline help from Markdown files (#4397)
* fix(linux): Don't crash if uninstalling last keyboard (#4402)

## 14.0.234 beta 2021-02-02

* fix(windows): remove Show Keyboard Usage hotkey (#4379)
* fix(windows): avoid invalid language codes in Add Language dialog (#4381)

## 14.0.233 beta 2021-02-01

* fix(windows): SMP-aware deletion in TSF-aware apps (#4360)
* fix(common): tweak surrogate pair deletions (#4361)
* fix(windows): Enter and Spacebar handling in Configuration (#4349)
* fix(web): removes stylesheets from unloaded keyboards (#4371)
* fix(android, ios): eliminates OSK layout flashing from predictive text banner display (#4370)
* fix(windows): crash for Sinhala mitigation (#4380)
* chore(linux): Pass second tag parameter to Jenkins build (#4388)

## 14.0.232 beta 2021-01-29

* chore(linux): Don't report on Sentry when running unit tests (#4356)
* fix(windows): Ignore Access Denied error creating task (#4365)
* chore(windows/resources): Fix more titles and TODOs in help (#4367)

## 14.0.231 beta 2021-01-28

* chore(common): Enhance PR labeling based on PR title (#4357)
* change(web): set -eu for web scripts (#4353)
* fix(ios): accidental duplicated line from merge (#4366)

## 14.0.230 beta 2021-01-28

* fix(android/app): Wrap preference screen titles (#4326)
* fix(ios): better handling of scoped vs non-scoped package URLs (#4327)
* fix(web): bulk renderer using video stream capture (#4316)
* change(android/engine): Allow swipe to dismiss update notifications (#4329)
* fix(windows): improve support for strings.xml (#4323)
* fix(windows): invalid character in text content opening help (#4330)
* fix(windows): align title to top in Install Keyboard (#4331)
* chore(windows/resources): Cherry-pick 14.0 help from #4109 (#4335)
* fix(ios): renew distribution certificate 🍒 (#4344)
* fix(ios): reloads keyboard after package updates (#4347)
* fix(ios): fixes accidental logo / cancel button overlap during package installation (#4332)
* fix(ios): resolves rough edges with installation view transitions (#4338)
* fix(web/ui): propagates UI module build failures (#4352)
* chore(linux): Fix typo (#4341)
* chore(windows/resources): Address more TODO links for help (#4351)
* fix(windows): setup strings comment for language (#4362)
* fix(windows): Splash button sizes (#4348)
* chore: manual version increment (#4363)

## 14.0.228 beta 2021-01-22

* fix(web): uses CSS line-height to vertically center oversized OSK keycaps (#4255)
* fix(web): OSK loading efficiency (#4279)
* fix(web): default popup key selection, space highlight after popup (#4306)
* fix(web): language menu key highlighting (#4308)
* fix(web): dynamic font downscaling for OSK keys (#4270)
* chore(windows/resources): Cleanup Notes and Tips in help (#4307)
* fix(developer): Debug character grid performance (#4237)
* chore(android/samples): Remove old sample keyboard loaded code (#4315)

## 14.0.227 beta 2021-01-21

* fix(web): dynamic font downscaling for OSK keys (#4270)
* fix(web): toolbar and loading optimisations (#4304)
* chore(web): updates MTNT for pred-text testing page to 0.1.5 (casing) (#4305)
* fix(android/samples): Add dependency on androidx.preference (#4310)

## 14.0.226 beta 2021-01-20

* fix(windows, common/core/desktop): context mismatch with if and dk (#4276)
* chore(common): Check in crowdin files for de (German) (#4295)
* feat(android/app): Add option to change display language (#4261)
* fix(developer/compilers): fixes developer build breakage from #4291 (#4299)
* fix(android/app): Handle keyman protocol from external browser (#4292)

## 14.0.225 beta 2021-01-19

* fix(android/samples): Fix Sentry dependencies (#4267)
* fix(web): better font-wait null guards (#4286)
* fix(web): uses CSS line-height to vertically center oversized OSK keycaps (#4255)
* fix(developer): disable TSentryClient on WINE (#4274)
* fix(web): no key previews for special keys reliant on keyboard-specific OSK font (#4282)
* fix(web): default kbd ui name is now generic (#4293)
* fix(developer/compilers): fixes dependency versioning on alpha, beta tiers (#4291)

## 14.0.224 beta 2021-01-18

* fix(android): Popup misalignments and compatibility with WeChat, Telegram (#4254)
* chore(web): sample pages now wait on init's promise for keyboard loading (#4253)

## 14.0.223 beta 2021-01-15

* fix(windows): typo in font helper string (#4251)
* chore(android/app): Add Obolo language from crowdin (#4256)
* fix(web): unexpected errors in OSK / banner position calculations (#4238)
* chore(linux): Improve version number for debian package (#4258)

## 14.0.222 beta 2021-01-14

* chore(common): Check in crowdin files for km (Khmer) (#4228)
* fix(web): OSK key preview positioning (#4241)
* fix(web): disables predictive text on Opera mini (#4243)

## 14.0.221 beta 2021-01-13

* fix(windows): fix menu popup position (#4175)
* fix(windows): Update mitigation for Keyman 14 and Windows 10 19597 (#4180)
* fix(developer): Allow unhandled keys to go through to debugger memo (#4209)

## 14.0.220 beta 2021-01-13

* fix(android/engine): Remove usage of WRITE_EXTERNAL_STORAGE permission (#4170)
* fix(web): osk size & position after focus changes (#4232)
* chore(linux): Update debian metadata based on Debian repos (#4233)

## 14.0.219 beta 2021-01-12

* chore: bugfix cherrypick (#4208, #4210) (#4230)
* fix(common/core/web): mnemonic modifier key-up handling (#4231)

## 14.0.218 beta 2021-01-08

* chore(linux): pass tag to Jenkins build (#4160) (#4224)

## 14.0.217 beta 2021-01-05

* chore(linux): Allow to push to the `keyman-beta` ppa (#4214)

## 14.0.216 beta 2020-12-23

* fix(developer): make touch layout editor source view fonts consistent (#4198)
* fix(developer): Respect tab editor option (#4200)
* fix(web): Solving kmwosk color inconsistency 🍒 (#4187)

## 14.0.215 beta 2020-12-22

* fix(windows): create task fails (#4181)
* fix(windows): prevent modifier key from navigating in download dialog (#4182)
* fix(windows): keyboard help missing (#4177)
* fix(windows): Proxy Configuration window size (#4159)
* chore(common): update copyright year in various locations (#4197)
* fix(windows): Settings refresh management (#4164)
* fix(windows): Improve refresh performance (#4165)
* fix(windows): exception handling list error (#4166)
* fix(windows): OSK toolbar sync (#4167)
* fix(windows): Show full version with tag in Setup (#4169)
* fix(windows): Improve refresh reliablilty (#4171)
* fix(developer): debug.log created unexpectedly (#4189)
* chore(windows): Remove silent exception in task cleanup (#4191)
* fix(windows/config): keyboard icons missing (#4193)
* fix(developer): Map symbols for *LTREnter* and *LTRBkSp* (#4190)
* fix(developer): Encoding for .model.ts files (#4199)
* feat(common): annotate PRs with build links (#4202)

## 14.0.214 beta 2020-12-20

* fix(windows): Text editor font bugs (#4149)
* fix(windows): Warn if we reach maximum transient languages (#4157)

## 14.0.213 beta 2020-12-18

* fix(windows): sentrytool should fail build on exception and access violation when rewriting executables (#4158)

## 14.0.212 beta 2020-12-17

* fix(windows): uninstall language button z-index (#4145)
* fix(windows): exit button position on setup (#4150)
* fix(windows): Online Update dialog layout was messy (#4152)

## 14.0.211 beta 2020-12-16

* chore(windows): remove obsolete importkeyboard app (#4138)
* fix(windows): glitch in keyboard menu (#4139)
* fix(windows): menu scroll positions need reset at popup (#4140)
* fix(windows): remove obsolete option 'Switch to OSK/Help' (#4141)
* fix(windows): Canonicalize BCP 47 tag on keyboard download (#4144)
* fix(windows): help window centred on load (#4147)
* fix(windows): Text editor font bugs (#4149)
* chore(common): Update history for 14.0 beta release (#4148)
* fix(common): increment version needs to check base (#4155)

## 14.0.210 beta 2020-12-15

* fix(windows): beta uses wrong server (#4142)

## 14.0.209 beta 2020-12-14

* chore(common): fix trigger for beta branches (#4135)

## 14.0.208 beta 2020-12-14

* chore: re-trigger beta (#4133)

## 14.0.207 beta 2020-12-14

* fix: build trigger definitions (#4131)

## 14.0.206 beta 2020-12-14

* feat(ios/app): adds error reporting toggle (#4106)
* chore(android): rework versionCode system (#4128)

## 14.0.205 alpha 2020-12-14

* fix(web): sporadic blank keyboard on Android (#4117)
* chore(common/models): predictive-text "semi-fill" for iOS 9 use (#4118)

## 14.0.204 alpha 2020-12-11

* chore(windows): apply eberhard's suggestions to docs (#4105)
* fix(ios): prevents crash from failed legacy-resource-wrapping attempt (#4100)
* chore(deps): bump ini from 1.3.5 to 1.3.7 in /web/testing/regression-tests (#4108)

## 14.0.203 alpha 2020-12-10

* fix(web/ui): Add null check for calculations when canceling touch (#4098)

## 14.0.202 alpha 2020-12-09

* fix(ios): fixes nav bar issues when using "Install From File" (#4099)
* fix(web/ui): Fix check on indexOf (#4103)
* fix(ios): autosets + autodisplays keyboard after a package install (#4101)

## 14.0.201 alpha 2020-12-08

* chore(ios): pbxproj file compat for Xcode 12 & Simulator (#4094)
* refactor(ios/engine): changes "install from file" to better match Apple guidelines (#4089)
* fix(ios/engine): requests security for imported files (#4095)
* fix(android/app) Change UX to ensure package installation finishes (#4088)
* chore(windows): help titles and missing files (#4091)

## 14.0.200 alpha 2020-12-07

* fix(web/ui): Add check for suggestion.tag (#4085)

## 14.0.199 alpha 2020-12-07

* chore(windows): also build web help (#4086)

## 14.0.198 alpha 2020-12-07

* fix(windows): help deployment (#4083)

## 14.0.197 alpha 2020-12-04

* fix(windows): bootstrap installer not signed (#4067)
* fix(common/core/web): Sanitize embedded KMW Sentry events (#4071)
* fix(windows): keyman: link with = sign is mishandled (#4069)
* chore(android/app,oem/fv/android): Revert #4025 (#4076)
* chore(oem/fv/windows): update oem firstvoices product name (#4052)
* feat(windows): convert Keyman for Windows help to Markdown (#4074)
* chore(windows): remove docbook and libxslt (#4075)
* fix(android/engine): Remove in-app keyboard Sentry log about fallback keyboard (#4078)
* fix(web/engine): findNearestKey erroneously returned key child (#4077)
* fix(common/core/web): predictive context reset (#4072)
* fix(ios/engine): deletion for selected text at the context start (#4080)

## 14.0.196 alpha 2020-12-03

* fix(common): improve increment-version robustness (#4062)
* fix(ios/engine): preserves early context-setting effects (#4070)
* feat(linux): Rename onboard package (#4059)

## 14.0.195 alpha 2020-12-02

* chore(windows): remove obsolete newhelp folder (#4048)
* feat(ios/engine): keyboard-menu scroll indicator now flashes when opened (#4043)
* fix(ios): better meta viewport consistency (#4045)
* fix(windows): Rename to Keyman in help files (#4049)
* chore(common/resources): Fix dest paths for crowdin strings (#3995)
* fix(windows): Rename to Keyman (#4050)
* fix(ios/engine): adds check for keyboard load success, auto-reset on load failure (#4054)

## 14.0.194 alpha 2020-12-01

* fix(android/app,oem/fv/android): Sanitize Sentry navigation breadcrumbs (#4025)
* fix(windows): Task creation and deletion cleanup (#4033)
* fix(windows): crash with package online update (#4034)
* fix(windows): Keep language associations when updating keyboard (#4035)
* fix(windows): Handle network errors when downloading keyboards (#4036)
* chore(windows): disable Sentry 'Started' event (#4037)
* fix(ios): package-internal links should be considered internal (#4022)

## 14.0.193 alpha 2020-11-30

* chore: refresh github templates (#3999)

## 14.0.192 alpha 2020-11-28

* chore(linux/resources): Cleanup formatting in  history.md (#3983)

## 14.0.191 alpha 2020-11-27

* fix(mac): improve robustness of altool call (#3959)
* fix(mac): Handle duplicate filenames for packages (#3961)
* chore(common/resources): Document keeping scopes in sync (#3974)
* fix(common/models): proper RTL quote ordering (#3897)
* chore(mac): englishspanish test keyboard (#3976)
* chore(mac/resources): Catch up mac history for 13.0 releases (#3977)
* fix(android/engine,android/app) Notify when invalid keyboard package fails to install (#3964)
* chore(windows): cleanup unused variable (#3978)

## 14.0.190 alpha 2020-11-26

* fix(oem/fv/android): Check keyboard selected  before allowing setup (#3923)
* chore(common): fixup missing history (#3957)

## 14.0.189 alpha 2020-11-25

* fix(mac): re-sign files post plist update (#3932)
* fix(mac/engine): wrong variable type (#3933)
* feat(mac): Add support for "ISO" keyboard layouts (#3924)
* fix(mac): turn on legacy mode for Java apps (#3944)
* feat(developer): add new touch layout special tags (#3878)
* fix(web): default attachment behavior (#3948)
* fix(mac): arrow keys now reset context (#3946)
* feat(mac): user-controllable legacy app list (#3949)
* chore(mac): fix iso section key code (#3952)
* chore(common/resources): Part 3 of additional HISTORY.md cleanup (#3947)

## 14.0.188 alpha 2020-11-24

* chore(mac): Update README.md (#3880)
* fix(windows): sentry range check error (#3921)
* chore(common/resources): Clean up commit types in HISTORY.md (#3926)
* fix(android/engine): adds null guard to refreshLayouts call (#3927)
* fix(ios/engine): adds null guard to refreshLayouts call (#3927)
* fix(ios/engine): banner inconsistency (#3925)
* chore(web): adds LTREnter, LTRBkSp, and associated layout mapping (#3937)
* fix(web): adds null guards for two Sentry errors (#3941)
* chore(common/resources): additional cleanup to HISTORY.md (#3942)

## 14.0.187 alpha 2020-11-23

* chore(mac): use new keyboard install page (#3908)
* fix(ios/engine): allows some language-code incomplete matches during package installation (#3884)
* feat(ios/engine): launches external links outside the app (#3889)
* chore(linux): Fix launchpad build (closes #3875) (#3913)
* fix(linux): Don't fail installation if restarting ibus fails (#3915)

## 14.0.186 alpha 2020-11-20

* feat(mac): Sentry support (#3886)
* chore(mac): rewrite plists after build (#3891)
* fix(mac): add icon for Keyman.app (#3892)
* fix(mac): codesign resilience (#3893)
* fix(mac): support page and copyright (#3904)
* fix(oem/fv/android): Update Sentry library in FV app (#3905)
* fix(android/app): Install keyboard packages w/o welcome.htm (#3874)
* fix(web/engine): fixes OSK rotation (#3909)
* feat(common/core/web): integrated suggestion casing tests (#3887)
* fix(ios/engine): changes image-banner display logic (#3911)

## 14.0.185 alpha 2020-11-19

* feat(web/engine): allows touch aliasing away from blank keys (#3858)
* chore(linux): Additionally build packages for Ubuntu 20.10 (Groovy) (#3876)
* fix(linux): Remove version.sh and get tier/version from .md files (#3686)
* fix(android/samples): Remove use of version.gradle in Sample projects (#3899)
* feat(android/engine): Add embedded KeymanWeb engine crash reporting to Sentry (#3825)

## 14.0.184 alpha 2020-11-18

* feat(developer/compilers): compiler-side groundwork for applyCasing (#3770)
* feat(common/models): use of applyCasing for suggestions (#3824)
* feat(common/models): casing for suggestions with partial replacement (#3845)
* fix(common/core/web): Add environment to web Sentry reports (#3888)
* fix(android/engine): Update in-app TextView context on pageLoaded (#3867)

## 14.0.183 alpha 2020-11-17

* feat(windows): major version upgrades (#3866)
* feat(developer): support major version upgrades (#3868)
* docs(windows): Update Delphi version requirement note (#3871)
* feat(web/engine): updates osk font, adds layout codes for new glyphs (#3851)
* fix(common/core/web): meta key handling (#3847)
* feat(common/core/web): input processor unit tests (#3836)

## 14.0.182 alpha 2020-11-16

* fix(web/engine): blocks key previews for blank/hidden keys (#3857)
* fix(common/core/web): Fixes engine-level context tests, adds notany cases (#3860)

## 14.0.181 alpha 2020-11-13

* fix(common/core/web): fixes no-output logic check, arrow keys (#3848)
* fix(common/core/web): adds missing null-check (#3859)

## 14.0.180 alpha 2020-11-12

* fix(windows): makefile format error (#3854)

## 14.0.179 alpha 2020-11-12

* fix(windows): Import OSK wrong for European layouts (#3830)
* fix(windows): SizeOfImage header was wrong for dbg (#3833)
* chore(windows): symbol server support (#3834)
* fix(windows): sporadic 8087 control word corruption (#3842)

## 14.0.178 alpha 2020-11-10

* fix(developer): Remove IE dependency from Developer Setup (#3839)

## 14.0.177 alpha 2020-11-07

* fix(developer): support for notany() and context() (#3816)
* fix(web): support for notany() and context() (#3817)
* fix(developer): debug window inherits editor font (#3829)

## 14.0.176 alpha 2020-11-05

* fix(developer): remove obsolete NRSIAllTags (#3819)
* fix(developer): Incorrect script:language map (#3818)
* fix(android/app): Remove network check on "Get Started" menu (#3823)

## 14.0.175 alpha 2020-11-04

* feat(android/engine): Add check for associated model on ModelPickerActivity (#3808)

## 14.0.174 alpha 2020-11-03

* chore(common/resources): improve build README.md (#3812)

## 14.0.173 alpha 2020-10-30

* fix(windows): Cleanup setup.inf processing and CompareVersions function (#3790)
* fix(windows): setup now allows choice of source (#3794)
* fix(windows): show bootstrap progress in setup (#3792)
* fix(windows): cleanup setup action list (#3793)
* chore(android/engine): Remove use of lexical-model catalog (#3803)
* fix(windows): disabling/enabling a profile could have wrong association (#3799)
* fix(windows): keyboard menu could get out of sync (#3800)
* fix(windows): crash installing package with a race (#3805)
* fix(windows): Handle failure on task creation (#3804)

## 14.0.172 alpha 2020-10-29

* fix(windows): Start Keyman on Demand - keyman32 (#3772)
* fix(windows): Start Keyman on Demand - tasks (#3773)
* fix(windows): remove msctf free from DllMain (#3779)
* fix(windows): error reading kmp.inf in setup (#3781)
* chore(web): Update keymanweb-osk.ttf to v. 2.100 (#3782)
* fix(android/engine): Fix issues when re-installing lexical-models (#3731)

## 14.0.171 alpha 2020-10-28

* fix(android/browser): Fix slow input in embedded browser (WebViews) (#3768)
* chore(common/models): fixes context tracking with accepted suggestions (#3767)
* chore(windows): small cleanups (#3774)

## 14.0.170 alpha 2020-10-27

* fix(windows): Remove double refresh (#3754)
* fix(windows): Keyman Configuration changes apply instantly (#3753)
* fix(windows): Make help button work (#3760)
* fix(windows): use new windows url for online update check (#3761)
* fix(windows): Community button had wrong link (#3764)
* fix(windows): Crash in Keep in Touch external link (#3763)
* fix(windows): Fix multiple issues with UI locales (#3766)
* fix(android/engine): Only get keyboard version for cloud/ (#3740)

## 14.0.169 alpha 2020-10-26

* feat(common/core/web): simplify corrective distribution (#3726)
* fix(windows): restore Setup after minimize (#3739)
* fix(windows): buffer overrun in debug function (#3745)
* fix(windows): download error dialog could be blank (#3747)
* feat: Keyman Settings Manager base classes (#2456)
* feat(windows): kmconfig console app (#3732)
* feat(windows): kmconfig GUI (in kmshell) (#3733)
* feat(windows): Apps for Controlling Browser TSF integration (#3734)

## 14.0.168 alpha 2020-10-24

* chore(android): Update dependencies (#3738)

## 14.0.167 alpha 2020-10-23

* fix(android/browser): Improve how embedded browser handles input (#3722)

## 14.0.166 alpha 2020-10-22

* fix(web): disable U+25CC for diacritics (#3039)
* refactor(common/models): Common tokenization and wordbreaking functions (#3706)
* fix(windows): setup status showed only 'removing older versions' (#3735)
* fix(windows): improve tsysinfo upload messages (#3727)
* chore(windows): update msgping to Winsdk 10 (#3728)
* fix(android/engine): Improve KMManager robustness (#3721)
* feat(common/core/web): fat-finger ignores inputs that beep (#3701)

## 14.0.165 alpha 2020-10-21

* fix(web): K_SPACE handling for embedded mode, hardware keystrokes (#3707)

## 14.0.164 alpha 2020-10-20

* feat(common/models): context tracking of accepted Suggestions (#3663)
* feat(common/models): context reversion modeling (#3685)
* fix(windows): RefreshKeyboards loses some profiles (#3714)
* fix(windows): icons missing in Configuration (#3717)
* fix(windows): tweak scrolling in keyboard menu (#3719)
* fix(developer): crash creating basic project (#3716)

## 14.0.163 alpha 2020-10-19

* fix(web): Remove base key from popup keys (#3718)

## 14.0.162 alpha 2020-10-18

* fix(web): Let embedded device handle K_TAB or K_ENTER (#3664)

## 14.0.161 alpha 2020-10-16

* fix(common/core/web): fixes revert event bug (#3709)

## 14.0.160 alpha 2020-10-14

* feat(common/models): disables "keep" when word is not suggestion otherwise (#3700)
* feat(common/core/web): selective wordbreak swallowing after accepting suggestions (#3702)
* refactor(common/models): extract Outcome type (#3705)

## 14.0.159 alpha 2020-10-12

* fix(web): unit test script failure on compilation failures (#3597)

## 14.0.158 alpha 2020-10-09

* feat(common/models): 'revert' now uses model's punctuation (#3647)
* fix(windows): launch configuration non-elevated (#3691)
* fix(windows): disabled keyboards listed in hotkeys (#3693)

## 14.0.157 alpha 2020-10-08

* fix(windows): show version with tag in setup (#3682)
* fix(windows): keyman desktop setup filename (#3684)

## 14.0.156 alpha 2020-10-08

* chore(windows): Move to Windows SDK 10.0.17763.0 (#3654)
* fix(windows): Some registry keys could have incorrect permissions 🍒 (#3668)
* fix(developer): ci uses repo tier and version (#3670)
* fix(windows): update CI for publishing desktop help (#3671)
* fix(web): ci uses repo tier and version (#3672)
* fix(windows): improve version numbers (#3678)
* chore: don't add tag to version in filenames (#3681)

## 14.0.155 alpha 2020-10-07

* refactor(common/models): centralizes suggestion & keep inits (#3645)
* fix(common/models): predictions after typed whitespace (#3657)
* fix(web): Fix how layer is separated from key name (#3659)

## 14.0.154 alpha 2020-10-05

* fix(windows): Upgrading keyboards with transient profiles (#3637)
* fix(windows): upgrading disabled keyboards (#3638)
* fix(developer): coverity reports for compiler (#3640)
* fix(windows): coverity reports for mcompile (#3641)
* fix(windows): coverity reports for kmtip (#3642)
* fix(windows): coverity reports for keyman32 (#3649)
* chore: exclude parens if no scope in commit msg (#3653)

## 14.0.153 alpha 2020-10-02

* chore(common/resources): bump @actions/core from 1.2.2 to 1.2.6 in /resources/build/version (#3646)
* fix(android/app): Switch system keyboard in KMPBrowserActivity (#3648)

## 14.0.152 alpha 2020-09-30

* fix(ios/engine): package installation language-picker improvements (#3623)

## 14.0.151 alpha 2020-09-29

* fix(windows): Buffer overrun in firstrun (#3634)
* fix(windows): upgrading transitional profiles (#3635)
* fix(android/engine): Fix undetermined lexical model package ID (#3624)

## 14.0.150 alpha 2020-09-28

* feat(windows): overflow menu for osk toolbar (#3626)
* feat(windows): scrollable keyboard menu (#3627)
* fix(android/app): Allow uninstalling sil_euro_latin for non-default languages (#3628)
* feat(ios/engine): Utilizes packages' welcome pages (#3622)
* fix(android/app): Only copy asset .kmp file if it doesn't exist (#3629)

## 14.0.149 alpha 2020-09-25

* fix(windows): add back support for disabling keyboards (#3607)
* fix(windows): bootstrap package install specified language bugs (#3609)
* fix(windows): bootstrap should skip install of failed downloads (#3610)
* refactor(android/app): Move Settings activities from KMEA to KMAPro (#3614)
* fix(android/app): Change install intent to MainActivity (#3615)
* fix(windows): cleanup pointer to int typecasts (#3612)
* fix(developer): hardcoded urls in debugger (#3613)
* fix(developer): Project window and About window hardcoded urls (#3618)
* fix(windows): cleanup hardcoded urls in tsysinfo (#3619)

## 14.0.148 alpha 2020-09-24

* fix(windows): external links should open externally (#3602)
* fix(windows): hint dialog was blank when elevated (#3604)
* fix(android): Log errors for crashes involving Keyboard Picker (#3499)

## 14.0.147 alpha 2020-09-23

* feat(common/models): context + input tracking for predictive text (#3549)
* feat(common/models): initial integration for enhanced corrections (#3555)
* feat(common/models): correction thresholding, acceptance (#3556)
* refactor(common/models): distance modeler cleanup (#3565)
* change(common/models): context tracker cleanup, optimizations, fixes (#3573)
* feat(common/models): Correction improvement (#3575)
* feat(common/models): naive correction-algorithm timer (#3581)
* fix(common/models): Android API compat for upgraded correction-search (#3601)
* fix(android/app): Query api.keyman.com for downloading associated dictionary (#3606)
* refactor(web/engine): application of predictive suggestions (#3582)
* fix(windows): simplify profile repair (#3559)

## 14.0.146 alpha 2020-09-22

* chore(web): bump http-proxy from 1.17.0 to 1.18.1 in /web/testing/regression-tests (#3568)
* feat(ios/engine): go/package use for model pkg downloads (#3603)

## 14.0.145 alpha 2020-09-21

* feat(windows): improve keyboard language dialog (#3557)
* fix(windows): lookup language name on create (#3558)

## 14.0.144 alpha 2020-09-18

* feat(developer): add viewport to html templates (#3531)
* fix(windows): use new signtime.bat on build agents (#3586)
* fix(developer): Touch font size should be string (#3585)
* fix(android/app): Fix Info page title size (#3571)
* fix(linux/config): Check if file exists before creating hard links (#3592)
* fix(windows): remove obsolete releaseCapture calls (#3594)
* fix(linux/config): Catch if kmp.json is invalid JSON (#3593)

## 14.0.143 alpha 2020-09-16

* fix(android/app): Validate language selection for "INSTALL" button (#3579)

## 14.0.142 alpha 2020-09-15

* chore(common/resources): bump node-fetch from 2.6.0 to 2.6.1 in /resources/build/version (#3578)

## 14.0.141 alpha 2020-09-11

* fix(web): default layout shift not changing layer (#3574)

## 14.0.140 alpha 2020-09-09

* feat(common/models): core edit-distance calculation class (#3526)
* feat(common/models): Edit path derivation (#3547)
* feat(common/models): low-level correction-algorithm infrastructure (#3527)
* feat(common/models): correction-search algorithm core (#3534)

## 14.0.139 alpha 2020-09-04

* fix(windows): BCP 47 tag canonicalization (#3545)
* fix(windows): upgrade of profiles from 13.0 (#3552)

## 14.0.138 alpha 2020-09-02

* feat(windows): map installed bcp47 (#3542)
* fix(windows): simplify profile uninstall (#3543)
* fix(android/app): Remove unused intent ACTION_GET_USERDATA (#3551)
* fix(android/engine): Remove notification after installing kbd package (#3546)
* fix(android): Re-enable monitoring of Application Not Responding (ANR) (#3550)

## 14.0.137 alpha 2020-08-31

* fix(android/engine): Fix package filename when downloading from cloud (#3541)
* feat(windows): select language at keyboard install (#3524)
* feat(windows): add langtags.json data (#3529)
* fix(windows): add transient profile support to keyman32 (#3539)

## 14.0.136 alpha 2020-08-28

* fix(android/app): Inject meta viewport tag for viewing help (#3523)
* fix(android/app): Fix overflow menu for hdpi devices (#3532)
* feat(windows): Rework of profile installation - Engine (#3509)
* feat(windows): profile installation - Keyman for Windows (#3510)
* feat(windows): profile installation - Support Tool (#3511)
* chore(windows): remove stockeditor (#3516)
* fix(windows): refresh configuration after changes (#3517)
* feat(windows): split language registration on app install (#3520)
* fix(linux): Improve robustness when installing ibus-keyman (#3535)

## 14.0.135 alpha 2020-08-27

* feat(common/models): override script defaults: spaces break words (#3506)
* fix(android/engine): Check asset package version before installing (#3514)
* feat(android): Use Stepper for navigating package installation steps (#3498)

## 14.0.134 alpha 2020-08-26

* fix(linux): Add packaging of Linux localization files (#3504)

## 14.0.133 alpha 2020-08-25

* feat(common/models): lexicon traversal (#3479)
* feat(common/models): actual priority queue for Trie models (#3480)
* feat(common/models): efficient batch-enqueue (#3486)

## 14.0.132 alpha 2020-08-24

* feat(linux): Add link to share online (#3494)
* docs(common): Clarify l10n readme (#3496)
* feat(linux): Add i18n for Linux (#3492)
* feat(linux): Small UI improvements (#3495)

## 14.0.131 alpha 2020-08-21

* feat(android/app): Add language picker for keyboard package installation (#3481)

## 14.0.130 alpha 2020-08-19

* fix(android): Fix util to getting the tier on CI builds (#3491)

## 14.0.129 alpha 2020-08-17

* feat(windows): rework download keyboard dialog style (#3463)
* chore(common/resources): Add sample vscode settings files (#3249)
* fix(linux): Lookup language tag from keyboard (#3408)

## 14.0.128 alpha 2020-08-13

* feat(linux): Hook up Sentry for km-config (#3378)
* chore(linux): Use new staging site names and use variable for downloads.keyman.com (#3406)

## 14.0.127 alpha 2020-08-12

* refactor(common/models): LMLayer state management tweak, persistent ModelCompositor (#3477)

## 14.0.126 alpha 2020-08-10

* fix(android): Add CI script to publish to Play Store (#3469)
* fix(android): Update sentry plugin to remove obsolete API use (#3471)
* feat(ios/app): universal links for keyboard installation (#3466)
* fix(ios/engine): Proper associating-installer deinitialization, cancellation tests (#3468)
* refactor(ios): error definitions, i18n (#3470)
* chore(common/core/desktop): cleanup keyboardprocessor.h.in (#3473)

## 14.0.125 alpha 2020-08-07

* fix(android): Update Gradle wrapper to 5.6.4 (#3467)
* feat(ios/engine): Associating package installer (#3458)
* feat(ios/app): Associating package installer use within existing install paths (#3465)

## 14.0.124 alpha 2020-08-06

* feat(windows): set default UI language at install (#3438)
* feat(windows): i18n for Setup (#3444)
* feat(windows): add globe icon to Configuration UI (#3446)
* feat(windows): set UI language from Setup preference on first install (#3447)
* feat(windows): docs on editing translations (#3448)
* change(android): Improve string context to help crowdin translators (#3457)
* fix(android/app): Fix environment portion of app version string (#3462)

## 14.0.123 alpha 2020-08-05

* feat(android): Use staging help site for pre-release builds (#3453)
* fix(android): Cleanup string formatting with strings.xml (#3452)
* chore(android): Add script to find unused strings. Manually remove them (#3456)
* feat(ios/engine): LanguagePickAssociator progress tracking, base integration with package lang picker (#3455)

## 14.0.122 alpha 2020-08-04

* feat(android/app): Associate app with /keyboards/install links (#3449)
* fix(android): Update KMPBrowser to pass external links to user browser (#3439)
* feat(ios/engine): Language-pick associator (#3451)

## 14.0.121 alpha 2020-08-03

* fix(android): Fix KMTextView to compile on Linux (#3442)

## 14.0.120 alpha 2020-07-31

* feat(android): Use api.keyman-staging.com for pre-release builds (#3423)
* refactor(ios/engine): merges keyboard & lexical model info views, fixes QR code logic (#3432)
* feat(android): Add app association to keyman.com (#3431)
* chore(windows): cleanup comments in strings.xml (#3434)
* feat(ios/engine): language selection during (file-based) package installation (#3416)
* feat(ios/engine) Package-installer layout optimizations (#3437)

## 14.0.119 alpha 2020-07-30

* feat(windows): convert locale.xml to strings.xml format (#3424)
* refactor(windows): add translations to windows install (#3428)
* refactor(windows): remove old locale links (#3429)
* chore(windows): remove old locale tools (#3430)
* feat(ios): Start of engine and app internationalization (#2745)

## 14.0.118 alpha 2020-07-29

* chore(common): unify crowdin.yml (#3418)
* fix(windows): more i18n cleanup: (#3415)
* feat(windows): generate message consts at build time (#3413)
* fix(android/app): Use go/android/ links to download cloud keyboards (#3343)
* fix(windows): i18n of strings in Font Helper (#3414)
* refactor(windows): refactor Dialog elements (#3421)
* chore(windows): Remove usage page resources (#3422)

## 14.0.117 alpha 2020-07-28

* feat(windows): i18n groundwork (#3411)
* feat(windows): Removes unused strings from locale.xml (#3412)
* refactor(ios/engine): package installer tweaks (#3410)
* chore(ios/engine): more obsoletions (#3407)

## 14.0.116 alpha 2020-07-24

* refactor(ios/engine): builds package download links (#3383)
* refactor(ios/engine): chained lexical model install callback, fix (#3388)
* feat(ios/engine): download queue concurrency (#3395)
* feat(ios/engine): keyboard search core (#3384)
* feat(ios/engine): support for deferred chaining of lexical model downloads (#3401)
* docs(linux): Update readme (#3397)
* feat(ios/engine): use of Keyman staging sites (#3405)
* feat(linux): keyman:// protocol handler (#3398)
* chore(ios/engine): dead code removal + deprecations (#3402)

## 14.0.115 alpha 2020-07-23

* fix(windows): proxy configuration from system (#3389)
* fix(windows): hide unavailable options in Setup (#3392)
* fix(windows): make sure silent is actually silent for setup (#3391)
* chore(windows): staging site hostnames (#3387)
* feat(windows): cleanup server names (#3325)
* feat(windows): keyman: protocol handler (#3382)
* feat(developer/compilers): logging errors and warnings in the lexical model compiler (#3385)

## 14.0.114 alpha 2020-07-22

* chore(web): bump lodash from 4.17.15 to 4.17.19 in /web/testing/regression-tests (#3360)

## 14.0.113 alpha 2020-07-21

* refactor(ios/engine): update detection now based upon packages (#3362)
* refactor(ios/engine): package download notifications (#3363)
* refactor(ios/engine): package-based resource updates, cloud resource migration (#3372)
* fix(ios/engine): engine tier enum, proper detection (#3373)
* refactor(ios/engine): Centralized Keyman domain definitions (#3381)
* fix(linux): Use language from search when installing keyboard (#3290)
* refactor(linux): Small refactorings (#3376)
* refactor(developer/compilers): reading from a wordlist (#3380)

## 14.0.112 alpha 2020-07-20

* feat(windows): disable defaults options when Keyman already installed (#3371)
* feat(windows): setup will retry if offline during initial install steps (#3370)
* feat(windows): setup select tier from filename or parameter (#3369)
* fix(windows): re-add license to setup (#3368)
* feat(windows): strip ' (1)' from filename in setup (#3367)
* fix(windows): remove large dependencies (#3346)
* refactor(ios/engine): package-version query caching + package state properties (#3335)
* refactor(ios/engine): keyboard downloads now retrieve KMPs (#3341)
* refactor(ios/engine): download queue & download state detection cleanup (#3342)
* chore(developer): cleanup test constants (#3350)
* change(common/models/wordbreakers): update word boundary props to 13.0 (#3365)
* feat(linux): Use staging URLs for alpha version (#3364)

## 14.0.111 alpha 2020-07-16

* fix(android/engine): Update deprecated call to switch system keyboard for Android P (#3353)

## 14.0.110 alpha 2020-07-15

* fix(developer/compilers): merge duplicate words during compile (#3338)
* refactor(developer): hashmap-based wordlist compilation (#3340)
* chore(linux): Add license details for kmpdetails.* (#3355)

## 14.0.109 alpha 2020-07-14

* feat(windows): New Keyboard Search and Download (#3326)
* refactor(ios/engine): lexical model query & download rework (#3327)
* refactor(ios/engine): hashable package keys (#3333)
* fix(ios/engine): version equality (#3334)
* refactor(linux): make some methods protected (#3291)
* feat(oem/fv/android): Add nrc.str.sencoten model and update SystemKeyboard from KMAPro (#3332)

## 14.0.108 alpha 2020-07-09

* refactor(windows): PackagesOnly parameter (#3321)
* chore(windows): code cleanup (#3320)
* chore(windows): update setup i18n (#3317)
* chore(windows): Cleanup logging in Windows Setup (#3316)
* feat(windows): Keyman Setup online bootstrap (#3304)
* chore: cleanup global ExtPath (#3315)
* feat(android/app): Use build-download-resources.sh for KMApro app (#3322)
* feat(oem/fv/android): Use build-download-resources.sh for FV app (#3322)
* refactor(ios/engine): Centralized package download utility function (#3299)
* fix(oem/fv/android): Add a fallback keyboard to FV Android app (#3323)

## 14.0.107 alpha 2020-07-08

* feat(android/engine): Add additional info on installed keyboards exceptions (#3319)

## 14.0.106 alpha 2020-07-04

* fix(android/app) Download associated dictionary when installing cloud keyboard package (#3307)

## 14.0.105 alpha 2020-07-03

* feat(android): Download default resources at build time (#3300)
* fix(android/engine): Fix unbound variable in build script (#3308)

## 14.0.104 alpha 2020-07-01

* fix(android): Resize PackageActivity title text (#3297)

## 14.0.103 alpha 2020-06-30

* fix(common/core/web): fixes transcription buffer cap (#3301)

## 14.0.102 alpha 2020-06-29

* fix(android): Use tier to determine keyboard search host (#3296)
* refactor(ios/engine): Resource download cleanup and mocking prep (#3292)
* refactor(ios/engine): ID-based download tracking, update notification rework (#3295)

## 14.0.101 alpha 2020-06-26

* feat(linux): address code review comments of #3278 (#3281)
* fix(linux): Always restart IBus when installing keyboard (#3284)
* refactor(linux): cleanup code (#3286)
* fix(linux): Fix crash converting kvk into LDML (#3288)
* feat(ios/engine): package-version query implementation (#3280)

## 14.0.100 alpha 2020-06-25

* refactor(ios/engine): Download notifications via completion blocks (#3274)
* refactor(ios/engine): better resource type links (#3276)
* refactor(ios/engine): Resource-download installation closures (#3277)
* feat(linux): Install keyboard on Gnome (#3278)

## 14.0.99 alpha 2020-06-24

* feat(ios/engine): adds getInstalledPackage(for:) (#3270)
* refactor(linux): address code review comments of #3272 (#3275)

## 14.0.98 alpha 2020-06-23

* refactor(ios/engine): reworks download queue objects (#3267)
* feat(linux): Improve Linux package description (#3268)

## 14.0.97 alpha 2020-06-22

* feat(android): Implement menu to add language for installed keyboard pkg (#3255)
* fix(mac/resources): altool is failing but we lose the log in CI (#3264)
* refactor(ios/engine): more notification rework prep (#3262)
* fix(mac): altool second call report ci errors (#3265)
* refactor(ios/engine): more dead code removal (#3266)

## 14.0.96 alpha 2020-06-19

* fix(ios/engine): fixes keyboard swapping (#3259)
* fix(common/resources): shebang for lerna-based Linux builds (#3260)
* refactor(ios/engine): Notification rework prep, simplification (#3261)

## 14.0.95 alpha 2020-06-19

* feat(android/app): Consolidate install menus (#3245)
* change(ios/engine): migrates legacy cloud resources to KMP format (#3237)
* change(ios/engine): Default resource update (#3244)
* fix(ios/engine): migration of preload-sourced resources (#3247)
* refactor(common/resources): web-environment package (#3248)
* chore(linux): Add some unit tests for keyman_config (#3250)
* chore(linux): Update automatically installed dependencies (#3254)
* fix(common/resources): web-environment package-lock.json (#3256)

## 14.0.94 alpha 2020-06-16

* feat(linux): Add onboard as recommended package (#3241)

## 14.0.93 alpha 2020-06-15

* fix(developer/ide): double click to change layer update combo (#3240)
* fix(developer/ide): fix copy and paste in touch editor (#3238)

## 14.0.92 alpha 2020-06-12

* change(ios/engine): Package migration prep (#3229)
* chore: labeler (#3233)
* feat(android/engine): Migrate cloud keyboards when updating keyboard package (#3221)
* refactor(ios/engine): explicitly synchronous Package processing (#3230)
* feat(ios/engine): KeymanPackage now parses its ID (#3234)
* fix(windows): sentry exception reports (#3235)

## 14.0.91 alpha 2020-06-11

* chore(android): Remove google-services and update readme (#3228)

## 14.0.90 alpha 2020-06-10

* refactor(ios/engine): Language resource + keying polymorphism (#3220)
* refactor(ios): Selective resource installation via abstraction (#3207)
* feat(ios/engine): Generation of kmp.json for non-package resources (#3212)

## 14.0.89 alpha 2020-06-09

* fix(android/engine): Revise updateOldKeyboardsList (#3216)
* feat(ios/engine): embedded KeymanWeb engine Sentry use (#3218)
* feat(android): Handle model picker updates (#3209)

## 14.0.88 alpha 2020-06-08

* change(android/samples): Update addKeyboard syntax for Sample and Test apps (#3213)
* fix(linux): Restart km-config after installing keyboard (#3214)

## 14.0.87 alpha 2020-06-05

* fix(developer/compilers): normalise touch layout on compile (#3203)
* feat(android): Add utility to check BCP47 equivalence (#3210)
* refactor(ios/engine): KMP installation now relies on KeymanPackage class, parses (#3205)
* refactor(ios/engine): Abstraction of KMP installation methods (#3206)
* feat(linux): Make two windows modal dialogs (#3211)

## 14.0.86 alpha 2020-06-02

* fix(ios): fixes lerna concurrency workaround and missing func reference (#3192)
* fix(android/engine): Use available models for ModelPickerActivity() (#3191)
* feat(android): Add system globe action to show system keyboards (#3197)
* feat(linux): Open a .kmp file in km-config (#3183)
* refactor(ios/engine): kmp.json - Keyboard info deserialization (#3193)
* refactor(ios/engine): kmp.json - Lexical model info deserialization (#3195)
* feat(ios/engine): kmp.json - full deserialization (#3198)
* fix(android): Add wrapper for logging errors & exceptions (#3196)
* fix(oem/fv/ios): new certificate (#3201)

## 14.0.85 alpha 2020-05-30

* change(android/engine): Clean up naming for formatting QR code URL (#3187)

## 14.0.84 alpha 2020-05-29

* change(developer): packs ModelCompiler via npm pack, 7-zip (#3166)
* change(web): Selective Sentry uploads (#3163)
* refactor(ios/engine): Polishes HTTPDownloader to prep for unit testing (#3179)
* feat(ios/engine): HTTPDownloader unit testing (#3180)
* fix(linux): Disable buttons if no keyboard installed (#3184)
* change(ios/engine): Removes unused, deprecated JS/JSON-based adhoc install code (#3186)
* change(common/models,developer/compilers): move joiner from LMLayer to model compiler (#3071)

## 14.0.83 alpha 2020-05-28

* change(ios): Selective Sentry uploads (#3162)
* change(android/engine): Handle keyboard package updates (#3175)
* fix(common/models/types): fixes models-types build script, sets std header (#3182)

## 14.0.82 alpha 2020-05-27

* fix(ios): fixes build warning on Error coersion, fixes logged error for intermediate embedded state (#3173)
* fix(linux): Don't fail (un-)install if running multiple ibus (#3169)
* chore(linux): Update maintainer in package metadata (#3168)
* feat(linux): Improve appstream metadata (#3176)

## 14.0.81 alpha 2020-05-27

* refactor(resources): convert gosh into npm package 🙃 (#3159)
* chore(common,web): use consistent TypeScript dep on all packages (#3158)
* chore(common/resources): add `common/models` to build trigger definitions (#3144)
* fix(common/resources): adds package-lock.json for gosh package (#3171)

## 14.0.80 alpha 2020-05-25

* fix(android/engine): Remove LanguageListUtil (#3155)
* refactor(common/models/templates): create package: @keymanapp/models-templates (#3128)

## 14.0.79 alpha 2020-05-22

* fix(android): Fix system keyboard globe button override (#3140)
* fix(common/core/web): use build script to generate environment.inc.ts (#3146)
* change(common/core/web,web): update dependencies to @keymanapp/models-types (#3147)

## 14.0.78 alpha 2020-05-21

* refactor(common/models): factor out word breakers to their own package (#3125)
* fix(developer): crash when developer starts (#3138)
* chore(android): Refactor KeyboardPickerActivity (#3113)
* chore(common/resources): cleanup scopes (#3139)
* feat(web): starts proper KMW Sentry integration (#3122)
* refactor(common/models/types): rename @keymanapp/lexical-model-types => @keymanapp/models-types (#3143)
* change(common/core/web): add and distribute type declaration (#3145)
* fix(common/models/types): drops version updates for deprecated common/lexical-model-types (#3148)

## 14.0.77 alpha 2020-05-19

* refactor(web/engine): Moves common utility functions into separate `web-utils` package (#3130)
* refactor(web/engine): renames DeviceSpec, moves to utils (#3132)
* fix(ios): Fixes keyboard metadata decoding, tweaks to project files (#3137)
* feat(windows): Use http: instead of file: for Configuration UI (#3127)

## 14.0.76 alpha 2020-05-15

* fix(windows): use correct name for Sentry in C++ (#3129)
* chore: Allow to override hook defs (#3112)

## 14.0.75 alpha 2020-05-13

* feat(android/samples): Add Tamil lexical model to KMSample2 (#3123)

## 14.0.74 alpha 2020-05-11

* fix(windows): kmbrowserhost was missing debug info (#3117)

## 14.0.73 alpha 2020-05-11

* fix(windows): force output keystroke failure (#3083)
* fix(windows): kmshell title and kmbrowserhost sentry (#3115)

## 14.0.72 alpha 2020-05-08

* fix(oem/fv/ios): Fixes FV app's system keyboard (#3105)
* fix(oem/fv/ios): FV light mode lock and basic banner fix (#3108)
* fix(windows): sentry cef shutdown interactions (#3107)
* feat(android): Migrate installed keyboards list to keyboards_list.json (#3091)

## 14.0.71 alpha 2020-05-08

* fix(windows): use consistent sentry db location (#3100)

## 14.0.70 alpha 2020-05-07

* fix(android/app): Fix back button after System Keyboard dismissed (#3093)
* fix(android/samples): Back button to dismiss KMSample2 system keyboard (#3095)
* fix(oem/fv/android): Back button to dismiss FV Android system keyboard (#3096)

## 14.0.69 alpha 2020-05-06

* fix(common/resources): npm install required for auto inc lerna versions (#3089)
* fix(windows): sentry x64 stacks truncated pointers (#3087)

## 14.0.68 alpha 2020-05-06

* fix(common/core/desktop): enable build for win x64, use global VERSION.md and fix decxstr() bug (#3076)
* change(android): Add methods to go between LanguageResource and JSON (#3079)
* feat(common): auto-update for package versioning (#3078)

## 14.0.67 alpha 2020-05-05

* fix(oem/fv/ios): Additional libraries for FirstVoices SWKeyboard (#3080)

## 14.0.66 alpha 2020-05-04

* feat(web): test Recorder overhaul, Node-based tests using Recorder for KeyboardProcessor (#3060)
* fix(oem/fv/ios): add sentry framework to carthage build step (#3074)

## 14.0.65 alpha 2020-05-03

* fix(oem/fv/ios): try embed of sentry again for fv (#3072)

## 14.0.64 alpha 2020-05-01

* fix(oem/fv/ios): add sentry framework to fv keyboards (#3069)

## 14.0.63 alpha 2020-05-01

* fix(android): Fix FileUtilsTest to be cross-platform (#3061)
* fix(windows): add LARGEADDRESSAWARE flag for all CEF processes (#3064)
* fix(android): Remove more custom keyboard fields(#3051)
* fix(oem/fv/ios): FV settings bundle for SWKeyboard (#3066)
* change(common/models/wordbreakers): single-pass join word breaker decorator (#3059)

## 14.0.62 alpha 2020-05-01

* change(oem/fv/android): Update DSN for FV Android app (#3050)
* feat(web/engine): Basic KeyboardProcessor tests (#2994)
* fix(oem/fv/android): Update FirstVoices build_keyboards.sh script (#3045)
* fix(oem/fv/ios): Update FirstVoices build_keyboards.sh script (#3045)

## 14.0.61 alpha 2020-04-30

* chore(common/resources): bump @actions/http-client from 1.0.3 to 1.0.8 in /resources/build/version (#3047)
* fix(oem/fv/ios): firstvoices icon and version info (#3044)
* feat(windows): Sentry integration fixes and polish (#3006)
* feat(developer/compilers): compile joinWordsAt property (#3032)

## 14.0.60 alpha 2020-04-29

* feat(common/resources): initial use of lerna (in-repo package links only) (#2997)
* change(web/engine): spins core/web/keyboard-processor package off from KeymanWeb (#3001)
* change(web/engine): spins core/web/input-processor package off from KeymanWeb (#3008)
* chore(common/models): change author from personal to work affiliation (#3046)

## 14.0.59 alpha 2020-04-29

* chore: merge stable history (#3037)
* feat(common/models/wordbreakers): create join word breaker decorator (#3021)
* fix(oem/fv/ios): download fv keyboards (#3040)
* change(android): Refactor LanguageResource() and remove "Custom" property (#3033)

## 14.0.58 alpha 2020-04-28

* change(developer/compilers): improvements to default searchTermToKey (#3024)

## 14.0.57 alpha 2020-04-27

* change(common/resources): Update to Unicode 13.0 (#3029)
* change(android): Refactor Keyboard class to not use Map (#3020)

## 14.0.56 alpha 2020-04-24

* fix(android): Clarify label that shows "Get Started" on startup (#3025)
* feat(developer/compilers): allow for verbose word breaker specification (#3023)

## 14.0.55 alpha 2020-04-23

* change(android): Convert LanguageListActivity to utility (#3018)
* change(android): Change "Get Started" keyboard picker to bring up embedded keyboard search (#3013)
* feat(common): lerna now npm-installed locally (#3012)
* refactor(web/engine): successful web-core compilation (#2992)
* change(common/models,developer/compilers): always bundle searchTermToKey() with model (#2971)
* change(common/models): remove NFD table (#3014)

## 14.0.54 alpha 2020-04-22

* refactor(developer/compilers): word breaker compilation (#3016)

## 14.0.53 alpha 2020-04-21

* refactor(common/models): Abstracted connection between LMLayer and Worker initialization (#2986)
* refactor(common/models): starts a formal 'headless' mode (#2987)
* fix(android): predictive banner display bugfix (#3010)
* fix(android): Fix system keyboard alignment (#3009)

## 14.0.52 alpha 2020-04-17

* refactor(web/engine): precomputation for OSK key events, headless production thereof (#2969)
* refactor(web/engine): initial ModelManager split (#2974)
* refactor(web/engine): LMLayer enablement state management rework (#2975)
* refactor(web/engine): predictive data routing, LanguageProcessor as EventEmitter (#2976)
* refactor(web/engine): web-core build prep (#2982)

## 14.0.51 alpha 2020-04-16

* change(android): Update minimum SDK to 21 (#2993)

## 14.0.50 alpha 2020-04-15

* feat(android): Add KMPBrowserActivity for cloud keyboard searches (#2961)
* fix(android): Handle default font DejaVuSans.ttf (#2981)
* feat(android): Download cloud keyboards from https://keyman.com/keyboards (#2953)
* fix(ios): iOS 13.4 subkey menu workaround (#2959)
* change(ios): Web-based popup key longpresses (#2968)
* fix(web): repairs Web regression test suite (#2973)
* feat(android): Dismiss system keyboard on Back press (#2984)

## 14.0.49 alpha 2020-04-11

* chore(common/models): do not run tests in IE11 in Windows (#2978)

## 14.0.48 alpha 2020-04-07

* feat(windows): Testing Sentry integration (#2923)
* feat(windows): use crashpad and better call stacks (#2931)

## 14.0.47 alpha 2020-04-07

* fix(common/models): use searchTermToKey() on input (#2954)
* refactor(web/engine): proper split-off of DOM-reliant code (#2939)
* refactor(web/engine): InputProcessor/KeyboardProcessor split (#2940)
* fix(ios): prevents in-app keyboard resets (#2951)
* refactor(web/engine): headless KeyboardProcessor (#2941)

## 14.0.46 alpha 2020-04-06

* fix(android): Add check for WRITE_EXTERNAL_STORAGE permission (#2946)

## 14.0.45 alpha 2020-04-05

* chore(web): bump minimist from 1.2.2 to 1.2.3 in /web/testing/regression-tests (#2947)

## 14.0.44 alpha 2020-04-03

* refactor(web/engine): relocates DOM-only parts of Processor (#2922)
* refactor(web/engine): begins formally removing DOM-aware keyboard API functions from web-core KeyboardInterface (#2915)
* refactor(web/engine): start of system store abstraction (#2919)
* refactor(web/engine): Processor now manages current layer; OSK listens via callback (#2920)
* refactor(web/engine): RuleBehavior now headless (#2925)
* refactor(web/engine): variable store storage abstraction (#2926)
* fix(web): fixes activeElement typing (#2927)
* refactor(web/engine): relocates DOM-only parts of Processor (#2938)
* fix(android): Change KeyboardHarness/build.sh to not rebuild KMEA (#2943)
* feat(android): Propagate languageID when downloading kmp (#2944)

## 14.0.43 alpha 2020-04-02

* fix(web/engine): default layout fix for chiral keyboards (#2936)
* fix(android): Fix exception in ResourcesUpdateTool (#2933)
* change(android/samples): Update sample and test projects to install asset kmp's (#2935)

## 14.0.42 alpha 2020-04-01

* fix(android): Fix globe button crash on 3rd party apps (#2930)
* change(android) Install default asset kmp's (#2928)

## 14.0.41 alpha 2020-03-31

* refactor(web/engine): KeyboardInterface/Processor cleanup and prep (#2901)
* refactor(web/engine): Preps keyboard layouts definitions for web-core (#2902)
* refactor(web/engine): layouts now full property of Keyboard wrapper (#2903)
* feat(android): Specify optional language ID for installing kmp (#2921)

## 14.0.40 alpha 2020-03-30

* fix(developer): use correct registry types for sentry options (#2912)
* fix(windows): replaces empty eventid with underscore when autoreport errors off (#2913)
* refactor(web): namespacing DOM-focused management (#2891)
* refactor(web/engine): starts DOM pre-processor (#2892)
* refactor(web): starts OSK preprocessor (#2893)
* refactor(web): headless device representation (#2894)
* refactor(web): cleanup for Processor.processKeyEvent (#2899)
* chore(common/resources): Cleanup unused folders and update README (#2916)

## 14.0.39 alpha 2020-03-29

* feat(windows): sentry x64 support (#2898)
* feat(windows): user control for upload to sentry (#2900)

## 14.0.38 alpha 2020-03-28

* feat(ios): Add Crowdin CLI for iOS strings (#2905)

## 14.0.37 alpha 2020-03-27

* feat(windows): crash reports in CEF (#2887)
* feat(common/resources): Use Crowdin CLI (v3) for handling l10n files (#2895)
* fix(windows): show error if tsysinfo fails to start; kmcomapi reporting (#2897)

## 14.0.36 alpha 2020-03-26

* fix(web/engine): Fixes default key lookup returns (#2890)

## 14.0.35 alpha 2020-03-25

* feat(windows): new error notification dialog (#2875)
* feat(windows): sentry c++ wrappers (#2886)
* refactor(web/engine): activeKeyboard now tracked on Processor (#2864)
* refactor(web/engine): Initial definition of typed Keyboard wrapper (#2868)
* refactor(web/engine): More Keyboard wrapper properties (#2869)
* refactor(web/engine): headless-friendly keymapping (#2870)
* refactor(web/engine): relocates keyboard tag code, adds typing (#2883)
* fix(web): fixes variable stores (#2884)

## 14.0.34 alpha 2020-03-24

* fix(web): fixes embedded kbd initialization (#2879)
* fix(ios): popup keys over base keys no longer emit base char. (#2881)

## 14.0.33 alpha 2020-03-23

* fix(android/samples): Update min SDK versions for sample apps (#2872)
* refactor(web/engine): Modularize default key output handling (#2853)
* refactor(web/engine): extended abstraction with OutputTarget (#2849)
* refactor(web/engine): reworks use of embedded's keyman['oninserttext'] (#2850)
* refactor(web/engine): reworks default output handling to return RuleBehaviors (#2854)
* refactor(web/engine): removes shiftState parameter (#2859)
* refactor(web/engine): moves new RuleBehavior type & behaviors to own file (#2861)
* refactor(web/engine): doInputEvent moved to OutputTarget (#2862)
* refactor(web/engine): KeyboardInterface now property of Processor (#2863)
* fix(windows): some sentry symbolication was not working (#2871)
* fix(linux): Use __release_version__ for downloadkeyboard window (#2877)

## 14.0.32 alpha 2020-03-20

* fix(windows): include sources for sentry (#2866)

## 14.0.31 alpha 2020-03-20

* fix(android/samples): Fix min SDK version for Sample and Test apps (#2860)

## 14.0.30 alpha 2020-03-19

* docs(common/resources): minor updates to readme (#2856)

## 14.0.29 alpha 2020-03-19

* feat(windows): Add Sentry reports to Delphi apps (#2848)

## 14.0.28 alpha 2020-03-18

* fix(web): fixes design mode and content editable issues (#2838)
* fix(ios): corrects OSK height adjustment, banner display issues. (#2840)
* feat(windows): add sentry tooling (#2806)
* refactor(web/engine): new RuleBehavior return type from keyboard calls, utilization (#2830)
* refactor(web/engine): KeyEvent object now refers to outputTarget over element (#2846)
* fix(linux): Fix failing Linux package builds (#2843)
* feat(linux): Add focal as platform to build packages for (#2842)

## 14.0.27 alpha 2020-03-17

* chore(web): bump minimist from 1.2.0 to 1.2.2 in /web/testing/regression-tests (#2829)

## 14.0.26 alpha 2020-03-16

* fix(oem): Disable monitoring of ANR for oem Android app (#2828)

## 14.0.25 alpha 2020-03-13

* feat(common/resources): sentry release control (#2794)
* chore(windows): improve build script tests (#2680)
* fix(web): enhanced sourcemaps + proper sourcemaps for minified KMW (#2809)
* feat(common/resources): Add script to parse crowdin translation file (#2801)
* fix(linux): Fix how keyboardprocessor version is set in dist.sh (#2814)
* feat(android): Additional Sentry integration (#2810)
* fix(web): applies base key layer property to unassigned subkeys (#2808)
* feat(android): Start adding RTL to layouts (#2816)
* fix(common/models): fixes word lookup from Tries for SMP script-based languages (#2815)
* feat(common/resources): add release finalization for Sentry (#2819)
* fix(web): further fixes BuildVisualKeyboard. Fixes #2818 (#2822)
* fix(web): fixes internal reference for validation tool (#2824)

## 14.0.24 alpha 2020-03-11

* fix(linux): Fix CI dist path to common/core/desktop (#2795)
* fix(web): fixes build number reference of API call (#2796)
* fix(web): updating BuildVisualKeyboard (#2802)

## 14.0.23 alpha 2020-03-10

* fix(ios): fixes Carthage framework copy for Sentry (#2800)
* feat(android): Start of Sentry-based crash reporting (#2778)

## 14.0.22 alpha 2020-03-09

* fix(common/resources): parameter order incorrect in git diff (#2787)
* feat(ios): compilations within Xcode now properly set version (#2775)
* fix(ios/engine): Fixes context bug for certain keyboard rules after newlines (#2770)
* feat(android): Update additional main app strings for crowdin (#2793)
* feat(ios): Start of Sentry-based crash reporting (#2771)
* feat(ios): Improved Sentry integration (first pass) (#2782)

## 14.0.21 alpha 2020-03-08

* fix(common/resources): builds were never triggered (#2790)

## 14.0.20 alpha 2020-03-08

* feat(windows): Chromium replacement for embedded MSHTML in for Keyman Desktop (#1720)
* refactor(common/core/desktop): Rename keyboard core (#2735)

## 14.0.19 alpha 2020-03-06

* fix(web): support otf extension for truetype fonts (#2780)

## 14.0.18 alpha 2020-03-04

* feat(windows): etl2log support tool (#2758)
* feat(developer): allow use of ISO9995 in key ids (#2741)
* feat(android): Handle keyman:// protocol to download kmp keyboard (#2734)
* change(android): Cleanup UI strings (#2751)
* fix(ios): fixes broken online-help versioned link (#2773)

## 14.0.17 alpha 2020-02-26

* feat(ios): KeymanEngine version migration unit tests (#2692)
* feat(ios): starts iOS unit testing (#2649)
* fix(android) Fix crash on kbdMapList (#2719)
* fix(developer): crash when switching layout templates (#2726)
* feat(developer): always save options (#2731)
* feat(common/resources): Support git worktree when configuring local hooks (#2722)
* docs(linux): Add linux packaging documentation (#2720)
* fix(developer): insert from charmap into touch editor 🍒 (#2737)
* fix(developer): debugger breaking smp with bksp (#2739)
* feat(ios): Adds keyboard-scale unit tests, fixes unknown-device bug (#2695)

## 14.0.16 alpha 2020-02-25

* fix(android) Fix crash on kbdMapList (#2719)
* fix(developer): crash when switching layout templates (#2726)

## 14.0.15 alpha 2020-02-24

* fix(android): Sanitize app version string for api query (#2715)
* chore(common/resources): Improve output when triggering Jenkins jobs (#2706)
* fix(common/resources): Fix increment-version.sh script (#2714)

## 14.0.14 alpha 2020-02-21

* chore(linux): allow to trigger Jenkins build from script (#2697)
* fix(ios): Resource update issues (#2703)
* fix(web): Web CI target reversion (#2693)
* refactor(common/resources): Simplify and improve getting hook directory (#2701)

## 14.0.13 alpha 2020-02-19

* fix(linux): setup gschema (#2675)
* fix(ios): Responsive predictive toggles (#2674)
* chore(windows): cleanup documentation (#2681)
* chore: merge p9s2 beta part 2 to master (#2683)

## 14.0.12 alpha 2020-02-18
* fix(android/samples): Fix build for KMSample1 project (#2669)
* fix(developer): crash in context help (#2661)
* fix(developer): crash importing blank OSK (#2663)
* fix(common/core/desktop, linux): Misc keyboard processor fixes for Xenial (#2648)
* fix(linux): Fix tier used in debian watch files (#2664)
* fix(ios): Engine demo fix (#2662)
* docs(ios): Updates offline help for new 13.0 content (#2671)
* fix(developer): upgrade removes preferences 🍒 (#2672)
* fix(developer): upgrade removes preferences (#2668)
* chore(common/resources): Rename trigger-definitions.sh to *.config (#2665)

## 14.0.11 alpha 2020-02-17

* fix(web): Fat-finger complication fixes (#2647)
* feat(web): restyles prediction banner (#2629)
* chore(oem/fv/ios): FV iconography update (#2650)
* feat(mac): install script rather than drag+drop (#2537)
* fix(common): Update configure-repo.sh to ln commit-msg-defs (#2652)
* change(web): Testing resources update (#2651)
* fix(android): Add ability to reinitialize `CloudDownloadMgr` (#2635)
* chore: merge beta changes to master 🍒 (#2659)
* fix(mac): invalid build script params removed (#2660)

## 14.0.10 alpha 2020-02-14

* fix(common/core): buffer overrun in context api 🍒 (#2616)
* fix(web): patches Float and Toggle UI issues (#2622)
* change(web): build.sh recompilation of LMLayer only performed when needed (#2623)
* fix(ios): Fixes in-app use of KMSample2 (#2626)
* fix(developer): touch layout editor character map integration (#2619)
* fix(developer/compilers): package: version mismatch (#2620)
* fix(developer/compilers): compiler sometimes merges touch platform support wrongly in .keyboard_info (#2621)
* fix(ios): Fixes lexical model url generation for updates (#2627)
* fix(linux): Cherrypick linux packaging fixes  (#2624)
* fix(developer/ide): model debugger mime type mismatch (#2633)
* fix(ios): Fixes invalid keyboard display when backing out of sharing text (#2631)
* fix(oem/fv/android): Update version of androidx.appcompat (#2640)
* change(android): Update in-app help (#2641)
* fix(developer/ide): Model editor various bugs (#2634)
* fix(web): fixes positioning of native-mode language menu (#2642)
* change(android): Update app dependencies (#2644)
* fix(ios): initial-install check within Migrations (#2646)
* fix(mac): Modifier keys were resetting cached context (#2588)
* refactor(mac): initial steps of input pathway (#2643)

## 14.0.9 alpha 2020-02-10

* fix(common/core/desktop): buffer overrun in context api (#2614)
* fix(common/resources): refactor trigger of test builds (#2611)
* fix(ios): fixes installation of default resources and updates them (#2578)
* chore(android): Update default nrc.en.mtnt.model to 0.1.4 (#2608)
* chore(common/resources): add build scripts for beta tests 🍒 (#2612)
* fix(common/resources): don't include build-utils.sh (#2615)
* fix(common/resources): Fix setting context when >= 64 characters (#2607)
* fix(ios): Icon image change on light/dark mode transition (#2593)
* fix(ios): Keyboard banner light/dark transitions (#2594)
* fix(linux): Fix packaging of keyman-config on Xenial (#2609)

## 14.0.8 alpha 2020-02-07

* chore(common/resources): Tweak history management (#2602)
* chore(common/resources): Update README.md (#2598)
* chore: update history (#2605)
* chore: merge beta P9S1 changes to master (#2606)
* chore(common/resources): Add script that checks if build is required (#2603)
* fix(linux): Install requirements before packaging (#2599)

## 14.0.7 alpha 2020-02-07

* chore(common/resources): Tweak history management (#2602)
* chore(common/resources): Update README.md (#2598)

## 14.0.6 alpha 2020-02-06

* fix(windows): Windows touch keyboard would cancel on each keystroke (#2580)
* fix(linux): Fix 'About' keyboard when missing copyright (#2583)
* feat(linux): Keyboard options configuration dialog (#2566)
* feat(common): prepare-commit-msg hook for autogenerated conventional commit messages (#2581)
* fix(linux): cherry-pick packaging changes from beta branch (#2589)
* fix(linux): Display the script name in log output (#2591)

## 14.0.5 alpha 2020-02-04

* chore(common/resources): support test builds on master/beta/stable-x.y (#2576)
* fix(web): default BKSP output targeting (#2561)
* fix(linux): Remove cosmic and disco releases (#2574)

## 14.0.4 alpha 2020-02-03

* chore(common/resources): trigger builds after version increment (#2572)
* fix(ios): keyboard stability (#2545)
* fix(web): dev_resource compile fix (#2557)
* fix(linux): Update launchpad PPA by tier (#2551)
* fix(android): Fix cancelling ConfirmDialogFragment (#2547)
* fix(web): Fix K_TAB from external keyboard (#2546)
* fix(ios): Now (eventually) uses sys pref for kbd clicks (#2550)
* feat(ios): Deeplink into Keyman settings for system keyboard setup (#2548)
* fix(common/models): RTL model specification (#2554)
* fix(web): Suggestion reordering for RTL languages (#2553)
* fix(ios): Fixes margins on keyboard in iOS 9/10 (#2560)

## 14.0.3 alpha 2020-02-03

* chore(common/resources): increment version final (#2568)
* chore(common/resources): add version tags (#2570)

## 14.0.2 alpha 2020-01-29

* chore(common/resources): version tags (#2562)

## 14.0.1 alpha 2020-01-29

* chore(common/resources): Starting 14.0 release<|MERGE_RESOLUTION|>--- conflicted
+++ resolved
@@ -1,6 +1,24 @@
 # Keyman Version History
 
-<<<<<<< HEAD
+## 17.0.4 alpha 2022-11-10
+
+* chore(deps): bump socket.io-parser from 4.0.4 to 4.0.5 (#7672)
+
+## 17.0.3 alpha 2022-11-09
+
+* fix(windows): Cleanup CEF more correctly in shutdown (#7661)
+
+## 17.0.2 alpha 2022-11-01
+
+* fix(android): Handle empty Play Store release notes (#7581)
+
+## 17.0.1 alpha 2022-10-31
+
+* fix(ios): iPad was not recognised as tablet device (#7563)
+* feat(windows): configuration UI polish (#7206)
+* chore: move to 17.0-alpha (#7577)
+* chore: Move to 17.0 alpha
+
 ## 16.0.100 beta 2022-11-10
 
 * chore(linux): Update whatsnew (#7660)
@@ -69,26 +87,6 @@
 ## 16.0.93 beta 2022-11-01
 
 * chore: move to 16.0 beta
-=======
-## 17.0.4 alpha 2022-11-10
-
-* chore(deps): bump socket.io-parser from 4.0.4 to 4.0.5 (#7672)
-
-## 17.0.3 alpha 2022-11-09
-
-* fix(windows): Cleanup CEF more correctly in shutdown (#7661)
-
-## 17.0.2 alpha 2022-11-01
-
-* fix(android): Handle empty Play Store release notes (#7581)
-
-## 17.0.1 alpha 2022-10-31
-
-* fix(ios): iPad was not recognised as tablet device (#7563)
-* feat(windows): configuration UI polish (#7206)
-* chore: move to 17.0-alpha (#7577)
-* chore: Move to 17.0 alpha
->>>>>>> 47ebb2d2
 
 ## 16.0.92 alpha 2022-10-31
 
