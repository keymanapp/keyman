--- conflicted
+++ resolved
@@ -1,6 +1,13 @@
 # Keyman Version History
 
-<<<<<<< HEAD
+## 16.0.2 alpha 2022-03-03
+
+* chore(deps-dev): bump karma from 6.3.14 to 6.3.16 in /web/testing/regression-tests (#6322)
+
+## 16.0.1 alpha 2022-03-02
+
+* chore: move to 16.0 (#6318)
+
 ## 15.0.212 beta 2022-03-11
 
 * chore(linux): Fix lintian warnings (#6360)
@@ -29,18 +36,9 @@
 * change(web): tightens call signature for banner selection (#4966)
 * fix(windows): cleanup edge cases in k32_load (#5197)
 * feat(ios): refinement of spacebar-captioning PR (#5368)
-=======
-## 16.0.2 alpha 2022-03-03
-
-* chore(deps-dev): bump karma from 6.3.14 to 6.3.16 in /web/testing/regression-tests (#6322)
-
-## 16.0.1 alpha 2022-03-02
-
-* chore: move to 16.0 (#6318)
 
 ## 15.0.205 alpha 2022-03-02
 
->>>>>>> 93af2a3d
 * fix(developer): move ngrok to Server/bin/ (#6304)
 * fix(linux): Gracefully handle keyboard download failure (#6285)
 * fix(linux): Gracefully handle makedirs failures (#6287)
@@ -56,10 +54,7 @@
 * fix(developer): font for Package and Model Editors (#6311)
 * fix(web): stop repeated CSS injection (#6310)
 * feat(developer): support commas in frequency in wordlists (#6315)
-<<<<<<< HEAD
 * chore: release to beta
-=======
->>>>>>> 93af2a3d
 
 ## 15.0.204 alpha 2022-03-01
 
