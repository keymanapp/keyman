--- conflicted
+++ resolved
@@ -1,33 +1,5 @@
 # Keyman Version History
 
-<<<<<<< HEAD
-## 15.0.252 beta 2022-05-25
-
-* fix(ios): fixes OSK mispositioning bug in iOS 15 (#6631)
-
-## 15.0.251 beta 2022-05-23
-
-* fix(ios): stops leaking memory on system keyboard rotation (#6552)
-* fix(android/engine): Fix sticky long-press keys (#6637)
-
-## 15.0.250 beta 2022-05-20
-
-* feat(android/app): Provide haptic feedback when typing (#6626)
-* fix(ios): disables transparent nav bar for ios 15 (#6633)
-
-## 15.0.249 beta 2022-05-19
-
-* chore(common): improve PR reporting of changes (#6624)
-
-## 15.0.248 beta 2022-05-17
-
-* fix(windows): use GlobalGetAtomName to access global list (#6580)
-
-## 15.0.247 beta 2022-05-16
-
-* chore(common/resources): Update langtags.json (#6594)
-* fix(android/engine): Refresh OSK when changing spacebar text (#6620)
-=======
 ## 16.0.10 alpha 2022-05-15
 
 * chore: beta to master A16S1 (#6614)
@@ -71,7 +43,33 @@
 ## 16.0.1 alpha 2022-03-02
 
 * chore: move to 16.0 (#6318)
->>>>>>> 2d0fed11
+
+## 15.0.252 beta 2022-05-25
+
+* fix(ios): fixes OSK mispositioning bug in iOS 15 (#6631)
+
+## 15.0.251 beta 2022-05-23
+
+* fix(ios): stops leaking memory on system keyboard rotation (#6552)
+* fix(android/engine): Fix sticky long-press keys (#6637)
+
+## 15.0.250 beta 2022-05-20
+
+* feat(android/app): Provide haptic feedback when typing (#6626)
+* fix(ios): disables transparent nav bar for ios 15 (#6633)
+
+## 15.0.249 beta 2022-05-19
+
+* chore(common): improve PR reporting of changes (#6624)
+
+## 15.0.248 beta 2022-05-17
+
+* fix(windows): use GlobalGetAtomName to access global list (#6580)
+
+## 15.0.247 beta 2022-05-16
+
+* chore(common/resources): Update langtags.json (#6594)
+* fix(android/engine): Refresh OSK when changing spacebar text (#6620)
 
 ## 15.0.246 beta 2022-05-11
 
