# Keyman Version History

<<<<<<< HEAD
## 18.0.191 beta 2025-02-12

* feat(windows): handle a hard windows reset occurring while downloading updated keyman files (#13128)
* docs(developer): update what's new for 18.0 (#13198)
* chore(mac): update whats new for Keyman 18 (#13197)
* chore(ios): update whats new for Keyman 18 (#13199)
* fix: use tier and version from branch when merging history from another branch (#13170)
* fix(linux): start system service when switching keyboards (#13172)
* chore(linux): update actions/cache to non-deprecated version (#13193)
* chore(linux): update branch that's used for Debian packaging (#13192)
* chore(linux): remove support of Ubuntu 20.04 Focal (#13202)

## 18.0.190 beta 2025-02-11

* fix(developer): bundle ttfmeta library internally with kmc-keyboard-info (#11631)
* fix(developer): support Windows and Unicode names in .ttf (#11633)
* chore(developer): increase timeout for kmc-ldml compiler test (#11635)
* chore(common): deps: update eslint typescript plugins (#11842)
* refactor(windows): rename `TKeymanMutex.MutexOwned` to `TakeOwnership` and add `ReleaseOwnership` (#13168)

## 18.0.189 beta 2025-02-11

* chore: move to beta
=======
## 19.0.2 alpha 2025-02-12

* chore(linux): remove support of Ubuntu 20.04 Focal (#13203)

## 19.0.1 alpha 2025-02-11

* refactor(windows): rename `TKeymanMutex.MutexOwned` to `TakeOwnership` and add `ReleaseOwnership` (#13168)
* chore: increment to alpha 19.0 (#13187)
>>>>>>> 09fae4ec

## 18.0.188 alpha 2025-02-10

* fix(windows): check the params status flag equals ucrsUpdateReady before attempting to download the keyman setup file (#13154)
* feat(windows):  background updates go from downloading to waiting for a restart except if the `apply now` flag is set (#13159)
* feat(developer): verify package version number format in kmc-package (#13118)
* fix(developer): support non-US base keyboard layouts in debuggers (#13131)
* feat(developer): improve compiler messages and user interface (#13156)
* feat(developer): verify that packages do not contain themselves in kmc-package (#13157)
* fix(developer): link welcome.htm in package for new projects; use v17 project format for new models (#13161)
* fix(windows): use Automatically check for updates and download for the english xml (#13162)
* change(linux): Implement ordered output without patched ibus (#11535)

## 18.0.187 alpha 2025-02-07

* docs(web): relocate gesture docs to web/docs/internal (#13139)
* chore(mac): remove empty options tab from configuration (#13160)
* chore(linux): Update debian changelog (#13143)

## 18.0.186 alpha 2025-02-06

* feat(windows): check updates and automatic update merged (#13115)

## 18.0.185 alpha 2025-02-05

* fix(developer): make kmc log options consistent across all commands (#13075)
* feat(developer): add user interface for `kmc copy` to TIKE (#13076)
* chore(developer): add verbose logs for project copier (#13080)
* chore(mac, ios): build and run with xcode 16 (#13077)

## 18.0.184 alpha 2025-02-04

* fix(common): handle undefined input in `@keymanapp/langtags` lookups (#13117)
* chore: update docs to reference node 20.0 (#13124)
* feat(developer): include command line in kmc sentry reports (#13113)
* fix(common/web): replace invalid StrsItem identity checks with isEqual() (#13122)

## 18.0.183 alpha 2025-02-03

* change(ios): set host-app bundle identifier in embedded Web debug-report (#13105)
* fix(ios): prevent message-handler collision (#13037)
* change(web): add context tracker bksp handling, alignment-offset calculations (#12911)
* fix(web): correct edit-path ordering at source (#12925)
* fix(web): correctly track context transitions caused by applying suggestions (#12927)
* chore(linux): preserve log files when running tests under Docker (#13107)

## 18.0.182 alpha 2025-01-31

* feat(windows): report on processor type in tsysinfo (#13084)
* fix(common): push branch when creating PR in version history writer (#13082)
* refactor: move langtags to @keymanapp/langtags npm module (#13046)
* chore(developer): use langtags.json for kmc-generate language names (#13047)
* feat(developer): support relocation of external files in kmc-copy (#13061)
* feat(windows): kmshell switch handling for the installing state (#12956)
* feat(windows): add boot switch (#12995)
* docs(web): remove `.md` in help links (#13051)
* chore: add android platform to titles (#13033)
* chore: add the windows platform to titles (#13026)
* fix(mac): properly manage Input Method lifecycle (#13006)
* chore(developer): handle forward slashes in paths in package editor (#13081)
* chore(developer,core,resources): LDML v46 update and remove workaround for import base (#13099)

## 18.0.181 alpha 2025-01-30

* feat(windows): add localized button captions and form labels (#13025)
* fix(web): disabled correction state should prevent predictive corrections (#13066)
* fix(web): disabled autoaccept should not autohighlight suggestions (#13068)
* chore(common): add 17.0.334 to version history (#13065)
* fix(windows): add api GetContext and TIPProcessKeyEx with IsTextSelected bool (#13023)
* fix(web): keyboard query error states should always provide informative Error objects, reports (#13048)

## 18.0.180 alpha 2025-01-29

* chore(common): Update crowdin strings for Portuguese (#13056)
* chore(common): Update crowdin strings for Spanish (Latin America) (#13044)
* chore(linux): Update debian changelog (#13063)
* chore(linux): improve compatibility with Gentoo Linux (#13070)

## 18.0.179 alpha 2025-01-28

* fix(android): improve resource-update tool handling of host Activity's closure (#13004)
* fix(windows): bool return value of KeymanIsTextSelected (#12841)
* chore(mac): add breadcrumbs for Sentry (#12939)
* fix(mac): show and hide OSK consistently for all keyboards (#12988)
* fix(linux): remove unnecessary files from source tarball (#13053)
* fix(windows): handle keyboard package not downloaded (#12948)

## 18.0.178 alpha 2025-01-27

* fix(web): fix handling of data: url fonts, fonts with single quotes in filename (#13032)
* fix(android): disable early keyboard-loading when not feasible (#13001)
* fix(web): add null guard for focusing next element via keystroke (#13013)
* chore: adjust one bookmark link in windows doc (#13050)
* chore: adjust bookmark links in developer docs (#13049)

## 18.0.177 alpha 2025-01-24

* fix(android): restores DOMRect polyfill for old Chrome support (#13012)
* fix(developer): produce correct index parameter value for context in kmw compiler (#13003)
* chore: add platform to what's new titles (#12989)
* chore: add platforms to welcome titles (#12990)
* chore: add platforms to version history titles (#13016)
* chore: add platforms to troubleshooting titles and windows to help homepage (#13019)
* chore: add platforms to system requirements and download-and-install docs (#13024)
* chore: add mac platform to titles (#13027)
* chore: add linux platform to titles (#13028)
* chore: add ios platform to titles (#13031)
* fix(developer): escape font facename in touch layout editor (#13020)
* fix: use correct path for resources/build/version (#13029)
* fix(developer): don't list .js keyboards for multi-keyboard packages in kmc-keyboard-info (#13034)
* fix(web): do not simplify nul-prefixed contexts when rule-matching (#12998)
* feat(android): add breadcrumbing during package install about package file, source (#13021)
* fix(linux): correct permissions and paths in Linux docker image (#13008)

## 18.0.176 alpha 2025-01-23

* chore(developer): stub out icon support in kmc-generate (#12971)
* chore(developer): remove '--rename' option from kmc-copy (#12973)
* feat(developer): add 'verbose' and 'debug' log levels to kmc (#12976)
* chore(developer): validate output folder name in kmc-copy (#12979)
* chore(developer): report on filename collisions in kmc-copy (#12982)
* feat(developer): support copying disorganized projects in kmc-copy (#12984)
* chore(linux): docker build: update package index before installing packages in Dockerfiles (#12992)
* feat(web): allow main manual-test page to load from KMP (#12977)
* fix(android): Remove access to MEDIA storage permissions (#12999)

## 18.0.175 alpha 2025-01-22

* feat(windows): Fixes check now to use SM and LastUpdateCheckTime key on first run. (#12922)
* chore(developer): validate keyboard and model IDs in kmc-generate (#12958)
* fix(developer): use correct terms in kmc-generate lexical model help (#12960)
* fix(developer): use 1.0.0 as default for ldml keyboards in kmc-generate (#12962)
* chore: adds h1 tags (#12967)
* fix(web): prevent warning that occurs when multitapping longpressable modifier keys (#12964)
* chore(developer): add test for basic transform to kmc-generate (#12966)
* fix(android/engine): Revert how keyboard picker menu launches (#12986)

## 18.0.174 alpha 2025-01-21

* chore(developer): validate targets parameter in kmc-generate (#12955)
* fix(developer): support `&displayMap` font in web debugger (#12929)

## 18.0.173 alpha 2025-01-20

* feat(developer): rewrite font data in .kvk from package metadata (#12949)
* docs(ios): document gestures within iOS app help (#12900)
* fix(developer): include developer-utils deps in server build (#12951)

## 18.0.172 alpha 2025-01-19

* chore(common): Add 17.0.333 to version history (#12926)

## 18.0.171 alpha 2025-01-18

* fix(common/web): add StrsItem.isEqual() method (#12868)
* fix(common/web): handle invalid order and tertiary arguments to ElementString.fromString() (#12882)

## 18.0.170 alpha 2025-01-17

* chore(linux): update copyright year (#12918)
* fix(web): patch unit test with execution dependent on autocorrect state (#12940)
* test(common/web): unit tests for element-string (#12811)
* chore(linux): Update debian changelog (#12917)

## 18.0.169 alpha 2025-01-17

* chore(windows): remove `postinstall` state from mermaid diagram (#12923)

## 18.0.168 alpha 2025-01-16

* chore: update macOS environment-variable shell script (#12878)
* fix(android): use main looper to dispatch key events when OSK is hidden (#12871)
* chore(web): integrates predictive-text builds to top level script, reconnects headless tests (#12866)
* chore(ios): Update crowdin strings for Khmer (#12910)
* chore(windows): merge master epic windows updates (#12904)
* fix(developer): detect invalid key ids in touch layout files (#12895)
* chore: use GitHub PR titles when writing HISTORY.md (#12907)
* fix(developer): filter incorrect fonts out of .keyboard_info (#12909)
* change(web): make 'keep' transform pattern match standard suggestion pattern by including the prefix string (#12906)
* chore: Add docker images for building the different platforms (#11397)

## 18.0.167 alpha 2025-01-15

* chore: changes to use https and removes anchor in docs (#12838)
* fix(developer): ensure license parameter is required and add tests (#12879)
* fix(web): Improve predictive-text handling of text wordbreaking transitions (#12864)
* chore(common): Update crowdin strings for Spanish (#12886)
* docs(developer): Clarify square brackets in `U_####[_####]` shortcut (#12876)
* feat: add builder tab-completion script (#12296)
* docs(android): document longpress up-flick to quick-display shortcut (#12899)
* docs(web): fix `adding-keyboards.md` (#12890)

## 18.0.166 alpha 2025-01-10

* fix(web): numpad + and - with zoom shortcut use (#12865)

## 18.0.165 alpha 2025-01-09

* feat(web): add KeymanWeb API for auto-correct (#12857)
* chore(web): disable auto-correct (#12858)
* refactor(web): modernize `web/ci.sh` script (#12862)

## 18.0.164 alpha 2025-01-08

* fix(windows): add language and close button fit inside pop-window (#12855)
* chore(windows): add bcp47 code and tips to diagnostic (#12843)
* fix(android/engine): Cleanup KMManager API keys and calls (#12861)
* docs(developer,mac): add playable video links to the help documentation (#12828)

## 18.0.163 alpha 2025-01-06

* docs: clarify that sections in KMX file might not be aligned (#12856)

## 18.0.162 alpha 2024-12-19

* fix(mac): standardize interaction between OSK and physical keyboard (#12836)

## 18.0.161 alpha 2024-12-17

* fix(mac): OSK layers displayed consistently for hardware and OSK modifiers (#12829)

## 18.0.160 alpha 2024-12-16

* feat(ios): configurable keyboard height (#12571)
* chore(common/web): remove .c8rc.json from types and merge exclusions into package.json (#12813)
* fix(android/engine): Initialize index when resuming KeyboardPicker (#12832)

## 18.0.159 alpha 2024-12-13

* chore(core): remove meson warnings for wasm builds (#12827)
* chore(linux): Update debian changelog (#12023)

## 18.0.158 alpha 2024-12-11

* fix(linux): pushing of updated changelog branch (#12818)
* fix(linux): work around Lintian errors (#12815)

## 18.0.157 alpha 2024-12-10

* test(common/web): unit tests for kvk-file-writer (#12734)

## 18.0.156 alpha 2024-12-09

* fix(developer): remove platforms from kmc-generate LM readme (#12803)
* test(developer): add test for ERROR_DescriptionIsMissing to kmc-keyboard-info (#12804)
* chore(developer): verify bundled node version when building installer (#12806)
* fix(developer): support hint property in displaymap (#12807)
* fix(common/web): delete replaceExtension in types/src/util/file-types.ts (#12762)
* chore(developer): add some docs for language examples in kmp.json (#12805)
* fix(core): implement ldml_processor::get_key_list() (#12644)

## 18.0.155 alpha 2024-12-07

* chore(android,windows): Update crowdin for Czech (#12792)

## 18.0.154 alpha 2024-12-06

* feat(developer,core): local imports (#12750)
* chore(core): remove `km_core_keyboard_load` API (#12769)
* chore: rename TestCompilerCallbacks.ts (#12775)
* chore(mac): update to SIL logo with glyph in About window (#12766)
* chore(android,windows): Update crowdin for Italian (#12793)
* change(developer): use full github url in kmc copy parameters (#12773)
* chore(developer): add baseline tests for bcp47 codes to kmc-package (#12506)
* chore(core): only install node on Windows if not available (#12772)
* chore(android): Disable auto-correct UI controls (#12791)

## 18.0.153 alpha 2024-12-05

* feat(developer,common): verify normalization of strings (#12748)
* chore(core): Add link to Keyman Glossary (#12774)
* test(common/web/types): unit tests for file-types (#12716)

## 18.0.152 alpha 2024-12-04

* refactor(mac): pass kmx data blob to keyman core instead of file path (#12760)
* fix(developer): honour provided script when checking for matching scripts (#12768)
* chore(common): rename test files (#12709)
* fix(common): rename test file (#12770)

## 18.0.151 alpha 2024-12-03

* feat(android): Enhance how ENTER key is handled for FV and KMSample2 (#12745)
* feat(developer): report on mismatching lang tag scripts when building keyboard-info (#12753)

## 18.0.150 alpha 2024-12-02

* fix(core,developer): use `NDEBUG` flag to disable assertions in release build (#12715)

## 18.0.149 alpha 2024-12-01

* refactor(developer): unify test action (#12736)

## 18.0.148 alpha 2024-11-29

* test(common/web/types): unit tests for unicodeset-parser-api (#12714)
* chore(developer): rename test files (#12707)
* feat(core,linux,developer,windows): implement loading KMX from blob (#12721)
* chore(common): add offline support for emscripten (#12740)

## 18.0.147 alpha 2024-11-28

* docs(android): Add android/docs/internal/README (#12717)
* test(common/web/types): unit tests for string-list (#12702)
* docs(common): linux and macOS emscripten setup (#12701)
* refactor(developer): output number of tests when running on TC (#12710)
* refactor(common): output number of tests when running on TC (#12719)
* chore(web): rename file missed in #12704 (#12720)
* fix(core): permanently disable logging (#12724)
* fix(linux): disable assertions in release builds of ibus-keyman (#12725)
* chore(common): improve offline builds (#12739)

## 18.0.146 alpha 2024-11-27

* test(developer): kmcmplib compiler unit tests 5 (#12612)
* refactor(common): move all lexical model types into `LexicalModelTypes` container (#12712)
* refactor(common): move remaining LDML keyboard types into `LdmlKeyboardTypes` (#12713)
* chore(web): rename test files and folders (#12704)
* chore(core): rename test files (#12705)
* chore(linux): rename test files (#12706)

## 18.0.145 alpha 2024-11-26

* docs(windows): update emscripten bash setup (#12700)
* chore(common): Add link to onboarding doc to `CONTRIBUTING.md` (#12697)

## 18.0.144 alpha 2024-11-25

* chore(deps): bump cross-spawn from 7.0.3 to 7.0.6 in /developer/src/server/src/win32/trayicon/addon-src (#12687)
* chore(developer): make package subfile description fully optional (#12665)
* fix(developer): box package compiler info fields (#12666)
* fix(developer): correct whitespace handling in virtual keys and remove partially implemented virtual key series in kmcmplib compiler (#12604)

## 18.0.143 alpha 2024-11-22

* chore(deps): bump cross-spawn from 7.0.3 to 7.0.6 (#12685)

## 18.0.142 alpha 2024-11-20

* chore(common): Update CODEOWNERS (#12680)

## 18.0.141 alpha 2024-11-15

* chore(linux): add support for Ubuntu 25.04 Plucky Puffin (#12675)

## 18.0.140 alpha 2024-11-13

* chore(common): Add 17.0.330 - 17.0.332 to version history (#12663)
* fix(developer): reconnect `--full-test` in kmcmplib build and enable for CI (#12631)
* docs(developer): kmc-generate (#12647)

## 18.0.139 alpha 2024-11-12

* fix(windows): help links updated (#12646)

## 18.0.138 alpha 2024-11-08

* fix(common): check for invalid markers (#12613)
* chore: update minimum versions (#12632)
* fix(windows): correct path to output file in publish step for fv keyboards (#12637)
* chore(core): move API docs from help.keyman.com (#12642)
* feat(developer): kmc generate (#11014)
* feat(developer): kmc-copy (#12555)
* feat(developer): add GitHub and Cloud support to kmc-copy (#12586)

## 18.0.137 alpha 2024-11-07

* fix(windows): correct engine help source path for upload (#12625)
* fix(developer): use 'N' for nomatch store debug strings (regression in #12107) (#12629)
* chore(developer): skip masaram_gondi in kmcmplib full test (#12630)
* feat(developer): analyze osk-char-use merge with existing mapping file (#12622)
* feat(developer): Report key 'address' in validation failures in layout compiler (#12588)

## 18.0.136 alpha 2024-11-06

* fix(developer): handle merge commits when checking git log date (#12627)

## 18.0.135 alpha 2024-11-05

* fix(developer): handle paste of TSV into Wordlist grid (#12594)
* fix(developer): handle missing files in kmc-kmn (#12595)
* fix(developer): handle missing files in kmc-model (#12596)
* refactor(android): move Android Engine help in-repo (#12598)
* refactor(ios): move ios Engine help in-repo (#12599)
* refactor(windows): move windows Engine help in-repo (#12600)
* refactor(web): move web engine help to app repo (#12601)
* docs: Update websites readme with debug info (#12602)
* fix(developer): create Server config directory before options save (#12608)
* chore(linux): add support for Ubuntu 25.04 Plucky Puffin (#12614)
* fix(linux): properly check for missing dependencies (#12615)
* fix(linux): set environment variable for rendering of downloads dialog (#12616)

## 18.0.134 alpha 2024-11-04

* fix(developer): ldml don't allow a uset as right-hand-side variable (#12606)

## 18.0.133 alpha 2024-11-01

* test(developer): kmcmplib compiler unit tests 4 (#12489)

## 18.0.132 alpha 2024-10-30

* feat(windows): kmdevlink app (#12552)

## 18.0.131 alpha 2024-10-25

* chore(android,windows): Update Crowdin strings for Khmer (#12574)
* refactor(developer): add kps-file-reader and kps-file-writer (#12545)
* fix(mac): make modifiers operational in OSK (#12556)
* fix(mac): support missing alt layers in OSK (#12565)

## 18.0.130 alpha 2024-10-24

* fix(android/engine): Increase robustness when checking package kmp.json languages (#12567)
* chore(ios): support xcode 16 build (#12570)

## 18.0.129 alpha 2024-10-21

* chore(mac): support Xcode 16 build (#12554)

## 18.0.128 alpha 2024-10-14

* docs(developer): add refs to Keyman MIME types (#12540)

## 18.0.127 alpha 2024-10-12

* fix(developer): use TextDecoder to convert Uint8Array to string (#12537)

## 18.0.126 alpha 2024-10-11

* test(common): add markdown link check test for product documentation (#12472)
* chore(linux): improve output if `dpkg-gensymbols` fails and run other tests (#12527)

## 18.0.125 alpha 2024-10-10

* chore(common): allow to run `build.sh` scripts in `bashdb` debugger (#12518)
* chore(linux): Improve output of API Verification (#12522)
* chore(linux): allow to skip API change (#12519)
* fix(linux): fix problem with API checks with merge commits (#12520)
* refactor(web): move `KeyboardObject` type to `common/web/types` (#12514)

## 18.0.124 alpha 2024-10-09

* chore(common): fix links in minimum-versions.md (#12507)
* fix(developer): use richedit in debug memo to support Egyptian cartouches (#12464)
* feat(android): Add controls for auto-correct (#12443)

## 18.0.123 alpha 2024-10-08

* chore(developer,common): deps: replace xml2js with fast-xml-parser (#12502)
* chore(ios): renew certificate (#12512)

## 18.0.122 alpha 2024-10-07

* feat(mac): both option keys generate right alt if no left alt mapping (#12458)
* chore(common): improve configuration detection for hextobin (#12481)

## 18.0.121 alpha 2024-10-03

* docs(developer): Fix image links in help (#12488)
* fix(oem/fv): Update keyboard versions and names for fv_all.kmp 13.1 (#12486)
* feat(common): unified XML parser/writer (#12482)

## 18.0.120 alpha 2024-10-02

* chore(common): Add note on troubleshooting website errors (#12487)
* docs(common): mention `KEYMAN_USE_NVM` in minimum versions doc (#12490)
* docs(web): fix paths to several help pages (#12491)
* docs(web): fix structure of test document (#12492)

## 18.0.119 alpha 2024-09-28

* refactor(developer): copy dev 17.0 help into repo (#12427)
* fix(developer): warn before importing over touch layout (#12478)
* chore(linux): display branch name with API verification (#12480)
* docs(core): Update kmx-plus-file-format.md (#12479)

## 18.0.118 alpha 2024-09-26

* chore(developer): add context/options (#11566)
* chore(deps-dev): bump rollup from 4.16.4 to 4.22.4 (#12462)
* fix(developer): ignore excess whitespace in `<row keys>` attribute (#12468)
* refactor(common): move help into common prod/docs/help folders (#12424)
* fix(developer): publish developer-utils package during build (#12471)
* fix(linux): ignore additional C++ symbol in API check (#12474)

## 18.0.117 alpha 2024-09-25

* docs(common): Document how to skip generating CDN on websites (#12446)
* fix(android): Remove toggle for "Always Show Banner" (#12430)
* fix(android): Hide suggestion banner on password fields (#12442)
* fix(developer): prevent invalid string ids (#12465)

## 18.0.116 alpha 2024-09-20

* change(mac): remove verbose logging option (#12431)
* chore(common): Allow to build offline (#12439)

## 18.0.115 alpha 2024-09-19

* chore(common): detect ssh remotes in git hooks (#12437)
* fix(common): add proper configure output for hextobin (#12440)
* fix(core): add missing dependency for core (#12438)
* chore(developer): remove .js output from LDML compiler (#12432)

## 18.0.114 alpha 2024-09-17

* fix(developer): rewrite ldml visual keyboard compiler (#12402)
* fix(developer): check vars string usage before definition (#12404)
* change(mac): remove 'Always show OSK' option (#12355)

## 18.0.113 alpha 2024-09-16

* test(developer): kmcmplib compiler unit tests 3 (#11990)

## 18.0.112 alpha 2024-09-14

* chore(deps): bump express from 4.19.2 to 4.20.0 (#12396)

## 18.0.111 alpha 2024-09-13

* chore(common): Update crowdin strings for Italian (#12408)
* fix(common): correct offsets in KMX+ spec (#12350)
* fix(android): Add gating to setLongpressDelay() (#12410)

## 18.0.110 alpha 2024-09-12

* chore(common): Update to Unicode 16.0 (#12393)
* refactor(web): move `common/web/es-bundling` → `web/src/tools/es-bundling` (#12389)
* refactor(web): move `common/web/eslint` → `common/tools/eslint` (#12390)
* refactor(web): move sentry-manager → `web/src/engine/sentry-manager` (#12397)
* refactor(web): merge `device-detect` with `web/src/engine/main` (#12399)
* chore(web): allow to run unit tests in vscode test explorer (#12400)
* fix(developer): index() requires comma between parameters in kmcmplib compiler (#12328)

## 18.0.109 alpha 2024-09-11

* chore(common): Update history with 17.0.329 stable (#12394)
* refactor(web): move `model/templates` to `web/src/engine/predictive/text` (#12382)
* refactor(web): move `common/models` to `web/src/engine/predictive-text` (#12383)
* refactor(web): move `common/web/utils` to `web/src/engine/common/web-utils/` (#12384)

## 18.0.108 alpha 2024-09-10

* docs(android): Update help docs (#12367)
* fix(developer): fix building with Ubuntu 24.04 (#12379)
* refactor(android): Move build-publish.sh to builder script (#12351)
* fix(android): Separate `publishSentry` Gradle task to publish symbols to Sentry (#12358)
* refactor(web): move `model/types` to `web/types` (#12370)

## 18.0.107 alpha 2024-09-09

* fix(android): Update Text Size menu icons for RTL support (#12290)

## 18.0.106 alpha 2024-09-06

* feat(windows): add right modifier included in hotkey optional functionality (#12259)
* fix(android): Skip language counts for lexical-model packages (#12361)
* docs(web): fix link to documentation page (#12369)

## 18.0.105 alpha 2024-09-05

* chore(common): Fix missing entries in HISTORY.md (#12352)
* docs(android): Add in-app help for adjusting longpress delay (#12359)
* fix(mac): avoid crash on startup with macOS 10.15 (Catalina) (#12354)
* chore(oem/fv): Update to fv_all 13.0 (#12362)
* feat(windows): Add two new strings for SIL Global name instead of SIL International (#12327)

## 18.0.104 alpha 2024-09-03

* fix(mac): display package info after keyboard installation (#12326)

## 18.0.103 alpha 2024-09-02

* feat(windows): Remove hotkey related feature flags (#12252)
* feat(windows): update SIL logo for Windows UI (#12250)

## 18.0.102 alpha 2024-08-30

* docs(web): add documentation comments for touch layout interfaces (#12314)
* change(mac): store data in Library directory instead of Documents (#12106)
* change(mac): store partial path in UserDefaults (#12144)

## 18.0.101 alpha 2024-08-29

* refactor(web): move `gesture-recognizer` → `gesture-processor` (#12194)
* docs(core): fix a typo in the KMX+ doc (#12302)
* chore(web): remove obsolete comment (#12304)
* chore(android,ios): Update FirstVoices keyboards to fv_all.kmp 12.15 (#12300)
* fix(developer): make LDML import path consistent for all bundlings of kmc (#12280)
* fix(core): properly support 'other' modifier state with `uint32_t` type (#12281)
* chore(windows): fix typo in environment.inc.sh (#12286)
* fix(android): Check in material-stepper as internal Maven dependency (#12267)
* docs(core): improve formatting of KMX+ doc (#12303)
* fix(android): Prioritize certain actions over multi-line for ENTER key (#12315)
* fix(linux): add `keymanFacename` to .ldml file (#12277)
* chore(common): Update crowdin strings for Czech (#12316)
* fix(web): prevent unintuitive space-output blocking for mid-context suggestions (#12313)

## 18.0.100 alpha 2024-08-28

* fix(windows): check IM window will be in a visible location (#11967)

## 18.0.99 alpha 2024-08-27

* feat(web): import the generator for the pred-text wordbreaker's Unicode-property data-table (#10690)
* feat(web): optimize the wordbreaker data table for filesize and ease of first-load parsing (#10692)
* fix(web): fixes wordbreaker test import path (#12297)
* feat(web): enable utf8 charset encoding for the build artifacts (#12115)

## 18.0.98 alpha 2024-08-26

* change(ios): defer registration of fonts past initialization (#12190)
* refactor(ios): optimize font registration (#12210)
* test(mac): add unit tests to validate first calls to compliance check (#11724)
* fix(mac): limit short bundle version string to x.y.z format in info.plist (#12233)
* chore(developer): extend timeouts for lm compiler tests to 5 secs (#12273)
* fix(developer): find last matching key in LDML key bag when building KVK (#12278)
* chore(android): Cleanup stray debug statements in console (#12287)
* fix(developer): ensure call() detects invalid store in kmcmplib compiler (#12263)

## 18.0.97 alpha 2024-08-24

* refactor(linux): cleanup API of kvk2ldml.py (#12276)
* chore(common): adjust build settings for windows clean builds (#12264)
* chore(windows): remove remaining unused Makefiles (#12274)
* docs(developer): update build documentation to refer to build.sh (#12272)

## 18.0.96 alpha 2024-08-23

* fix(android): Fix navigation arrows in Info Activity for RTL (#12244)
* fix(web): fix documentation-keyboard spacebar-text scaling (#12232)
* fix(android): Use increment and decrement arrows on longpress delay menu (#12242)
* fix(android): Add RTL assets for adjusting keyboard height menu (#12261)
* chore(common): use `npm install` in emsdk update (#12269)
* docs: refresh windows.md (#12248)

## 18.0.95 alpha 2024-08-22

* chore(common): allow build agents to automatically select emsdk version, and enable support for 3.1.60+ (#12243)

## 18.0.94 alpha 2024-08-21

* fix(core): look for `emcc` instead of `emcc.py` (#12235)
* fix(web): improve tokenization output when wordbreaker breaks spec for span properties in output (#12229)
* chore(android): Use RTL-aware alignment and padding for layouts (#12225)
* fix(web): disable fat-finger data use when mayCorrect = false (#12220)
* fix(android): Auto-mirror back and forward arrows for RTL support (#12227)
* feat(android): Add localization for Arabic (#12228)
* fix(android): Auto-mirror increment and decrement arrows for RTL support (#12230)

## 18.0.93 alpha 2024-08-20

* refactor(web): remove engine/interfaces dependency on engine/js-processor (#12188)
* fix(web): fix malformed reversion display strings (#12201)
* feat(android): Add menu to specify long-press delay (#12170)
* feat(android): Pass longpress delay to KeymanWeb (#12185)
* fix(core): set mac build version for meson cli build to 10.13 (#12223)

## 18.0.92 alpha 2024-08-19

* chore(deps-dev): bump @75lb/deep-merge from 1.1.1 to 1.1.2 (#12118)
* chore(deps): bump semver from 7.5.4 to 7.6.0 (#12119)
* fix(windows): "Keyman" is not localized in UI strings (#12162)
* feat(android): Enhance how ENTER key is handled in apps (#12125)
* refactor(web): move `lm-worker` → `worker-thread` (#12150)
* fix(developer): remove redundant check in LdmlKeyboardCompiler.validate() (#11858)

## 18.0.91 alpha 2024-08-16

* refactor(web): move `predictive-text` → `worker-main` (#12146)
* fix(web): restore flick functionality (#12187)
* refactor(web): move `lm-message-types` → `predictive-text/types` (#12149)
* fix(developer): enforce presence of kps Info.Description field in info compilers (#12204)
* fix(developer): enforce presence of Version field when FollowKeyboardVersion is not set, in package compiler (#12205)

## 18.0.90 alpha 2024-08-15

* refactor(web): move parts of `keyboard-processor` → `js-processor` (#12111)
* fix(web): allow `lm-worker` to build on Linux (#12181)
* refactor(web): move remaining parts of `keyboard-processor` → `keyboard` (#12131)
* docs: update .kmx documentation around bitmaps, modifier state (#12183)
* refactor(web): rename `package-cache` → `keyboard-storage` (#12135)

## 18.0.89 alpha 2024-08-14

* feat(web): test skipped prediction round handling (#12169)
* fix(web): support live configuration of longpress delay (#12175)
* feat(web): add osk.gestureParams for better gesture-config persistence (#12176)
* refactor(core): move utfcodec to common (#12171)
* refactor: move kmx_u16 to common and rename to km_u16 (#12177)
* refactor(developer): use npm or local source for server addons instead of github references (#12090)
* fix(developer): fix crash with Windows Clipboard by ignoring zero scan code in debugger (#12166)
* chore(developer): update SIL logo (#12168)

## 18.0.88 alpha 2024-08-13

* docs: add .kmx specification (#12163)

## 18.0.87 alpha 2024-08-12

* chore(web): drop flaky auto-test component (#12155)
* fix(common): show description even if child projects specifies path (#12145)

## 18.0.86 alpha 2024-08-09

* chore(android): Update splash screen with SIL Tai Heritage Pro logo (#12127)
* chore(common): Update localization for Greek Polytonic (#12112)
* chore(common): add support for build target platform exclusions (#12113)
* feat(common): add top-level build.sh (#12114)
* chore(developer): start building Developer on linux,mac (#12117)
* refactor(web): Move `common/web/recorder` → `web/src/tools/testing/recorder-core` (#12092)

## 18.0.85 alpha 2024-08-08

* fix(developer): update date for last git commit date fixture (#12122)
* refactor(android/engine): Parse keyboards.json for FirstVoices app (#11943)

## 18.0.84 alpha 2024-08-07

* refactor(common): move kpj-related files into developer-utils (#11531)
* refactor(common): move kps-file.ts to @keymanapp/developer-utils (#11763)
* refactor(common): move kvks-file to @keymanapp/developer-utils (#11764)
* refactor(common): move .keyman-touch-layout reader/writer to @keymanapp/developer-utils (#11765)
* refactor(common): move LDML keyboard .xml reader/writer and kmx-plus builder to @keymanapp/developer-utils (#12081)
* refactor(common): move compiler-interfaces to @keymanapp/developer-utils (#12088)
* refactor(common): move xml2js and related deps to @keymanapp/developer-utils (#12101)

## 18.0.83 alpha 2024-08-06

* chore(common): Update history from 17.0.328 (#12093)
* change(common/models): change model tokenization to also tokenize whitespace (#11975)
* feat(web): support transform tokenization when given a root context (#11998)
* change(web): track whitespace-aware tokenization for context + correction-search caching (#11979)
* change(web): leverage tokenization to preserve punctuation and whitespace when predicting (#11997)
* fix(web): patch up worker build to provide artifacts for its tests (#12082)
* chore(web): move `web/src/engine/paths/` → `web/src/engine/interfaces/` (#12064)
* chore(web): move `common/web/input-processor/` → `web/src/engine/main/` (#12066)
* refactor(web): refactor and harmonize constants (#12072)
* chore(common): add data versions to minimum-versions.inc.sh (#12103)
* fix(web): fix lm-worker test broken by botched merge conflict resolution (#12104)

## 18.0.82 alpha 2024-08-05

* chore(windows): remove QIT_VSHIFTDOWN QIT _VSHIFTUP (#11973)
* chore(developer): add language/reference (#11799)

## 18.0.81 alpha 2024-08-03

* chore(developer): Revert "chore(developer): remove redundant references from tsconfig.json" (#12076)
* chore(common): use nvm in builds to select a node version automatically (#12069)
* refactor(developer): move functions and variables into CompilerErrors.cpp (#12030)
* refactor(developer): improve the callbacks for kmcmplib (#12031)
* refactor(developer): align kmcmplib error codes and names with kmc-kmn (#12044)
* refactor(developer): move error reporting to error site in kmcmplib (part 1) (#12045)
* refactor(developer): move error reporting inside `GetCompileTargetsFromTargetsStore` and `ProcessGroupFinish` (#12048)
* refactor(developer): move kmcmplib message construction to kmc-kmn (#12059)
* refactor(developer): rename compiler error reporting functions in kmcmplib (#12060)
* chore(developer): support filename field in kmcmplib compiler messages (#12061)
* refactor(developer): replace `VERIFY_KEYBOARD_VERSION()` calls with `VerifyKeyboardVersion()` (#12063)

## 18.0.80 alpha 2024-07-31

* chore(developer): remove redundant references from tsconfig.json (#12037)
* fix(web): add nullish test in setOsk (#12039)
* fix(web): unrevert #11258, leaving OSK hidden before instructed to display (#12049)
* test(developer): check correct use of u16chr when second parameter could be null (#11894)
* change(web): remove support for es5 (#11881)

## 18.0.79 alpha 2024-07-30

* change(mac): add custom tags in sentry to better identify errors (#11947)
* feat(web): add unit tests for case-detection & handling (#11950)
* refactor(web): spin off method for correction-search probability-thresholding check (#11952)

## 18.0.78 alpha 2024-07-29

* chore(common): Update history from 17.0.327 and add missing descriptions (#12021)
* change(web): revert #11174, which loads keyboards before initializing the OSK (#12015)
* feat(web): add unit testing for finalization of generated suggestions (#11946)
* feat(web): add unit tests for prediction lookup component (#11949)

## 18.0.77 alpha 2024-07-27

* refactor(windows): clean up logging (#11921)
* chore(developer): rename to analyzer-messages.ts (#12017)
* fix(developer): remove `paths` from tsconfig.json (#12028)
* chore(developer): api doc refresh (#12029)

## 18.0.76 alpha 2024-07-26

* change(linux): improve changelog PRs after upload to debian (#12024)
* test(developer): kmcmplib compiler unit tests 2 (#11663)
* fix(linux): set local directory if not specified (#12032)

## 18.0.75 alpha 2024-07-25

* chore(windows): remove the posting WM_KEYUP/DOWN events to IM (#12002)
* feat(web): check for low-probability exact + exact-key correction matches (#11876)
* refactor(web): extract suggestion-finalization block into its own function (#11899)
* chore(developer): remove `CompilerMessages` stub and use `KmnCompilerMessages` (#11986)
* chore(developer): rename kmc-ldml `CompilerMessages`, `LdmlKeyboardCompilerMessages` to `LdmlCompilerMessages` (#11988)
* chore(developer): rename kmc-package `CompilerMessages` to `PackageCompilerMessages` (#11989)
* fix(developer): handle errors parsing .kps file when loading project (#12008)
* chore(common): updated stats script to support end date/sprint (#12009)
* fix(windows): align engine.sln platforms and configurations (#12011)
* refactor(web): spin off deduplication, suggestion-similarity sections (#11900)
* refactor(web): extract the correct-and-raw-predict blocks into their own method (#11888)
* refactor(web): convert internal prediction methods to stateless format (#11940)
* feat(web): add unit tests for predict auto-selection method (#11941)
* feat(web): extend unit-test oriented dummy model (#11948)
* feat(web): add unit tests for suggestion-similarity detection (#11944)
* feat(web): add unit testing for suggestion deduplication (#11945)
* feat(developer): add hint when index() store is longer than any() store (#12000)
* chore(android,ios): Add ojibwa ifinal/rdot keyboards to FirstVoices (#11889)

## 18.0.74 alpha 2024-07-24

* fix(developer): correct handling of trailing spaces by GetDelimitedString() in kmcmplib compiler (#11938)
* chore(linux): remove Ubuntu Mantic, add Oracular (#12003)

## 18.0.73 alpha 2024-07-23

* fix(windows): add text selected bool emit backspace key when text selected in TSF (#11884)
* fix(developer): prevent buffer overrun in `u16tok` (#11910)
* fix(developer): prevent invalid values in targets store (#11918)
* feat(developer): automatically detect version for `U_xxxx_yyyy` ids (#11957)
* feat(developer): handle automatic versioning of chiral modifiers (#11965)
* test(developer): Add tests for automatic versioning of notany() with context() (#11980)
* feat(developer): handle automatic versioning of special key caps on normal keys (#11981)
* feat(developer): automatically upgrade version when gestures are found in the touch layout (#11982)
* refactor(developer): rename `verifyMinimumKeymanVersion` (#11983)
* feat(developer): add searching for message identifiers to `kmc message` (#11984)
* fix(developer): kmc-keyboard-info: use default version 1.0 if version information missing (#11985)
* fix(web): present a "keep" option when a context-altering suggestion is auto-selected (#11969)
* fix(web): prevents auto-accept immediately after reversion (#11970)

## 18.0.72 alpha 2024-07-22

* fix(web): remedy unit-test stability issues (#11933)
* refactor(web): fix TypeScript errors and warnings (#11911)

## 18.0.71 alpha 2024-07-18

* chore(windows): add comments for _WIN64 tests (#11929)
* chore(common): Update Crowdin strings for Portuguese (#11974)

## 18.0.70 alpha 2024-07-08

* feat(web): provide lexicon probabilities directly on the search path (#11868)
* feat(common/models): support direct-child access for Trie node iteration (#11869)
* change(common/models/templates): rework Trie predict method to utilize traversals (#11870)
* change(web): track the base correction for generated predictions (#11875)
* feat(web): add and enable auto-correction (#11866)

## 18.0.69 alpha 2024-07-05

* fix(core): allow to successfully build on Ubuntu 24.04 (#11926)
* chore(windows): correct output file for 64-bit build of keyman32 in build.sh (#11930)
* chore(android,ios): Add Crowdin localization for Polytonic Greek (#11877)

## 18.0.68 alpha 2024-07-04

* refactor(windows): merge keyman64 build into keyman32 (#11906)
* refactor(windows): remove wm_keyman_keydown and wm_keyman_keyup (#11920)

## 18.0.67 alpha 2024-07-03

* refactor(common/models): move TS priority-queue implementation to web-utils (#11867)

## 18.0.66 alpha 2024-07-02

* fix(developer): handle second parameter of index correctly in kmcmplib compiler (#11815)

## 18.0.65 alpha 2024-07-01

* fix(developer): prevent non-BMP characters in key part of rule (#11806)
* chore(linux): remove unused building with pbuilder (#11862)

## 18.0.64 alpha 2024-06-28

* fix(web): use fat-finger data with simple keypresses (#11854)

## 18.0.63 alpha 2024-06-26

* feat(linux): implement Linux side of SimulateAltGr option (#11852)

## 18.0.62 alpha 2024-06-25

* chore(common): update C/C++ formatting options (#11836)
* chore(linux): use shared meson config (#11863)
* fix(linux): ignore exceptions trying to install cache (#11861)

## 18.0.61 alpha 2024-06-24

* feat(web): optimization via lazy preprocessing of keyboard touch-layout info (#11265)
* fix(android): clear globe highlight when displaying keyboard picker (#11826)
* refactor(linux): add KeymanOption class for options (#11850)
* refactor(linux): rename methods that deal with keyboard options (#11851)

## 18.0.60 alpha 2024-06-21

* chore(web): define common timeout variable for automated testing (#11839)
* feat(developer): warn on empty keycaps (#11810)
* change(web): optimization for keyboard-layout preprocessing (#11263)
* feat(web): optimization via lazy construction of OSK layers (#11264)
* fix(developer): layr: fix modifier err message on layer w/o id (#11843)

## 18.0.59 alpha 2024-06-19

* chore(deps-dev): bump braces from 3.0.2 to 3.0.3 (#11756)
* chore(developer): clarify project upgrade messages about file locations (#11819)
* chore(deps): bump ws from 8.16.0 to 8.17.1 (#11822)
* chore(common): update base-package node-engine setting (#11798)
* change(web): change after-word whitespace check to be more selective (#11800)
* chore: Revert "chore(common): update base-package node-engine setting" (#11829)
* change(web): drop correction batching (#11768)
* chore(web): move correction-search execution timer to its own file (#11757)
* refactor(web): overhaul predictive-text engine's timer to better detect paused time (#11758)
* feat(web): improve predictive-text responsiveness when typing rapidly (#11784)
* feat(linux): re-create missing files at run-time (#11789)

## 18.0.58 alpha 2024-06-18

* test(core): Add a minimal test that exercises the core API (#11781)
* fix(developer): check HISTORY.md to get last modified date for keyboard_info and model_info (#11805)
* docs(developer): extra context help for keyboard-editor (does not exist in Keyman Developer 17.0) (#11771)

## 18.0.57 alpha 2024-06-17

* fix(web): fix id of longpress keys with modifier set in touch layout (#11783)
* fix(web): prevent desktop OSK crash when addKeyboards is called before engine init (#11786)
* fix(core): serialize tests for core/wasm on mac agents (#11795)
* fix(developer): refactor kmcmplib compiler messages to use map (#11738)
* fix(developer): make native compilation of kmcmplib under Linux possible (#11779)
* feat(core): devolve regex to javascript (#11777)
* feat(core): remove ICU from core under wasm (#11778)
* fix(linux): restart ibus after manual integration test run (#11775)

## 18.0.56 alpha 2024-06-14

* feat(core): devolve normalization to js (#11541)
* fix(developer): show message if no more platforms to add to touch layout editor (#11759)
* docs(developer): context help in package-editor and put the existing context help in their own tab comments (#11760)
* docs(developer): context help in keyboard-editor section (#11754)
* docs(developer): context help in new-project section (#11767)
* docs(developer): context help for new-project-parameters in keyman developer (#11769)
* docs(developer): context help for Select BCP 47 tag in Keyman Developer (#11770)
* change(common): update esbuild to 0.18.9 (#11693)
* change(web): more prep for better async prediction handling (#10347)
* fix(web): set new-context rules' device to match that of the active OSK (#11743)
* chore(linux): Update debian changelog (#11671)
* fix(web): add limited Array.from polyfill for lm-worker use (#11732)

## 18.0.55 alpha 2024-06-13

* fix(developer): handle missing OSK when importing a Windows keyboard into a touch-only project (#11720)
* fix(developer): verify email addresses in .kps and .keyboard_info (#11735)
* change(web): prep for better asynchronous prediction handling (#10343)

## 18.0.54 alpha 2024-06-12

* fix(common): remove subpackage entries for older TS version (#11745)
* chore(common): end use of ts-node (#11746)
* feat(web): add bulk_render variant that loads and renders keyboards from local KMP (#10432)

## 18.0.53 alpha 2024-06-10

* fix(android): check current orientation when redisplaying system keyboard (#11604)
* fix(android): fix keyboard size after rotation and restore via onSizeChanged, after layout (#11722)
* fix(developer): fix kmcmplib unit-test include paths (#11749)

## 18.0.52 alpha 2024-06-08

* fix(developer): prevent two touch layout editors opening for the same file (#11717)
* chore(common): cleanup meson deprecations and warnings (#11523)
* feat(developer): support language reference in context help (#11737)
* test(developer): kmcmplib compiler unit tests (#11378)

## 18.0.51 alpha 2024-06-07

* fix(web): fix osk touch-focus tracking (#11705)
* fix(web): defer keyboard activation requests made during engine initialization (#11713)
* chore(developer): add context/character-map (#11656)
* chore(developer): add context/wordlist-editor (#11658)
* chore(developer): add context/new-model-project-parameters (#11677)
* fix(common): remove allowJs from web's tsconfig.base.json (#11718)
* change(web): precompile all TS-based tests (#11723)
* chore(developer): add extra logging for assertion failure when pressing backspace in debugger (#11707)
* chore: add cherry-pick information in commit messages (#11708)
* fix(developer): handle encoding errors when loading wordlists (#11711)
* chore(ios): remove dead Swift-side keyboard gesture code (#11672)
* fix(mac): change build configuration to prevent cycle error in Xcode 15 (#11730)
* refactor(web): Replace deprecated substr with substring (#11637)

## 18.0.50 alpha 2024-06-06

* chore(common): adds retry mechanism for build script npm ci calls (#11451)
* fix(web): get row-height for flick constraints after performing layout (#11691)
* chore(ios): enable webview debugging (#11229)
* fix(android): handle `IllegalArgumentException` when initializing `CloudDownloadMgr`, add logging to check for unhandled side-effects (#11626)
* chore: replace git dep on restructure with 3.0.1 in npm (#11657)
* chore: move xml2js into the repo to eliminate npm git dependency (#11660)
* chore(common): move CLDR import copy into build step for common/web/types (#11690)
* fix(developer): handle editor initializing after debugger when setting execution point (#11587)
* fix(developer): treat js files with unrecognized encodings as non-keyboard files (#11698)
* fix(developer): disable example edit controls if no examples in Package Editor (#11701)

## 18.0.49 alpha 2024-06-05

* fix(web): revert #11598 to eliminate use of `finalInput` which caused crash after moving caret (#11685)
* fix(common): correctly display result of multiple option parameters in builder (#11679)
* fix(linux): specify path with package name (#11694)
* fix(linux): remove debug output and re-enable failures (#11695)

## 18.0.48 alpha 2024-06-04

* fix(linux): add debug output (#11668)
* chore(windows): add debug log messages for modifier key press processing (#11665)
* test(core): clarify output of test_unicode (#11572)
* fix(linux): add more debug output (#11680)
* fix(linux): try a different way (#11681)

## 18.0.47 alpha 2024-06-03

* fix(developer): save touch layout editor selection when loading state (#11575)
* chore: Update history from 17.0.326 (#11649)
* refactor(web): refactor keyboard-layout preprocessing property transplantation (#11601)
* fix(web): fix keyboard-processing bugs uncovered by stricter TS settings (#11603)
* fix(web): Don't apply suggestion unless fully configured (#11594)
* chore(web): clean up remaining low-level Web .tsconfig settings (#11424)
* chore(web): correct cases of implicit-any in web/ (#11462)
* chore(web): enforce strict function types in web/ (#11463)
* chore(web): finalize web/ project parity with base-repo TS config settings (aside from JS version target) (#11464)
* fix(android): include DOMRect polyfill for older ES6-supporting devices (#11653)
* fix(linux): move environment to separate job and checkout to separate subdirectory (#11659)
* fix(linux): paths in `uses:` can't use variables (#11661)
* fix(linux): restore of artifacts still needs to be in same job (#11662)
* fix(linux): include api version as part of package filename (#11664)
* fix(linux): don't escape wildcard for package filename (#11666)
* fix(linux): match digit in package filename (#11667)

## 18.0.46 alpha 2024-06-01

* chore(linux): More debugging of API verification (#11639)

## 18.0.45 alpha 2024-05-31

* change(mac): adopt unified logging APIs (#11515)
* chore(common): update labels to include change, style (#11527)
* chore(linux): run deb-package sourcepackage job on Ubuntu 24.04 (#11565)
* test(core): verify Unicode and ICU versions cross-platform (#11418)
* chore(linux): Debugging API verification (#11536)
* refactor(core): prepare normalization code to call into JS under WASM (#11519)
* feat(core): change normalize_nfd() to use JS native call instead of ICU on wasm (#11520)
* fix(linux): Restore artifacts for API verification in the correct job (#11571)
* fix(linux): Don't clean workdir after checkout in API verification (#11592)
* fix(developer): test existence of ngrok.exe before atttempting to start (#11543)
* fix(developer): handle unsupported `return` statement in `match` and `nomatch` in web compiler (#11546)
* fix(developer): handle invalid project file when scanning for owner project (#11558)
* fix(developer): ensure folder for MRU list is always created (#11552)
* fix(web): fixes error on tab, enter when only a single input element is on the page (#11470)
* fix(web): correctly handle cross-origin stylesheets when calculating keyboard size and key cap font size (#11472)
* fix(web): pre-init keyboard activation awaits init before proceeding (#11505)
* fix(android): host-page banner initialization (#11508)
* fix(web): add null guard for missing debug info when reporting to Sentry (#11579)
* chore(web): updates TypeScript version to 5.4.5 (#11414)
* fix(ios): remove incorrect cast in log statement to prevent crash (#11569)
* fix(web): headless recorder unhandled paths, invalid test-sequence references (#11596)
* fix(web): remove dead code-branches (#11597)
* chore(web): fixes implicit-this cases (#11459)
* fix(web): use intended source for prediction-to-context matching (#11598)
* fix(web): explicitly terminate banner gesture-handling when banner is swapped (#11599)
* chore(web): removes unused locals, imports, and private fields (#11460)
* fix(web): use correct parameter name in button UI OSK `hide` event (#11600)
* chore(mac): rework of main build script (#11444)
* fix(ios): do not write to shared storage from system keyboard (#11613)
* fix(developer): handle invalid default project path in options (#11555)
* fix(developer): handle missing data in .kps `<Keyboard>` (#11563)
* fix(developer): use correct variable when fixing up flick and multitap in Layer Properties dialog (#11577)
* fix(developer): correct the inference of default hint from flicks (#11582)
* fix(developer): make top row of Character Map 1 pixel to avoid DIV/0 in gestures (#11590)
* chore: increase kmc-kmn build test timeout (#11608)
* chore(windows): support port in THTTPUploader (#11611)
* change(common): add extra commit message hints (#11585)
* chore(developer): add context/debug (#11629)

## 18.0.44 alpha 2024-05-24

* fix(linux): Pass artifacts key to API verification GHA (#11517)
* fix(web): properly pass test-runner verbose-logging flag (#11509)
* chore(developer): add context/key-test (#11512)
* fix(android/engine): Ignore updating invalid selections (#11510)
* docs(common): update min emscripten version in docs to 3.1.46 (#11530)
* fix(linux): Properly use and pass run_id (#11533)

## 18.0.43 alpha 2024-05-24

* fix(android): Revert Sentry version for FV Android (#11522)
* chore(windows): remove schedule task clean up introduced in 15.0 Alpha (#11521)
* fix(windows): add FirstVoices Keyboards build to Windows release build (#11524)

## 18.0.42 alpha 2024-05-23

* chore(web): conversion of Web's browser-integration auto-tests for @web/test-runner use (#11455)
* chore(web): conversion of Web's end-to-end style auto-tests for @web/test-runner use (#11456)
* chore(web): finalization for replacement of Karma with Web Test Runner (#11300)
* fix(android): Delete sentry-cli-2.31.1.exe during CI builds (#11493)
* change(common): remove `is:open` from issue templates (#11492)
* chore(developer): build.sh for developer (#11421)
* chore(windows): move from Makefile to build.sh (#11461)
* fix(linux): Add missing variable to API verification GHA (#11511)
* chore(common): Update standards data (#11003)

## 18.0.41 alpha 2024-05-22

* fix(developer): handle `KM_CORE_IT_INVALIDATE_CONTEXT` in debugger (#11488)
* chore(linux): Trigger GHA packaging for stable builds (#11495)
* chore(android,mac,windows): Update crowdin strings for DE (#11497)
* feat(web): custom infrastructure for @web/test-runner use (#11403)
* chore(web): conversion of lm-worker browser-test for @web/test-runner use (#11404)
* chore(web): conversion of lm-layer browser-tests for @web/test-runner use (#11452)
* chore(web): conversion of Web keyboard-loading browser-tests for @web/test-runner use (#11453)
* chore(web): conversion of Web gesture-engine browser-tests for @web/test-runner use (#11454)

## 18.0.40 alpha 2024-05-21

* refactor(common): move `enabled` declaration into test_color.cpp (#11483)
* test(developer) kmn compiler messages unit tests (#11284)
* chore(linux): Move API verification to separate action (#10637)

## 18.0.39 alpha 2024-05-20

* chore(mac): change indentation of source code to equal standard two spaces (#11432)
* fix(common): calculate already-build dependency targets correctly (#11477)
* fix(common): properly quote `builder_run_action` call (#11478)
* fix(android/app): Verify extracted text is not null (#11481)

## 18.0.38 alpha 2024-05-17

* chore(common): Auto-generate minimum-versions.md from min-ver.sh (#11399)
* fix(android): Replace deprecated APIs for Display, Size, Metrics (#11436)
* chore(common): Clear whatsnew help files (#11469)

## 18.0.37 alpha 2024-05-16

* chore(android): update Gradle wrapper version (#11437)
* fix(android/engine): Handle globe key on lock screen (#11458)
* chore(oem/fv/ios): Remove build_keyboards.sh script (#11438)

## 18.0.36 alpha 2024-05-15

* chore: merge beta into master, final (#11445)
* chore(web): updates chai, @types/chai dependencies (#11318)
* chore(web): updates most @types/node dependencies, makes them consistent (#11319)
* chore(web): adds '@web/test-runner' and related packages (#11323)
* chore(web): EventEmitter3, sinon dependency updates (#11402)

## 18.0.35 alpha 2024-05-14

* chore(core): update core to C++17 (#11340)

## 18.0.34 alpha 2024-05-13

* feat(windows): Don't install desktop shortcut for Keyman for windows on installation (#11401)
* feat(common): improve builder parameter passing for child and dep builds (#11410)
* chore: merge 17.0 beta into master A17S2 (#11431)
* chore(android): Update dependencies (#11393)

## 18.0.33 alpha 2024-05-10

* chore(common): Merge beta to master for Sprint A18S1 (part 2) (#11413)

## 18.0.32 alpha 2024-05-09

* chore(common): Add `minimum-versions.inc.sh` (#11380)
* chore(core): km_core_cp -> km_core_cu (#11341)

## 18.0.31 alpha 2024-05-08

* fix(windows): "Keyboard" should be lower case in UI string for font helper tool (#11392)

## 18.0.30 alpha 2024-05-07

* chore(web): Improve dependencies (#11377)
* test(developer) keyboard info compiler unit tests 3 (#11255)

## 18.0.29 alpha 2024-05-06

* chore(web): Improve web/test.sh script (#11355)
* chore(linux): Fix typo (#11356)

## 18.0.28 alpha 2024-05-04

* chore(common): maintenance on build scripts - cd (#11329)

## 18.0.27 alpha 2024-05-03

* chore(linux): Adjust distros for GHA (#11333)
* fix(common): Fix colorization of help output of builder script (#11336)

## 18.0.26 alpha 2024-05-02

* chore: merge beta into master A18S1 (#11332)

## 18.0.25 alpha 2024-04-30

* fix(linux): Improve detection of Gnome environment (#11292)

## 18.0.24 alpha 2024-04-29

* fix(common): Retry curl downloads up to 5 times (#11314)

## 18.0.23 alpha 2024-04-26

* chore(common): Merge beta to master for Sprint B17S6 (part 2) (#11305)
* fix(web): Fix layout for subkey menus with unusually-sized keys (#11266)

## 18.0.22 alpha 2024-04-25

* chore(linux): Install python3-dev (#11296)

## 18.0.21 alpha 2024-04-24

* chore: merge beta into master B17S6 (#11291)

## 18.0.20 alpha 2024-04-19

* chore(deps): bump tar from 6.1.13 to 6.2.1 (#11211)

## 18.0.19 alpha 2024-04-15

* chore(linux): Fix wrong merge (#11224)

## 18.0.18 alpha 2024-04-12

* chore(common): Merge beta to master for Sprint B17S5 (#11217)

## 18.0.17 alpha 2024-04-05

* chore(linux): Show failed job for next Ubuntu version as failed (#11168)

## 18.0.16 alpha 2024-04-04

* chore(linux): Revert "Ignore failed package builds differently" (#11157)
* chore(linux): Sign packages even if build for next Ubuntu fails (#11163)

## 18.0.15 alpha 2024-04-03

* chore(linux): Build packages for next Ubuntu version separately (#11145)
* chore(linux): Fix typo in path of `build-binary-packages` action (#11154)
* chore(linux): More fixes for workaround for failing linux builds (#11156)

## 18.0.14 alpha 2024-04-02

* chore(linux): Update debian changelog (#11097)

## 18.0.13 alpha 2024-03-29

* chore(deps): bump express from 4.17.3 to 4.19.2 (#11103)

## 18.0.12 alpha 2024-03-28

* chore(common): Merge beta to master for Sprint B17S4 (#11105)

## 18.0.11 alpha 2024-03-20

* chore(deps-dev): bump follow-redirects from 1.15.4 to 1.15.6 (#11010)

## 18.0.10 alpha 2024-03-16

* chore: Merge beta to master for Sprint B17S3 (#11008)

## 18.0.9 alpha 2024-03-05

* chore: B17S2 merge beta to master (#10909)

## 18.0.8 alpha 2024-03-04

* chore(linux): Update debian changelog (#10898)

## 18.0.7 alpha 2024-02-29

* chore: Merge 17.0.270 beta back to master (#10886)

## 18.0.6 alpha 2024-02-27

* chore(linux): Temporarily disable autopkgtests gha (#10853)
* chore(linux): Update debian changelog (#10827)

## 18.0.5 alpha 2024-02-26

* fix(linux): Dynamically get package name (#10826)
* chore(linux): Add running autopkgtests on GHA (#10823)
* fix(linux): Fix autopkgtest gha (#10849)

## 18.0.4 alpha 2024-02-23

* chore(linux): Update debian changelog (#10786)

## 18.0.3 alpha 2024-02-21

* chore(deps): bump ip from 2.0.0 to 2.0.1 (#10792)

## 18.0.2 alpha 2024-02-20

* chore(linux): Add testbuild info to workflow title (#10771)

## 18.0.1 alpha 2024-02-15

* chore(common): move to 18.0 alpha (#10713)
* chore: move to 18.0 alpha

## 17.0.335 stable 2025-02-06

* fix(android): improve resource-update tool handling of host Activity's closure (#13057)
* fix(ios): prevent message-handler collision (#13058)
* chore(linux): improve compatibility with Gentoo Linux (#12889)
* chore(linux): Update debian changelog (#13062)
* fix(web): keyboard query error states should always provide informative Error objects, reports (#13079)
* chore: push the branch when creating PR in version history writer (#13085)
* fix(web): disabled correction state should prevent predictive corrections (#13074)
* change(ios): set host-app bundle identifier in embedded Web debug-report (#13112)
* chore(mac, ios): build and run with xcode 16 (#13121)

## 17.0.334 stable 2025-01-27

* chore(linux): update copyright year (#12919)
* chore(linux): Update debian changelog (#12916)
* fix(android): Remove access to MEDIA storage permissions (#13005)
* fix(android): restores DOMRect polyfill for old Chrome support (#13014)
* fix(web): add null guard for focusing next element via keystroke (#13035)
* fix: use correct path for resources/build/version (#13030)
* fix(web): fix handling of fonts with single quotes in filename (#13041)
* fix(android): disable early keyboard-loading when not feasible (#13039)
* fix(web): do not simplify nul-prefixed contexts when rule-matching (#13040)
* feat(android): add breadcrumbing during package install about package file, source (#13038)
* fix(web): prevent multitap warning that occurs multitapping longpressable modifier keys (#12974)

## 17.0.333 stable 2025-01-16

* fix(core): permanently disable logging (#12674)
* fix(linux): pushing of updated changelog branch (#12819)
* fix(linux): work around Lintian errors (#12817)
* fix(core): implement ldml_processor::get_key_list() (#12816)
* chore(linux): Update debian changelog (#12022)
* fix(android): use main looper to dispatch key events when OSK is hidden (#12875)
* chore: use GitHub PR titles when writing HISTORY.md (#12908)
* fix(developer): filter incorrect fonts out of .keyboard_info (#12913)

## 17.0.332 stable 2024-11-06

* fix(developer): create Server config directory before options save (#12609)
* fix(developer): handle merge commits when checking git log date (#12628)
* fix(linux): set environment variable for rendering of downloads dialog (#12617)

## 17.0.331 stable 2024-10-30

* fix(android): Hide suggestion banner on password fields (#12466)
* fix(common): declare dep on @keymanapp/ldml-keyboard-constants (#12475)
* fix(oem/fv): Update keyboard versions and names for fv_all.kmp (#12504)
* chore(ios): renew certificate (#12513)
* fix(developer): prevent invalid string ids (#12524)
* fix(developer): ignore excess whitespace in `<row keys>` attribute (#12523)

## 17.0.330 stable 2024-09-16

* refactor(android): Move Sentry and APK to publish task (#12392)
* fix(developer): rewrite ldml visual keyboard compiler (#12406)
* fix(developer): check vars string usage before definition (#12407)

## 17.0.329 stable 2024-09-09

* chore(android,ios): Add ojibwa ifinal/rdot keyboards to FirstVoices (#12020)
* change(web): revert #11174, which loads keyboards before initializing the OSK (#12040)
* fix(web): unrevert #11258, leaving OSK hidden before instructed to display (#12058)
* chore(common): use `nvm` to select version of node for builds (#12074)
* fix(developer): ignore scan code if zero in debugger (#12182)
* fix(developer): enforce presence of Version field when FollowKeyboardVersion is not set, in package compiler (#12206)
* fix(developer): enforce presence of kps Info.Description field in info compilers (#12207)
* fix(web): disable fat-finger data use when mayCorrect = false (#12226)
* chore(common): allow build agents to automatically select emsdk version, and enable support for 3.1.60+ (#12245)
* fix(web): fix documentation-keyboard spacebar-text scaling (#12240)
* fix(core): set mac build version for meson cli build to 10.13 (#12246)
* change(ios): defer registration of fonts past initialization (#12241)
* chore(android,ios): Update FirstVoices keyboards to 12.15 (#12301)
* fix(core): properly support 'other' modifier state with `uint32_t` type (#12285)
* fix(developer): find last matching key in LDML key bag when building KVK (#12284)
* fix(android): check in material-stepper as internal Maven dependency (#12324)
* fix(linux): add `keymanFacename` to .ldml file (#12283)
* chore(oem/fv): Update to fv_all 13.0 (#12363)
* fix(mac): avoid crash on startup with macOS 10.15 (Catalina) (#12364)
* fix(android): skip language counts for lexical-model packages (#12368)

## 17.0.328 stable 2024-07-27

* fix(web): add nullish test in setOsk (#12041)

## 17.0.327 stable 2024-07-25

* fix(android): include DOMRect polyfill for older ES6-supporting devices (#11654)
* fix(web): Don't apply suggestion unless fully configured (#11636)
* fix(mac): handle command keys without crashing (#11675)
* fix(web): get row-height for flick constraints after performing layout (#11692)
* fix(android): handle IllegalArgumentException when initializing CloudDownloadMgr, add logging to check for unhandled side-effects (#11628)
* fix(developer): handle editor initializing after debugger when setting execution point (#11588)
* fix(developer): treat js files with unrecognized encodings as non-keyboard files (#11699)
* fix(developer): disable example edit controls if no examples in Package Editor (#11703)
* chore(developer): add extra logging for assertion failure when pressing backspace in debugger (#11709)
* fix(developer): handle encoding errors when loading wordlists (#11712)
* fix(mac): change build configuration to prevent cycle error in Xcode 15 (#11731)
* fix(developer): handle missing OSK when importing a Windows keyboard into a touch-only project (#11721)
* fix(developer): prevent two touch layout editors opening for the same file (#11727)
* fix(android): check current orientation, fix keyboard size after system keyboard rotations and resumes (#11747)
* chore(linux): Update debian changelog (#11670)
* feat(developer): support language reference in context help (#11741)
* fix(developer): show message if no more platforms to add to touch layout editor (#11766)
* fix(web): add limited Array.from polyfill for lm-worker use (#11733)
* fix(web): set new-context rules' device to match that of the active OSK (#11744)
* fix(web): prevent desktop OSK crash when addKeyboards is called before engine init (#11787)
* fix(windows): add -k parameter for keyboards build.sh (#11811)
* fix(core): serialize tests for core/wasm on mac agents (#11809)
* chore(developer): clarify project upgrade messages about file locations (#11820)
* fix(developer): check HISTORY.md to get last modified date for keyboard_info and model_info (#11808)
* fix(web): fix id of longpress keys with modifier set in touch layout (#11797)
* change(web): change after-word whitespace check to be more selective (#11824)
* fix(android): clear globe highlight when displaying keyboard picker (#11827)
* fix(web): use fat-finger data with simple keypresses (#11871)
* fix(developer): prevent non-BMP characters in key part of rule (#11807)
* fix(linux): ignore exceptions trying to install cache (#11885)
* chore(common): Update Crowdin strings for Portuguese (#11976)
* chore(linux): remove Ubuntu 23.10 Mantic (#12004)

## 17.0.326 stable 2024-06-02

* cherrypick(android/engine): Handle globe key on lock screen (#11468)
* fix(android/app): Verify extracted text is not null (#11482)
* chore(linux): Trigger GHA packaging for stable builds (#11494)
* chore(android,mac,windows): Update crowdin strings for DE (#11498)
* fix(developer): handle `KM_CORE_IT_INVALIDATE_CONTEXT` in debugger (#11489)
* fix(developer): test existence of ngrok.exe before atttempting to start (#11544)
* fix(developer): handle unsupported `return` statement in `match` and `nomatch` in web compiler (#11547)
* fix(developer): ensure folder for MRU list is always created (#11553)
* fix(developer): handle invalid project file when scanning for owner project (#11559)
* fix(ios): remove incorrect cast in log statement to prevent crash (#11570)
* fix(ios): do not write to shared storage from system keyboard (#11622)
* fix(android): Ignore updating invalid selections (#11529)
* fix(developer): handle invalid default project path in options (#11556)
* fix(developer): handle missing data in .kps `<Keyboard>` (#11564)
* fix(developer): save touch layout editor selection when loading state (#11576)
* fix(developer): use correct variable when fixing up flick and multitap in Layer Properties dialog (#11578)
* fix(developer): correct the inference of default hint from flicks (#11583)
* fix(developer): make top row of Character Map 1 pixel to avoid DIV/0 in gestures (#11591)
* fix(web): fixes error on tab, enter when only a single input element is on the page (#11615)
* fix(web): correctly handle cross-origin stylesheets when calculating keyboard size and key cap font size (#11616)
* fix(web): pre-init keyboard activation awaits init before proceeding (#11617)
* fix(web): add null guard for missing debug info when reporting to Sentry (#11619)
* fix(android): host-page banner initialization (#11618)
* fix(developer): support Windows and Unicode names in .ttf (#11634)

## 17.0.325 stable 2024-05-15

* chore: update history for stable (#11448)

## 17.0.324 stable 2024-05-15

* chore(android): 17.0 stable release
* chore(ios): 17.0 stable release
* chore(linux): 17.0 stable release
* chore(mac): 17.0 stable release
* chore(web): 17.0 stable release
* chore(windows): 17.0 stable release
* chore(developer): 17.0 stable release

## 17.0.323 beta 2024-05-13

* chore(windows): Update crowdin string for Khmer (#11409)
* fix(android): disable Sentry session tracking (#11419)
* fix(mac): restore OSK keys that became invisible in mac OS 14 Sonoma (#11388)
* chore(android,ios): Add fv_nlakapamuxcheen (#11405)

## 17.0.322 beta 2024-05-10

* fix(web): fixes illegal KMW event state - can't focus a null element (#11385)

## 17.0.321 beta 2024-05-09

* fix(android/engine): Skip updating selection range if invalid (#11384)
* refactor(android/engine): Refactor updateSelection (#11389)

## 17.0.320 beta 2024-05-07

* fix(android): prevents mid-keystroke desynchronization when deleting selected text (#11367)
* fix(web): support SVG elements when checking className (#11365)
* fix(developer): define `lastSelLength` variable (#11366)

## 17.0.319 beta 2024-05-04

* fix(android): inverting a selection range would crash Keyman (#11345)
* fix(developer): handle missing Name element for File element in package compiler (#11352)
* fix(developer): handle missing Description element for File element in package compiler (#11354)

## 17.0.318 beta 2024-05-02

* fix(web): longpress shortcut activation should only consider northward part (#11306)
* chore(ios,mac): support build on Apple Silicon using Xcode 15.3 (#11302)

## 17.0.317 beta 2024-05-01

* chore(web): remove old reference-doc from alpha that has completed its purpose (#11322)
* fix(web): gesture-model initial-state, callback failure handling (#11321)
* fix(linux): Fix icon for .kmp files (#11295)

## 17.0.316 beta 2024-04-30

* fix(windows): check font count display none found (#11282)

## 17.0.315 beta 2024-04-26

* fix(web): osk-view hidden by default on construction (#11258)
* fix(android): fixes kbd text zoom to prevent accessibility cross-effects (#11281)
* fix(developer): support export of visual keyboard when Keyman for Windows not installed (#11244)
* chore(linux): Prepare for stable release (#11301)
* fix(core): reset on frame keys (#11172)
* fix(core): ldml backspace processing should delete all markers (#11254)

## 17.0.314 beta 2024-04-25

* fix(android/engine): URIEncode strings passed to Javascript (#11206)
* fix(android/app): Update storage permissions for Android 12.0+ (#11299)
* test(developer): keyboard info compiler messages unit tests 2 (#11253)

## 17.0.313 beta 2024-04-23

* chore(common): Set fetch-latest-cldr.sh executable (#11289)
* chore(common): Fix missing entries in HISTORY.md (#11290)
* fix(developer): report missing help to sentry instead of local xml (#11271)
* fix(developer): "use strict" for downlevel browsers in Server (#11276)

## 17.0.312 beta 2024-04-22

* fix(developer): emit JSON strings as characters, not surrogate pairs (#11243)
* fix(developer): prevent xmlns for LDML keyboard template child elements (#11251)
* fix(developer): test that MRU project exists before attempting to reference on startup (#11252)
* fix(developer): handle invalid Unicode values in touch layout builder (#11270)
* fix(developer): handle multiple instances of Server starting (#11272)
* fix(developer): lazy initialization of test window (#11275)
* chore(web): drops redundant builder-dependency from early gesture dev (#11278)
* feat(web): add recent-history log to gesture engine (#11277)
* test(developer): keyboard info compiler unit tests 2 (#11130)
* fix(web): fixes pred-text unit test instability (#11283)
* fix(developer): keep escaped plus-sign escaped (#11269)
* chore(resources): sync up with CLDR v45 release (#11004)

## 17.0.311 beta 2024-04-19

* fix(web): default parse of length styling for empty string (#11235)
* change(web): initializes OSK with keyboard if available during init (#11174)
* fix(ios): prevents post-restore kbd issues by refreshing kbd (#10952)
* fix(mac): handle text replacement cases during compliance detection (#11190)

## 17.0.310 beta 2024-04-18

* fix(web): now auto-scrolls if target element would be hidden after device rotation (#11210)
* fix(ios): deletion of selected text (#11179)
* fix(common): update emoji stripping for Unicode 15.1 (#11242)
* change(web): adjusts multitap timings (#11246)
* fix(web): prevents dropping of input during rapid multitouch typing (#11245)

## 17.0.309 beta 2024-04-17

* fix(ios): sample build script --debug detection (#10953)
* chore(web): simple layout reflow polish (#11237)
* chore(android): enables debugging and inspection of mobile app internal webviews (#11215)
* fix(web): prevents selection-clear for pure layer-switching multitaps (#11232)
* change(web): drops need for closures to optimize layout-reflow (#11238)

## 17.0.308 beta 2024-04-13

* chore(developer): use keyboard3 tag rather than DTD to identify LDML keyboard xml files (#11214)

## 17.0.307 beta 2024-04-12

* fix(common): specify title explicitly when opening PR with hub (#11173)
* refactor(web): better centralizes OSK layout internals to prepare for optimization efforts  (#11176)
* feat(web): VisualKeyboard layout-reflow optimization  (#11177)
* change(web):  OSK optimization, improved responsiveness  (#11140)
* fix(web): fixes up-flick shortcut issue for longpress when keys support downflicks (#11216)

## 17.0.306 beta 2024-04-11

* docs(ios): updates iOS app help for 17.0 banner changes (#11200)
* chore(oem/fv): Add fv sguuxs and update keyboard versions (#11198)

## 17.0.305 beta 2024-04-10

* fix(core): skip leading trail surrogate char in km_core_state_context_set_if_needed() (#11169)
* change(web): merges split async method in gesture engine  (#11142)
* fix(web): blocks nextLayer for keys quickly typed when multitapping to new layer when final tap is held (#11189)
* refactor(web): OSK spacebar-label updates now managed by layer object  (#11175)

## 17.0.304 beta 2024-04-09

* fix(android): atomically updates selection with text (#11188)
* fix(web): fix crash in nearest-key row lookup when touch moves out-of-bounds (#11178)

## 17.0.303 beta 2024-04-05

* fix(windows): decode uri for Package ID and filename (#11152)
* fix(common/models): suggestion stability after multiple whitespaces (#11164)

## 17.0.302 beta 2024-04-04

* fix(mac): load only 80 characters from context when processing keystrokes (#11141)

## 17.0.301 beta 2024-04-03

* feat(core): support modifiers=other (#11118)
* chore(core): dx better err message on embedded test vkeys (#11119)
* fix(web): key preview stickiness  (#10778)
* fix(web): early gesture-match abort when unable to extend existing gestures  (#10836)
* fix(web): infinite model-match replacement looping  (#10838)
* fix(web): proper gesture-match sequencing  (#10840)
* change(web): input-event sequentialization  (#10843)
* fix(web): proper linkage of sources to events  (#10960)
* fix(developer): handle buffer boundaries in four cases (#11137)
* chore(linux): Build packages for next Ubuntu version separately (#11153)
* fix(common): upgrade sentry-cli to 2.31.0 (#11151)
* fix(android/app): Track previous device orientation for SystemKeyboard (#11134)
* change(web): reworks nearest-key detection to avoid layout reflow (#11129)

## 17.0.300 beta 2024-04-02

* change(web): keyboard swaps keep original keyboards active until fully ready (#11108)
* fix(android/engine): Swap selection range if reversed (#11127)
* test(developer): keyboard info compiler unit tests (#11000)

## 17.0.299 beta 2024-04-01

* fix(ios):  address crash by reading full code point rather than code unit when trimming initial directional-mark (#11113)
* fix(mac): delete correct number of characters from current context when processing BMP or SMP deletes (#11086)
* feat(developer): disallow stray dollarsign in from pattern (#11117)

## 17.0.298 beta 2024-03-29

* chore(linux): Update debian changelog (#11096)
* fix(web): prevent layer switch key from erasing selection (#11032)
* fix(developer): prevent error when scrolling touch layout editor with no selected key (#11109)
* fix(common): make `isEmptyTransform` return true if passed a nullish transform (#11110)

## 17.0.297 beta 2024-03-28

* fix(common): properly handle illegal UnicodeSets to prevent crash in kmc-ldml compiler (#11065)
* fix(core,developer): variable/marker substitution in sets and strings (#11059)
* fix(developer):  in ldml compiler, generate compiler error if `from=` regex matches empty string (#11070)
* fix(core): calculate offset correctly when replacing marker in transform (fixes crash) (#11071)
* feat(developer): support comma in modifiers (#11075)
* fix(core): actions_normalize() length and dead store fix (#11100)
* chore(core): optimize ldml_event_state::emit_difference() when no diff (#11094)
* fix(ios): bad initial in-app layout, delayed banner, deprecated banner toggle (#10929)
* feat(developer/compilers): better unit test for suggestion accessibility (#11085)
* fix(core): fix pointer math in actions_normalize() (#11101)


## 17.0.296 beta 2024-03-27

* fix(developer): in model compiler, give correct key to shorter prefix words when a longer, higher-frequency word is also present (#11074)
* fix(oem/fv/android): Only add default keyboard if no keyboards exist (#11080)
* fix(core): correct typo in LDML test DTD reference (#11068)
* chore(android): Update crowdin strings for Mon (#11089)
* chore(android): Update crowdin strings for Khmer (#11090)

## 17.0.295 beta 2024-03-26

* docs(developer): add help site links (#10939)
* chore(common): Update keymanweb-osk.ttf to 4.1 (#11035)
* feat(linux): Start dbus if not running (#10863)

## 17.0.294 beta 2024-03-25

* chore(android,windows): Update crowdin strings for French (#11063)
* chore(common): Fix missing entries in HISTORY.md (#11064)
* fix(developer): catch sharing violation when saving mru (#11047)
* fix(developer): capture alt shortcuts in LDML keyboard debugger (#11049)
* fix(developer): correct path for kmc sourcemaps in sentry upload (#11051)

## 17.0.293 beta 2024-03-22

* chore(oem/fv): Update keyboard versions in keyboards.csv (#11013)
* fix(developer): suppress emission of new empty fields in package editor (#11009)
* fix(developer): return after calling await exitProcess (#11016)
* chore(core): refresh API docs for 17.0 (#10986)

## 17.0.292 beta 2024-03-21

* fix(developer): remove unused keyboard info compiler messages (#10991)
* fix(developer): font file meta data is invalid error (#10995)

## 17.0.291 beta 2024-03-20

* chore(mac): clean up code obsoleted by core (#10877)
* fix(linux): Replace deprecated `pkg_resources` module with `packaging.version` (#10860)

## 17.0.290 beta 2024-03-19

* fix(ios): Sync selection range for long contexts (#10956)

## 17.0.289 beta 2024-03-16

* fix(common): add unit test for --debug flag for builder (#10974)

## 17.0.288 beta 2024-03-13

* test(developer): kmc keyboard info compiler messages unit tests (#10848)
* fix(developer): getFontFamily now returns null if ttfMeta.promise errors (#10983)
* docs(android/app): Add data privacy policy page (#10985)
* fix(developer): min Keyman version for LDML is 17.0 (#10977)

## 17.0.287 beta 2024-03-12

* chore(developer): resolve excessive-fatal-exception issue (#10949)
* fix(linux): Remove `ibus-keyman.post{inst,rm}` and verify that `ibus-daemon` is running when we start km-config (#10788)

## 17.0.286 beta 2024-03-11

* chore(web): improve the clarity of hints on OSK for Android (#10971)

## 17.0.285 beta 2024-03-08

* fix(windows): GetKeyboardLanguage exits early on an invalid keyboard ID (#10936)

## 17.0.284 beta 2024-03-07

* fix(web): globe key highlighting (#10932)
* chore(web): updates mtnt model used by test page (#10935)
* fix(developer): kmc keyboard info compiler no kmp error (#10893)
* fix(developer): Treat Right Shift as Shift in debugger (#10919)
* docs(developer): kmc-model api documentation (#10921)
* docs(developer): kmc-model-info api documentation (#10922)
* docs(developer): kmc-keyboard-info api documentation (#10923)
* docs(developer): kmc-package api documentation (#10924)
* fix(developer): normalize all input paths in .kps compiler (#10950)

## 17.0.283 beta 2024-03-06

* fix(android): fixes context-change detection for repeated-char cases (#10873)
* fix(developer): search-term quote replacement was not global (#10934)
* chore(common): Update ldml out of techpreview (#10913)
* fix(developer): fix for errant \uXXXX error (#10946)
* fix(developer): suppport loose match for CompilerEvents (#10948)
* refactor(oem/fv/android): Install fallback keyboard (#10907)
* refactor(android/app): Move storage permission checks (#10904)
* fix(common): missing script exec bit (#10951)

## 17.0.282 beta 2024-03-05

* fix(developer): move osk.ts from developer-utils to kmc-kmn (#10903)
* fix(developer): hint text special characters (#10927)
* docs(developer): kmc-ldml api documentation (#10917)
* chore(developer): consolidate external links in Developer messages (#10918)
* fix(developer): message export filename was title case (#10941)

## 17.0.281 beta 2024-03-04

* chore(linux): Update debian changelog (#10897)
* fix(ios): cross-paragraph keyboard rules (#10905)
* chore(developer): deploy compiler messages to help site (#10906)

## 17.0.280 beta 2024-03-01

* fix(developer): make sure scroll bar appears when needed in global welcome (#10818)
* chore(common): loosen .keyman-touch-layout schema layer id requirements (#10819)
* docs(developer): kmc-kmn api documentation and some message documentation (#10856)
* refactor(developer): cleanup kmn compiler message namespaces (#10867)
* refactor(developer): reorganize messages for adding details (#10878)
* fix(ios): context-initial diacritic handling (#10589)
* feat(developer): adds kmc message command (#10888)
* test(developer): kmc unit test infrastructure messages (#10825)
* fix(android): handle surrogate pairs in selection range indexing (#10885)
* feat(windows): move the code kmshell.dpr to unit so that only the includes are in dpr (#10871)

## 17.0.279 beta 2024-02-29

* fix(linux): Fix libkeymancore-dev dependencies (#10880)
* chore(resources): update to latest ldml: xmlns, uset (#10865)

## 17.0.278 beta 2024-02-28

* docs(linux): Updated whatsnew for Keyman for Linux 17 (#10858)
* fix(web): Save context state on reset (#10869)
* chore(android/engine): Reduce toast notifications after installations (#10868)
* fix(android/engine): Check selection indexes (#10857)

## 17.0.277 beta 2024-02-27

* fix(developer): exit kmc test data if any failure messages occurred (#10805)
* docs(windows): add whats new Keyman for Windows  17.0 (#10783)
* feat(developer): add api-extractor and api-documenter, config, and build integration (#10839)
* feat(developer): publish api documentation to help.keyman.com (#10841)
* docs(developer): npm package readme files (#10842)
* refactor(developer): move osk module from common-types to developer-utils (#10845)
* chore(linux): Update debian changelog (#10828)
* fix(developer): repeated options in kmc must now be fully specified (#10821)
* docs(developer): add documentation for kmc-analyze (#10854)

## 17.0.276 beta 2024-02-26

* chore(linux): Fix autopkg tests (#10824)

## 17.0.275 beta 2024-02-23

* chore(core): Update sample ldml keyboard (#10791)
* fix(developer): publish keymancore-1.dll symbols (#10797)
* fix(developer): improve uploading of sourcemaps to sentry (#10798)
* fix(android/engine): Fix how keyboard picker menu exits (#10806)
* chore(linux): Fix `upload-to-debian.sh` script for beta releases (#10784)
* chore(linux): Fix API verification after adding SONAME (#10813)
* chore(linux): Address comments from Debian mailing list (#10800)
* docs(linux): Update how to build binary package with docker (#10814)
* chore(linux): Update debian changelog (#10785)

## 17.0.274 beta 2024-02-22

* fix(android/engine): Remove logs for uninitialized default keyboard (#10782)
* refactor(android/app): Allow SystemKeyboard to install default keyboard and dictionary (#10794)
* chore(android/app): Remove logging for install referrer details (#10795)
* docs(android/app): Update tablet screenshots (again) (#10796)
* docs(android): Update screenshots for help (#10808)
* chore(web): proper reporting of errors from es5 KMW (#10807)
* fix(android): first keystroke when context is empty (#10809)
* chore(linux): Update Debian `control` file (#10787)

## 17.0.273 beta 2024-02-21

* fix(developer): match kmc console formatting for messages in IDE (#10775)
* fix(developer): ensure fatal errors report message or made non-fatal (#10777)
* chore(developer): add LDML specific text to Project view (#10779)
* fix(developer): reset debugger after ldml keyboard compile (#10780)
* fix(developer): crash opening invalid project (#10781)
* docs(ios): document gestures (#10763)

## 17.0.272 beta 2024-02-20

* fix(core): fix output append logic in any_group::apply_transform (#10758)
* fix(android): Match phone suggestion banner styling on tablet (#10760)
* docs(mac): Document What's New for version 17.0 (#10764)
* fix(developer): Rename missing variables in tests (#10773)
* chore(developer): reduce WARN_TouchLayoutUsesUnsupportedGesturesDownlevel to HINT (#10766)
* fix(developer): prevent renaming of new project types in New Project dialog (#10767)
* fix(developer): return an error code if build-test-data fails (#10765)
* fix(developer): allow more parameters in kmc.cmd (#10759)
* chore(linux): Ignore missing .symbols file in stable branch (#10674)
* chore(linux): Update symbols file with current version (#10575)
* docs(linux): Update screenshots and FAQ (#10768)
* chore(linux): Fix `debian.sh` by removing quotes (#10772)

## 17.0.271 beta 2024-02-19

* chore(developer): add infrastructure messages tests (#10756)
* chore(windows): Update more PT strings (#10718)
* docs(android/app): Update tablet screenshots (#10726)
* fix(web): sticky special-key highlighting (#10729)
* fix(web): disables modipress for layer-switch keys with subkeys (#10745)
* fix(web): missing null-guard for hardware keystrokes without active Keyman keyboard (#10740)
* docs(ios): add what's new in 17.0 (#10748)
* fix(web): handling of page-elements focused before engine initialization (#10744)
* fix(ios): multitap consistency after new-lines (#10728)
* docs(common): Update website README (#10738)

## 17.0.270 beta 2024-02-17

* fix(core): Update more tests and fix ldml_transforms (#10735)

## 17.0.269 beta 2024-02-15

* docs(android): Document using gestures on touch, and remove references to Browser (#10686)
* docs(android/app): Add help page on using the banner (#10691)
* fix(web): corrects Android over-deletion of selected text, other context diffs involving selected text (#10662)
* fix(web): disables banner interaction when suggestions are absent (#10695)
* fix(web): longpress validation by base key, not current location (#10707)

## 17.0.268 beta 2024-02-15

* chore: move to beta

## 17.0.267 alpha 2024-02-14

* fix(linux): Use temp dir if we can't create cache dir (#10681)
* feat(developer): errs on unparseable regex (#10689)
* feat(developer): errs on \uXXXX escapes (#10701)
* docs(common): Fill in missing HISTORY.md entries (#10704)

## 17.0.266 alpha 2024-02-13

* chore(windows): add const to argument definition (#10677)
* feat(windows): update windows engine unit tests to match removal of engine cached context (#10184)
* fix(web): prevent invalid longpress shortcut triggers (#10641)

## 17.0.265 alpha 2024-02-12

* fix(developer): keyboard that targets only web can cause crashes and other problems (#10664)
* fix(android/engine): Download multiple dictionaries (#10680)

## 17.0.264 alpha 2024-02-09

* chore(linux): Don't set VERSION_TAG to …-local in .deb packages (#10675)
* fix(web): banner robustness when touched 2+ times at once (#10672)

## 17.0.263 alpha 2024-02-08

* fix(linux): Ignore keys with IBUS_MOD4_MASK set (#10668)

## 17.0.262 alpha 2024-02-07

* refactor(windows): Use km_core_actions struct instead of queue (#10557)
* chore(core): move action apis into keyman_core_api_actions.h (#10569)
* feat(core,developer): support normalization=disabled (#10586)
* feat(developer): range warning for non-NFD chars (#10614)
* fix(core): make `km_core_state_get_actions()` idempotent (#10585)
* fix(core): strip markers in `actions_update_app_context_nfu()` (#10607)
* fix(core): surrogate handling, markers in app context, and memory leak (#10618)
* fix(windows): support unicode strings properly in logs (#10650)
* fix(developer): ensure project populate files actually adds files (#10651)
* fix(linux): Use raw string for regex (#10652)
* fix(windows): `wstrtostr` should use `WideCharToMultiByte` (#10660)
* chore(windows): rename actionItem to outputString for clarity (#10661)
* fix(web): handling of backspaces when left-context is empty (#10584)
* fix(ios): long-held backspace handling (#10633)
* fix(web): banner scroll positioning after reversions (#10643)
* chore(web): removes unused banner events (#10644)

## 17.0.261 alpha 2024-02-06

* fix(web): app/webview sourcemap inlining (#10631)
* fix(android/app): Cleanup AndroidManifest handling of *.kmp (#10624)

## 17.0.260 alpha 2024-02-03

* chore(oem/fv): Update versions in keyboards.csv (#10606)
* fix(linux): Fix path to artifacts when uploading to llso (#10609)
* docs(linux): Update sample settings (#10610)
* chore(linux): Fix API check if lines got removed in .symbols file (#10612)

## 17.0.259 alpha 2024-02-02

* feat(developer):  double markers once again (#10541)
* feat(core): ldml double marker, C++ side (#10563)
* feat(core,developer): simplify markers (#10565)
* chore(common): cancel earlier builds when new test builds triggered (#10593)
* chore(linux): Use correct format specifier for `g_utf8_strlen` (#10599)
* fix(linux): Fix version comparison (#10576)
* chore(common): Add entries from 16.0.145 HISTORY.md (#10603)
* chore(common): history missing message fixup (#10601)
* chore(linux): Update debian changelog (#10596)

## 17.0.258 alpha 2024-02-01

* chore(developer): add unicode-license.txt for ldml keyboards data (#10568)
* feat(core): ldml reorder marker processing (#10539)
* chore(developer): kmc ldml build - call c8 directly for tests (#10522)
* fix(web): app/webview control flow for initial layer (#10571)
* chore(linux): Upgrade artifacts to v4 (#10577)
* chore(linux): Fix the path of downloaded artifacts (#10594)

## 17.0.257 alpha 2024-01-31

* epic: Keyman Core normalization (#10390)
* fix(web): OSK resource-loading promise's font-wait (#10506)
* fix(web): documentation-keyboard font size, font scaling (#10507)
* feat(web): testing page for font-load / key-scale interactions (#10534)
* fix(web): proper await for special-osk font, use of it in key scaling (#10535)
* fix(web): ensure use of actual key-cap / label font in key-scale ops (#10555)
* docs: Update websites README.md (#10566)
* fix(developer): kmc exit needs to wait for Sentry (#10558)
* fix(developer): make sourcePath calculation for kmc-keyboard-info more lenient (#10559)
* chore(developer): disable .js output for LDML keyboard compiler for 17.0 (#10560)
* chore(linux): Replace Lunar with Noble (#10561)
* chore(linux): Adjust test expectations for ICU >= 73 (#10573)

## 17.0.256 alpha 2024-01-30

* fix(linux): packaging on Ubuntu and Debian servers should give message instead of warning because we don't have patched ibus there (#10537)
* feat(developer): turn on developer side normalization (#10528)

## 17.0.255 alpha 2024-01-29

* chore(ios): eliminate xcglogger dependency (#10446)
* feat(developer): ldml marker normalization fix (#10527)
* chore(linux): Build with webkitgtk 4.1 instead of 4.0 (#10483)

## 17.0.254 alpha 2024-01-27

* feat(core): ldml marker normalization fix (#10517)

## 17.0.253 alpha 2024-01-26

* feat(web): keystroke pre-processing unit tests (#10464)
* feat(web): key-event rule processing unit tests for mnemonic, KMW 1.0 keyboards (#10475)
* fix(web): touch-layout fontsize property use (#10504)

## 17.0.252 alpha 2024-01-25

* fix(common): ldml: fix typo in kmc error message (#10484)
* chore(developer): `--enable-source-maps` parameter for kmc wrapper (#10496)
* fix(android/engine): Fix OSK widths (#10442)
* fix(web): banner suggestion resizing after device rotation (#10508)

## 17.0.251 alpha 2024-01-24

* chore(developer): upgrade ngrok to v3 (#10359)

## 17.0.250 alpha 2024-01-23

* fix(android/engine): Add RECEIVER_EXPORTED flag for broadcast receiver (#10463)
* fix(web): osk responsiveness to held modifiers on legacy kbds (#10437)
* fix(android/engine): Skip final globe key action (#10465)
* feat(developer): marker normalization in .ts (#10443)
* fix(android): hardware keystrokes now include mnemonic processing (#10445)

## 17.0.249 alpha 2024-01-22

* feat(web): suggestion banner UI enhancements - suggestion expanding + scrollable banner (#7934)
* chore(web): worker sourcemap cleanup, mobile app webview sourcemap compat (#10413)

## 17.0.248 alpha 2024-01-19

* chore(android): Update targetSdkVersion to 34 (#10393)
* fix(web): cancels active gestures on globe-key use (#10352)
* fix(web): keyboard-documentation rendering mode (#10417)
* fix(ios): multiple keyboard slide-in animations on app start (#10362)
* fix(web): U_ key id -> text for all subkeys; is now preprocessed (#10434)
* chore(android/app): Update whatsnew for 17.0 (#10395)
* fix(web): bulk renderer interface for recent-version targeting keyboards (#10427)
* feat(core): cross-segment markers (#10394)

## 17.0.247 alpha 2024-01-18

* fix(ios): banner image management (#10337)
* feat(core): unescape u (#10356)
* chore(developer,core): change sample and test files to use \u{…} (#10391)

## 17.0.246 alpha 2024-01-17

* fix(web): Add null check for changing the keyboard during typing (#10346)
* chore(common): Update crowdin strings for Khmer (#10411)
* docs(common): Update website README.md (#10399)
* docs(linux): Add documentation for Core API verification (#10409)
* fix(web): right-flick gesture-preview positioning (#10406)

## 17.0.245 alpha 2024-01-16

* chore(core): Ignore C++ symbols (#10386)
* fix(android): Fix OSK rotation issues (#10373)
* feat(developer): add `-m` parameter to kmc to control message severity (#10258)

## 17.0.244 alpha 2024-01-15

* refactor(core): Move `km_core_state_context_*` tests to separate file (#10375)
* feat(developer): warn on gesture support for downlevel (#10364)
* fix(web): use KMW OSK font for "**" special-text in key hints (#10371)
* docs(linux): Update sample settings (#10374)

## 17.0.243 alpha 2024-01-12

* chore(core): split out some files (#10327)
* chore(common): Update crowdin strings for French, German, Spanish (Latin America) (#10368)
* fix(web): prediction time-limiter issues, performance (#10330)
* fix(developer): test-page model loading (#10328)
* fix(ios): use safe area to position Keyman menu correctly (#10339)
* chore(linux): fix GHA packaging (#10366)
* refactor(linux): Use `km_core_state_context_set_if_needed` (#10354)

## 17.0.242 alpha 2024-01-11

* fix(windows): serve images for readme files in Keyboard Install (#10312)
* fix(developer): remove unused tools/customise menu (#10321)
* fix(developer): cleanly handle filling a new osk file from layout (#10322)
* fix(developer): new file support for project 2.0 (#10323)
* chore(common): builder action launch typos (#10361)
* feat(core): support stacked markers, prep for marker segments (#10326)

## 17.0.241 alpha 2024-01-10

* chore(deps-dev): bump follow-redirects from 1.14.9 to 1.15.4 (#10340)
* Update character-map.md (#10345)
* chore(linux): Output dput exit code after upload to llso (#10349)
* fix(android/engine): Use fallback keyboard if keyboard index undefined (#10342)
* fix(android): Use alert dialog when package is missing touch keyboards (#10335)
* chore: cleanup recent history entries without PR title (#10298)
* chore(web): better logging for gesture-recognizer tools build script (#10329)

## 17.0.240 alpha 2024-01-09

* chore(linux): Retry llso upload (#10331)

## 17.0.239 alpha 2024-01-08

* fix(mac): write persisted options returned from Core (#10275)
* chore(web): remove lm-worker `Array.from` polyfill and make `Symbol` polyfill conditional (#10255)
* change(web): lm-worker bundling + wrapper script rework (#10264)
* refactor(web): transformation of build-bundler into a common es-bundling command (#10265)
* change(web): KeymanWeb bundler-script centralization (#10267)
* feat(web): alternate artifact - es6-bundled Web (#10257)
* feat(web): es6 artifact for app/webview (#10274)
* fix(web): adds null-guard for longpress-key validation (#10299)
* fix(web): special key highlighting when pressed (#10296)

## 17.0.238 alpha 2024-01-03

* fix(developer): quell internal error when  a section fails (#10300)
* fix(core): ldml fixes for normalization between transform groups (#10290)
* feat(core): more regex testing (#10304)
* chore(core): better reporting in ldml tests (#10305)
* feat(developer): escape bad markers (#10306)

## 17.0.237 alpha 2024-01-02

* feat(developer): Consolidate public APIs for kmc modules (#10208)
* chore(developer): honor prompt to upgrade in kmc (#10218)

## 17.0.236 alpha 2023-12-22

* fix(oem/fv): Add fv_kwadacha_tsekene (#10292)
* fix(common): give warning if emcc.py is present but not executable (#10289)

## 17.0.235 alpha 2023-12-21

* feat(developer): ldml: more improvement for key-not-found (#10236)

## 17.0.234 alpha 2023-12-20

* fix(mac): Improve detection of non-compliant apps (#10282)
* fix(web): default multitap logic for shift-layer shift multitaps (#10281)
* fix(web): keyboard functionality on Android 5.0 / Chrome 35 (#10284)

## 17.0.233 alpha 2023-12-19

* fix(web): unbreak some ts paths (#10279)
* fix(core): clear core context on invalidate cache (#10230)
* fix(oem/fv): Add fv_hulquminum_combine (#10269)

## 17.0.232 alpha 2023-12-18

* feat(web): adds highlighting to BKSP while held (#10270)

## 17.0.231 alpha 2023-12-15

* chore(web): Better match directory structure for headless engine tests (#10232)
* fix(web): Fix types that listInputs and isKMWInput accept (#10233)
* chore(web): Add unit tests for `pageContextAttachment` (#10250)

## 17.0.230 alpha 2023-12-14

* fix(core): ldml: fix bad usage of unique_ptr (#10252)
* chore(linux): docker: fix Node.js install, make customizable (#10251)
* fix(web): unit test for null-null keyboard switch event from #10245 (#10253)
* fix(web): fixes android-webview emulation Web test page (#10238)
* epic: new gesture engine (#7324)
* fix(mac): improve code signing robustness (#10243)
* chore(mac): use core actions struct (#10066)
* chore(common): Add entries from 16.0.144 HISTORY.md (#10260)
* chore(web): Remove dead code (#10231)

## 17.0.229 alpha 2023-12-13

* chore(ios): FV certificate key (#10228)
* feat(core): action struct to action items conversion (#10115)
* fix(developer): various project fixes (#10151)
* feat(developer): Add Window menu (#10154)
* feat(developer): New Project opens in new process (#10155)
* fix(developer): two errors in touch layout editor (#10211)
* feat(developer): Move options to ~/.keymandeveloper/options.json (#10216)
* feat(core): ldml improve key-not-found (#10090)
* fix(core): remove a TODO-LDML (#10198)
* fix(core): improve memory allocation issues in calling into icu (#10222)

## 17.0.228 alpha 2023-12-11

* chore(mac): force detach of disk image during build after 5 failures (#10201)
* chore(linux): Small refactoring to make it easier to read (#10196)
* chore(common): Specify Keyman repo on GitHub actions (#10203)
* chore(android,mac): Update Kibaku crowdin strings (#10174)
* chore(android,mac): Update Mon crowdin strings (#10175)
* fix(developer): crash loading a project when referenced .xml is missing (#10209)
* feat(developer): kmc emit hint if project file is old version (#10158)
* fix(common): kpj loader needs to handle empty Files element (#10157)

## 17.0.227 alpha 2023-12-08

* fix(windows): debug includes libcmtd vs libcmt.dll (#10176)
* fix(linux): Do not restart Fcitx (#10180)

## 17.0.226 alpha 2023-12-07

* fix(web): accidental suggestion-banner retoggle when disabling predictions (#10014)
* fix(web): Fix null error with legacy keyboards (#10141)

## 17.0.225 alpha 2023-12-06

* feat(developer): Multi-process model for projects (#10114)
* fix(developer): prevent opening .kpj in multiple processes (#10137)
* fix(android/app): InfoActivity pass external links to browser (#10153)

## 17.0.224 alpha 2023-12-05

* chore(linux): Update debian changelog (#10121)

## 17.0.223 alpha 2023-12-04

* chore(web): Add option to create test coverage report file (#10124)

## 17.0.222 alpha 2023-12-02

* fix(common): publish @keymanapp/developer-utils as npm module (#10118)

## 17.0.221 alpha 2023-12-01

* chore(windows): removed cached context windows engine (#10065)
* change(android): flishy flashy mitigation, round 1 (#10017)
* change(android): smoother keyboard initialization (#10022)
* fix(android): no suggestions available when swapping pred-text target language (#10061)
* chore(developer): require project file to exist (#10092)
* chore(linux): Add support for loong64 architecture (#10109)
* fix(web): Don't throw errors after detach (#10086)

## 17.0.220 alpha 2023-11-30

* fix(core): set_if_needed updates an empty cached context (#10098)
* fix(core): check for null termination (#10101)

## 17.0.219 alpha 2023-11-29

* fix(developer): path separator for kmc-package (#10064)
* fix(developer): projects 2.0 internal path enumeration (#10016)
* fix(web): Fix attachment-api tests (#10085)
* fix(web): Also move source map (#10089)

## 17.0.218 alpha 2023-11-27

* feat(developer): ldml: err/hint on illegal/pua chars (#10029)

## 17.0.217 alpha 2023-11-24

* feat(developer): warn on usage of virtual keys in rule output (#10062)
* fix(core): memory management of options in action struct (#10073)
* chore(linux): Update debian changelog (#10047)
* chore(core): Add test keyboard for text selection tests (#10026)

## 17.0.216 alpha 2023-11-23

* fix(common): kmx struct alignment (#9977)
* fix(developer): vis kbd callbacks instead of throw (#9979)
* fix(core): dx: ldml: startContext should be optional in ldml test data (#10021)
* chore(windows): remove `wm_keymandebug` messages and functions (#10055)
* chore(windows): remove legacy LoadKeyboard (#10057)
* chore(windows): remove unused globals relating to old keyboard debugging (#10058)
* chore(core): remove vkey output from kmx processor (#10060)
* fix(web): app/webview did not clear deadkeys on context-reset (#10039)

## 17.0.215 alpha 2023-11-22

* feat(core): ldml marker normalization (#9761)
* feat(core): ldml backspace transform (#9960)
* feat(core): ldml tertiary reordering (#9962)
* fix(web): fixes OSK viewport scaling on iOS devices (#10035)

## 17.0.214 alpha 2023-11-20

* fix(ios): fv: replace Zip framework to prevent crash on startup (#10018)

## 17.0.213 alpha 2023-11-17

* fix(linux): Fix packaging GHA (#10020)
* fix(android): Always display HTML banner when suggestions aren't available (#9696)

## 17.0.212 alpha 2023-11-16

* chore(web): splits banner.ts into separate files per banner type (#9987)
* refactor(web): inactive banner management (#9988)

## 17.0.211 alpha 2023-11-15

* fix(windows): setup.inf generation had whitespace (#10000)
* feat(developer): Support v2.0 projects in TIKE (#9949)
* feat(developer): New Project - Description field and tweaks (#9950)
* chore(developer): hide 'Remove From Project' for v2.0 projects (#9956)
* feat(developer): Support loading XML LDML keyboards in TIKE (#9963)
* feat(developer): show .xml LDML keyboards in project (#9964)
* fix(developer): kmc build ldml keyboard should create output folder (#9966)
* fix(developer): Project upgrade messages now show in Messages panel (#9969)
* feat(developer): Project Settings Form for 17.0+ projects (#9984)
* chore(developer): only build source files (#9985)
* chore(developer): manage SourcePath in project upgrade (#9986)
* feat(developer): handle errors loading projects (#9989)
* chore(developer): show only source path files in project views (#9995)
* chore(developer): handle project version checks cleanly in kmc (#9996)
* fix(common): dx: don't call exit(0) on failure (#10005)
* fix(linux): Improve triggering of packaging GHA (#10009)
* chore(web,developer): Move keymanweb-osk.ttf to common/resources (#9993)

## 17.0.210 alpha 2023-11-14

* docs(common): Update CODEOWNERS for web (#9997)
* chore(core): Add additional API checks (#9867)

## 17.0.209 alpha 2023-11-13

* docs(windows): update meson and emscripten details (#9933)
* fix(web): Increase size of spacebar text (#9954)

## 17.0.208 alpha 2023-11-08

* fix(web): Fix clearing of deadkeys (#9944)
* fix(web): Ignore `osk-always-visible` on non-desktop devices (#9951)
* fix(linux): Fix baseline tests (#9967)
* chore(linux): Fix GHA triggering (#9965)
* fix(linux): Fix trigger for baseline tests (#9968)

## 17.0.207 alpha 2023-11-07

* refactor(web): Link to `index.html` in test pages (#9953)
* feat(developer): Add more non-printing characters (#9846)

## 17.0.206 alpha 2023-11-06

* chore(developer): remove compile.pas and CompileErrorCodes.pas (#9924)
* chore(common): remove prepublish step from package.json (#9937)
* feat(developer): provide line number for some kmw compiler messages (#9938)
* fix(developer): Sentry in Server should honour reporting settings (#9940)
* fix(developer): resilience in loading Server config and cache files (#9941)

## 17.0.205 alpha 2023-11-03

* fix(developer): use KeymanWeb.Codes for 17.0+ (#9913)
* fix(developer): don't use osk-always-visible on touch devices (#9917)
* chore(linux): Improve repository_dispatch (#9865)
* chore(linux): Refactor deb-packaging.sh script (#9866)
* chore(linux): Add Core API version number (#9877)
* fix(developer): kmc code generation for context(n) in context (#9932)
* chore(developer): remove obsolete 'Allow Multiple Instances' and 'Use Legacy Compiler' options (#9934)
* chore(developer): common/include dep for kmcmplib (#9935)
* feat(common): ldml update to WIP cldr data (#9919)

## 17.0.204 alpha 2023-11-02

* fix(web): fixes doc-kbd display of default layer when it's not defined first (#9891)
* fix(developer): compiler crash when no project loaded (#9898)
* fix(developer): debug flag for compiling keyboards (#9901)
* chore(developer): verify kmp.json output from kmc-package (#9844)
* fix(developer): Project MRU now saves correctly (#9902)
* chore(common): fixup SchemaValidators error handling (#9903)
* chore(developer): change field label to 'Related Package ID' in Related Packages dialog (#9904)
* fix(developer): open editor links in new window (#9905)
* fix(developer): enable and update unit tests (#9907)
* fix(developer): layout builder - maintain presentation during undo (#9914)
* feat(developer): extract font family from .ttf in kmc-keyboard-info (#9859)
* fix(developer): raise error if virtual key in context string (#9908)
* feat(developer): Compile button in TIKE toolbar (#9910)
* chore(developer): rename messages.ts for clarity (#9920)
* fix(developer): warn if layer switch key is missing ID (#9921)
* fix(developer): restore selection in layout builder even with duplicate ids (#9922)
* fix(developer): enable line breaks in debugger (#9906)

## 17.0.203 alpha 2023-10-30

* fix(linux): Fix uninstallation of shared keyboard (#9880)
* chore: include ci/pull-requests.inc.sh for help uploads (#9897)

## 17.0.202 alpha 2023-10-30

* chore(common): unify pull-request creation scripts (#9888)
* epic: Keyman Core for Mac (#7857)

## 17.0.201 alpha 2023-10-28

* fix(core): build: support -t parameter correctly (#9820)
* fix(developer): handle displayMap correctly with 'fill from layout' (#9861)

## 17.0.200 alpha 2023-10-27

* chore(developer,common,core): update to latest CLDR v44 (#9842)

## 17.0.199 alpha 2023-10-26

* fix(developer): handle xml errors in package compiler (#9821)
* fix(developer): server download Keyman link (#9822)
* chore(common): handle invalid XML in kpj-file-reader (#9824)
* fix(developer): reduce confusion in Unicode fields in touch layout editor (#9839)

## 17.0.198 alpha 2023-10-25

* chore(common): Add entries from 16.0 HISTORY.md (#9826)
* feat(core): new actions APIs (#9828)

## 17.0.197 alpha 2023-10-24

* chore(linux): Rename (lib)kmnkbp to (lib)keymancore  ️ (#9793)
* chore(linux): Rename `namespace kbp` to `core`  ️ (#9792)
* chore(linux): rename keyboardprocessor_ldml.* to keyman_core_ldml  ️ (#9791)
* chore(linux): Rename libkmnkbp0-0 package  ️ (#9795)
* fix(web): proper disabling of prediction timeout for prediction unit tests (#9835)

## 17.0.196 alpha 2023-10-20

* fix(mac): move keyboard menu items to main Input Menu from submenu (#9777)
* feat(core): initial normalization (#9728)
* chore(core): dx: ldml test improvement, backspace test (#9759)
* docs(common): macos build update (#9809)
* fix(web): enhances integrated test stability (#9718)
* chore(linux): Update packaging GHA  ️ (#9812)
* chore(linux): Rename KBP to CORE  ️ (#9794)
* chore(linux): Fix build by adding one character (#9817)

## 17.0.195 alpha 2023-10-19

* chore(linux): Allow to collect coverage on TC (#9790)
* fix(common): don't use URL in common/web/types (#9798)
* chore: update kmp.schema.json and docs for kps schema (#9800)
* docs(windows): update text and images for windows 11 (#9689)

## 17.0.194 alpha 2023-10-18

* chore(linux): Re-enable building for Ubuntu 23.10 Mantic (#9780)
* chore(linux): Add missing tests (#9783)
* fix(web): fixes touch form-factor default kbd on cookieless keymanweb.com page load (#9786)
* fix(developer): three kmc .keyboard_info generation bugs (#9784)
* fix(developer): handle invalid project folders cleanly (#9785)
* chore(linux): Fix build scripts (#9781)

## 17.0.193 alpha 2023-10-17

* fix(developer): kmc crash on start (#9771)
* fix(core): don't use double newlines in debuglog (#9258)
* chore(linux): Add code coverage index page (#9758)
* feat(linux): Allow installing keyboards with arbitrary language  ️ (#9756)
* fix(linux): Fix crash initializing Sentry with Python < 3.10 (#9774)
* chore(linux): Rename `kbp_state_get_intermediate_context` to `km_core…`  ️ (#9775)

## 17.0.192 alpha 2023-10-16

* fix(ios): missing backslash in build script (#9765)
* chore(linux): Speed up ibus-util tests (#9754)
* feat(linux): Allow loading of keyboards with arbitrary language  ️ (#9735)

## 17.0.191 alpha 2023-10-15

* chore: update readme for keyboard_info schema (#9746)

## 17.0.190 alpha 2023-10-12

* chore(web): web build streamlining (#9743)
* chore(linux): Add code coverage reports for keyman-config and keyman-system-service (#9753)

## 17.0.189 alpha 2023-10-11

* refactor(linux): Use auto cleanup (and fix some memory leaks) (#9648)
* refactor(linux): Simplify adding keyboard (#9734)

## 17.0.188 alpha 2023-10-11

* chore(android,windows): Update crowdin strings for Kannada (#9737)

## 17.0.187 alpha 2023-10-11

* chore(developer): convert Server to ES Modules (#9673)
* chore(common): convert hextobin to ES Modules (#9676)
* chore(common): convert resources/build/version to ES Modules (#9678)
* chore(common): keyman-version now generates only es module (#9680)
* chore(common): cleanup final Typescript non-ESM metadata (#9681)
* chore(ios): renew certificate (#9697)
* feat(core): match any marker (#9687)
* feat(developer): ldml fix all remaining TODOs around markers and variables (#9688)
* fix(windows): re-enable signature check (#9695)
* fix(common): fix schema fixer (#9727)
* chore(core): rename keyboardprocessor.h to keyman_core_api.h (#9723)
* chore: rename km_kbp_ to km_core_ (#9724)
* chore(developer): fixup signcode paths for server (#9730)
* fix(linux): Explicitly initialize GTK (#9706)
* chore(linux): Improve Sentry reports (#9725)
* epic(developer): refactor package-metadata for 17.0 (#9485)
* chore: clean up a few minor discrepancies in builder.inc.sh (#9731)
* fix: path for ESM increment-version, and exit code (#9738)

## 17.0.186 alpha 2023-10-04

* feat(developer): show an INFO message when warnings have failed a build (#9652)
* chore(developer): reduce duplicate words warning to hint (#9653)
* feat(developer): issue hint if package includes keyboard source files (#9658)
* chore(developer): switch on code coverage reporting for kmc (#9662)
* fix(core): clean cached ICU in core (#9668)
* feat(developer): warn if .kps includes a .js which is not touch-capable (#9667)

## 17.0.185 alpha 2023-10-03

* chore(web): Add non-printing characters to the OSK (#9547)
* feat(developer): support `store(&version) '17.0'` (#9656)
* chore(developer): add test for `checkFilenameConventions == false` or unset (#9661)
* feat(developer): ldml scan codes support (#9615)

## 17.0.184 alpha 2023-10-02

* fix(web): fixes toolbar refocus timing after a keyboard change (#9618)

## 17.0.183 alpha 2023-09-29

* feat(web): browser-KMW support for default subkeys (#9496)
* refactor(linux): Add more tests for `keymanutil.c`  ️ (#9595)

## 17.0.182 alpha 2023-09-28

* chore(web): builds that output to web/build/publish should also clean it (#9613)
* chore(linux): Dynamically choose display number (#9629)
* docs(linux): Update sample tasks.json for Linux (#9634)
* chore(common): Add Crowdin strings for Mon (#9550)
* fix(developer): only include mobile touch platform in basic project (#9549)
* fix(windows): fix the ellipsis for longer text on buttons (#9638)

## 17.0.181 alpha 2023-09-26

* chore: workaround npm/cli#3466 when bundling internal deps (#9536)
* chore(linux): Check and restart background processes (#9608)

## 17.0.180 alpha 2023-09-25

* fix(linux): Fix detection of unit tests (#9606)

## 17.0.179 alpha 2023-09-22

* chore(resources): ldml: update to keyboard3 (#9588)
* change(android,web) Use web-based popup key longpresses (#9591)

## 17.0.178 alpha 2023-09-21

* fix(linux): Correctly open files linked from help page (#9601)
* chore(linux): Fix bugs, add dependency and update documentation (#9602)

## 17.0.177 alpha 2023-09-20

* chore(linux): Add coverage action to `ibus-keyman/build.sh` (#9583)
* docs(common): Fix documentation for `builder_describe_internal_dependency` (#9582)

## 17.0.176 alpha 2023-09-19

* chore(oem/fv/android): Update Gradle to 7.4 (#9590)
* refactor(linux): Rename defines to clarify purpose  ️ (#9584)
* feat(core): drop \u1234 format (#9560)

## 17.0.175 alpha 2023-09-18

* chore(linux): Split startup process (#9570)

## 17.0.174 alpha 2023-09-16

* refactor(linux): Reformat file (#9569)

## 17.0.173 alpha 2023-09-13

* chore(common): Update to Unicode 15.1 (#9555)

## 17.0.172 alpha 2023-09-12

* fix(linux): Prevent exception if neither USER, LOGNAME nor SUDO_USER set (#9543)
* chore(linux): Exclude environment.sh from build (#9553)

## 17.0.171 alpha 2023-09-01

* chore(linux): Add `clean` target to `rules` (#9531)

## 17.0.170 alpha 2023-08-31

* fix(common): builder_parse broke on option parameters (#9489)
* docs(linux): Explicitly specify emscripten version (#9527)

## 17.0.169 alpha 2023-08-30

* fix(linux): Fix exception in km-kvk2ldml (#9523)

## 17.0.168 alpha 2023-08-29

* refactor(linux): Fix warning (#9513)

## 17.0.167 alpha 2023-08-25

* feat(core): implement mapped set mapping (#9504)
* feat(resources): add pcm keyboard (#9508)

## 17.0.166 alpha 2023-08-24

* chore(common): Update crowdin strings for French (#9505)

## 17.0.165 alpha 2023-08-23

* feat(core): add display=id (#9484)

## 17.0.164 alpha 2023-08-22

* fix(common): don't crash on illegal unicodesets (#9492)

## 17.0.163 alpha 2023-08-21

* chore(web): Update keymanweb-osk.ttf to v. 3.0 (#9469)

## 17.0.162 alpha 2023-08-18

* fix(common): marker test (#9483)
* fix(windows): allow QR share box to grow to edge of default configuration parent window (#9472)
* chore(resources):  update CLDR to post-PRI (#9482)

## 17.0.161 alpha 2023-08-16

* feat(core) actual regex (#9440)

## 17.0.160 alpha 2023-08-14

* feat(core): limit max marker to 0xD7FF (#9448)

## 17.0.159 alpha 2023-08-11

* feat(core): marker implementation (#9405)

## 17.0.158 alpha 2023-08-09

* chore(linux): Disable Mantic builds on Launchpad (#9435)
* feat(windows): Use Keyboard Activated event API call to turn off caps lock (if required) (#9353)
* chore: stats script parameters (#9431)
* feat(developer): add 'default' property for longpress keys (#9432)
* chore(developer): improve kmc sentry reporting on fatal build errors (#9441)

## 17.0.157 alpha 2023-08-08

* fix(linux): fix memory leaks and method name (#9413)

## 17.0.156 alpha 2023-08-07

* epic: kmc-kmw KeymanWeb compiler in Typescript (#8954)

## 17.0.155 alpha 2023-08-05

* chore(developer): update markers per review (#9374)

## 17.0.154 alpha 2023-08-04

* chore(common): Update crowdin GHA to trigger daily (#9410)
* fix(web): forgot to target es5 when minifying polyfilled worker (#9409)
* chore(common): Update history.md with 16.0 stable entries (#9419)

## 17.0.153 alpha 2023-08-03

* docs(windows): Update OS requirement to Windows 10 (#9381)
* fix(web): maintenance of focus when changing keyboard via Toolbar UI (#9397)
* chore(linux): Remove Kinetic from GHA (#9399)
* chore(linux): Properly treat test builds with packaging GHA (#9400)

## 17.0.152 alpha 2023-08-02

* fix(developer): more wasm uset fixes (#9382)
* docs(windows): corrected nmake cmd for certificates (#9376)
* chore: add run-name to deb-packaging (#9386)
* chore: try another variable for reporting (#9388)
* chore(linux): Remove package build on Jenkins for Keyman 17 (#9380)
* docs(linux): Add build doc for Keyman Web and Android (#9383)

## 17.0.151 alpha 2023-08-01

* feat(developer) marker steps (#9364)
* feat(common): marker processing (#9365)
* chore(linux): Don't fail on parallel builds (#9368)
* fix(developer): fix breakage from emscripten 3.1.44 (#9375)
* docs(core): Document how to build Core on Linux (#9328)

## 17.0.150 alpha 2023-07-31

* chore(linux): Update debian changelog (#9358)
* chore(linux): Fix creation of PRs after uploading to Debian (#9360)

## 17.0.149 alpha 2023-07-30

* fix(core): Better range check for Uni_IsValid() (#9346)
* chore(core): update documentation in transform logic and processor (#9352)

## 17.0.148 alpha 2023-07-27

* feat(core): merge transform/reorder processing w/ u32 (#9293)
* chore(developer): make unknown vkey a hint, not error (#9344)
* chore(linux): Update supported Ubuntu versions (#9341)

## 17.0.147 alpha 2023-07-25

* chore(linux): Update debian changelog (#9327)

## 17.0.146 alpha 2023-07-24

* chore(deps-dev): bump word-wrap from 1.2.3 to 1.2.4 (#9314)

## 17.0.145 alpha 2023-07-21

* fix(linux): Fix logging (#9310)
* fix(windows): open pdf in an external browser (#9295)
* fix(linux): Fix installation of keyboards with lang tag `mul` (#9027)
* fix(web): allows registering precached keyboards (#9304)

## 17.0.144 alpha 2023-07-20

* refactor(linux): Use better way to get username (#9313)

## 17.0.143 alpha 2023-07-19

* spec(core): minor fix to tran spec (#9292)
* docs(linux): Update man page and remove do-nothing option (#9291)
* docs(linux): Update documentation (#9277)

## 17.0.142 alpha 2023-07-17

* chore(windows): disable wix compression for debug builds (#9074)

## 17.0.141 alpha 2023-07-15

* feat(core): implement reorder (#9223)
* chore(common): add BUILDER_STR_REF (#9248)
* feat(core): load reorder from kmx+, test case (#9260)

## 17.0.140 alpha 2023-07-14

* chore(common): add engine clause to package.json (#9008)

## 17.0.139 alpha 2023-07-13

* fix(common): set variables need to serialize elementstring (#9259)
* chore(linux): Add unit tests for dconf_util.py (#9215)
* refactor(linux): Refactor image loading (#9245)

## 17.0.138 alpha 2023-07-11

* chore: Update standards data (#9193)
* chore(linux): Trigger Linux integration tests (#9221)

## 17.0.137 alpha 2023-07-10

* chore: authenticate github request when triggering test builds (#9225)
* feat(web): logs enhanced debug info for error reports (#9217)
* fix(web): silences low-priority warning that shows up in iOS kbd init (#9206)

## 17.0.136 alpha 2023-07-07

* chore(common): Update crowdin strings for Kibaku (#9214)
* feat(core): kmxplus uset implementation in core (#9197)
* chore(linux): Add support for `--no-integration` flag to build files (#9212)
* spec(core): marker spec (#9196)

## 17.0.135 alpha 2023-07-06

* chore(common): improve coverage, fix todos (#9195)
* chore(ios): minor build-script cleanup (#9201)
* chore(linux): Allow to run tests without integration tests (#9192)
* fix(web): sentry sourcemapping round 2 - yesterday's 'fix' unfortunately doesn't upload the maps (#9199)
* chore(web): normalizes sourcemap paths for cleaner Sentry reports (#9200)
* feat(linux): Allow to install keyboard for multiple languages (#9017)

## 17.0.134 alpha 2023-07-05

* fix(linux): Fix packaging GHA (#9172)
* chore(ios): standardizes iOS build scripts (#9092)
* fix(web): fixes up Web's InlinedOSK manual test page (#9175)
* fix(web): re-establishes web srcmap uploading (#9179)
* refactor(linux): Code refactoring (#9129)
* refactor(linux): Extract methods (#9168)
* fix(linux): Fix vertical alignment of labels in About dialog (#9167)
* fix(linux): Add scrollbar to About dialog (#9166)
* fix(linux): Remove tags from package description (#9165)
* docs(linux): Update readme (#9190)
* feat(developer): uset in element string (#9144)
* fix(developer): improve coverage, add todos (#9170)
* chore(developer): refactor so KmnCompiler only created once within kmc (#9171)
* fix(common): support multichar escapes in element sets (#9173)
* chore(linux): Update docker builds (#9188)

## 17.0.133 alpha 2023-07-04

* feat(common): add segmenter for element strings (#9141)
* fix(windows): adds an extra row for Change Hotkey text label (#9149)
* fix(linux): Another attempt to fix packaging GHA (#9155)
* fix(linux): Fix packaging GHA (#9164)
* fix(linux): Fix packaging GHA (#9169)

## 17.0.132 alpha 2023-06-30

* docs(mac): Update requirements.md (#9137)
* fix(linux): Fix GHA package builds for non-Jammy dists (#9123)
* fix(linux): Fix packaging GHA (#9142)

## 17.0.131 alpha 2023-06-27

* feat(developer,common,core): ldml UTF-32 literals in binary (#9084)
* fix(web): fixes Web build zip artifact construction (#9096)

## 17.0.130 alpha 2023-06-26

* chore(deps): bump semver from 7.3.8 to 7.5.2 (#9085)
* epic: conversion of Keyman Engine for Web to ES modules (#8560)

## 17.0.129 alpha 2023-06-23

* chore(common): Update crowdin strings for Spanish (es-ES and es-419) (#9040)
* chore(android/app): Address some pre-launch accessibility report warnings (#9070)
* fix(windows): support kmxplus in mcompile (#9071)
* fix(core): fix ldml transforms (#9072)
* feat(common,developer,core): add uset section (#9049)

## 17.0.128 alpha 2023-06-22

* fix(windows): testhost improve error message (#9061)
* docs(windows): add more steps for clarity (#9063)

## 17.0.127 alpha 2023-06-21

* feat(core): implementation of non-regex components of tran (#9019)
* chore: enable common ci for web (#9047)

## 17.0.126 alpha 2023-06-19

* chore(mac): move from altool to notarytool (#9010)

## 17.0.125 alpha 2023-06-17

* fix(android/samples): Cleanup Sample/Tests apk's (#9030)
* chore(common): Bump crowdin github action to 1.3.2 (#9029)

## 17.0.124 alpha 2023-06-14

* fix(windows): qr code id uses keyboard name and not package name (#9002)
* refactor(linux): Extract widgets to separate classes and files (#9007)

## 17.0.123 alpha 2023-06-13

* chore(developer): support cp1252 'ansi' keyboards (#8988)
* fix(developer): keep kmc-kmn messages within namespace (#8999)
* fix(linux): Fix display of installed keyboard version (#8948)
* fix(linux): Fix creation of markdown help files for Linux (#9001)

## 17.0.122 alpha 2023-06-12

* refactor(developer): import kmcmplib errors into kmc-kmn (#8962)

## 17.0.121 alpha 2023-06-09

* fix(linux): Fix disabling of buttons (#8946)
* chore(developer): check for nodejs deps in kmc-kmn (#8961)
* spec(core): spec/impl for transform and vars (#8695)
* feat(developer): improve tran/bksp tests, other improvements (#8967)

## 17.0.120 alpha 2023-06-07

* chore(core): look for emcc.py, not emcc (#8934)
* chore(linux): Move some files to keyman-config (#8917)
* fix(linux): Fix title of reference page and links (#8939)
* fix(android/engine): Re-enable KMManager tests (#8940)

## 17.0.119 alpha 2023-06-06

* chore(developer): ensure kmcmplib messages are all UTF-8 (#8927)
* chore(linux): Fix lintian warnings (#8931)

## 17.0.118 alpha 2023-06-05

* chore(ios): replace fv cert (#8900)
* fix(core): Fix compilation if hotdoc is installed (#8912)
* feat(linux): Rename column and add tooltip (#8918)

## 17.0.117 alpha 2023-06-04

* chore(developer): verify long lines compile correctly (#8915)

## 17.0.116 alpha 2023-06-02

* feat(linux): Add column for installation location (#8897)
* chore(developer): verify kvks files and report errors (#8892)
* refactor(developer): rearrange kmcmplib interface source (#8899)
* refactor(developer): move filename consistency check to kmc (#8907)
* chore(developer): loadFile callback error check and optimization (#8908)
* chore(common): remove url module ref from common/web/types (#8914)

## 17.0.115 alpha 2023-06-01

* refactor(developer): complete fs move out of kmcmplib (#8882)
* fix(common): tweak pack/publish support for npm 9.5.1 and node 18.16.0 (#8894)
* feat(linux): Implement Options page and option to disable Sentry error reporting (#7989)

## 17.0.114 alpha 2023-05-31

* chore(developer): replace cwrap wasm bindings (#8857)
* chore(developer): refactor kmcmplib interfaces (#8870)
* chore(developer): move keyboard repo fixtures (#8874)
* chore(linux): Move build steps to build.sh (#8864)

## 17.0.113 alpha 2023-05-26

* docs(android): Update documentation for building Android on Linux (#8860)
* fix(android): Fix typo in build-utils.sh (#8859)
* refactor(developer): compiler interface part 1 for wasm (#8850)
* chore(developer): remove SetError macro (#8856)

## 17.0.112 alpha 2023-05-25

* refactor(developer): move file write out of WriteCompiledKeyboard and CompileKeyboard merge (#8796)

## 17.0.111 alpha 2023-05-24

* fix(android/app): Pathing for publish script (#8845)
* chore(developer): add test for missing .js file to kmc-package (#8846)
* feat(linux): Add dbus system service (#8509)
* chore(linux): Add missing dependency to GHA (#8849)

## 17.0.110 alpha 2023-05-22

* fix(common): ensure child builds don't rebuild dependencies unnecessarily (#8834)

## 17.0.109 alpha 2023-05-17

* fix(windows): add wrap-symbols to Text Editor Makefile (#8819)
* chore(linux): Make postinst script comply with Debian policy (#8810)
* chore(windows): remove legacy core and flag  ️ (#8593)

## 17.0.108 alpha 2023-05-16

* feat(windows): add text editor to the support makefile (#8750)
* feat(developer): verify keyboard versions in kmc-package (#8769)
* feat(developer): verify bcp47 tags are valid and minimal in kmc-package (#8778)
* feat(developer): verify at least one language in package (#8783)
* chore(developer): verify file types of content files in package (#8792)
* chore(developer): verify that package has at least a model or keyboard (#8793)
* chore(ios): Changes required for XCode 14.3 (#8746)

## 17.0.107 alpha 2023-05-15

* chore(linux): Fix installation build step on TC (#8784)
* refactor(android/engine): Consolidate updateSelection (#8739)

## 17.0.106 alpha 2023-05-12

* chore(developer): move package formats to common/web/types (#8729)
* feat(developer): add package validation (#8740)
* feat(developer): add validation of package filenames (#8751)
* feat(developer): validate content file names in packages (#8755)
* feat(developer): validate package name in compiler (#8757)
* chore(developer): rename Compiler and related classes (#8726)
* feat(developer): uset api from wasm! (#8716)

## 17.0.105 alpha 2023-05-11

* chore(common): Update crowdin strings for Amharic (#8748)
* chore(android/app): Cleanup build-play-store-notes script (#8749)
* chore(linux): Add build.sh for keyman-config (#8733)

## 17.0.104 alpha 2023-05-10

* chore(developer): rename kmc-keyboard to kmc-ldml (#8725)
* chore(linux): bring kmp.json for unit test up to spec (#8732)
* feat(common): add `builder_run_action` shorthand function (#8742)

## 17.0.103 alpha 2023-05-09

* fix(mac): `$CONFIG` not `$CONFIGURATION` in build path (#8724)
* chore(linux): Fix another problem uploading to launchpad (#8727)

## 17.0.102 alpha 2023-05-08

* chore(linux): Build for Lunar on all platforms (#8713)
* fix(linux): Fix linux tests (#8510)
* chore(linux): Fix uploading to launchpad (#8720)

## 17.0.101 alpha 2023-05-05

* chore(common): `set -eu` in build-utils.sh (#8698)
* fix(android/app): Resize OSK when resuming app from background (#8704)

## 17.0.100 alpha 2023-05-04

* fix(developer): warning fixes in kmcmplib (#8690)
* feat(developer): add uset api in kmcmplib (#8691)

## 17.0.99 alpha 2023-05-03

* chore(linux): Fix build script (#8705)

## 17.0.98 alpha 2023-05-02

* chore(common): run common and resources tests (#8692)

## 17.0.97 alpha 2023-04-28

* docs(windows): Add verify vs build tools (#8676)
* feat(developer): groundwork for support new transform, developer side (#8686)

## 17.0.96 alpha 2023-04-27

* chore(android): Update QRGen version for Java 11 (#8673)
* refactor(android/engine): Move toggleSuggestionBanner to KMKeyboard (#8679)
* refactor(android/engine): Use isKeyboardLoaded() on a consistent basis (#8680)
* chore(developer): test message correctness in compiler modules (#8664)
* chore(developer): add eslint devDependency for kmc (#8665)
* chore(developer): kmc-keyboard should not use any node-specific modules (#8666)
* fix(common): builder parse multi-param order (#8668)
* refactor(developer): use callbacks to avoid direct fs access in kmc-package (#8674)
* refactor(android/engine): Move shouldIgnore booleans to KMKeyboard (#8682)
* chore(linux): Build for Ubuntu 23.04 Lunar as well (#8683)

## 17.0.95 alpha 2023-04-26

* refactor(android/engine): Move currentBanner to KMKeyboard (#8671)
* chore(android/engine): Remove jvm args (#8675)
* fix(developer): kmc: fix jis/abnt2 scan codes (#8670)

## 17.0.94 alpha 2023-04-25

* fix(android/engine): Update InApp input connection (#8647)
* chore(common): Move the_99 test fixture keyboard (#8660)
* chore(android): Move namespace to Gradle files (#8667)

## 17.0.93 alpha 2023-04-24

* feat(common): kmx file reader (#8641)
* feat(developer): support FollowKeyboardVersion in kmc-package (#8642)
* chore(common): Update crowdin strings for Simplified Chinese (#8653)
* fix(common): builder - pass deps flags to child scripts (#8654)
* feat(developer): use CompilerEvent for messages in all of kmc (#8651)
* chore(developer): fixup deps for kmc modules (#8652)
* feat(core): ldml repertoire test, initial ICU integration (#8441)

## 17.0.92 alpha 2023-04-21

* fix(developer): kmc-package path reference (#8634)
* chore(developer): only run keyboards-repo tests for a full-test (#8635)
* refactor(developer): move comperr.h to kmn_compiler_errors.h (#8636)
* refactor(developer): kmc-model to use `CompilerEvent` (#8637)

## 17.0.91 alpha 2023-04-20

* fix(developer): kmc-kmn would abort build on warnings (#8617)
* fix(developer): kmc no longer emits double file extension for models (#8618)
* refactor(developer): move build activities (#8622)
* feat(developer): add warning options to kmc (#8623)
* feat(developer): use new message infrastructure in kmc-kmn (#8625)
* refactor(developer): move shared test helpers into common (#8626)
* feat(developer): add CompilerMessages support to kmc-package (#8627)
* feat(developer): warn if .kps file includes a non-binary .kvk file (#8628)
* chore(web): sets kmc-model as dependency of input-processor test action (#8629)
* fix(android/engine): Fix resetContext calls when selection changes (#8611)

## 17.0.90 alpha 2023-04-19

* chore(android/engine): Cleanup old SDK calls (#8612)
* fix(developer): package editor no longer loses RTL flag for LMs (#8606)

## 17.0.89 alpha 2023-04-18

* chore(developer): tweak build of extension list in kmc (#8597)
* docs(ios): Add help page for Settings (#8546)
* fix(developer): add missing dependencies (#8605)

## 17.0.88 alpha 2023-04-17

* docs(android): Update Linux dev environment for Java 11 (#8596)

## 17.0.87 alpha 2023-04-13

* refactor(developer): DRY kmc module references (#8577)
* chore(developer): kmc-kmn should build all baseline fixtures (#8578)
* fix(developer): kmc should not validate as well as compile keyboard (#8579)
* fix(developer): improve 'does not exist' error message (#8580)
* fix(common): consolidate npm publishing (#8587)
* chore(common): add missing deps and files for npm publish (#8588)

## 17.0.86 alpha 2023-04-12

* docs(windows): link to wiki architecture faq page (#8584)

## 17.0.85 alpha 2023-04-11

* chore(developer): AddWarning and SetError cleanup (#8571)
* fix(developer): add DRY_RUN variable to build.sh (#8576)
* fix(ios): fixes xcode-triggered debug, run builds (#8575)

## 17.0.84 alpha 2023-04-10

* epic: kmcompx - kmcmpdll cross-platform compiler (#7330)
* chore(android): Update projects to use Java 11 (#8543)
* docs: clarify dependency meanings in build-utils (#8567)
* fix(mac): fix corrupt installer (#8565)

## 17.0.83 alpha 2023-04-05

* fix(windows): use right instead of left alignment for popup buttons (#8561)

## 17.0.82 alpha 2023-03-31

* feat(developer): support jis and abnt2 (#8513)
* revert: #8549 "chore(web): merge master into feature-esmodule-web-engine (A17S9 end)  " (#8553)

## 17.0.81 alpha 2023-03-30

* feat(windows): simple text editor using Edit Control (#8391)

## 17.0.80 alpha 2023-03-29

* chore(linux): Remove dependency on `sudo` (#8535)
* chore(linux): Improve robustness of test cleanup (#8536)
* fix(linux): Remove warning after pressing Close button (#8538)

## 17.0.79 alpha 2023-03-28

* chore(linux): Revert "Run and ignore autopkgtests on s390x" (#8506)
* docs(linux): Update minimum required Ubuntu version (#8526)
* docs(linux): Update common questions (#8532)

## 17.0.78 alpha 2023-03-27

* chore(linux): Remove python3-raven dependency (#8507)
* refactor(android/engine): Make KMKeyboardJSHandler a normal class (#8494)

## 17.0.77 alpha 2023-03-25

* chore(common): use mac /usr/bin/stat rather than homebrew version (#8498)

## 17.0.76 alpha 2023-03-24

* chore(linux): Run and ignore autopkgtests on s390x (#8492)
* refactor(android/engine): Consolidate dispatchKey (#8483)

## 17.0.75 alpha 2023-03-23

* chore(common): define BUILDER_CONFIGURATION env var (#8496)

## 17.0.74 alpha 2023-03-22

* chore(windows): update sentry-native to 0.6.0 (#8464)
* chore(linux): Prevent building on s390x (#8477)
* fix(linux): Display error message for corrupt .kmp file (#8479)

## 17.0.73 alpha 2023-03-21

* refactor(android/engine): Consolidate insertText (#8438)
* chore(common): prevent multiple npm ci runs in child scripts (#8484)

## 17.0.72 alpha 2023-03-20

* chore(common): die early when --ci and --debug passed to test.sh (#8465)
* chore(common): Update crowdin strings for Kibaku (#8447)

## 17.0.71 alpha 2023-03-18

* fix(core): ldml update fr-azerty for VKEY mapping (#8434)

## 17.0.70 alpha 2023-03-17

* chore(android): Document builder script steps (#8449)

## 17.0.69 alpha 2023-03-16

* chore(web): Cleanup build echo (#8446)
* fix(developer): lm compiler handle missing line no in errors (#8444)
* fix(android/app): Temporarily disable Keyman browser (#8430)
* fix(android/engine): Add builder output for configure (#8442)
* chore(linux): Update debian changelog (#8452)

## 17.0.68 alpha 2023-03-15

* chore(common): add common test build configurations (#8431)
* fix(common): fix broken common/web/types cases (#8426)
* fix(developer/compilers): locks esbuild target detection for kmc building (#8437)
* chore(developer): ldml March 2023 update to tech-preview (#8412)
* fix(core): ldml more TODO-LDML fixes (#8436)
* chore(linux): Use dependency on core in ibus-keyman/build.sh (#8423)

## 17.0.67 alpha 2023-03-14

* chore(developer): Update copyright period in License.rtf (#8425)
* chore(common): support shorthand for build.sh (#8415)
* chore(common): build script performance improvements (#8416)
* chore(common): TS updates to non-sync'd packages, feature-esmodule merge conflict prevention (#8429)

## 17.0.66 alpha 2023-03-13

* refactor(android): Use builder scripts (#7407)

## 17.0.65 alpha 2023-03-12

* refactor(core): consolidate wasm defs (#8409)

## 17.0.64 alpha 2023-03-10

* feat(common): support single target for a dependency (#8404)
* chore(core): breadth-first build (#8400)
* refactor(common): Make build-help into helper functions (#8386)

## 17.0.63 alpha 2023-03-09

* fix(web): --no-minify, not --skip-minify (#8394)
* chore(core): Remove obsolete `--target-path` option (#8376)

## 17.0.62 alpha 2023-03-08

* chore(linux): Remove debug output from packaging GHA (#8372)
* chore: merge feature-ldml to master, again (#8377)
* chore(common): cleanup build.inc.sh echo (#8344)
* chore(common): remove vswhere (#8357)
* feat(linux): Add DBus method `SendText` (#8039)
* chore(core): Create both dynamic and static libs on Linux (#8375)
* chore(common): clean up `--debug` usage in build scripts (#8382)
* feat(common): builder.inc.sh inheritable options (#8384)

## 17.0.61 alpha 2023-03-03

* fix(android/app): Another attempt at fixing OSK rotation (#8353)

## 17.0.60 alpha 2023-03-02

* fix(android/engine): Fix various OSK bugs due to refactor (#8349)
* feat(core): Build both architectures for mac and generate a 'fat' library for them (#8342)
* fix(common): fixup npm publish (#8350)
* chore(linux): More GHA debugging (#8354)

## 17.0.59 alpha 2023-03-01

* fix(common): builder: skip dependency build for clean action (#8341)
* chore(web): fixup dependencies in web build script (#8332)
* chore(linux): More debug output (#8345)

## 17.0.58 alpha 2023-02-28

* chore(common): fix child build error handling (#8327)
* chore(linux): Improve and fix packaging GHA (#8328)
* fix(linux): Fix ibus-keyman/build.sh (#8329)
* epic: LDML keyboard support (#7054)
* fix(linux): Fix debian postinst script (#8294)

## 17.0.57 alpha 2023-02-26

* chore(android/app): Revert #8291 (#8314)

## 17.0.56 alpha 2023-02-24

* fix(linux): Fix upload in packaging GHA (#8308)
* feat(common): adds warning if described output does not exist (#8304)
* chore(linux): Improve detecting presence of test files (#8313)

## 17.0.55 alpha 2023-02-23

* chore(docs): update docs due to Mac Ventura (#8277)
* chore: remove greadlink from standard script prolog (#8288)
* chore: use builtin instead of dirname for perf (#8289)
* chore(common): stats script for planning (#7861)

## 17.0.54 alpha 2023-02-22

* fix(ios): allow duplicate languages in kmp file (#8125)
* fix(linux): Fix paths in upload action of packaging GHA (#8285)
* fix(android/app): Fix OSK width when rotating (#8291)

## 17.0.53 alpha 2023-02-21

* chore(windows): Remove old Kannada setup strings (#8257)
* fix(linux): Collect consecutive backspaces (#8274)
* chore(linux): Improve deb-packaging GHA (#8281)
* chore(linux): Cleanup GHA (#8282)

## 17.0.52 alpha 2023-02-20

* fix(windows): use min-width allow to expand (#8215)
* chore(web): minor cleanup of web/build.sh (#8254)
* fix(web): `--no-minify`, not `--skip-minify` (#8264)
* chore(web): Actually skip browser-stack for non-web builds (#8266)
* chore: cleanup some of shellHelperFunctions.sh (#8260)
* chore: consolidate script helper functions (#8261)
* chore(linux): Output results of API verification on stderr (#8241)
* chore(linux): Create draft PR after updating changelog (#8242)
* fix(linux): Checkout before  running apt-install (#8247)
* fix(linux): Fix bug in deb-packaging script (#8273)
* chore(developer): update bundled node to 18.14.1 LTS (#8268)
* chore(developer): ignore Esc key when compiling (#8263)
* docs: builder.inc.sh improved documentation around dependencies (#8173)
* chore(linux): Add build.sh to ibus-keyman  ️ (#8112)

## 17.0.51 alpha 2023-02-18

* chore(common): Update Fula strings for Sprint A17S6 (#8245)

## 17.0.50 alpha 2023-02-16

* feat(common): parent-child scripts for builder (#8198)
* fix(linux): Another iteration to fix packaging GHA (#8230)
* chore(common): updates Web & Web-related dependencies (#8196)
* fix(linux): Fix syntax for skipping upload in packaging GHA (#8236)

## 17.0.49 alpha 2023-02-15

* feat(linux): Pass PR# in the event type (#8221)
* feat(linux): Implement uploading of packages in packaging GHA (#8223)
* fix(linux): Fix GHA package build (#8225)
* fix(linux): Another fix for GHA package build (#8228)

## 17.0.48 alpha 2023-02-14

* fix(developer): Select BCP47 Code dialog inconsistencies (#8179)
* chore(common): automatically apply _builder_check_color (#8197)
* docs(linux): Update packaging documentation (#8202)
* chore(common): Report status if no platform needs build (#8210)
* chore(linux): Exclude autopkg tests on s390x (#8218)
* fix(linux): Fix path to symbols file in packaging GHA (#8209)

## 17.0.47 alpha 2023-02-10

* fix(linux): Fix autopkgtests (#8201)
* fix(linux): Fix Verify-API step of GHA (#8199)

## 17.0.46 alpha 2023-02-09

* fix(windows): add remove lang id uses correct keyboard id (#8186)
* chore(common): add `builder_term` function (#8187)
* chore(common): builder internal dependencies (#8188)
* chore(linux): Update changelog from Debian (#8192)
* feat(linux): Add debian packaging GHA (#7911)

## 17.0.45 alpha 2023-02-08

* chore(ios): update certificate (#8176)
* fix(linux): Fix autopkgtests (#8181)
* chore(common): Cleanup Kannada locale (#8182)
* chore(windows): Fix Portuguese UI language name (#8184)

## 17.0.44 alpha 2023-02-07

* chore(linux): Set test-helper script executable (#8178)
* chore(linux): Update debian changelog (#8156)

## 17.0.43 alpha 2023-02-06

* chore(linux): Build with meson instead of autotools  ️ (#8111)

## 17.0.42 alpha 2023-02-03

* chore(deps): bump http-cache-semantics from 4.1.0 to 4.1.1 (#8144)
* feat(developer): check for duplicated language codes in package editor and compiler (#8151)
* chore: Fail TC build if triggering Jenkins build fails (#8152)
* chore(linux): Fix lintian warnings (#8154)
* chore(core): Update meson version (#7882)
* refactor(android/engine): Consolidate Keyboard picker intent (#8163)

## 17.0.41 alpha 2023-02-02

* chore(web): main web build & test script rework to our common script format + nomenclature (#7474)
* change(web): conversion to standard filesystem layout:  source -> src, intermediate + release -> build (#7513)
* change(web): conversion to standard filesystem layout:  testing -> src/test/manual, unit_tests -> src/test/auto (#7515)
* change(web): conversion to standard filesystem layout:  tools -> src/tools (#7556)
* chore(web): updates build product references, extracts CI test-build scripts (#7831)
* feat(common): TS-based sourcemap remapping tool (#7894)
* feat(web): implements shell scripting for CI release-build configurations (#8001)

## 17.0.40 alpha 2023-02-01

* chore(developer): kmcmpdll debug src path (#8127)
* chore(common): Merge end of beta from Sprint A17S5 (#8135)
* refactor(android): Change com.tavultesoft.kmea package to com.keyman.engine (#7981)
* refactor(android/engine): Split KMInAppKeyboardWebViewClient to new class (#7983)
* refactor(android/engine): Refactor KMSystemKeyboardWebViewClient (#7993)

## 17.0.39 alpha 2023-01-31

* feat(windows): add additional registry keys to report (#8126)

## 17.0.38 alpha 2023-01-30

* chore(deps): bump ua-parser-js from 0.7.31 to 0.7.33 (#8109)
* fix(linux): Fix CI build (#8121)

## 17.0.37 alpha 2023-01-27

* chore(linux): Fix warnings (#8103)
* chore(linux): Remove legacy projects (#8102)
* Specify the path to the Debian package in the Vcs-Git header (#8104)

## 17.0.36 alpha 2023-01-26

* chore(common): Add crowdin strings for Kannada (#8074)

## 17.0.35 alpha 2023-01-25

* chore(common): revise tag variable name to VERSION_GIT_TAG (#8063)
* chore(common): Add crowdin strings for Czech (#8070)
* feat(linux): Improve uninstallation (#8011)

## 17.0.34 alpha 2023-01-24

* chore: merge beta to alpha, end of A17S4 (#8065)

## 17.0.33 alpha 2023-01-23

* chore: Xcode 14.2 update (#8015)

## 17.0.32 alpha 2023-01-20

* fix(ios): use mobile mode for keyboard download pages (#8042)
* docs(common/resources): Update configure step in Docker readme (#8034)
* fix(linux): JSON File missing after installation (#8040)

## 17.0.31 alpha 2023-01-19

* chore: git tag with release@semver (#8035)
* fix(linux): Properly set context after changing IP (#8026)
* chore(linux): use faster zero-length string check (#8037)
* chore(linux): log failures to `km_kbp_context_clear(context)` (#8036)
* chore(linux): Update recommended extension (#8038)

## 17.0.30 alpha 2023-01-17

* chore(linux): Fix vertical alignment of label (#8016)
* fix(common): update sentry release identifiers to support semver (#8031)

## 17.0.29 alpha 2023-01-16

* fix(linux): Fix crash (un-)installing shared keyboard (#8020)
* chore(linux): Don't report KeyboardInterrupt to Sentry (#8021)
* chore(linux): Update sample settings (#8018)
* feat(linux): Enhance tab completion in km-package-install (#8005)

## 17.0.28 alpha 2023-01-12

* feat(linux): Display error messages in the UI (#8006)
* bug(linux): Empty keyboard after failed installation (#8008)

## 17.0.27 alpha 2023-01-11

* chore(linux): Refactor completion script (#8002)

## 17.0.26 alpha 2023-01-10

* feat(linux): Add Back button to "Download Keyman Keyboards" dialog (#7994)
* feat(linux): List fonts in the uninstall confirmation dialog (#7995)

## 17.0.25 alpha 2023-01-09

* chore(linux): Remove unnecessary variable (#7988)

## 17.0.24 alpha 2023-01-06

* chore(common/resources): Add Docker readme (#7980)

## 17.0.23 alpha 2023-01-03

* fix(linux): add IBUS_HAS_PREFILTER ifdef to linux/ibus-keyman/tests (#7958)
* docs(linux): document fullbuild using docker (#7960)

## 17.0.22 alpha 2023-01-02

* chore: merge beta to master (A17S2) (#7948)
* chore(linux): Remove unused JENKINS parameter (#7920)

## 17.0.21 alpha 2022-12-21

* fix(windows): shutdown fix masked modal result (#7933)

## 17.0.20 alpha 2022-12-19

* chore(android/samples): Remove Sentry dependencies (#7901)
* chore: Revert "chore(common): Fix shellcheck warnings" (#7925)

## 17.0.19 alpha 2022-12-17

* fix(linux): Fix dependency of ibus-keyman (#7918)

## 17.0.18 alpha 2022-12-16

* chore(common): Fix shellcheck warnings (#7910)

## 17.0.17 alpha 2022-12-15

* chore: merge beta to master (#7885)
* chore(android): Update Gradle dependencies; targetSDKVersion to 33 (#7897)

## 17.0.16 alpha 2022-12-11

* refactor(linux): Update ibusimcontext.c (#7813)

## 17.0.15 alpha 2022-12-08

* chore(linux): Update vscode settings for Linux (#7876)

## 17.0.14 alpha 2022-12-07

* docs(linux): Move Linux documentation (#7868)
* chore(linux): Remove building for Bionic (#7873)
* chore(linux): Remove some shellcheck warnings (#7874)

## 17.0.13 alpha 2022-11-29

* fix(windows): lower case filenames for projects (#7837)
* refactor(linux): Refactor setting keyboard options (#7804)

## 17.0.12 alpha 2022-11-25

* chore(common): Merge beta from Sprint B16S2 to master (#7815)

## 17.0.11 alpha 2022-11-24

* refactor(linux): Use consts instead of strings (#7803)

## 17.0.10 alpha 2022-11-21

* fix: automatically merge changes to history back to master (#7777)
* chore: cleanup history (#7776)

## 17.0.9 alpha 2022-11-18

* chore: github issue template config.yml (#7751)
* chore(windows): tweak sentry client for cross-module messages (#7752)
* chore(android): Update Target SDK Version to 31 (#7761)

## 17.0.8 alpha 2022-11-17

* fix(android): bump version_code major calculation (#7736)

## 17.0.7 alpha 2022-11-13

* chore: fix TIER.md for master (#7704)

## 17.0.6 alpha 2022-11-12

* chore: merge beta to master B16S1 (#7693)
* chore(deps): bump minimatch from 3.0.4 to 3.1.2 (#7675)

## 17.0.5 alpha 2022-11-11

* chore(linux): Update debian changelog (#7681)

## 17.0.4 alpha 2022-11-10

* chore(deps): bump socket.io-parser from 4.0.4 to 4.0.5 (#7672)

## 17.0.3 alpha 2022-11-09

* fix(windows): Cleanup CEF more correctly in shutdown (#7661)

## 17.0.2 alpha 2022-11-01

* fix(android): Handle empty Play Store release notes (#7581)

## 17.0.1 alpha 2022-10-31

* fix(ios): iPad was not recognised as tablet device (#7563)
* feat(windows): configuration UI polish (#7206)
* chore: move to 17.0-alpha (#7577)
* chore: Move to 17.0 alpha

## 16.0.145 stable 2024-02-01

* chore(linux): Add support for loong64 architecture (#10108)
* chore(linux): Update debian changelog (#10122)
* fix(web): Fix null error with legacy keyboards (#10177)
* chore(ios): FV certificate key (#10229)
* fix(oem/fv): Add fv_hulquminum_combine and fv_kwadacha_tsekene (#10285)
* chore(developer): upgrade ngrok to v3 (#10360)
* chore(linux): Build with webkitgtk 4.1 instead of 4.0 (#10574)

## 16.0.144 stable 2023-11-30

* chore(linux): Update debian changelog (#10046)
* fix(android/app) Disable in-app Browser (#10077)

## 16.0.143 stable 2023-11-22

* chore(android): Update targetSdkVersion from 31 to 33 (#9823)
* chore(linux): Exclude environment.sh from build (#9814)
* chore(mac): move from altool to notarytool (#9896)
* fix(web): fixes doc-kbd display of default layer when it's not defined first (#9892)
* fix(ios): fv: replace Zip framework to prevent crash on startup (#9958)

## 16.0.142 stable 2023-10-20

* chore(linux): Update debian changelog (#9326)
* chore(linux): Remove obsolete dist from uploading to launchpad (#9340)
* chore(linux): Stop building Kinetic on Jenkins (#9354)
* chore(linux): Work around build failure on Debian mips64el (#9342)
* chore(linux): Update debian changelog (#9359)
* chore(android): Update targetSDKVersion to 33 (#9494)
* chore(linux): Remove workaround for mips64el (#9519)
* chore(linux): Workaround: Don't run Wayland tests (#9530)
* chore(linux): Add `clean` target to `rules` (#9532)
* fix(linux): Prevent exception if neither USER, LOGNAME nor SUDO_USER set (#9544)
* chore(linux): Ignore tests that fail on ba-jammy-64-ta (#9556)
* chore(ios): renew certificate (#9811)
* fix(mac): move keyboard menu items to main Input Menu from submenu (#9810)

## 16.0.141 stable 2023-07-25

* chore(mac): fix corrupt installer (#9332)

## 16.0.140 stable 2023-07-21

* chore(linux): Update debian changelog (#8451)
* chore(linux): Prevent building on s390x (#8476)
* fix(linux): Display error message for corrupt .kmp file (#8480)
* chore(linux): Run and ignore autopkgtests on s390x (#8491)
* chore(linux): Revert "Run and ignore autopkgtests on s390x" (#8505)
* chore(ios): Xcode 14 upgrade (#8487)
* fix(developer): package editor no longer loses RTL flag for LMs (#8607)
* chore(common): use mac /usr/bin/stat rather than homebrew version (#8925)
* chore(ios): replace fv cert (#8923)
* fix(core): Fix compilation if hotdoc is installed  (#8929)
* chore(linux): Move some files to keyman-config  (#8930)
* fix(core): Fix compiling with GCC 13 (#8932)

## 16.0.139 stable 2023-03-16

* chore: Fail TC build if triggering Jenkins build fails (#8141)
* chore(linux): Fix lintian warnings (#8153)
* chore(linux): Update debian changelog (#8155)
* chore(ios): update certificate (#8177)
* cherrypick(windows): Fix Portuguese UI language name (#8190)
* fix(linux): Fix autopkgtests (#8180)
* chore(linux): Update changelog from Debian (#8191)
* cherrypick(common): Cleanup Kannada locale (#8189)
* fix(windows): add remove lang id uses correct kbd (#8195)
* fix(linux): Fix autopkgtests (#8200)
* chore(linux): Exclude autopkg tests on s390x (#8217)
* chore(common): Update Fula strings for Sprint A17S6 (#8246)
* chore(windows): Remove old Kannada setup strings (#8258)
* fix(linux): Fix debian postinst script (#8295)
* fix(developer): lm compiler handle missing line no in errors (#8445)

## 16.0.138 stable 2023-02-01

* chore: add new developer build trigger (#8139)

## 16.0.137 stable 2023-02-01

* chore(common): Release 16.0

## 16.0.136 beta 2023-01-31

* chore(common): Update crowdin strings for Shuwa (Latin) (#8097)
* chore(common): Check in crowdin for Russian (#8072)
* chore(common): Check in crowdin for Ukrainian (#8073)
* chore(common): Add crowdin for Swedish (#8071)
* chore(common): Add crowdin strings for Czech (#8095)

## 16.0.135 beta 2023-01-30

* chore(linux): Include packaging path in Vcs-Git header (#8110)

## 16.0.134 beta 2023-01-25

* chore(common): Add crowdin strings for Kannada (#7970)

## 16.0.133 beta 2023-01-19

* fix(linux): Properly set context after changing IP (#8025)

## 16.0.132 beta 2023-01-18

* docs(windows): update screenshots and documentation for Keyman for Windows config (#8014)

## 16.0.131 beta 2023-01-16

* chore(linux): Don't report KeyboardInterrupt to Sentry (#8022)
* fix(linux): Fix crash (un-)installing shared keyboard (#8019)

## 16.0.130 beta 2023-01-09

* fix(windows): kmshell -ikl install language and enable keyboard (#7856)

## 16.0.129 beta 2023-01-06

* fix(android/engine): Add utility for localized strings (#7976)

## 16.0.128 beta 2022-12-22

* fix(developer): force ES3 code generation for LMs (#7927)

## 16.0.127 beta 2022-12-21

* fix(oem/fv/android): Fix keyboard version title (again) (#7941)
* fix(oem/fv/android): Add view permission of online help (#7909)
* fix(windows): modifer event is always serialized (#7935)

## 16.0.126 beta 2022-12-21

* fix(windows): shutdown fix masked modal result (#7932)

## 16.0.125 beta 2022-12-19

* fix(windows): no languages warning source changed (#7900)

## 16.0.124 beta 2022-12-18

* fix(oem/fv/android): Cleanup version title (#7908)

## 16.0.123 beta 2022-12-17

* fix(linux): Fix dependency of ibus-keyman (#7917)

## 16.0.122 beta 2022-12-14

* fix(windows): modify disable keyboard display (#7898)
* fix(developer): invalid charmap cell selection when updating to empty search result (#7887)

## 16.0.121 beta 2022-12-11

* chore(linux): Fix `make install` (#7886)

## 16.0.120 beta 2022-12-07

* chore(linux): Improve package build (#7875)

## 16.0.119 beta 2022-12-05

* chore: Change platform advocates (#7867)

## 16.0.118 beta 2022-12-04

* chore(linux): Update debian changelog (#7860)

## 16.0.117 beta 2022-12-01

* fix(developer): OnlineUpdate crash on shutdown (#7830)
* fix(developer): EncodeURL was not handling spaces (#7820)

## 16.0.116 beta 2022-11-30

* fix(android/app): Toggle keyboard update notifications for landscape and tablets (#7832)
* fix(android/engine): Append languageID for keyboard updates (#7807)
* fix(android/engine): Use FLAG_IMMUTABLE for PendingIntent for Android S+ (#7844)

## 16.0.115 beta 2022-11-29

* fix(windows): Cleanup CEF more correctly in shutdown (#7825)
* fix(windows): lower case filenames for projects (#7836)
* chore(linux): Update debian changelog (#7835)
* chore(linux): Fix upload-to-debian script (#7833)

## 16.0.114 beta 2022-11-28

* fix(mac): Caps processing was not consistent with core (#7795)
* fix(web): locks page scroll when scrolling lang menu (#7790)

## 16.0.113 beta 2022-11-26

* docs(android/app): Add note of haptic feedback to whatsnew (#7817)
* fix(developer): remove missing files from MRU list (#7821)

## 16.0.112 beta 2022-11-25

* fix: test builds should always run latest changes (#7806)
* fix(web): unit test breakages (#7797)

## 16.0.111 beta 2022-11-24

* fix(android/engine): Make it easier to test keyboard updates (#7781)

## 16.0.110 beta 2022-11-23

* fix(linux): Revert "fix(linux): Fix a warning" (#7783)
* fix: automatically merge changes to history back to master (#7780)
* chore(common): Update whatsnew for 16.0 (#7789)
* fix(web): inferred key text + spacebar caption scaling (#7741)
* feat(web): re-implementation of introductory globe-key help bubble (#7612)
* fix(android/engine): Fix logic error for updateKMP (#7799)
* fix(linux): Allow to build without patched ibus version (#7792)
* chore(linux): Update autotools configuration (#7793)
* docs(ios): Update help documentation about Install and Allow Full Access (#7791)
* fix(android/engine): Update versions of matching package and keyboard ID (#7740)

## 16.0.109 beta 2022-11-22

* fix(windows): arrow keys need to select next/prev item in options tab (#7756)
* fix(windows): buttons should be in list in Options tab (#7757)
* fix(android/engine): Add null check on kmp filename (#7787)
* fix(ios): make text size of in-app editor consistent with slider (#7782)
* fix(android/engine): Check if kmp.json is null (#7788)
* fix(mac): Enable right-alt/option key mapping (#7762)
* feat(linux): Add symbols file (#7742)

## 16.0.108 beta 2022-11-21

* fix(windows): backout ms button style for add lang pop up (#7765)
* fix(android/app): Only check Install Referrer API with Play Store installs (#7766)
* fix(windows): Fix text selectable configuration (#7758)
* feat(common/models): directional quote insensitivity (#7767)
* chore(windows): remove unused options from locales and UI (#7760)
* fix(developer): cast to prevent ERangeError for failed http reqs in CEF (#7775)
* chore(android): Update Target SDK Version to 31 (#7768)

## 16.0.107 beta 2022-11-18

* fix(windows): Download Keyboard blue footer (#7755)
* fix(windows): tweak elevate icon in Config dialog (#7754)
* fix(web): documentation keyboard style application + layout (#7694)
* fix(windows): fix checkbox and hint help button styles (#7764)
* chore(common): Update crowin strings for Fulfulde (#7715)
* fix(linux): Fix installation if shared kbd already installed (#7730)
* fix(linux): Fix a warning (#7746)
* chore(common): Update crowdin strings for Simplified Chinese (#7713)

## 16.0.106 beta 2022-11-17

* chore(windows): set platform core env explicitly (#7689)
* fix(android): bump version_code major calculation (#7735)
* fix(android/engine): Remove duplicate file suffix when installing .kmp (#7720)
* fix(linux): Ignore dbus exception when testing for fcitx (#7732)
* fix(linux): Fix lintian warnings (#7733)
* feat(linux): Add optional bcp47 parameter to km-package-install (#7731)

## 16.0.105 beta 2022-11-16

* chore(windows): add unit test for SetupCoreEnvironment (#7714)
* docs(linux): Add example for keyman:// URL format (#7726)
* fix(linux): set DEB_VERSION (#7727)
* fix(linux): Don't crash if `und` is specified without `fonipa` (#7728)

## 16.0.104 beta 2022-11-15

* chore(android/engine): Add more logging for keyboard restart (#7719)

## 16.0.103 beta 2022-11-14

* fix(windows): click in 1 pixel high box in Language Switch window caused crash (#7699)
* chore(windows): add sentry traces for unsolved crashes (#7703)
* fix(windows): handle timeout in downloads (#7709)
* chore(windows): Add safecall for internal CustomisationStorage API interface (#7707)
* chore(windows): include debug info in keyman build (#7710)
* fix(windows): check if permissions for thread to access file (#7207)
* refactor(linux): Use consts instead of strings (#7686)

## 16.0.102 beta 2022-11-12

* fix(windows): make sure IdStackWindows finalizes after Vcl.Forms (#7692)
* fix(android/app): Append tier to app name (#7674)
* chore(android/app): Remove debugging info on build.gradle (#7700)

## 16.0.101 beta 2022-11-11

* fix(windows): Improve shutdown robustness (#7677)
* fix(windows): base layout support in Keyman Core (#7667)
* fix(developer): URL parameters should be UTF-8 (#7631)
* fix(android/engine): Use IME package name if query permission denied (#7668)
* fix(linux): Fix keyboard icon in system tray (#7678)
* chore(linux): Update debian changelog  (#7682)
* chore(linux): Update Debian standards version (#7683)

## 16.0.100 beta 2022-11-10

* chore(linux): Update whatsnew (#7660)
* chore: Update history-and-versioning to match history (#7669)
* chore(linux): Update debian changelog (#7492)
* chore(android/engine): Don't show Toast errors on stable tier (#7676)
* fix(web): Add additional checks on className.indexOf (#7662)

## 16.0.99 beta 2022-11-09

* fix(web): Add polyfill for Array.includes() (#7646)
* fix(web): Add polyfill for Array.findIndex() (#7652)
* fix(developer): handle edge cases for app sources (#7654)
* fix(developer): handle shutdown cleanup more cleanly (#7655)
* fix(developer): handle crash reports without Keyman Engine installed (#7657)
* fix(developer): handle unpaired surrogate (#7659)
* fix(core): `save()` should be on internal kmx action queue (#7644)
* fix(core): emit keystroke was writing to wrong queue (#7650)

## 16.0.98 beta 2022-11-08

* fix(android/engine): Check temporary kmp file is valid (#7620)
* fix(developer): set keyman.osk immediately after switching device type (#7624)
* fix(developer): update monaco editor to 0.15.6 (#7626)
* chore(developer): tidy up compile hints (#7633)
* fix(developer): handle EEncodingError loading text file (#7635)
* fix(developer): prevent exception in charmap when unable to focus (#7640)
* fix(developer): disable Keyboard|Compile if no project loaded (#7642)
* fix(web): Handle undefined keyId in multi-tap (#7648)
* fix(developer): kmlmc has runtime dependency on keyman-version (#7651)
* fix(web): avoid reset for touch system keyboard (#7638)
* fix(developer): improve support for inferred key cap text (#7617)

## 16.0.97 beta 2022-11-04

* fix(android/app): Don't show "Get Started" after setting Keyman as default system keyboard (#7587)
* fix(windows): include debug info in kmshell build (#7600)
* fix(developer): tweak captions for consistency (#7607)
* fix(mac): replace white background keyman system menu icon with transparent one (#7610)

## 16.0.96 beta 2022-11-03

* fix(developer): Make Details and Build tabs scrollable (#7593)
* fix(developer): support gif preview images in Package Editor (#7594)
* fix(developer): handle high-bit-set HKL correctly (#7601)
* fix(android/app): Add check if bundle to PackageActivity is null (#7603)
* fix(common): always define dry_run variable (#7604)
* feat(web): Custom layer targets for Shift double-tap (#7608)
* fix(android/engine): Handle parsing empty JSONArray as JSONObject (#7611)

## 16.0.95 beta 2022-11-02

* fix(developer): Use US base layout for debugger (#7531)
* fix(developer): ensure kmlmp handles paths (#7580)
* fix(developer): prevent repeated `begin` statements (#7583)
* fix(developer): remove ancient samples (#7586)
* fix(developer): generate a default icon for basic keyboard projects (#7584)
* fix(developer): avoid reformatting unchanged system stores (#7585)
* fix(developer): publish `@keymanapp/keyman-version` to npm (#7595)

## 16.0.94 beta 2022-10-31

* fix(ios): iPad was not recognised as tablet device (#7563)
* feat(windows): configuration UI polish (#7206)

## 16.0.93 beta 2022-11-01

* chore: move to 16.0 beta

## 16.0.92 alpha 2022-10-31

* fix(android/engine): Add FLAG_ACTIVITY_NEW_TASK flag for resource update (#7572)
* change(common/models): prevent integration test flakiness due to prediction-search timeouts (#7571)
* chore: make git pre-commit hook executable (#7573)
* fix(web): bulk renderer update (#7516)

## 16.0.91 alpha 2022-10-28

* fix(developer): handle LControl being set by Windows when AltGr pressed (#7530)
* chore(windows): convert `wm_keyman_keyevent` and `wm_keyman_modifierevent` to private `WM_USER` messages (#7546)
* chore(common): Update help references from 15.0 to 16.0 (#7558)
* fix(core): remove `KMN_API` from callback spec (#7520)
* fix(developer): exclude `nocaps` from layer id modifier components (#7553)
* fix(web): model language ids now case-insensitive (#7557)
* fix(android/engine): Dismiss subkeys when hiding keyboard (#7555)

## 16.0.90 alpha 2022-10-27

* chore(common): update configure-repo.sh to include pre-commit hook (#7545)
* chore(common): Add crowdin strings for Dutch (#7498)

## 16.0.89 alpha 2022-10-26

* fix(core): Add missing include files (#7504)
* fix(linux): Improve setting context (#7084)
* feat(windows): Change "None" to "No Hotkey" matching new config (#7539)
* feat(web): keyboard layout spec now allows numeric width, pad, sp (#7486)
* chore(common): update actions to node16 (#7525)
* chore(web): KMW dev-tools reorganization, cleanup, script updates (#7463)
* fix(web): allow `isChiral()` to accept string name parameter of keyboard (#7544)
* fix(web): ensures keyboard does not change underneath OSK keystroke (#7543)

## 16.0.88 alpha 2022-10-25

* fix(common): ignore deps when formatting help (#7514)
* refactor(linux): Comment unused methods (#7501)
* chore(linux): Rename internal method to `commit_string` (#7502)
* chore(linux): call `reset_context` instead of `...focus_in` (#7503)
* chore(common): Update crowdin strings for Amharic (#7522)
* chore(android): Update help whatsnew for 16.0 (#7507)
* chore(common): Update existing crowdin strings for 16.0 (#7524)

## 16.0.87 alpha 2022-10-24

* fix(web): touch-platform language menu initial scrolling + index scrolling (#7488)

## 16.0.86 alpha 2022-10-21

* fix(developer): Handle invalid graphics in icon editor (#7431)
* chore(common): move to new GitHub issue form templates (#7470)
* change(web): removes unused config, help buttons from OSK (#7484)
* fix(windows): ensure all modifier events go to serialized queue (#7449)
* chore(common): automatically run internal dependencies on builder (#7464)
* fix(mac): Prompt for required permissions at start time (#7354)

## 16.0.85 alpha 2022-10-20

* chore(android/engine): Remove help bubble tool tip (#7473)
* fix(linux): Fix upload script (#7494)
* docs(linux): Update sample vscode settings (#7491)
* fix(android/engine): Dismiss key preview and subkeys on globe action (#7472)
* refactor(linux): Cleanup whitespace (#7500)
* chore(linux): Improve debug output (#7499)

## 16.0.84 alpha 2022-10-19

* fix(developer): Handle hints and warnings cleanly (#7372)
* fix(developer): Ctrl key to select key was conflicting with shortcuts (#7430)
* modify(android/engine): Stop logging if keyboard index not found (#7415)
* chore(android/engine): Update Keyman references in android-host.js (#7466)

## 16.0.83 alpha 2022-10-18

* docs(linux): Update readmes (#7468)

## 16.0.82 alpha 2022-10-17

* change(web): now utilizes 'inputMode="none"' on supported touch devices (#7343)
* chore(web): drops alignInputs, hideInputs (#7360)
* fix(web): better element inputmode management (#7395)
* chore(common): `--debug` standard flag for builder (#7462)
* fix(ios):  Allow Full Access enabled to fix ios 16  invisible keyboard (#7459)

## 16.0.81 alpha 2022-10-16

* fix(developer): manual attachment for kmw in server (#7457)

## 16.0.80 alpha 2022-10-14

* feat(common): builder script dependency and legacy script report (#7453)
* chore(linux): Adjust Linux specific files in `.gitignore` (#7451)

## 16.0.79 alpha 2022-10-13

* chore(common/models, web): more script updates (#7392)
* feat(common): builder dependency support (#7438)
* chore(common): further tweaks to builder scripts (#7439)

## 16.0.78 alpha 2022-10-12

* fix(linux): Fix reordering of output (#7079)
* fix(linux): Fix make install (#7434)
* chore(linux): Add Node.js to the docker container (#7435)

## 16.0.77 alpha 2022-10-10

* fix(web): possible error on change of context to a contextEditable (#7359)
* chore(web): unit test polishing pass (#7381)

## 16.0.76 alpha 2022-10-06

* chore(linux): Cleanup unnecessary surrogate check (#7396)

## 16.0.75 alpha 2022-10-05

* chore(common): builder script maintenance (#7405)

## 16.0.74 alpha 2022-10-04

* chore(android/engine): Display Toast notifications on Sentry errors (#7390)
* fix(android/engine): Dismiss subkeys on multi-touch (#7388)

## 16.0.73 alpha 2022-10-03

* fix(developer): handle invalid kps xml when loading project view (#7371)

## 16.0.72 alpha 2022-09-30

* fix(web): Only unhighlight suggestion if there's a pending one (#7383)
* refactor(common): Split builder utilities to separate script (#7365)

## 16.0.71 alpha 2022-09-29

* fix(developer): generate valid js when using unquoted digits in stores (#7369)
* fix(developer): ensure backslash in paths passed to kmcomp (#7370)
* fix(web): Update spacebar caption when refreshing layout (#7348)
* fix(common/web): mock deadkey handling after rules manipulating context (#7345)

## 16.0.70 alpha 2022-09-26

* fix(android): Add language name when installing default lexical-model (#7347)
* chore(common): Add 15.0 stable entries to HISTORY.md  (#7350)

## 16.0.69 alpha 2022-09-21

* fix(android/engine): Check listview for setting keyboard selection (#7325)
* refactor(common/web): reworks low-level module build scripts  ️ (#7319)
* refactor(common): `builder` script tweaks - "has action" vs "start action"  ️ (#7333)
* feat(common): builder trap-functionality testing  ️ (#7334)
* chore(common): builder extra params support (#7339)

## 16.0.68 alpha 2022-09-20

* chore(web): update `got` dependency for regression tests (#7315)
* chore(developer): update multer dependency for server (#7314)
* chore(developer): update node-windows-trayicon to update node-gyp to 9.1.0 (#7321)

## 16.0.67 alpha 2022-09-19

* fix(common/models): blocks full-text "corrections"  ️ (#7241)
* change(web): better fat-finger key weighting  ️ (#7242)
* fix(web): fixes unintended auto-acceptance of suggestion after reverting (#7305)
* feat(common/models): wordbreaker customization (#7279)
* fix(common/models): fixes reference dropped by git merge (#7313)
* test(android): Add final keyboard to test K_ENTER rule (#7303)
* chore(common): Update to Unicode 15.0 (#7302)
* chore(common): update auto labeler configuration (#7316)
* chore(common): make scripts executable and add pre-commit test (#7317)
* chore(deps): bump nanoid and mocha (#7307)
* chore(common): remove unused ncc dependency (#7318)

## 16.0.66 alpha 2022-09-17

* chore: improve auto labeling (#7288)

## 16.0.65 alpha 2022-09-16

* chore(linux): Remove unused IBusLookupTable (#7296)

## 16.0.64 alpha 2022-09-15

* fix(android/engine): Switch keyboard if uninstalling current one (#7291)
* fix(common/models): fixes quote-adjacent pred-text suggestions (#7205)
* fix(common/models): max prediction wait check (#7290)

## 16.0.63 alpha 2022-09-14

* chore(linux): Update debian changelog (#7281)
* fix(linux): Fix ignored error (#7284)

## 16.0.62 alpha 2022-09-13

* fix(developer): hide key-sizes when in desktop layout in touch layout editor (#7225)
* fix(developer): show more useful error if out of space during Setup (#7267)

## 16.0.61 alpha 2022-09-12

* docs(windows): add steps for using testhost debugging (#7263)
* fix(developer): compiler mismatch on currentLine (#7190)
* fix(developer): suppress repeated warnings about unreachable code (#7219)
* chore:  try disabling concurrency for browserstack tests (#7258)
* chore(web): disable browserstack on non-web-specific builds (#7260)

## 16.0.60 alpha 2022-09-10

* fix(web): enhanced timer for prediction algorithm (#7037)
* chore(core): fixup km_kbp_event docs (#7253)
* fix(windows) Update unit tests for tsf bkspace (#7254)
* fix(android): Standardize language ID in language picker menu (#7239)

## 16.0.59 alpha 2022-09-09

* chore: use keyman.com instead of keyman-staging.com (#7233)
* feat(core): add `km_kbp_event` API endpoint (#7223)
* fix(windows): Delete both code units when deleting surrogate pairs in TSF-aware apps (#7243)

## 16.0.58 alpha 2022-09-08

* fix(common/models): reconnects unit tests for worker-internal submodules (#7215)
* feat(common/models): extra Unicode-based wordbreaker unit tests (#7217)

## 16.0.57 alpha 2022-09-07

* fix(android/engine): Fix Backspace key to delete without errant subkeys (#7156)

## 16.0.56 alpha 2022-09-05

* chore(linux): Fix ibus-keyman.postinst script (#7192)

## 16.0.55 alpha 2022-09-03

* chore(android): Reduce Toast notification noise (#7178)

## 16.0.54 alpha 2022-08-30

* chore(core): rename json.hpp to jsonpp.hpp (#6993)
* chore(developer): remove unused dependencies from KeymanWeb compiler (#7000)
* chore: update core/ label (#7138)
* chore(linux): Update debian changelog (#7145)
* fix(linux): Allow downgrades for installing build deps (#7147)
* chore(core): emcc off path for linux (#7149)

## 16.0.53 alpha 2022-08-29

* feat(linux): Dockerfile for linux builder (#7133)

## 16.0.52 alpha 2022-08-26

* fix(android/engine): Lower the max height for landscape orientation (#7119)
* fix(linux): Remove wrong `ok_for_single_backspace` method (#7123)

## 16.0.51 alpha 2022-08-24

* fix(android): verify browser before starting activity (#7001)
* chore: Change platform advocates per discussion (#7096)
* fix(windows): Add invalidate context action to non-updatable parse (#7089)
* feat(common): add parameter variable support to `builder_` functions (#7103)

## 16.0.50 alpha 2022-08-23

* chore(core): Remove obsolete python keyboardprocessor (#7094)

## 16.0.49 alpha 2022-08-22

* fix: remove saving and restoring context kbd options (#7077)
* chore(deps): bump @actions/core from 1.8.2 to 1.9.1 (#7087)

## 16.0.48 alpha 2022-08-16

* fix(web): button, float init timer cleanup (#7036)

## 16.0.47 alpha 2022-08-15

* chore(core): refactor kmx_file.h to common (#7062)
* fix(developer): stack overflow when compiling non-web keyboard (#7031)
* fix(developer): prevent crash attempting to compile ansi keyboard (#7033)
* chore(linux): Refactor `jenkins.sh` (#7060)
* fix(developer): compiler emitting garbage for readonly groups (#7013)

## 16.0.46 alpha 2022-08-12

* docs(core): cleanup in keyboardprocessor.h (#7065)

## 16.0.45 alpha 2022-08-09

* feat(linux): Replace deprecated distutils (#7051)
* chore(linux): Adjust Linux source package to restructured code (#7056)

## 16.0.44 alpha 2022-08-08

* chore(linux): Update debian changelog (#7041)

## 16.0.43 alpha 2022-08-05

* chore(web): centralizes web-based modules' CI unit test configurations (#7024)
* refactor(web): converts test_utils funcs to Promise use (#7027)
* chore(core): get wasm core building again (#7023)
* chore(common): build-utils.sh minor tweaks (#7018)
* change(web): rotation polish - OSK reload no longer needed  ️ (#6787)
* change(web): updates mobile screen dimension detection code  ️ (#6979)

## 16.0.42 alpha 2022-08-01

* feat(developer): add languageUsesCasing to Model Editor (#7008)
* fix(developer): increase maximum file size for server (#7003)
* fix(developer): rebuilding a model would not refresh it in server (#7015)
* chore(common): GitHub issue template tweaks (#7022)

## 16.0.41 alpha 2022-07-29

* chore(common): builder script `:target` and `--option` support (#6986)
* chore(linux): Add code comment (#7009)

## 16.0.40 alpha 2022-07-28

* chore(linux): Add script to upload to debian (#6997)

## 16.0.39 alpha 2022-07-27

* chore(linux): Update debian changelog (#6996)

## 16.0.38 alpha 2022-07-26

* feat(developer): Rework Touch Layout Editor to support flick and multitap (#6884)
* fix(developer): improve error message for multi-part key ids on <15.0 (#6989)
* fix(android): rework longpress movement trigger (#6984)
* chore(linux): Update changelog (#6988)

## 16.0.37 alpha 2022-07-22

* fix(linux): Catch PermissionError exception (#6968)
* chore(linux): Update Debian changelog  (#6973)
* chore(linux): Add support for Ubuntu 22.10 "Kinetic Kudu" (#6975)
* fix(developer): reduce timeouts if server shut down (#6943)
* fix(linux): Implement refresh after keyboard installation (#6956)

## 16.0.36 alpha 2022-07-20

* chore(linux): Code cleanup (#6957)
* fix(linux): Another attempt at fixing postinst script (#6960)
* fix(linux): Fix uninstallation when using fcitx5 (#6963)

## 16.0.35 alpha 2022-07-19

* fix(common): Fix `delete` (#6965)

## 16.0.34 alpha 2022-07-15

* fix(developer): set contextDevice in web debugger  ️ (#6906)
* fix(web): postkeystroke processing should ignore key-event source (#6901)
* fix(web): layer-setting ops should not trigger for hardware keystroke processing  ️ (#6902)
* fix(developer): kmdecomp virtual character key output (#6940)
* fix(developer): crash on exit when checking for updates (#6941)
* fix(developer): crash when switching back a tab (#6942)
* chore(web): remove invalid warning msg (#6950)

## 16.0.33 alpha 2022-07-14

* feat(developer): Option to skip embed of compiler version (#6920)
* feat(developer): compiler regression support (build kmcomp-$version.zip during release build) (#6918)
* chore(ios): updates core internals for the in-app browser (#6838)

## 16.0.32 alpha 2022-07-13

* fix(ios): ignore CFBundleShortVersionString (#6934)

## 16.0.31 alpha 2022-07-12

* fix(developer): QR Code for Package Editor had wrong path (#6926)

## 16.0.30 alpha 2022-07-11

* fix(web): maps touch-layout chiral alt, ctrl to non-chiral when non-chiral keyboard is active (#6808)

## 16.0.29 alpha 2022-07-08

* fix(web): ncaps rules not matching on touch (#6911)

## 16.0.28 alpha 2022-07-08

* chore(android): disable sendError for js errors (#6905)
* fix(developer): add no-ops for symbol builds for components (#6908)

## 16.0.27 alpha 2022-07-07

* fix(web): improve `console.error()` reporting (#6890)

## 16.0.26 alpha 2022-07-06

* fix(developer): Show full version number (#6866)
* chore(developer): rename developer/js to developer/kmlmc (#6630)
* feat(developer): .keyman-touch-layout schema for 15.0 (#6856)
* feat(developer): add flick and multitap to touch layout schema and doc (#6877)
* fix(linux): Fix post-install script (#6894)

## 16.0.25 alpha 2022-07-05

* chore(web): update readme (#6891)

## 16.0.24 alpha 2022-07-02

* fix(common): trigger builds correctly for stable builds (#6847)
* fix(windows): show full version number (#6867)

## 16.0.23 alpha 2022-06-29

* fix(web): clears repeating bksp on keyboard reload  ️ (#6786)
* fix(web): null-guard for refreshLayout (#6854)

## 16.0.22 alpha 2022-06-28

* fix(ios): eliminates conditional height for banner image (#6855)

## 16.0.21 alpha 2022-06-27

* chore(ios): modernizes app-help's internals (#6836)
* fix(linux): Deal with non-existing files (#6840)
* fix(linux): Catch KeyboardInterrupt (#6841)

## 16.0.20 alpha 2022-06-26

* chore(web): shorten check/web/file-size check message (#6780)

## 16.0.19 alpha 2022-06-24

* change(web): drops old IE-related handling code (#6557)
* chore(deps): bump got from 11.8.3 to 11.8.5 (#6821)
* chore(ios): log script actions and fixup export settings to avoid version being clobbered (#6835)

## 16.0.18 alpha 2022-06-23

* chore(core): move common/core/desktop/ to core/ (#6629)

## 16.0.17 alpha 2022-06-22

* chore(web): updates error-reporting lib uploader (#6818)
* fix(web): fixes doc-keyboard generation (#6793)

## 16.0.16 alpha 2022-06-21

* fix(web): key tip constraint logic requires .bottom CSS (#6784)
* fix(ios): overzealous error about missing banner image (#6807)
* chore(linux): Update Debian changelog (#6810)

## 16.0.15 alpha 2022-06-18

* fix(web): crash on custom modifier keys (#6790)
* chore: add trigger definitions for stable-15.0 and fixup force param for increment-version.sh (#6776)

## 16.0.14 alpha 2022-06-17

* chore(web): add 'index.html' to parent links in test pages (#6791)

## 16.0.13 alpha 2022-06-15

* chore: beta to master merge A16S4 (#6771)

## 16.0.12 alpha 2022-06-14

* chore(web): replace lerna with npm workspaces and ts projects (#6525)
* fix(common): update increment-version for new tsc, node versions (#6762)

## 16.0.11 alpha 2022-05-27

* chore: A16S2 beta to master (#6670)
* chore(ios): FV certificate hash (#6674)

## 16.0.10 alpha 2022-05-15

* chore: beta to master A16S1 (#6614)

## 16.0.9 alpha 2022-04-29

* chore(common): merge beta to master B15S7 (Part 2) (#6579)

## 16.0.8 alpha 2022-04-17

* chore: merge beta to master B15S7 (#6537)

## 16.0.7 alpha 2022-04-07

* chore: beta to master B15S6 (#6490)
* fix(ios): use CFBundleShortVersionString for version (#6496)

## 16.0.6 alpha 2022-04-05

* chore(deps): bump ansi-regex from 3.0.0 to 3.0.1 in /web/testing/regression-tests (#6470)
* chore(deps-dev): bump minimist from 1.2.5 to 1.2.6 in /web/testing/regression-tests (#6471)
* chore(deps): bump minimist from 1.2.5 to 1.2.6 in /developer/server (#6472)

## 16.0.5 alpha 2022-04-04

* chore(common): beta to master B15S6 (#6467)

## 16.0.4 alpha 2022-03-22

* chore: B15S4 beta->alpha (#6402)

## 16.0.3 alpha 2022-03-16

* chore: merge beta changes to alpha B15S4 (#6376)
* chore(common/core/desktop): Improve meson build file  ️ (#6183)

## 16.0.2 alpha 2022-03-03

* chore(deps-dev): bump karma from 6.3.14 to 6.3.16 in /web/testing/regression-tests (#6322)

## 16.0.1 alpha 2022-03-02

* chore(common): move to 16.0 (#6318)

## 15.0.270 stable 2022-09-12

* chore(linux): Add support for Ubuntu 22.10 "Kinetic Kudu" (#7143)
* chore(linux): Update debian changelog (#7144)
* fix(android/engine): Cleanup list of subkeys when dismissing window (#7176)
* chore(linux): Fix ibus-keyman.postinst script (#7208)
* fix(windows): Delete both code units when deleting surrogate pairs in TSF-aware apps (#7256)
* fix(developer): compiler mismatch on currentLine (#7191)
* fix(developer): suppress repeated warnings about unreachable code (#7265)

## 15.0.269 stable 2022-08-29

* chore(linux): Update debian changelog (#7040)
* feat(linux): Replace deprecated distutils  (#7052)
* fix(developer): compiler emitting garbage for readonly groups (#7014)
* chore: Change platform advocates per discussion (#7114)
* fix(windows): remove saving and restoring context kbd options (#7107)
* fix(windows): Add invalidate context action to non-updatable parse (#7108)
* fix(android/engine):  Lower the max height for landscape orientation (#7128)

## 15.0.268 stable 2022-08-04

* chore(linux): Update debian changelog (#6995)
* fix(developer): increase maximum file size for server (#7004)
* fix(developer): rebuilding a model would not refresh it in server (#7016)
* chore(linux): Add script to upload to debian (#7017)
* fix(developer): stack overflow when compiling non-web keyboard (#7034)
* fix(developer): prevent crash attempting to compile ansi keyboard (#7035)

## 15.0.267 stable 2022-07-26

* fix(developer): QR Code for Package Editor had wrong path (#6927)
* fix(ios): ignore CFBundleShortVersionString (#6935)
* fix(web): context-only rule effects, set(&layer) from physical keystrokes  ️ (#6949)
* chore(web): remove invalid warning msg (#6951)
* fix(common): Fix `delete`  (#6966)
* fix(linux): Another attempt at fixing postinst script  (#6961)
* fix(linux): Fix uninstallation when using fcitx5  (#6964)
* fix(linux): Catch PermissionError exception  (#6969)
* chore(linux): Update Debian changelog (#6972)
* fix(developer): kmdecomp virtual character key output (#6945)
* fix(developer): crash on exit when checking for updates (#6946)
* fix(developer): crash when switching back a tab (#6947)
* fix(developer): reduce timeouts if server shut down (#6948)
* fix(android): rework longpress movement trigger (#6992)
* chore(linux): Update changelog (#6987)
* fix(developer): improve error message for multi-part key ids on <15.0 (#6990)

## 15.0.266 stable 2022-07-08

* fix(linux): Fix post-install script  (#6895)
* fix(web): improve `console.error()` reporting (#6904)
* fix(web): ncaps rules not matching on touch (#6913)

## 15.0.265 stable 2022-07-04

* fix(common): trigger builds correctly for stable builds (#6879)
* fix(web): post-keystroke processing after use of pred. text selection (#6886)

## 15.0.264 stable 2022-07-01

* fix(ios): eliminates conditional height for banner image (#6857)
* fix(web): clears repeating bksp on keyboard reload  ️ (#6863)
* fix(web): better stability during transient OSK load state (#6861)
* fix(developer): readonly groups should never emit output (#6873)
* fix(web): Maintain separate Caps Lock states for touch and physical (#6874)

## 15.0.263 stable 2022-06-24

* chore(ios): add manageAppVersionAndBuildNumber=false (#6837)

## 15.0.262 stable 2022-06-23

* fix(web): key preview styling, positioning issues (#6795)
* chore(linux): Update Debian changelog (#6809)
* fix(linux): Deal with non-existing files (#6812)
* fix(linux): Catch KeyboardInterrupt (#6814)
* fix(ios): blocks known non-error "error" report (#6816)
* fix(web): fixes doc-keyboard generation (#6817)
* chore(web): updates error-reporting lib uploader (pseudo- ) (#6819)

## 15.0.261 stable 2022-06-18

* fix(web): crash on custom modifier keys (#6789)

## 15.0.260 stable 2022-06-15

* chore(common): Release version 15.0

## 15.0.259 beta 2022-06-10

* fix(android/engine): Disable haptic feedback on hardware keystrokes (#6671)
* fix(windows): Install TIP crash with inconsistent bcp47tag (#6727)
* change(web): adjusts minimum distance needed for quick-display of subkeys (#6714)
* change(web): browser test timeout tweaks (#6718)

## 15.0.258 beta 2022-06-06

* chore: add 14.0 entries to beta HISTORY.md (#6705)
* chore(web): switch on additional BrowserStack reporting (#6707)
* fix(web): fixes OSK-interaction issues in Float, Toolbar UI modules (#6689)

## 15.0.257 beta 2022-06-03

* fix(developer): kmcomp package compiler race condition (#6696)
* fix(developer): install keyboard call should quote kmshell.exe path (#6691)

## 15.0.256 beta 2022-06-01

* chore(android,ios,mac): Update crowdin strings for Spanish (Latin America) (#6650)

## 15.0.255 beta 2022-05-31

* fix(web): osk shrinkage from rounding (#6658)

## 15.0.254 beta 2022-05-30

* fix(ios): missed i18n site (#6667)
* fix(ios): keyboard height on app load (#6672)
* feat(ios): adds back and forward navigation buttons for in-app help (#6654)
* change(ios): modernization of the Keyman app main screen's layout logic (#6666)

## 15.0.253 beta 2022-05-27

* chore(ios): FV certificate hash (#6673)

## 15.0.252 beta 2022-05-25

* fix(ios): fixes OSK mispositioning bug in iOS 15 (#6631)

## 15.0.251 beta 2022-05-23

* fix(ios): stops leaking memory on system keyboard rotation (#6552)
* fix(android/engine): Fix sticky long-press keys (#6637)

## 15.0.250 beta 2022-05-20

* feat(android/app): Provide haptic feedback when typing (#6626)
* fix(ios): disables transparent nav bar for ios 15 (#6633)

## 15.0.249 beta 2022-05-19

* chore(common): improve PR reporting of changes (#6624)

## 15.0.248 beta 2022-05-17

* fix(windows): use GlobalGetAtomName to access global list (#6580)

## 15.0.247 beta 2022-05-16

* chore(common/resources): Update langtags.json (#6594)
* fix(android/engine): Refresh OSK when changing spacebar text (#6620)

## 15.0.246 beta 2022-05-11

* chore(ios): Set transparent background on "more" icons (#6598)
* chore(common): Add crowdin strings for Polish (#6593)

## 15.0.245 beta 2022-05-10

* chore(common): Add crowdin strings for Italian (#6592)

## 15.0.244 beta 2022-05-09

* fix(windows): Don't reset defaults on Keyman upgrade (#6491)

## 15.0.243 beta 2022-05-03

* chore(web): report on file size (#6584)
* chore(android/engine): Ignore DownloadManager if ID not found (#6581)
* fix(common/models): prevents preemptive tokenization of potential contractions (#6574)
* fix(web): fixes fat-finger distrib when subkey selected (#6526)

## 15.0.242 beta 2022-04-29

* docs(windows): Update OS and whatsnew in help (#6560)
* fix(android/engine): Check suggestion banner after setting keyboard (#6559)
* chore(common): Update Crowdin strings for Fula (#6562)

## 15.0.241 beta 2022-04-27

* change(web): touch alias optimization followup (#6566)
* fix(common/core/web): Fix forEach loop in SentryManager (#6569)
* fix(linux): Fix shared keyboard (un-)installation in Bionic (#6565)

## 15.0.240 beta 2022-04-26

* feat(web): adds .getKeyboard().IsRTL, .HasLoaded (#6567)
* fix(android): Don't show welcome.htm on keyboard package update (#6555)
* fix(android/engine): Localize some Toast notifications (#6561)

## 15.0.239 beta 2022-04-22

* fix(web): optimizes, enhances caret placement within text on mobile devices (#6551)

## 15.0.238 beta 2022-04-21

* chore(linux): Fix failure in Debian reproducibility testing (#6548)
* chore(linux): Update Linux dependencies (#6549)

## 15.0.237 beta 2022-04-20

* feat(linux): WIP - implement capslock handling with Wayland  ️ (#6213)

## 15.0.236 beta 2022-04-19

* fix(android): key tip sticky with multitap (#6494)
* fix(web): blocks modifier key fat-fingering (#6473)

## 15.0.235 beta 2022-04-18

* chore(android,windows): Update crowdin strings for bwr-NG (#6532)

## 15.0.234 beta 2022-04-14

* chore(common): Add Crowdin strings for Portuguese (pt-PT) (#6509)
* chore(linux): Fix l10n language mappings (#6529)
* chore(linux): Update Debian changelog (#6530)

## 15.0.233 beta 2022-04-13

* chore(android/app): Add description for referrer response error (#6524)
* fix(linux): test fileVersion during package install (#6522)

## 15.0.232 beta 2022-04-11

* fix(linux): Remove tab completion warning (#6482)

## 15.0.231 beta 2022-04-09

* test(common/resources): Add Noto font to web_context_tests keyboard (#6488)

## 15.0.230 beta 2022-04-08

* fix(android/engine): Show keyboard after rotating (#6498)
* fix(windows): don't log before checking nil when installing keyboard (#6505)
* chore: Revert "feat(web): prediction casing follows current layer" (#6510)
* chore(linux): Update changelog file (#6500)
* fix(windows): framework for switching of pipeline (#6392)

## 15.0.229 beta 2022-04-07

* fix(iOS): check version during package install (#6479)
* feat(ios): testflight builds for PRs (#6486)
* chore(ios): Document minimum iOS version 12.1 (#6492)
* fix(developer): handle exception on unpaired surrogate (#6487)
* chore(mac): Update whatsnew for 15.0 (#6493)
* fix(ios): use CFBundleShortVersionString for version (#6495)
* fix(android/app): Simplify sharing intent (#6481)

## 15.0.228 beta 2022-04-05

* feat(web): prediction casing follows current layer (#6459)
* fix(mac): check package fileVersion during install (#6415)

## 15.0.227 beta 2022-04-04

* fix(developer): improves More Help link for icon tool (#6464)
* chore(android): Document minimum required version of Chrome (#6468)
* chore(common): Update in-app help versions to 15.0 (#6469)
* fix(web): rely on caller for unmatched keys (#6457)
* feat(developer): hint on unreachable code (#6440)
* feat(developer): check filename case consistency when compiling keyboard (#6445)
* feat(developer): add Clear All button to icon editor (#6465)
* fix(developer): icon editor font color now follows fgcolor (#6466)
* fix(developer): validate kmconvert parameters (#6451)
* feat(developer): check for duplicate store/group names (#6463)
* docs(linux): Update testing section in readme (#6460)

## 15.0.226 beta 2022-04-01

* fix(web): track stateKeys changes with layer changes (#6453)

## 15.0.225 beta 2022-04-01

* fix(ios): reset context when osk is resized (#6428)
* feat(developer): keep Virtual Key Identifier dialog open on Insert (#6449)
* fix(oem/fv/ios): maintain consistent keyboard state between Keyman Engine and FV app (#6446)

## 15.0.224 beta 2022-03-29

* fix(android/engine): Clear WebView cache on package install (#6438)
* feat(oem/fv/ios): Dictionary Support (#6197)

## 15.0.223 beta 2022-03-27

* fix(mac): invalid keyboard breaks configuration (#6421)
* fix(windows): make long menus scroll in Configuration (#6424)
* fix(web): ios popup positioning and style (#6383)

## 15.0.222 beta 2022-03-25

* fix(windows): put correct HK_ALT flag for modifier (#6425)

## 15.0.221 beta 2022-03-24

* fix(developer): structure sizes for kmcomp x64 (#6408)
* fix(common): report more log detail in increment-version (#6418)

## 15.0.220 beta 2022-03-23

* fix(web): adjust touch alias element positioning (#6406)
* fix(android/engine): Display longpress keys during a Move gesture (#6138)

## 15.0.219 beta 2022-03-22

* chore(common): Update Hausa strings (#6399)

## 15.0.218 beta 2022-03-21

* chore(android/engine): Remove visual gaps in keyboard picker menu (#6370)

## 15.0.217 beta 2022-03-19

* fix(web): bounding rect offset was incorrect (#6357)

## 15.0.216 beta 2022-03-18

* feat(linux): Allow to run ibus tests on Wayland  ️ (#6202)

## 15.0.215 beta 2022-03-17

* fix(web): crash on focus before init (#6393)

## 15.0.214 beta 2022-03-16

* feat(web): `&newLayer` and `&oldLayer` (#6366)

## 15.0.213 beta 2022-03-15

* feat(common): zip and index keyboard artifacts (#6367)
* fix(android/engine): Activate menu on globe longpress before release (#6356)
* fix(web): subkey touch position after scroll (#6340)
* fix(developer): warn on ncaps usage inconsistency (#6347)
* fix(web): caps state tracking for touch (#6351)
* chore(windows): Update license date (#6374)
* chore(android): Separate CI step to generate Play Store notes (#6375)
* chore(linux): Update changelog and copyright (#6372)
* fix(oem/fv/android): Consolidate dictionary and keyboard settings (#6369)
* fix(linux): Don't start ibus-daemon multiple times (#6283)

## 15.0.212 beta 2022-03-11

* chore(linux): Fix lintian warnings (#6360)
* fix(common): allow custom keyboard builds (#6358)

## 15.0.211 beta 2022-03-10

* fix(oem/fv/android): Check keyboard exists before registering a model (#6346)
* chore(common): cleanup sh global color variables (#6353)

## 15.0.210 beta 2022-03-10

* feat(common): build test keyboards via script (#6352)

## 15.0.209 beta 2022-03-08

* fix(windows): add null pointer checks imsample keyboard (#6187)
* chore(linux): Debug why Beta build didn't get triggered (#6337)
* fix(developer): project should not steal focus on load (#6325)
* chore(android/engine): Remove bold styling in lists (#6341)
* fix(linux): Fix trigger script (#6342)
* chore: increment to 15.0.209 (#6343)

## 15.0.206 beta 2022-03-02

* change(web): tightens call signature for banner selection (#4966)
* fix(windows): cleanup edge cases in k32_load (#5197)
* feat(ios): refinement of spacebar-captioning PR (#5368)

## 15.0.205 alpha 2022-03-02

* fix(developer): move ngrok to Server/bin/ (#6304)
* fix(linux): Gracefully handle keyboard download failure (#6285)
* fix(linux): Gracefully handle makedirs failures (#6287)
* chore(common): tweak CODEOWNERS (#6305)
* fix(developer): rename Code to ID in Touch Layout Editor (#6309)
* feat(developer): kmcomp -h and -help (#6312)
* chore(developer): remove Package for Distribution action (#6313)
* fix(web): error in floating osk view when no keyboard active (#6316)
* chore(developer): disable upload for server except localhost (#6300)
* fix(ios): tweak simulator builds to support M1 (#6317)
* fix(developer): handle paste event in touch layout editor (#6295)
* fix(developer): Improve active tab visibility (#6314)
* fix(developer): font for Package and Model Editors (#6311)
* fix(web): stop repeated CSS injection (#6310)
* feat(developer): support commas in frequency in wordlists (#6315)
* chore: release to beta

## 15.0.204 alpha 2022-03-01

* feat(android): Android web-based test harness (#6250)
* fix(developer): server font support (#6298)
* chore(windows): Remove core icon from system tray (#6302)

## 15.0.203 alpha 2022-02-26

* chore(common): remove rust (for now!) (#6291)

## 15.0.202 alpha 2022-02-24

* feat(common): echo in macos.sh setup script (#6246)
* chore(common): Add CODEOWNERS file (#6262)
* chore(oem/fv): Add keyboard version and languages (#6226)
* fix(common/core/desktop): Add num and scroll lock mask to VKeyToChar (#6211)
* fix(linux): Properly compare versions in km-package-install (#6278)

## 15.0.201 alpha 2022-02-21

* fix(developer): npm publish with correct tier (#6259)
* fix(linux): Fix stray `[-vv]` in man pages (#6241)

## 15.0.200 alpha 2022-02-20

* chore(common): Update French strings (#6263)

## 15.0.199 alpha 2022-02-18

* fix(web): Non-integer OSK sizes (#6248)

## 15.0.198 alpha 2022-02-13

* fix(developer): compile package fileVersion from keyboard FileVersion (#6145)
* chore(android/app): Clarify help on switching keyboards (#6234)

## 15.0.197 alpha 2022-02-12

* chore(deps): bump follow-redirects from 1.7.0 to 1.14.8 in /web/testing/regression-tests (#6247)
* chore(deps-dev): bump karma from 6.3.4 to 6.3.14 in /web/testing/regression-tests (#6236)
* fix(windows): create Keyman/Diag folder in redirected profile (#6225)
* fix(developer): support KM_KBP_IT_CAPSLOCK (#6230)

## 15.0.196 alpha 2022-02-11

* fix(windows): add flag to track core process event (#6219)

## 15.0.195 alpha 2022-02-09

* chore(android): Upgrade gradle-wrapper version to 6.8 (#6223)

## 15.0.194 alpha 2022-02-08

* chore(android): Update Play publishing plugin to 3.5.0 (#6217)
* feat(android/engine): Single tap globe switch to previous system IME (#6206)
* feat(linux): Try to start ibus if not running (#6109)

## 15.0.193 alpha 2022-02-07

* chore(ios): certificate update again (#6208)

## 15.0.192 alpha 2022-02-04

* chore(oem/firstvoices): Add fv_haisla keyboard (#6181)
* chore(linux): Improve dependencies in Linux package (#6198)
* chore(linux): Remove obsolete Ubuntu 21.04 Hirsute (#6199)

## 15.0.191 alpha 2022-02-03

* fix(developer): remove keymanengine.msm (#6143)

## 15.0.190 alpha 2022-02-02

* fix(linux): Don't crash when installing keyboards in Wasta (#6159)

## 15.0.189 alpha 2022-02-01

* fix(linux): Don't crash if we lack permissions (#6179)
* chore(linux): stop releasing KMFL together with Keyman (#6184)

## 15.0.188 alpha 2022-01-28

* fix(mac): Check for CODE_SETSYSTEMSTORE (#6169)
* feat(developer): Keyman Developer Server (#6073)

## 15.0.187 alpha 2022-01-27

* fix(developer): handle Core failure to load (#6141)
* feat(windows): Keyman Core Integration - Support for IMX DLLs (#5936)
* chore(windows): testhost readme (#6164)
* chore(ios): certificate update (#6165)
* feat(linux): add support for Wayland (#6135)

## 15.0.186 alpha 2022-01-26

* feat(linux): Replace hirsute with impish (#6161)

## 15.0.185 alpha 2022-01-25

* feat(windows): testhost project for debugging keyman32 (#6154)
* feat(windows): handle key output in testhost (#6157)
* chore(deps): bump node-fetch from 2.6.1 to 2.6.7 in /resources/build/version (#6156)
* fix(developer): prevent crash on build dblclicked file (#6151)
* chore(linux): Add comment for clarification of code behaviour (#6152)

## 15.0.184 alpha 2022-01-24

* fix: only auto-merge if `auto:` prefix in title (#6146)

## 15.0.183 alpha 2022-01-21

* chore(linux): Update changelogs for 14.0.284  (#6132)
* chore(linux): Revert workaround for Python bug (#6133)

## 15.0.182 alpha 2022-01-21

* chore(linux): Add metadata file for packaging (#6127)
* fix(web): crash in setTitleFromKeyboard when no keyboard active (#6129)

## 15.0.181 alpha 2022-01-19

* fix(linux): Add workaround for Python bug (#6124)
* docs(linux): Add missing dependency (#6118)

## 15.0.180 alpha 2022-01-18

* feat(web): Caps Layer and double-tap gesture (#5989)
* fix(web): Use regex to determine display layer and functional layers (#6100)

## 15.0.179 alpha 2022-01-17

* feat(web): Start of Sentence support - part 1 (#5963)
* feat(developer): support for Caps Lock layer (#5988)
* fix(web): call postKeystroke on banner touch (#6004)
* chore(ios): project scripts should use /usr/bin/env bash (#6114)
* chore: update docs (#6115)
* chore(common): Check in crowdin strings for Kibaku (#6048)
* fix(mac): externalize strings for package info window localization (#6088)
* fix(developer): repatch #6074 (#6111)
* fix(linux): Fix lintian errors (#6106)

## 15.0.178 alpha 2022-01-14

* chore(common): Check in crowdin strings for Waha (#6050)

## 15.0.177 alpha 2022-01-13

* chore(common): Check in crowdin strings for Marghi (#6049)

## 15.0.176 alpha 2022-01-12

* fix(windows): add x64 build fix invalid memory access (#6057)
* feat(windows): method set context correctly truncates input buffer (#6080)
* chore(common): Check in crowdin strings for Kanuri (#6047)
* fix(linux): Update minimum sentry-sdk version (#6093)
* docs: Enhance Linux build setup doc (#6094)

## 15.0.175 alpha 2022-01-11

* feat(linux): Don't create Sentry events for errors (#6070)
* fix(linux): Fix attribute error (#6086)
* fix(developer): bundle.sh must succeed (#6091)

## 15.0.174 alpha 2022-01-10

* chore(android/samples): Add -no-daemon flag to KMSample2 build script (#6082)
* fix(linux): Fix installation of shared packages (#6015)

## 15.0.173 alpha 2022-01-05

* chore(common): Update crowdin strings for Amharic (#6040)
* fix(linux): fix release version number for Sentry reporting (#6068)

## 15.0.172 alpha 2021-12-23

* fix(developer): work around devDependencies bug in npm (#6074)
* chore(windows): nmake makefile cleanup (#6065)

## 15.0.171 alpha 2021-12-17

* feat(developer): remember test page preferences on reload (#6033)
* feat(developer): tidy up package list in web test view (#6034)
* feat(developer): live reload of web debugger (#6035)
* feat(developer): cache web debug objects across sessions (#6036)
* fix(developer): project_mru.xml path (#6061)
* chore(developer): add browse4folder to components (#6062)
* docs(windows): Add note on split user/admin accounts (#6059)
* fix(mac): increase OSK character size by 50% (#6006)

## 15.0.170 alpha 2021-12-16

* docs(linux): Document how to disable error reporting (#6051)
* fix(linux): fix release version number for Sentry reporting (#6052)
* fix(linux): Fix package description (#6054)

## 15.0.169 alpha 2021-12-15

* fix(mac): display Unicode package name correctly instead of '????' (#6016)
* fix(linux): Improve ibus-keyman tests (#6044)

## 15.0.168 alpha 2021-12-14

* feat(linux): Add support for Ubuntu 22.04 Jammy (#6037)

## 15.0.167 alpha 2021-12-13

* fix(windows): remove unused variable (#6039)

## 15.0.166 alpha 2021-12-11

* chore(windows): version.rc use macros instead of mkver (#6019)
* chore(windows): move from Borland make to nmake (#6020)
* chore(windows): use findstr instead of Borland grep (#6021)
* chore(windows): replace mkver with mkver.sh (#6022)
* chore(windows): build without delphi (#6030)

## 15.0.165 alpha 2021-12-08

* fix(web): font size was not consistently set (#5906)

## 15.0.164 alpha 2021-12-07

* refactor(common/core): Use defines in all xstring tests (#6002)

## 15.0.163 alpha 2021-12-06

* chore(common): buf now uses decxstr so remove comment (#6012)

## 15.0.162 alpha 2021-12-05

* chore(linux): Update changelogs for 14.0.283    (#6008)

## 15.0.161 alpha 2021-12-04

* chore(linux): Allow to specify debian revision    (#5999)
* chore(linux): Remove lintian warning    (#6000)

## 15.0.160 alpha 2021-12-03

* fix(developer): building kmw keyboard had wrong message callback signature (#5972)
* chore(common): add more description to Buf method (#6003)
* chore(linux): add non-surrounding-text feature to tests (#5968)

## 15.0.159 alpha 2021-12-02

* fix(developer): debugger crash with empty group (#5995)
* chore(android): Document switching to other system keyboard (#5991)
* fix(android/engine): Fix font paths (#5987)

## 15.0.158 alpha 2021-12-01

* feat(android/engine): Add other IME's to the Keyboard Picker menu (#5973)
* chore(android): Specify build tools version on other projects (#5979)

## 15.0.157 alpha 2021-11-29

* fix(web): remove obsolete popupBaseTarget (#5949)
* fix(web): improve keyboard switch performance (#5958)
* fix(web): support saving focus for custom OSK interactions (#5947)
* fix(developer): render OSK nicely on touch devices (#5923)
* chore(developer): move kcframe into its own folder (#5971)
* fix(web): restore `dragEnd` function (#5977)
* feat(common/core/desktop): Allow preserved key support (#5850)
* chore(windows): Consolidate documentation for Windows devboxes (#5481)
* chore(developer): tweak language metadata message (#5978)
* fix(linux): Fix ibus-keyman integration tests (#5966)

## 15.0.156 alpha 2021-11-26

* fix(windows): fix loadkeyboardoptions core memory error (#5959)

## 15.0.155 alpha 2021-11-24

* fix(web): reset scroll anchor on touchend (#5919)
* fix(web): shorten setFocusTimer() (#5946)
* fix(web): clear longpress timeout if user does a flick up (#5952)

## 15.0.154 alpha 2021-11-22

* fix(web): simplify hide transition (#5910)
* fix(web): inline osk keytip position (#5938)
* feat(mac): i18n, support localization of Keyman for Mac (#5869)
* chore(linux): Remove unused test methods (#5954)
* chore(linux): Run ibus-keyman tests as part of the build (#5889)

## 15.0.153 alpha 2021-11-20

* fix(web): resolve unhandled exception in promise (#5902)

## 15.0.152 alpha 2021-11-19

* fix(common/core):  Update decxstr to check all characters while decrementing (#5842)

## 15.0.151 alpha 2021-11-18

* fix(developer): use correct tike icon (#5925)
* fix(android/engine): Support for U_xxxx_yyyy subkeys (#5913)
* fix(mac): use xcframework to support m1 (#5933)
* fix(developer): move web osk beneath text area (#5937)

## 15.0.150 alpha 2021-11-17

* fix(web): remove canvas use for iOS compatibility (#5915)

## 15.0.149 alpha 2021-11-17

* chore(developer): Update jszip version (#5770)
* chore(common): Check in crowdin strings for Fulfulde Nigeria (#5841)

## 15.0.148 alpha 2021-11-16

* chore(common): Check in crowdin strings for Mandara (Wandala) (#5857)
* chore(linux): Update method comments (#5883)

## 15.0.147 alpha 2021-11-15

* chore(android,linux,windows): Check in crowdin strings for Bura-Pabir (#5839)
* chore: add keyman-local.com to iis https setup (#5892)
* fix(web): avoid error if timerid not valid (#5908)

## 15.0.146 alpha 2021-11-14

* feat(developer): support for U_xxxx_yyyy (#5894)

## 15.0.145 alpha 2021-11-13

* fix(developer): crash exporting OSK on European keyboard (#5893)
* feat(developer): validate .kps files during compile (#5895)

## 15.0.144 alpha 2021-11-12

* fix(android/engine): Truncate language name in list (#5878)
* fix(android/app): Check KMP file exists before attempting to extract (#5849)
* fix(web): Check parent element is defined before assigning (#5874)
* fix(android/app): Revert test code (#5899)

## 15.0.143 alpha 2021-11-11

* fix(developer): handle shortcut keys in debugger (#5776)

## 15.0.142 alpha 2021-11-08

* chore(linux): Cleanup (#5886)
* chore(linux): cleanup defunct tests (#5885)
* chore(linux): fix failing ibus-keyman tests (#5884)

## 15.0.141 alpha 2021-11-05

* chore(linux): Add integration tests for ibus-keyman (#5881)

## 15.0.140 alpha 2021-11-03

* feat(android): Allow uninstall of sil_euro_latin keyboard (#5838)
* chore(common/core): Compile test keyboards to .kmp (#5864)

## 15.0.139 alpha 2021-11-02

* chore(common/core): refactor kmx unit tests (#5862)
* chore(linux): Extract keycode_to_vk[] to separate header file (#5863)

## 15.0.138 alpha 2021-10-29

* chore(linux): Set correct version number on ibus component (#5859)
* chore(common/core): generate kmp.json (#5860)

## 15.0.137 alpha 2021-10-28

* chore(common): Don't check for conventional commit for fixups (#5858)

## 15.0.136 alpha 2021-10-23

* chore(android/engine): Address globe key TODO (#5836)

## 15.0.135 alpha 2021-10-20

* docs(windows): add note to caps-lock-stores test (#5837)

## 15.0.134 alpha 2021-10-19

* docs(windows): add install apps from anywhere instructions (#5829)

## 15.0.133 alpha 2021-10-16

* chore(common): Check in crowdin strings for Hausa (#5768)

## 15.0.132 alpha 2021-10-15

* feat(windows): manual keyboard caps tests (#5808)
* feat(windows): Change caps to work with common core processor (#5803)

## 15.0.131 alpha 2021-10-13

* chore(windows): Add obj cod and pdb to gitignore (#5826)

## 15.0.130 alpha 2021-10-11

* fix(common/core): incxstr checks all character while incrementing (#5712)

## 15.0.129 alpha 2021-10-08

* chore: Create CODE_OF_CONDUCT.md (#5819)
* chore: Add CONTRIBUTING documentation (#5821)
* chore: Add link to SIL (#5823)

## 15.0.128 alpha 2021-10-07

* fix(ios): move sentry settings responsibility to build agent (#5805)

## 15.0.127 alpha 2021-10-06

* chore(web): disable registerstub test (#5800)

## 15.0.126 alpha 2021-10-05

* chore: sentry.io dsn  ‍ ️ (#5787)

## 15.0.125 alpha 2021-10-05

* fix(android/engine): Remove unnecessary permissions from Manifest (#5752)
* feat(developer): touch layout testing (#5723)
* fix(web): popup positioning (#5742)
* chore(linux): Update changelog files for 14.0.282  (#5794)

## 15.0.124 alpha 2021-10-04

* fix(web): support variable stores with predictive text (#5749)
* fix(windows): handle edge cases using default language (#5709)
* fix(linux): Don't crash with non-keyboard package file (#5755)
* fix(linux): Don't crash displaying keyboard details (#5758)

## 15.0.123 alpha 2021-10-01

* fix(common): Fix cherry-pick labeling (#5782)
* chore(ios,android,windows): Update crowdin strings for Amharic (#5722)

## 15.0.122 alpha 2021-09-30

* fix(developer): move ampersand to shift+7 on touch (#5746)
* feat(windows): Keyman Core integration (#5443)
* chore(windows): Keyman Core UI and Settings (#5769)
* fix(linux): Fix debian package script (#5771)
* docs(mac): Add note about installing with homebrew (#5767)

## 15.0.121 alpha 2021-09-29

* fix(developer): remove empty touch rows on save (#5720)
* chore(common): Check in crowdin strings for Shuwa Latin (#5734)
* chore(windows): fix broken links in help (#5765)

## 15.0.120 alpha 2021-09-28

* fix: help.keyman.com script file cleanup (#5751)
* chore(common): Enhance cherry-pick labeling (#5759)

## 15.0.119 alpha 2021-09-24

* chore(common): support forked repos when triggering test builds (#5738)

## 15.0.118 alpha 2021-09-23

* chore(deps): bump ansi-regex from 5.0.0 to 5.0.1 in /resources/build/version (#5741)
* refactor(web): active element management in relation to OSK display control  ️ (#5644)
* refactor(web): osk activation and visibility modeling  ️ (#5661)
* chore(android/app): Remove runConfigruations.xml file (#5743)
* feat(web): new OSK type - the inlined OSK (#5665)
* chore(web): inline osk test page (#5728)
* feat(web): enables mouse interactivity for the predictive banner (#5739)
* fix(mac): add support for M1 processor (#5701)

## 15.0.117 alpha 2021-09-22

* fix(developer): run kmlmc from Keyman source path (#5727)

## 15.0.116 alpha 2021-09-21

* fix(common/core): insure list pntr is incremented (#5669)
* chore(common): Check in crowdin strings for Simplified Chinese (#5681)
* fix(web): Null check for calculating globe key position (#5724)

## 15.0.115 alpha 2021-09-20

* chore(common/core): cleanup version headers (#5719)
* refactor(web): OSK modularization - specialized OSKView classes  ️ (#5633)
* feat(developer): track changes to option values better in debugger (#5696)
* fix(developer): support chiral modifiers in debugger (#5697)

## 15.0.114 alpha 2021-09-17

* feat(developer): Debugger platform option (#5640)
* feat(developer): Debugger keyboard options (#5647)
* fix(developer): add version info to Core (#5711)
* fix(common/core/web): layer reset on physical keystroke after OSK interaction (#5641)
* fix(ios): prevents installation of packages without JS (#5698)

## 15.0.113 alpha 2021-09-16

* fix(ios): version-tagging for errors logged from the system keyboard (#5693)
* fix(web): spacebar caption when functional layer differs from display layer (#5688)
* refactor(web): OSK modularization - view components, layout cleanup  ️ (#5619)
* refactor(web): OSK modularization - common-path code -> OSKView  ️ (#5620)
* fix(common/core/web): Remove empty rows in OSK (#5699)

## 15.0.112 alpha 2021-09-14

* chore(common): Update to Unicode 14.0 (#5686)
* chore(common): Add GitHub action to upload sources to crowdin (#5687)
* fix(windows): fallback to filename if `&name` not set (#5684)

## 15.0.111 alpha 2021-09-13

* fix(developer): include Keyman Core in Keyman Developer (#5649)
* fix(developer): ensure file modified after import from layout (#5676)
* chore(android/engine): Fix dictionary selector and back arrow styling (#5667)
* fix(web,android/app): Select numeric layer when entering a numeric field (#5664)

## 15.0.110 alpha 2021-09-10

* fix(android/engine): Fix localization on Android M (#5670)

## 15.0.109 alpha 2021-09-06

* fix(android/engine): Fix backspace on Android 5.0 (#5660)

## 15.0.108 alpha 2021-09-01

* fix(linux): Use first keyboard language if none given (#5655)

## 15.0.107 alpha 2021-08-31

* fix(linux): Fix launch of km-config (#5631)

## 15.0.106 alpha 2021-08-30

* fix(linux): Remove Linux workspace (#5654)

## 15.0.105 alpha 2021-08-27

* feat(android/app): Add navigation buttons to Info Activity (#5622)
* fix(android): Fix Chrome version ranges for Keyman engine functionality (#5629)

## 15.0.104 alpha 2021-08-26

* chore(linux): Update changelog files (#5637)
* fix(web): Check keyboard before marking layout calibrated (#5630)

## 15.0.103 alpha 2021-08-25

* chore(linux): Improve debian package script (#5626)
* chore(linux): Fix uploading to Sentry (#5623)

## 15.0.102 alpha 2021-08-24

* fix(android/engine): UX improvement when 1 keyboard installed (#5570)
* chore(windows): sentrytool param file support (#4172)
* fix(developer): F6 in debugger and cef focus (#5597)
* chore(common): add report-history.sh (#5527)
* chore(common): more on report-history (#5603)
* chore: fixup HISTORY.md (#5604)
* chore(android/app): Add in-app help for adjusting keyboard height (#5621)

## 15.0.101 alpha 2021-08-23

* refactor(web): overhaul of OSK key layout calcs + styling, merges desktop & touch logic (#5462)
* fix(android): keyboard's black bar bug (#5521)
* refactor(web): prep work for mouse-based use of touch events (#5506)
* refactor(web): mouse-based use of touch handlers (#5530)

## 15.0.100 alpha 2021-08-22

* fix(linux): Fix uploading to launchpad for legacy projects (#5612)

## 15.0.99 alpha 2021-08-21

* feat(android/app): Add menu to adjust keyboard height (#5606)

## 15.0.98 alpha 2021-08-20

* fix(windows): Ignore Access Denied error creating task (#4365)
* fix(web): Have util.wait check useAlerts option (#5538)
* fix(developer): debugger cleanup (#5588)
* chore(developer): debug deadkey 1-based values (#5592)
* chore(developer): refactor forcekeyboard in debug (#5593)
* fix(developer): get Test Mode working again (#5594)
* chore(developer): hide debug events panel (#5595)
* fix(common/core/web): behavior with unmatched final group (#5553)
* fix(ios): iOS 13 and 14 only - stuck settings toggles (#5548)
* fix(linux): Fix lost context after pressing K_SHIFT (#5601)

## 15.0.97 alpha 2021-08-19

* fix(linux): Fix uploading to launchpad (#5607)

## 15.0.96 alpha 2021-08-19

* docs(linux): Fix readme for ibus-keyman (#5565)
* chore(common/core): Add uninstall option to build script (#5564)
* feat(web): setup build artifacts for manual tests (#5582)
* feat(ios): adds option for Simulator-compatible testing artifact (#5557)
* refactor(web): OSK layout hierarchy encapsulation (#5451)
* refactor(web): reworks VisualKeyboard layout spec design (#5459)
* refactor(web): overhaul of OSK key layout calcs + styling, merges desktop & touch logic (#5462)
* fix(android): keyboard's black bar bug (#5521)
* fix(android): removes duplicated line (#5587)
* fix(linux): Check for valid kmp file (#5583)
* fix(linux): Handle corrupt icon file (#5585)
* fix(windows): handle restoring modal dialogs consistently (#5586)
* chore(android): Remove runConfigurations.xml files (#5572)
* fix(windows): Welcome should always show in front (#4657)

## 15.0.95 alpha 2021-08-06

* fix(windows): wrap text in keyboard installation dialog (#5559)
* fix(windows): tsysinfo format grid correctly (#5556)
* feat(android): Add API for checking Chrome version (#5520)
* fix(android/app): Fix cleanup when progress dialog cancelled (#5541)
* fix(common/core/desktop): split smp for context chars (#5562)
* feat(developer): debugger uses Keyman Core (#5513)
* fix(common/models): keep/suggestion diacritic sensitivity when de-duping (#5480)
* fix(web): Blank spacebar text when displayName is empty string (#5555)
* chore(linux): Consolidate Debian source packages (#5536)
* chore(common/core): Linux side of caps-lock stores (#5497)

## 15.0.94 alpha 2021-08-05

* chore(ios,windows): Update crowdin strings for Azerbaijani (#5486)
* chore(android): Update sentry-android-gradle-plugin to 2.1.0 (#5546)
* fix(web): Have util.wait check useAlerts option (#5538)
* fix(android): gracefully handle errors in KMW keyboards (#5423)
* chore(linux): Remove compiler warning in ibus-keyman (#5549)

## 15.0.93 alpha 2021-08-04

* fix(linux): Improve uninstallation (#5505)
* refactor(linux): Reformat keycode_to_vk table (#5508)
* refactor(linux): Cleanup import of os.path (#5529)
* chore(common/core): Allow shell script for kmcomp (#5498)
* refactor(common/core): Move comment to where it belongs (#5518)

## 15.0.92 alpha 2021-08-03

* fix(android/app): Check Play Store release notes less than 500 chars (#5535)

## 15.0.91 alpha 2021-08-02

* chore(common): stable history update (#5515)
* chore(android): log fontpath error (#5516)
* chore(windows): fixup cef interfaces for CEF 90 (#5514)
* chore(common/core): refactor backspace handling (#5512)
* chore(windows): split keyman64 header to keymanengine (#5522)
* fix(ios/engine): engine migration always precedes installs (#5484)
* chore(common): Add C++ formatting rules (#5523)
* fix(developer): compiler use and match behavior for Web should be same as Core (#5525)
* fix(web): stuck key highlighting from touchpoint movement (#5490)

## 15.0.90 alpha 2021-07-28

* chore(windows): patches for Delphi 10.4 (#5496)
* chore(common/core): additional debug tests (#5482)
* chore(android): Update globe key help and whatsnew (#5495)
* chore(common/core): handle deletion of markers in actions (#5489)
* chore(linux): Remove Groovy and Impish builds (#5502)

## 15.0.89 alpha 2021-07-27

* feat(web): Update addKeyboards to return Promise (#5389)
* fix(common/core/web): error from early fat-finger termination due to OS interruptions (#5479)
* fix(common/core/web): OSK state-key management (#5456)
* feat(android/engine): Improve globe key experience (#5437)

## 15.0.88 alpha 2021-07-23

* feat(common/core): debug action index (#5470)
* refactor(web): osk inner-frame abstraction (help text vs std OSK) (#5430)
* refactor(web): delayed OSK initialization (#5412)
* chore(common/core): Implement capsAlwaysOff system store (#5432)

## 15.0.87 alpha 2021-07-22

* fix(ios): keyboard swapping (#5475)
* refactor(linux): Refactor processing actions in separate methods (#5452)

## 15.0.86 alpha 2021-07-20

* chore(android): improve error reporting for kmw (#5468)

## 15.0.85 alpha 2021-07-19

* feat(common/core/desktop): kmx debugger basic infrastructure (#5425)
* feat(common/core/desktop): add debug events (#5448)
* chore(developer): fixup devtime paths (#5449)
* refactor(web): partial encapsulation of the desktop title bar and resize bar (#5393)
* refactor(web): osk move & resize handler encapsulation (#5409)

## 15.0.84 alpha 2021-07-09

* fix(web): Copy the keyboard stubs for registration (#5438)
* fix(android/engine): register lexical model in switchToNextKeyboard (#5439)

## 15.0.83 alpha 2021-07-08

* chore(windows): remove backup build step (#5434)
* refactor(common/core/desktop): Fix file and class names (#5445)
* refactor(web): longpresses, groundwork for additional gestures (#5387)
* fix(android/engine): Display dictionary help link (#5427)
* refactor(common/core/desktop): Rename Load method (#5444)

## 15.0.82 alpha 2021-07-07

* fix(common/models/types): fixes test script config (#5441)

## 15.0.81 alpha 2021-07-06

* fix(android/engine): Fix font file path (#5424)
* chore(common): npm audit fixes (#5419)
* chore(web): updates regression test-deps to same versions as web (#5420)
* chore(windows): make build paths consistent (#5405)

## 15.0.80 alpha 2021-07-02

* feat(web): spacebar text controls (#5348)
* feat(android): Spacebar text controls (#5349)
* feat(ios): add spacebar text controls (#5365)
* fix(linux): Don't crash with corrupt keyboard (#5414)

## 15.0.79 alpha 2021-07-01

* docs: start consolidation of build config docs (#5324)
* fix(developer): builder and editor commands were ignored (#5391)
* chore(developer): remove obsolete InitClasses (#5403)
* change(web): fat-finger-performance unit-test threshold (#5404)
* fix(linux): Fix auto-generated help (#5399)
* fix(linux): Improve bitmap conversion (#5401)

## 15.0.78 alpha 2021-06-30

* fix(web): console errors when using SHIFT w help-text 'osk' (#5392)

## 15.0.77 alpha 2021-06-29

* fix(windows): #5336 appcontext get to handle small buffer (#5383)
* fix(common): get handle caller buffer size small than internal Fixes … (#5390)

## 15.0.76 alpha 2021-06-28

* chore(android): Add help on Settings option to change spacebar caption (#5375)
* feat(android): hide textarea for perf (#5376)
* chore: keyboard_info.source.json 1.0.6 (#5379)
* refactor(android): setKeyboard and setKeymanLanguage (#5338)
* feat(web): Merge keyboard stub with error stub (#5340)
* feat(linux): Add reference index page (#5370)
* fix(linux): Fix restarting ibus when running with sudo (#5371)
* refactor(linux): Centralize paths (#5372)
* fix(linux): Save QR code in temporary directory (#5373)

## 15.0.75 alpha 2021-06-25

* fix(windows): osk scaling mismatch on horz axis (#5341)
* fix(linux): Don't add duplicate entries when reinstalling keyboard (#5363)
* fix(linux): fix tab completion for command line tools (#5362)
* feat(web): Update addLanguageKeyboards to return a Promise (#5260)
* feat(web): Add option useAlerts to control alerts() (#5302)

## 15.0.74 alpha 2021-06-24

* fix(android): fixes application of nextlayer for subkeys with customized layer setting (#5350)
* feat(common/core/web): engine correction-prep optimizations (#5319)
* feat(linux): Add support for impish (Ubuntu 21.10) (#5334)
* fix(linux): Add libglib2.0-bin to keyman Depends (#5360)

## 15.0.73 alpha 2021-06-23

* chore(windows): add engine test framework (#5337)
* feat(linux): Auto-generate reference help (#5326)
* fix(linux): Improve error handling if `lang_tags_map.py` is missing (#5345)

## 15.0.72 alpha 2021-06-22

* fix(mac): .kmx max file version is now 0x0E00 (14.0) (#5329)
* fix(mac): kmp.inf is windows-1252 (#5328)
* fix(windows): restore endpoints for interface stability (#5254)
* chore(linux): Build also on riscv64 to facilitate migration on Ubuntu (#5323)
* refactor(web): OSK key source-code reorganization (#5291)
* refactor(web): osk key highlighting/preview behavior (#5292)
* change(ios): setText now uses JSON serialization (#5321)

## 15.0.71 alpha 2021-06-18

* feat(common): keyboard_processor wasm build (#5233)
* chore(linux): Update changelogs to match Debian (#5304)

## 15.0.70 alpha 2021-06-17

* fix(web): touch-move cancellation (#5290)
* fix(developer): kmconvert help match reality (#5298)

## 15.0.69 alpha 2021-06-16

* refactor(web): OSK layout calculations - simplification (#5279)
* refactor(web): VisualKeyboard - key event model (#5280)
* refactor(web): OSK keytip abstraction (#5287)
* refactor(web): encapsulation of browser-based subkey array popup (#5288)
* chore(common): bash version for run-required-test-builds.sh (#5267)
* fix(linux): Adjust version of dependency for ibus-keyman (#5281)

## 15.0.68 alpha 2021-06-15

* chore(common): Add YouTube links to Keyman 14 features (#5276)
* chore(common): Check in crowdin strings for Spanish (Latin America) (#5269)
* refactor(web): polishes management of OSK keys (#5257)
* refactor(web): Visual Keyboard disentanglement - pass 1 (#5259)
* refactor(web): VisualKeyboard height styling consistency (#5278)
* fix(common/models): predictive-text engine use of NFD input (#5273)
* chore(linux): Fix warnings (#5282)

## 15.0.67 alpha 2021-06-11

* feat(linux): Fix Linux packaging on i386 (#5250)

## 15.0.66 alpha 2021-06-11

* feat(android): silent install for referred kbd (#5240)
* fix(android): rotation is not updating keyboard (#5247)

## 15.0.65 alpha 2021-06-10

* docs(ios): minor readme tweak regarding prerequisites (#5253)
* fix(common/core/web): optimizes transform construction (#5248)

## 15.0.64 alpha 2021-06-09

* feat(android): Automatically install keyboard through Play Store (#5230)
* fix(oem/fv/ios): app encryption flag for app store uploads (15.0) (#5244)
* refactor(common/core/web, web): target-agnostic key events (#5181)
* fix(linux): Fix packaging on ppa (#5249)

## 15.0.63 alpha 2021-06-08

* feat(common): Rust infrastructure (#5162)
* fix(web): Always pass kill_browserstack (#5234)
* chore(common): iis setup script for dev boxes (#5206)
* fix(windows): support Esc key in Download Keyboard dialog (#5207)
* fix(android/engine): Adjust default OSK landscape size (#5201)

## 15.0.62 alpha 2021-06-04

* fix(developer): support spaces in regression tests (#5217)

## 15.0.61 alpha 2021-06-03

* fix(linux): Exclude s390x from package builds for ibus-keyman (#5213)
* feat(linux): Integrate with fcitx5 (#5215)

## 15.0.60 alpha 2021-06-01

* fix(windows): sentry.dll version handling (#5187)
* fix(windows): start keymanx64 with ShellExecute (#5202)
* fix(windows): fix size of splash (#5203)

## 15.0.59 alpha 2021-05-31

* fix(common): build script help param (#5175)
* feat(ios): resource file validation before use (#5178)
* fix(linux): Migrate from /usr/lib/ibus to /usr/libexec (#5183)
* fix(linux): Don't crash on invalid metadata (#5185)
* fix(android/samples): Set gradlew executable for Tests (#5198)
* fix(windows): avoid cached hotkey state (#5190)
* chore(windows): minor maintenance (#5192)
* fix(common/core/desktop): Fix failing tests on armhf (#5169)

## 15.0.58 alpha 2021-05-28

* chore(android): Add -clean flag to build script (#5145)
* feat(web): Add script to deploy KeymanWeb release to s.keyman.com (#5150)
* feat(ios): partial conversion of internal logs to use of Sentry (#5153)
* change(ios): workspace reorganization + cleanup (#5167)
* fix(linux): Fix Makefile and instructions for building (#5170)

## 15.0.57 alpha 2021-05-28

* chore(ios): dependencies - update sentry-cocoa to 6.2.1 (#5120)
* change(ios): minimum iOS version -> 12.1 (#5168)
* chore(ios): renames problematic app selectors (#5173)

## 15.0.56 alpha 2021-05-27

* fix(ios): link, but NOT embed KeymanEngine.xcframework in app exs (#5164)
* feat(common): offline help css (#5157)
* change(ios): help always offline (#5158)

## 15.0.55 alpha 2021-05-27

* fix(ios): artifact upload preparation (#5160)

## 15.0.54 alpha 2021-05-26

* chore(windows): Update Sentry to 0.4.9 (#5144)
* chore(web): Add CI script to kill BrowserStack tunnel (#5136)
* docs(linux): Update readme (#5147)
* chore(linux): Update changelogs (#5146)
* fix(ios): re-enable SKIP_INSTALL (#5155)

## 15.0.53 alpha 2021-05-25

* feat(android/app): Auto-generate Play Store release notes (#5132)
* fix(web): active element selection in multi-touch scenarios (#5134)
* chore(windows): cleanup old .dof, .bdsproj and .cfg files (#5131)
* chore(ios): shift to use of XCFrameworks (#5107)
* chore(ios): imports iOS artifact-upload script for CI use (#5140)
* refactor(ios/engine): "should reload keyboard" now a property of the keyboard (#4847)
* docs(windows): Initial commit - README.md (#5119)
* chore(windows): move to vc++ 2019 (#5143)

## 15.0.52 alpha 2021-05-24

* chore(windows): Chromium 89.0.18 (#5128)
* chore(android/samples,oem/fv/android) Update dependencies (#5127)
* feat(web): basic promise wrapper on cloud api call (#5121)

## 15.0.51 alpha 2021-05-21

* chore(windows): reorganise tests (#5084)
* feat(developer): Add 'full copyright' field to templates (#5085)
* fix(developer): TframeTextEditor.SetText was not synchronous (#5096)
* chore(android): Update Gradle and other dependencies (#5098)
* chore(web): add test page for playing with CKEditor (#5089)
* chore(ios): update fv cert ref (#5123)
* chore(mac): Add help links for installing Keyman and keyboards (#5108)
* chore(android): Update targetSDKVersion to 30 (#5126)

## 15.0.50 alpha 2021-05-20

* chore(common): Check in crowdin strings for Amharic (#5102)
* chore(common): resolve audit issues in Web-related repo NPM packages (#5092)
* refactor(linux): Refactor `install_kmp.py` (#4932)
* chore(linux): Swap order of dependency (#5113)
* chore(linux): Remove unnecessary dependency on kmflcomp (#5115)

## 15.0.49 alpha 2021-05-19

* refactor(linux): Remove obsolete SCIM kmfl imengine (#5093)
* fix(common/core/desktop): Fix warnings when compiling for armhf (#5099)
* fix(common/core/desktop): Don't segfault on invalid .kmx file (#5101)

## 15.0.48 alpha 2021-05-17

* chore(common): Update stable history for 14.0.274 (#5087)
* fix(web): position popups correctly in landscape mode on Android and during Chrome emulation (#5075)

## 15.0.47 alpha 2021-05-14

* fix(developer): kmconvert commandline and deploy (#5082)

## 15.0.46 alpha 2021-05-13

* chore(windows): remove unused keymanx64 parameter (#5062)
* fix(android/engine): Check lexical-model file exists before using (#5071)
* chore(web/resources): bump lodash from 4.17.19 to 4.17.21 in /web/testing/regression-tests (#5037)

## 15.0.45 alpha 2021-05-12

* fix(windows): refactor controller windows (#5060)
* chore(windows): remove KMC_CHANGEUISTATE (#5061)
* fix(linux): Swap order of dependencies for Debian package (#5064)
* fix(linux): Fix Caps Lock (#5054)

## 15.0.44 alpha 2021-05-11

* chore(windows): FixupMissingFile needed current component code (#5057)
* chore(windows): remove unused utilrun unit (#5056)
* fix(developer): two small issues in kmdecomp (#5031)
* fix(common/core): Add values for Caps and Nocaps modifiers (#5053)

## 15.0.43 alpha 2021-05-10

* chore(mac): update requirements to include Big Sur (#5030)
* feat(android/app): Add telemetry for launching WebBrowserActivity (#5046)
* chore(android/app): Always use offline help (#5047)
* fix(windows): avoid disabling Keyman when speech recognition starts (#5000)
* chore(windows): add telemetry to trace crash on exit (#5007)
* fix(windows): make keymanx64 responsible for its own lifecycle (#5002)

## 15.0.42 alpha 2021-05-07

* chore(common): Check in crowdin files for Azerbaijani (#4992)

## 15.0.41 alpha 2021-05-06

* chore(linux): Add support for Ubuntu 21.04 (hirsute) (#5033)

## 15.0.40 alpha 2021-05-02

* chore(common): update stable history for 14.0.273 (#5003)

## 15.0.39 alpha 2021-04-30

* chore: support for xcode 12 (#4995)

## 15.0.38 alpha 2021-04-29

* fix(android/engine): Fix toHex() for null string (#4991)

## 15.0.37 alpha 2021-04-28

* fix(windows): handle errors starting keymanx64 (#4989)

## 15.0.36 alpha 2021-04-26

* docs(ios): tweaks prereqs in readme (#4977)
* fix(linux): Fix crash with incomplete metadata (#4908) (#4971)
* chore(android/engine): Don't use localized string for Sentry errors (#4978)
* fix(web): Make banner initialization more robust (#4961)
* chore: disable findTouchAliasElement logging (#4981)
* chore(common): update stable history for 14.0.272 (#4975)
* chore: Add cherry-pick label for cherry-pick PRs (#4973)

## 15.0.35 alpha 2021-04-23

* chore(ios): prep for CI transition to Xcode 12, build script tweak (#4967)
* chore(linux): Fix triggering of Jenkins builds for stable branch (#4969)
* fix(linux): Don't crash if kmp file vanishes (fixes #4907) (#4970)

## 15.0.34 alpha 2021-04-22

* No changes made

## 15.0.33 alpha 2021-04-22

* fix(oem/fv/android): Migrate keyboard list from 12.0 to 14.0 (#4951)
* fix(web): publish restorePosition() function (#4946)
* fix(web): fixes subkey lookup for fat-finger processing (#4954)
* feat(linux): Improve Sentry crash reporting (#4914)
* fix(web, ios): better SMP, emoji handling with frequent keyboard swaps (#4938)

## 15.0.32 alpha 2021-04-21

* fix(windows): handle invalid package names during install (#4887)
* fix(windows): crash when installing TIP in some rare situations (#4890)
* chore(windows): disable profile repair (#4899)
* fix(windows): access violation closing text editor (#4920)
* fix(windows): help contents broken from tray menu (#4922)
* fix(developer): avoid crash if .kpj.user file is malformed (#4918)
* fix(developer): chiral mismatch warning is disruptive (#4934)
* fix(windows): avoid error if keyman32.dll renamed (#4940)
* change(web): adds error + console logs usable for Sentry reporting targeting #4797 (#4821)

## 15.0.31 alpha 2021-04-20

* fix(android/engine): Don't load woff fonts on Android N (#4905)
* fix(android/engine): Change getList() to return an empty list instead of null (#4926)
* fix(android/engine): Don't set lexical model list to null (#4927)
* fix(linux): don't crash on legacy non-Unicode files (#4906)
* fix(linux): Don't crash on network problem (fixes #4911) (#4912)
* chore(linux): Remove experimental scripts (#4913)

## 15.0.30 alpha 2021-04-19

* chore(android/engine): Rename "Pulaar" to "Pulaar-Fulfulde" (#4865)
* fix(developer): Reduce non-canonical BCP 47 tag warning in PackageInfo to "Info" (#4863)
* chore(common): Update crowdin for French (#4895)
* chore(android,windows): Check in crowdin for Indonesian (#4829)

## 15.0.29 alpha 2021-04-05

* chore(android/engine): Rename "Fula" to "Pulaar" (#4859)

## 15.0.28 alpha 2021-04-02

* fix(linux): Fix crash if `<kbd>.json` doesn't contain description (#4851)

## 15.0.27 alpha 2021-04-01

* docs(android): Update installing-keyboards.md (#4837)
* chore(deps): bump y18n from 4.0.0 to 4.0.1 in /web/testing/regression-tests (#4817)
* fix(android): ensure keyboard is always set after pageLoaded (#4840)
* chore(deps): bump y18n from 4.0.0 to 4.0.1 in /resources/build/version (#4818)
* fix(developer): buffer size for range expansions (#4831)
* chore(common): Check in crowdin for Fulah (#4846)
* docs(android): Update image for enabling-system-keyboards (#4844)
* chore: history from 14.0.271 (#4849)

## 15.0.26 alpha 2021-03-31

* fix(android/engine): Add KMString wrapper for formatting Strings (#4813)

## 15.0.25 alpha 2021-03-30

* fix(developer): requote font names (#4814)

## 15.0.24 alpha 2021-03-29

* fix(ios): ensures JS keyboard set after page load (#4808)
* fix(developer): open containing folder was not opening correct folder (#4776)
* fix(linux): Fix crash if query doesn't contain bcp47 tag   (#4800) (#4811)

## 15.0.23 alpha 2021-03-26

* fix(ios): fixes sys-kbd setup help link for iOS 9 and 10 (#4774)
* fix(android): Fix NullPointerException in package installation (#4790)

## 15.0.22 alpha 2021-03-25

* fix(ios/samples): samples should use package-oriented API (#4771)
* fix(android/engine): Sanitize embedded KMW Sentry error (#4782)

## 15.0.21 alpha 2021-03-23

* chore: beta to alpha A15S1 (#4759)

## 15.0.20 alpha 2021-03-22

* chore: B14S8 beta to alpha (#4739)
* chore: merge beta to master (A15S1) (#4745)

## 15.0.19 alpha 2021-03-09

* chore: beta to alpha merge, B14S7 (#4624)

## 15.0.18 alpha 2021-02-25

* fix(linux): Set help-keyman.com.sh executable (#4530)

## 15.0.17 alpha 2021-02-22

* chore: merge B14S6 beta to alpha (#4503)

## 15.0.16 alpha 2021-02-11

* chore: B14S6 beta to master merge (#4473)
* chore: manual version increment (#4478)

## 15.0.15 alpha 2021-02-11

* chore: merge B14S5 beta to master (#4432)

## 15.0.14 alpha 2021-02-02

* docs(linux): Improve packaging doc (#4389)

## 15.0.13 alpha 2021-02-01

* chore(linux): Don't report on Sentry when running unit tests (#4374)
* chore(linux): Pass second tag parameter to Jenkins build (#4376)

## 15.0.12 alpha 2021-01-28

* chore(linux): Improve launchpad.sh script (#4355)

## 15.0.11 alpha 2021-01-27

* chore: Enhance PR labeling based on PR title (#4226)

## 15.0.10 alpha 2021-01-27

* fix(ios): renew distribution certificate (#4342)

## 15.0.9 alpha 2021-01-25

* chore(windows): help for 14.0, part 1 (#4109)
* chore: merge B14S4 beta to master (#4320)

## 15.0.8 alpha 2021-01-18

* chore(linux): Allow to push to the `keyman-beta` ppa (#4271)

## 15.0.7 alpha 2021-01-12

* chore(linux): Update debian metadata (#4223)

## 15.0.6 alpha 2021-01-07

* fix(linux): only pass tag if we just created one (#4220)

## 15.0.5 alpha 2021-01-05

* chore(linux): pass tag to Jenkins build (#4160) (#4215)

## 15.0.4 alpha 2020-12-23

* feat(common/models): naive backspace workaround, naive multi-char Transform mitigation (#4206)
* fix(web): supplies missing (optional) argument to prevent warnings (#4208)
* fix(ios): moves Settings notification UI code to main thread (#4210)

## 15.0.3 alpha 2020-12-21

* fix(web): Solving kmwosk color inconsistency (#4154)

## 15.0.2 alpha 2020-12-16

* fix(common): increment version needs to check base (#4156)

## 15.0.1 alpha 2020-12-14

* chore: prepare 15.0 alpha (#4129)

## 14.0.292 stable 2022-05-24

* fix(windows): sentry debuglogging for DoInstall (#6648)

## 14.0.291 stable 2022-05-07

* fix(windows): don't log before checking nil when installing keyboard (#6506)
* fix(windows): put correct HK_ALT flag for modifier (#6587)

## 14.0.290 stable 2022-03-31

* chore(oem/fv/android): Update dependencies (#6452)

## 14.0.289 stable 2022-03-30

* chore(linux): Remove versions that are no longer supported (#6388)
* chore(windows): move crash metadata to extra (#6398)
* fix(android/engine): Test fileVersion during package install (#6423)
* fix(mac): invalid keyboard breaks configuration (#6420)
* chore(android):   Update Play publishing plugin to 3.5.0 and other plugins (#6224)
* fix(web): track load error detail (#6443)

## 14.0.288 stable 2022-03-15

* chore(linux): Update changelogs for 14.0.287 (#6373)

## 14.0.287 stable 2022-03-04

* chore(ios): certificate update (#6210)
* fix(windows): create Keyman/Diag folder in redirected profile (#6222)
* fix(web): stop masking error (#6332)

## 14.0.286 stable 2022-01-27

* chore(linux): Update changelogs for 14.0.284 (#6131)
* chore(linux): Revert workaround for Python bug (#6134)
* fix: only auto-merge if `auto:` prefix in title (#6148)
* fix(developer): work around devDependencies bug in npm (#6142)
* chore(ios): certificate update (#6166)
* fix(mac): Check for CODE_SETSYSTEMSTORE (#6170)

## 14.0.285 stable 2022-01-20

* fix(linux): Fix lintian errors  (#6107)
* fix(linux): Add workaround for Python bug  (#6125)
* fix(web): Use regex to determine display layer and functional layers (#6123)

## 14.0.284 stable 2022-01-11

* chore(android,oem/fv/android): Update targetSDKVersion to 30 (#5934)
* fix(web): popupBaseKey null check (#5948)
* fix(linux): Add test targets to Makefile (#5975)
* fix(android/engine): Fix font paths (#5990)
* chore(linux): Remove lintian warning (#5993)
* chore(linux): Allow to specify debian revision (#5998)
* chore(linux): Update changelogs for 14.0.283  (#6007)
* fix(linux): fix release version number for Sentry reporting  (#6053)
* chore(common): Check in crowdin strings for Spanish (Latin America) (#6060)
* fix(linux): fix release version number for Sentry reporting  (#6069)
* chore(android/samples): Add -no-daemon flag to KMSample2 build script (#6083)
* fix(linux): Fix attribute error  (#6087)

## 14.0.283 stable 2021-11-17

* chore(windows): fix broken links in help (#5766)
* chore(linux): copy Keyman for Linux 15 reference to 14 (#5764)
* fix(linux): Fix debian package script (#5772)
* chore(common): Enhance cherry-pick labeling (#5773)
* fix(common): Fix cherry-pick labeling () (#5783)
* fix(linux): Don't crash displaying keyboard details (#5757)
* chore(linux): Update changelog files for 14.0.282 (#5793)
* fix(linux): Don't crash with non-keyboard package file (#5754)
* chore: sentry.io dsn  ‍ ️ (#5788)
* fix(windows): handle edge cases using default language (#5775)
* fix(ios): move sentry settings responsibility to build agent  ‍ ️ (#5806)
* fix(web): remove canvas use for iOS compatibility (#5916)

## 14.0.282 stable 2021-09-27

* fix(mac): add support for M1 processor (#5737)
* chore(mac): Add help links for installing Keyman and keyboards (#5748)
* fix: help.keyman.com script file cleanup (#5750)

## 14.0.281 stable 2021-09-17

* fix(common/models): keep/suggestion diacritic sensitivity when de-duping (#5552)
* feat(ios): adds option for Simulator-compatible testing artifact (#5569)
* chore(ios,windows): Update crowdin strings for Azerbaijani (#5487)
* fix(oem/fv/ios): build configuration for 14.0's test-oriented simulator artifact (#5596)
* fix(linux): Handle corrupt icon file (#5589)
* fix(linux): Check for valid kmp file (#5590)
* chore: fixup stable HISTORY.md (#5605)
* chore(linux): Improve debian package script (#5624)
* chore(linux): Fix uploading to Sentry (#5625)
* chore(linux): Update changelog files (#5636)
* fix(ios): iOS 13 and 14 only - stuck settings toggles (#5611)
* fix(web): Fix layers for embedded longpress keys (#5651)
* fix(linux): Use first keyboard language if none given (#5657)
* fix(android/engine): Fix backspace on Android 5.0 (#5674)
* chore(common): report-history (#5678)
* fix(developer): ensure file modified after import from layout (#5677)
* test(windows): investigate TIP crash (#5679)
* fix(common/core/web): Remove empty rows in OSK (#5703)
* fix(windows): fallback to filename if `&name` not set (#5685)

## 14.0.280 stable 2021-08-02

* fix(android): displayName for keyboard was not optional (#5492)
* chore(linux): Remove Groovy builds (#5503)
* chore(linux): Fix dependency versions (#5504)
* fix(common/core/web): error from early fat-finger termination due to OS interruptions (#5491)
* chore(android): log fontpath error (#5517)
* fix(ios/engine): engine migration always precedes installs (#5501)
* fix(common/core/web): OSK state-key management (#5494)
* fix(linux): fix crash trying to display QR code (#5528)
* fix(android): avoid error with empty font data (#5534)

## 14.0.279 stable 2021-07-22

* fix(ios): keyboard swapping (#5476)

## 14.0.278 stable 2021-07-20

* change(common/core/web): fat-finger-performance unit-test threshold (#5417)
* fix(linux): Improve bitmap conversion (#5410)
* fix(linux): Save QR code in temporary directory (#5411)
* fix(linux): Fix restarting ibus when running with `sudo` (#5413)
* fix(linux): Don't crash with corrupt keyboard (#5421)
* fix(web): fixes osk resize-popping effect (#5428)
* fix(android/engine): register lexical model in switchToNextKeyboard (#5447)
* feat(web): spacebar text controls (#5406)
* feat(android): Spacebar text controls (#5407)
* feat(ios): add spacebar text controls (#5408)
* chore(android): improve error reporting for kmw (#5469)

## 14.0.277 stable 2021-06-29

* chore(common): bash version for run-required-test-builds.sh (#5268)
* chore(common): Add YouTube links to Keyman 14 features (#5285)
* fix(common/models): predictive-text engine use of NFD input (#5286)
* fix(developer): kmconvert help match reality (#5299)
* chore(linux): Update changelogs to match Debian (#5303)
* fix(mac): .kmx max file version is now 0x0E00 (14.0) (#5331)
* fix(mac): kmp.inf is windows-1252 (#5330)
* fix(windows): improve keymanx64 start stability (#5222)
* chore(linux): Build also on riscv64 to facilitate migration on Ubuntu (#5322)
* fix(android): fixes application of nextlayer for subkeys with customized layer setting (#5351)
* feat(common/core/web): engine correction-prep optimizations (#5352)
* fix(linux): Add libglib2.0-bin to keyman Depends (#5359)
* fix(windows): osk scaling mismatch on horz axis (#5342)
* fix(linux): Don't add duplicate entries when reinstalling keyboard (#5369)
* chore: keyboard_info.source.json 1.0.6 (#5380)
* feat(android): hide textarea for perf (#5377)
* change(ios): setText now uses JSON serialization (#5333)

## 14.0.276 stable 2021-06-11

* fix(linux): Exclude s390x from package builds for ibus-keyman (#5220)
* fix(web): Always pass kill_browserstack (#5235)
* feat(android): Automatically install keyboard through Play Store (#5231)
* fix(oem/fv/ios): app encryption flag for app store uploads (14.0) (#5243)
* fix(common/core/web): optimizes transform construction (#5255)
* fix(android): rotation is not updating keyboard (#5262)
* feat(android): silent install for referred kbd (#5266)
* fix(windows): disable new hotkey modifier check (#5270)

## 14.0.275 stable 2021-06-04

* fix(linux): Swap order of dependencies for Debian package (#5070)
* fix(android/engine): Check lexical-model file exists before using (#5080)
* fix(developer): kmconvert commandline and deploy (#5083)
* fix(web): position popups correctly in landscape mode on Android and during Chrome emulation (#5090)
* fix(common/core/desktop): Fix warnings when compiling for armhf (#5109)
* fix(common/core/desktop): Don't segfault on invalid .kmx file (#5110)
* chore(common): Check in crowdin strings for Amharic (#5117)
* chore(linux): Swap order of dependency (#5114)
* fix(developer): TframeTextEditor.SetText was not synchronous (#5097)
* chore(ios): update fv cert ref (#5124)
* chore(ios): works around wrong-workspace Carthage 0.38 lookup issue (#5135)
* fix(web): multi touch handling (#5142)
* chore(ios): artifact prep script now in-repo (#5141)
* chore(web): Add CI script to kill BrowserStack tunnel (#5152)
* fix(ios): artifact upload preparation (#5161)
* chore(android): Add -clean flag to build script (#5177)
* fix(windows): avoid cached hotkey state (#5189)
* fix(android/samples): Set gradlew executable for Tests (#5199)
* fix(common/core/desktop): Fix failing tests on armhf (#5204)
* feat(web): Add script to deploy KeymanWeb release to s.keyman.com (#5179)
* chore(ios): renames problematic app selectors (#5174)
* fix(developer): support spaces in regression tests (#5218)

## 14.0.274 stable 2021-05-11

* fix(android/engine): Fix toHex() for null string (#4997)
* chore: support for xcode 12 (#4996)
* chore(linux): Add support for Ubuntu 21.04 (hirsute) (#5035)
* chore(ios): prep for CI transition to Xcode 12, build script tweak (#5048)
* chore(windows): add telemetry to trace crash on exit (#5008)
* fix(windows): avoid disabling Keyman when speech recognition starts (#5038)
* chore(android/app): Always use offline help (#5051)
* chore(common): Check in crowdin files for Azerbaijani (#5039)
* feat(android/app): Add telemetry for launching WebBrowserActivity (#5050)
* fix(linux): Enable caps lock support (#5058)

## 14.0.273 stable 2021-04-26

* chore(linux): Fix triggering of Jenkins builds for stable branch (#4968)
* fix(linux): Don't crash if kmp file vanishes (fixes #4907) (#4972)
* fix(linux): Fix crash with incomplete metadata (#4908) (#4979)
* chore(android/engine): Don't use localized string for Sentry errors (#4980)
* chore: disable findTouchAliasElement logging (#4982)
* fix(web): Make banner initialization more robust (#4983)
* chore: Add cherry-pick label for cherry-pick PRs (#4984)

## 14.0.272 stable 2021-04-23

* chore(linux): Debug triggering Jenkins build (#4852)
* chore(android/engine): Rename "Fula" to "Pulaar" (#4860)
* chore(android/engine): Rename "Pulaar" to "Pulaar-Fulfulde" (#4891)
* fix(developer): Reduce non-canonical BCP 47 tag warning in PackageInfo to Info (#4892)
* chore(common): Update crowdin for French (#4903)
* chore(android,windows): Check in crowdin for Indonesian (#4904)
* fix(linux): don't crash on legacy non-Unicode files (#4878)
* fix(android/engine): Don't load woff fonts on Android N (#4924)
* fix(linux): Don't crash on network problem (fixes #4911) (#4931)
* fix(android/engine): Change getList() to return an empty list instead of null (#4928)
* fix(windows): handle invalid package names during install (#4888)
* fix(windows): crash when installing TIP in some rare situations (#4901)
* fix(windows): access violation closing text editor (#4921)
* fix(windows): help contents broken from tray menu (#4923)
* fix(developer): avoid crash if .kpj.user file is malformed (#4919)
* fix(developer): chiral mismatch warning is disruptive (#4935)
* chore(windows): disable profile repair (#4900)
* fix(windows): avoid error if keyman32.dll renamed (#4941)
* change(web): adds error + console logs usable for Sentry reporting targeting (#4929)
* fix(web): fixes subkey lookup for fat-finger processing (#4955)
* fix(oem/fv/android): Migrate keyboard list from 12.0 to 14.0 (#4952)
* fix(web): publish restorePosition() function (#4957)
* fix(web, ios): better SMP, emoji handling with frequent keyboard swaps (#4958)
* feat(linux): Improve Sentry crash reporting (#4960)

## 14.0.271 stable 2021-04-01

* fix(android/engine): Sanitize embedded KMW Sentry error (#4786)
* fix(ios/samples): samples should use package-oriented API (#4772)
* fix(ios): fixes sys-kbd setup help link for iOS 9 and 10 (#4775)
* fix(android): Fix NullPointerException in package installation (#4796)
* fix(ios): ensures JS keyboard set after page load (#4809)
* fix(developer): open containing folder was not opening correct folder (#4777)
* fix(linux): Fix crash if query doesn't contain bcp47 tag (#4800) (#4801)
* fix(android/engine): Add KMString wrapper for formatting Strings (#4820)
* fix(developer): requote font names (#4815)
* fix(android): ensure keyboard is always set after pageLoaded (#4841)
* fix(linux): Fix crash if `<kbd>.json` doesn't contain description (#4835)
* fix(developer): buffer size for range expansions (#4832)
* chore(common): Check in crowdin strings for Fulah (#4822)
* docs(android): Update installing-keyboards and enabling-system-keyboards (#4842)

## 14.0.270 stable 2021-03-23

* chore: stable tier (#4763)

## 14.0.269 beta 2021-03-23

* chore: history: (#4760)
* fix: support new branches in increment-version (#4761)

## 14.0.268 beta 2021-03-23

* fix(windows): Change TLangSwitchRefreshWatcher ownership from thread to form (#4752)
* fix(common/models): prediction threshold when count is low, unintentional aliasing (#4754)

## 14.0.267 beta 2021-03-22

* docs(ios): Help for 14.0 features (#4741)
* chore: increment-version.sh for stable (#4742)

## 14.0.266 beta 2021-03-19

* chore(android/app): Migrate launcher icon to adaptive (#4720)
* fix(common/core/web): predictive banner activation logic (#4713)
* fix(web): allows refresh of currently-loaded model (#4728)
* fix(ios): kbd search now caches publishing data for result (#4729)
* fix(linux): Fix switching to keyboard in middle of line (#4678) (#4721)
* fix(windows): ensure profiles are reinstalled during setup (#4727)
* fix(windows): Avoid double start during setup (#4726)

## 14.0.265 beta 2021-03-18

* fix(common/core/web): disambiguation of keys sharing same base key ID (#4703)
* fix(windows): Download keyboard dialog TLS protocol support (#4714)
* fix(web): first-pass workaround for popup-key corrections (#4704)
* fix(developer): use var not let in definitions (#4718)
* chore(windows): finalize help (#4717)

## 14.0.264 beta 2021-03-17

* fix(android/app): Load system keyboard before checking overrides (#4696)
* fix(android): Update styling and set text to black (#4662)

## 14.0.263 beta 2021-03-16

* fix(ios): keyboard search did not alert for lack of net (#4693)
* chore(android/engine): Send KMW console errors to Sentry (#4692)
* fix(windows): start Keyman after setup only if not running (#4681)
* fix(developer): &CasedKeys and &MnemonicLayout are not compatible together (#4690)
* fix(android/engine): Fix crash when download file fails to copy to cache (#4697)
* fix(developer): validate keyboard_info should give info on non-canonical bcp47 (#4689)
* chore(developer): upgrade bcp 47 canonicalisation to warning (#4699)
* fix(developer): support named character codes at end of line (#4691)

## 14.0.262 beta 2021-03-16

* fix(android): Update styling and set text to black (#4662)
* fix(mac): prevent duplicate keyboards in list (#4674)

## 14.0.261 beta 2021-03-15

* fix(windows): Trigger language sync after changes (#4663)
* chore(linux): Ignore buildtools in keyman-config tarball (#4675)

## 14.0.260 beta 2021-03-15

* chore(windows): fully disable auto start task (#4658)
* fix(windows): keep online update in focus (#4661)
* fix(windows): setup must save install state for restarts (#4649)
* fix(ios): removal of default keyboard respected when updating app (#4651)
* feat(ios): auto-bundles the most recent version of default resources (#4656)
* fix(mac): register configuration window on load (#4667)
* chore(ios): Set Localizable.strings to UTF-8 (#4670)
* fix(android/app): Fix crash when clicking QR code (#4664)
* fix(android): fixes errors within lists used for UI (#4666)
* chore(common): Update crowdin for km (#4671)
* chore(android/app,ios/app): Update crowdin for de (#4672)
* fix(mac): release window resources on close (#4669)
* fix(mac): show local help in app (#4673)
* chore(windows): Update whatsnew.md (#4665)

## 14.0.259 beta 2021-03-12

* chore(developer): add B11 ISO code for ABNT2 keyboard (#4654)
* fix(web): better check for missing MutationObserver type (#4646)
* fix(android/engine): Reset in-app context when selection changes (#4636)
* chore(linux): Move signature files as well (#4653)

## 14.0.258 beta 2021-03-11

* fix(windows): context help links (#4626)
* fix(windows): hotkeys correctly ignore right modifier keys (#4628)
* fix(windows): Handle disabled profiles and invalid language ids (#4635)
* fix(web): event handling for TouchAliasElement's blinking caret (#4638)
* fix(common/models): prevents "undefined" reversion display string (#4648)
* docs(common): Update npm-packages readme (#4644)

## 14.0.257 beta 2021-03-10

* fix(common/core/web): Add keyboard check for scriptObject (#4640)
* docs(common): Update readme (#4642)

## 14.0.256 beta 2021-03-10

* chore(linux): Update readme (#4633)

## 14.0.255 beta 2021-03-09

* chore(common): Update readme (#4631)

## 14.0.254 beta 2021-03-09

* fix(web): use language code correctly in toolbar (#4620)
* chore(linux): Fix some lintian warnings for Debian package (#4621)
* docs(ios): adds supported l10ns to help/about/whatsnew (#4625)
* fix(windows): represerve keys on setfocus (#4622)
* fix(windows): show version selector for Keyman in installer (#4623)
* fix(windows): ensure valid base layout on install (#4627)

## 14.0.253 beta 2021-03-05

* fix(android/app): Fix welcome.htm responsiveness (#4531)
* feat(developer): &CasedKeys system store (#4586)
* fix(android): Localize Toast notifications (#4588)
* fix(windows): PreservedKeyMap::MapUSCharToVK line order bug (#4595)
* fix(developer): tidy up expansions tests (#4592)
* fix(ios): adds i18n for some error alerts (#4577)
* fix(windows): incxstr could run over buffer with malformed data (#4596)
* chore(android/app): Update whatsnew with available display languages (#4610)
* chore(linux): Improve Sentry environment setting (#4589)
* fix(developer): Expand filenames before load (#4606)

## 14.0.252 beta 2021-03-04

* feat(ios): enables de, fr, and km localizations (#4585)
* fix(developer): improve CEF location search stability (#4571)
* fix(developer): Support all fonts in Keyboard Fonts dialog (#4574)
* feat(developer): Add different Open Containing Folder buttons (#4576)
* feat(developer): Range expansions (#4584)
* fix(web): fixes lack of respect for underlying-key display settings (#4572)
* fix(common/models): fixes application of suggestions immediately after a backspace (#4587)
* fix(linux): Improve version number (#4582)
* chore(linux): Don't report to Sentry in dev environment (#4581)

## 14.0.251 beta 2021-03-03

* fix(developer): Improve stability of named code constants (#4547)
* fix(developer): schema conformance for model package compiler (#4548)
* fix(developer): touch layout osk import handling of multiple modifiers (#4552)
* fix(developer): require language tag when compiling keyboard package (#4563)
* fix(developer): Avoid blank keys when importing KMX to KVKS (#4564)
* feat(developer): isRTL support for lexical model editor (#4559)
* fix(developer): track modified state in wordlist editor better (#4562)
* chore(ios): better visual feedback for keyboard search during poor internet connectivity (#4573)
* chore(common): Update crowdin files for `de` (#4578)
* chore(common/core/desktop): write debug output to console (#4569)

## 14.0.250 beta 2021-03-02

* fix(common/resources): Fix help.keyman.com path for CI (#4565)

## 14.0.249 beta 2021-03-01

* fix(web): mnemonic keystrokes w FF keymapping (#4540)
* chore(ios/app): Adjust help titles for installing custom dictionaries (#4550)

## 14.0.248 beta 2021-02-26

* fix(common/models): predictions after context reset / caret shift (#4411)
* change(oem/fv/ios): FV keyboards now package-based (#4471)
* fix(windows): Handle Caps Lock event correctly from TIP (#4536)
* fix(developer): run even if sentry unavailable (#4537)
* fix(developer): UTF-8 messages in LM compiler (#4539)
* feat(common/models): mid-context suggestions & reversions, fix(common/models): correction-search SMP issues (#4427)
* fix(ios): package installer completion requires welcome dismissal (#4543)
* fix(windows): Refresh settings on 64-bit apps (#4378)
* fix(windows): prevent re-registration of TIPs on 14.0 upgrade (#4535)

## 14.0.247 beta 2021-02-25

* fix(web): keyboard documentation patch-up (#4512)
* fix(web): removes package namespacing from kbd's CSS class (#4516)

## 14.0.246 beta 2021-02-24

* chore(common): allow forced version increment (#4522)

## 14.0.245 beta 2021-02-24

* fix(common/core/web): core key-processing now always returns RuleBehavior type. (#4508)
* fix(common/resources): Set help-keyman.com.sh executable (#4510)
* fix(developer/compilers): fixes error when "constructor" is in wordlist (#4504)
* fix(web): hides touch-alias caret when keystroke causes focus change (#4514)

## 14.0.244 beta 2021-02-22

* fix(common/models): merges identical suggestions after casing (#4502)
* fix(web): macOS 11 agent string parsing (#4497)
* fix(ios): app logging messages were transient, never stored (#4500)
* chore(ios): web-side sentry enablement try-catch (#4492)

## 14.0.243 beta 2021-02-12

* change(ios/app): Generate offline help from markdown (#4470)
* fix(windows): tsysinfox64 not signed (#4486)
* chore(android/app): Update help formatting and images (#4485)
* fix(android/engine): Display welcome.htm help within the app (#4477)
* fix(ios): tutorial's link to "Add a Keyboard" links directly to keyboard search (#4491)
* feat(linux): Improve output of km-package-list-installed (#4481)

## 14.0.242 beta 2021-02-11

* fix(android/engine): Display online keyboard help (#4462)
* fix(windows): Track modifier changes in UWP apps (#4468)
* fix(common/resources): Fix help.keyman.com path for commit (#4469)
* fix(common): create GitHub comments serially (#4472)
* fix(linux): Fix dependencies on packages (#4464)

## 14.0.241 beta 2021-02-10

* fix(common/resources): Just use master branch for help.keyman.com (#4459)
* fix(windows): hotkeys offset in config list (#4454)
* chore(ios): Settings case-statement cleanup (#4443)
* fix(linux): Also use staging site for beta versions (#4455)

## 14.0.240 beta 2021-02-09

* fix(windows): When uninstalling, exit Keyman (#4383)
* fix(common/models): predictions after context reset / caret shift (#4411)
* modify(common): Refactor help-keyman-com.sh script for uploading help files (#4433)
* fix(linux): improve BCP 47 canonicalization (#4439)

## 14.0.239 beta 2021-02-08

* fix(developer): debug information with unicode identifiers (#4408)
* fix(developer): Compiler check for if and nul at start of context (#4410)
* feat(developer): improve BCP 47 canonicalization (#4425)
* chore(linux): Check in markdown help for Linux (#4414)

## 14.0.238 beta 2021-02-08

* fix(android/engine): Remove WRITE_EXTERNAL_STORAGE from manifest (#4434)
* chore(common): Check in crowdin files for French (#4420)

## 14.0.237 beta 2021-02-06

* fix(linux): Fix packaging (#4428)

## 14.0.236 beta 2021-02-04

* chore(windows/resources): Fix typo about Community Forum link (#4412)
* change(android/app): Separate displaying welcome.htm from keyboard installation (#4413)
* fix(linux): Improve fix for #3399 (#4418)

## 14.0.235 beta 2021-02-03

* fix(windows): Ensure UAC window comes to foreground (#4384)
* fix(windows): setup should ignore cert revocation (#4392)
* fix(developer): don't check both setup.exe and setup-redist.exe (#4398)
* fix(windows): Show balloon when Keyman is already running (#4386)
* fix(developer): Generate platforms correctly from template (#4399)
* fix(developer): Import Keyboard support for Targets (#4400)
* fix(ios): fixes unit test mocking, test init (#4394)
* fix(ios): fixes app crash on network/install error during resource updates (#4395)
* fix(ios): fixes package-install/update event concurrency management (#4396)
* fix(common/models): bksp workaround now works beyond first word (#4401)
* chore(windows): tests should be case-sensitive (#4405)
* fix(windows): crash deleting wordlist (#4406)
* fix(windows): Use forward slashes in wordlist paths (#4407)
* modify(android/app): Change build-help.sh to generate offline help from Markdown files (#4397)
* fix(linux): Don't crash if uninstalling last keyboard (#4402)

## 14.0.234 beta 2021-02-02

* fix(windows): remove Show Keyboard Usage hotkey (#4379)
* fix(windows): avoid invalid language codes in Add Language dialog (#4381)

## 14.0.233 beta 2021-02-01

* fix(windows): SMP-aware deletion in TSF-aware apps (#4360)
* fix(common): tweak surrogate pair deletions (#4361)
* fix(windows): Enter and Spacebar handling in Configuration (#4349)
* fix(web): removes stylesheets from unloaded keyboards (#4371)
* fix(android, ios): eliminates OSK layout flashing from predictive text banner display (#4370)
* fix(windows): crash for Sinhala mitigation (#4380)
* chore(linux): Pass second tag parameter to Jenkins build (#4388)

## 14.0.232 beta 2021-01-29

* chore(linux): Don't report on Sentry when running unit tests (#4356)
* fix(windows): Ignore Access Denied error creating task (#4365)
* chore(windows/resources): Fix more titles and TODOs in help (#4367)

## 14.0.231 beta 2021-01-28

* chore(common): Enhance PR labeling based on PR title (#4357)
* change(web): set -eu for web scripts (#4353)
* fix(ios): accidental duplicated line from merge (#4366)

## 14.0.230 beta 2021-01-28

* fix(android/app): Wrap preference screen titles (#4326)
* fix(ios): better handling of scoped vs non-scoped package URLs (#4327)
* fix(web): bulk renderer using video stream capture (#4316)
* change(android/engine): Allow swipe to dismiss update notifications (#4329)
* fix(windows): improve support for strings.xml (#4323)
* fix(windows): invalid character in text content opening help (#4330)
* fix(windows): align title to top in Install Keyboard (#4331)
* chore(windows/resources): Cherry-pick 14.0 help from #4109 (#4335)
* fix(ios): renew distribution certificate (#4344)
* fix(ios): reloads keyboard after package updates (#4347)
* fix(ios): fixes accidental logo / cancel button overlap during package installation (#4332)
* fix(ios): resolves rough edges with installation view transitions (#4338)
* fix(web/ui): propagates UI module build failures (#4352)
* chore(linux): Fix typo (#4341)
* chore(windows/resources): Address more TODO links for help (#4351)
* fix(windows): setup strings comment for language (#4362)
* fix(windows): Splash button sizes (#4348)
* chore: manual version increment (#4363)

## 14.0.228 beta 2021-01-22

* fix(web): uses CSS line-height to vertically center oversized OSK keycaps (#4255)
* fix(web): OSK loading efficiency (#4279)
* fix(web): default popup key selection, space highlight after popup (#4306)
* fix(web): language menu key highlighting (#4308)
* fix(web): dynamic font downscaling for OSK keys (#4270)
* chore(windows/resources): Cleanup Notes and Tips in help (#4307)
* fix(developer): Debug character grid performance (#4237)
* chore(android/samples): Remove old sample keyboard loaded code (#4315)

## 14.0.227 beta 2021-01-21

* fix(web): dynamic font downscaling for OSK keys (#4270)
* fix(web): toolbar and loading optimisations (#4304)
* chore(web): updates MTNT for pred-text testing page to 0.1.5 (casing) (#4305)
* fix(android/samples): Add dependency on androidx.preference (#4310)

## 14.0.226 beta 2021-01-20

* fix(windows, common/core/desktop): context mismatch with if and dk (#4276)
* chore(common): Check in crowdin files for de (German) (#4295)
* feat(android/app): Add option to change display language (#4261)
* fix(developer/compilers): fixes developer build breakage from #4291 (#4299)
* fix(android/app): Handle keyman protocol from external browser (#4292)

## 14.0.225 beta 2021-01-19

* fix(android/samples): Fix Sentry dependencies (#4267)
* fix(web): better font-wait null guards (#4286)
* fix(web): uses CSS line-height to vertically center oversized OSK keycaps (#4255)
* fix(developer): disable TSentryClient on WINE (#4274)
* fix(web): no key previews for special keys reliant on keyboard-specific OSK font (#4282)
* fix(web): default kbd ui name is now generic (#4293)
* fix(developer/compilers): fixes dependency versioning on alpha, beta tiers (#4291)

## 14.0.224 beta 2021-01-18

* fix(android): Popup misalignments and compatibility with WeChat, Telegram (#4254)
* chore(web): sample pages now wait on init's promise for keyboard loading (#4253)

## 14.0.223 beta 2021-01-15

* fix(windows): typo in font helper string (#4251)
* chore(android/app): Add Obolo language from crowdin (#4256)
* fix(web): unexpected errors in OSK / banner position calculations (#4238)
* chore(linux): Improve version number for debian package (#4258)

## 14.0.222 beta 2021-01-14

* chore(common): Check in crowdin files for km (Khmer) (#4228)
* fix(web): OSK key preview positioning (#4241)
* fix(web): disables predictive text on Opera mini (#4243)

## 14.0.221 beta 2021-01-13

* fix(windows): fix menu popup position (#4175)
* fix(windows): Update mitigation for Keyman 14 and Windows 10 19597 (#4180)
* fix(developer): Allow unhandled keys to go through to debugger memo (#4209)

## 14.0.220 beta 2021-01-13

* fix(android/engine): Remove usage of WRITE_EXTERNAL_STORAGE permission (#4170)
* fix(web): osk size & position after focus changes (#4232)
* chore(linux): Update debian metadata based on Debian repos (#4233)

## 14.0.219 beta 2021-01-12

* chore: bugfix cherrypick (#4208, #4210) (#4230)
* fix(common/core/web): mnemonic modifier key-up handling (#4231)

## 14.0.218 beta 2021-01-08

* chore(linux): pass tag to Jenkins build (#4160) (#4224)

## 14.0.217 beta 2021-01-05

* chore(linux): Allow to push to the `keyman-beta` ppa (#4214)

## 14.0.216 beta 2020-12-23

* fix(developer): make touch layout editor source view fonts consistent (#4198)
* fix(developer): Respect tab editor option (#4200)
* fix(web): Solving kmwosk color inconsistency (#4187)

## 14.0.215 beta 2020-12-22

* fix(windows): create task fails (#4181)
* fix(windows): prevent modifier key from navigating in download dialog (#4182)
* fix(windows): keyboard help missing (#4177)
* fix(windows): Proxy Configuration window size (#4159)
* chore(common): update copyright year in various locations (#4197)
* fix(windows): Settings refresh management (#4164)
* fix(windows): Improve refresh performance (#4165)
* fix(windows): exception handling list error (#4166)
* fix(windows): OSK toolbar sync (#4167)
* fix(windows): Show full version with tag in Setup (#4169)
* fix(windows): Improve refresh reliablilty (#4171)
* fix(developer): debug.log created unexpectedly (#4189)
* chore(windows): Remove silent exception in task cleanup (#4191)
* fix(windows/config): keyboard icons missing (#4193)
* fix(developer): Map symbols for *LTREnter* and *LTRBkSp* (#4190)
* fix(developer): Encoding for .model.ts files (#4199)
* feat(common): annotate PRs with build links (#4202)

## 14.0.214 beta 2020-12-20

* fix(windows): Text editor font bugs (#4149)
* fix(windows): Warn if we reach maximum transient languages (#4157)

## 14.0.213 beta 2020-12-18

* fix(windows): sentrytool should fail build on exception and access violation when rewriting executables (#4158)

## 14.0.212 beta 2020-12-17

* fix(windows): uninstall language button z-index (#4145)
* fix(windows): exit button position on setup (#4150)
* fix(windows): Online Update dialog layout was messy (#4152)

## 14.0.211 beta 2020-12-16

* chore(windows): remove obsolete importkeyboard app (#4138)
* fix(windows): glitch in keyboard menu (#4139)
* fix(windows): menu scroll positions need reset at popup (#4140)
* fix(windows): remove obsolete option 'Switch to OSK/Help' (#4141)
* fix(windows): Canonicalize BCP 47 tag on keyboard download (#4144)
* fix(windows): help window centred on load (#4147)
* fix(windows): Text editor font bugs (#4149)
* chore(common): Update history for 14.0 beta release (#4148)
* fix(common): increment version needs to check base (#4155)

## 14.0.210 beta 2020-12-15

* fix(windows): beta uses wrong server (#4142)

## 14.0.209 beta 2020-12-14

* chore(common): fix trigger for beta branches (#4135)

## 14.0.208 beta 2020-12-14

* chore: re-trigger beta (#4133)

## 14.0.207 beta 2020-12-14

* fix: build trigger definitions (#4131)

## 14.0.206 beta 2020-12-14

* feat(ios/app): adds error reporting toggle (#4106)
* chore(android): rework versionCode system (#4128)

## 14.0.205 alpha 2020-12-14

* fix(web): sporadic blank keyboard on Android (#4117)
* chore(common/models): predictive-text "semi-fill" for iOS 9 use (#4118)

## 14.0.204 alpha 2020-12-11

* chore(windows): apply eberhard's suggestions to docs (#4105)
* fix(ios): prevents crash from failed legacy-resource-wrapping attempt (#4100)
* chore(deps): bump ini from 1.3.5 to 1.3.7 in /web/testing/regression-tests (#4108)

## 14.0.203 alpha 2020-12-10

* fix(web/ui): Add null check for calculations when canceling touch (#4098)

## 14.0.202 alpha 2020-12-09

* fix(ios): fixes nav bar issues when using "Install From File" (#4099)
* fix(web/ui): Fix check on indexOf (#4103)
* fix(ios): autosets + autodisplays keyboard after a package install (#4101)

## 14.0.201 alpha 2020-12-08

* chore(ios): pbxproj file compat for Xcode 12 & Simulator (#4094)
* refactor(ios/engine): changes "install from file" to better match Apple guidelines (#4089)
* fix(ios/engine): requests security for imported files (#4095)
* fix(android/app) Change UX to ensure package installation finishes (#4088)
* chore(windows): help titles and missing files (#4091)

## 14.0.200 alpha 2020-12-07

* fix(web/ui): Add check for suggestion.tag (#4085)

## 14.0.199 alpha 2020-12-07

* chore(windows): also build web help (#4086)

## 14.0.198 alpha 2020-12-07

* fix(windows): help deployment (#4083)

## 14.0.197 alpha 2020-12-04

* fix(windows): bootstrap installer not signed (#4067)
* fix(common/core/web): Sanitize embedded KMW Sentry events (#4071)
* fix(windows): keyman: link with = sign is mishandled (#4069)
* chore(android/app,oem/fv/android): Revert #4025 (#4076)
* chore(oem/fv/windows): update oem firstvoices product name (#4052)
* feat(windows): convert Keyman for Windows help to Markdown (#4074)
* chore(windows): remove docbook and libxslt (#4075)
* fix(android/engine): Remove in-app keyboard Sentry log about fallback keyboard (#4078)
* fix(web/engine): findNearestKey erroneously returned key child (#4077)
* fix(common/core/web): predictive context reset (#4072)
* fix(ios/engine): deletion for selected text at the context start (#4080)

## 14.0.196 alpha 2020-12-03

* fix(common): improve increment-version robustness (#4062)
* fix(ios/engine): preserves early context-setting effects (#4070)
* feat(linux): Rename onboard package (#4059)

## 14.0.195 alpha 2020-12-02

* chore(windows): remove obsolete newhelp folder (#4048)
* feat(ios/engine): keyboard-menu scroll indicator now flashes when opened (#4043)
* fix(ios): better meta viewport consistency (#4045)
* fix(windows): Rename to Keyman in help files (#4049)
* chore(common/resources): Fix dest paths for crowdin strings (#3995)
* fix(windows): Rename to Keyman (#4050)
* fix(ios/engine): adds check for keyboard load success, auto-reset on load failure (#4054)

## 14.0.194 alpha 2020-12-01

* fix(android/app,oem/fv/android): Sanitize Sentry navigation breadcrumbs (#4025)
* fix(windows): Task creation and deletion cleanup (#4033)
* fix(windows): crash with package online update (#4034)
* fix(windows): Keep language associations when updating keyboard (#4035)
* fix(windows): Handle network errors when downloading keyboards (#4036)
* chore(windows): disable Sentry 'Started' event (#4037)
* fix(ios): package-internal links should be considered internal (#4022)

## 14.0.193 alpha 2020-11-30

* chore: refresh github templates (#3999)

## 14.0.192 alpha 2020-11-28

* chore(linux/resources): Cleanup formatting in  history.md (#3983)

## 14.0.191 alpha 2020-11-27

* fix(mac): improve robustness of altool call (#3959)
* fix(mac): Handle duplicate filenames for packages (#3961)
* chore(common/resources): Document keeping scopes in sync (#3974)
* fix(common/models): proper RTL quote ordering (#3897)
* chore(mac): englishspanish test keyboard (#3976)
* chore(mac/resources): Catch up mac history for 13.0 releases (#3977)
* fix(android/engine,android/app) Notify when invalid keyboard package fails to install (#3964)
* chore(windows): cleanup unused variable (#3978)

## 14.0.190 alpha 2020-11-26

* fix(oem/fv/android): Check keyboard selected  before allowing setup (#3923)
* chore(common): fixup missing history (#3957)

## 14.0.189 alpha 2020-11-25

* fix(mac): re-sign files post plist update (#3932)
* fix(mac/engine): wrong variable type (#3933)
* feat(mac): Add support for "ISO" keyboard layouts (#3924)
* fix(mac): turn on legacy mode for Java apps (#3944)
* feat(developer): add new touch layout special tags (#3878)
* fix(web): default attachment behavior (#3948)
* fix(mac): arrow keys now reset context (#3946)
* feat(mac): user-controllable legacy app list (#3949)
* chore(mac): fix iso section key code (#3952)
* chore(common/resources): Part 3 of additional HISTORY.md cleanup (#3947)

## 14.0.188 alpha 2020-11-24

* chore(mac): Update README.md (#3880)
* fix(windows): sentry range check error (#3921)
* chore(common/resources): Clean up commit types in HISTORY.md (#3926)
* fix(android/engine): adds null guard to refreshLayouts call (#3927)
* fix(ios/engine): adds null guard to refreshLayouts call (#3927)
* fix(ios/engine): banner inconsistency (#3925)
* chore(web): adds LTREnter, LTRBkSp, and associated layout mapping (#3937)
* fix(web): adds null guards for two Sentry errors (#3941)
* chore(common/resources): additional cleanup to HISTORY.md (#3942)

## 14.0.187 alpha 2020-11-23

* chore(mac): use new keyboard install page (#3908)
* fix(ios/engine): allows some language-code incomplete matches during package installation (#3884)
* feat(ios/engine): launches external links outside the app (#3889)
* chore(linux): Fix launchpad build (closes #3875) (#3913)
* fix(linux): Don't fail installation if restarting ibus fails (#3915)

## 14.0.186 alpha 2020-11-20

* feat(mac): Sentry support (#3886)
* chore(mac): rewrite plists after build (#3891)
* fix(mac): add icon for Keyman.app (#3892)
* fix(mac): codesign resilience (#3893)
* fix(mac): support page and copyright (#3904)
* fix(oem/fv/android): Update Sentry library in FV app (#3905)
* fix(android/app): Install keyboard packages w/o welcome.htm (#3874)
* fix(web/engine): fixes OSK rotation (#3909)
* feat(common/core/web): integrated suggestion casing tests (#3887)
* fix(ios/engine): changes image-banner display logic (#3911)

## 14.0.185 alpha 2020-11-19

* feat(web/engine): allows touch aliasing away from blank keys (#3858)
* chore(linux): Additionally build packages for Ubuntu 20.10 (Groovy) (#3876)
* fix(linux): Remove version.sh and get tier/version from .md files (#3686)
* fix(android/samples): Remove use of version.gradle in Sample projects (#3899)
* feat(android/engine): Add embedded KeymanWeb engine crash reporting to Sentry (#3825)

## 14.0.184 alpha 2020-11-18

* feat(developer/compilers): compiler-side groundwork for applyCasing (#3770)
* feat(common/models): use of applyCasing for suggestions (#3824)
* feat(common/models): casing for suggestions with partial replacement (#3845)
* fix(common/core/web): Add environment to web Sentry reports (#3888)
* fix(android/engine): Update in-app TextView context on pageLoaded (#3867)

## 14.0.183 alpha 2020-11-17

* feat(windows): major version upgrades (#3866)
* feat(developer): support major version upgrades (#3868)
* docs(windows): Update Delphi version requirement note (#3871)
* feat(web/engine): updates osk font, adds layout codes for new glyphs (#3851)
* fix(common/core/web): meta key handling (#3847)
* feat(common/core/web): input processor unit tests (#3836)

## 14.0.182 alpha 2020-11-16

* fix(web/engine): blocks key previews for blank/hidden keys (#3857)
* fix(common/core/web): Fixes engine-level context tests, adds notany cases (#3860)

## 14.0.181 alpha 2020-11-13

* fix(common/core/web): fixes no-output logic check, arrow keys (#3848)
* fix(common/core/web): adds missing null-check (#3859)

## 14.0.180 alpha 2020-11-12

* fix(windows): makefile format error (#3854)

## 14.0.179 alpha 2020-11-12

* fix(windows): Import OSK wrong for European layouts (#3830)
* fix(windows): SizeOfImage header was wrong for dbg (#3833)
* chore(windows): symbol server support (#3834)
* fix(windows): sporadic 8087 control word corruption (#3842)

## 14.0.178 alpha 2020-11-10

* fix(developer): Remove IE dependency from Developer Setup (#3839)

## 14.0.177 alpha 2020-11-07

* fix(developer): support for notany() and context() (#3816)
* fix(web): support for notany() and context() (#3817)
* fix(developer): debug window inherits editor font (#3829)

## 14.0.176 alpha 2020-11-05

* fix(developer): remove obsolete NRSIAllTags (#3819)
* fix(developer): Incorrect script:language map (#3818)
* fix(android/app): Remove network check on "Get Started" menu (#3823)

## 14.0.175 alpha 2020-11-04

* feat(android/engine): Add check for associated model on ModelPickerActivity (#3808)

## 14.0.174 alpha 2020-11-03

* chore(common/resources): improve build README.md (#3812)

## 14.0.173 alpha 2020-10-30

* fix(windows): Cleanup setup.inf processing and CompareVersions function (#3790)
* fix(windows): setup now allows choice of source (#3794)
* fix(windows): show bootstrap progress in setup (#3792)
* fix(windows): cleanup setup action list (#3793)
* chore(android/engine): Remove use of lexical-model catalog (#3803)
* fix(windows): disabling/enabling a profile could have wrong association (#3799)
* fix(windows): keyboard menu could get out of sync (#3800)
* fix(windows): crash installing package with a race (#3805)
* fix(windows): Handle failure on task creation (#3804)

## 14.0.172 alpha 2020-10-29

* fix(windows): Start Keyman on Demand - keyman32 (#3772)
* fix(windows): Start Keyman on Demand - tasks (#3773)
* fix(windows): remove msctf free from DllMain (#3779)
* fix(windows): error reading kmp.inf in setup (#3781)
* chore(web): Update keymanweb-osk.ttf to v. 2.100 (#3782)
* fix(android/engine): Fix issues when re-installing lexical-models (#3731)

## 14.0.171 alpha 2020-10-28

* fix(android/browser): Fix slow input in embedded browser (WebViews) (#3768)
* chore(common/models): fixes context tracking with accepted suggestions (#3767)
* chore(windows): small cleanups (#3774)

## 14.0.170 alpha 2020-10-27

* fix(windows): Remove double refresh (#3754)
* fix(windows): Keyman Configuration changes apply instantly (#3753)
* fix(windows): Make help button work (#3760)
* fix(windows): use new windows url for online update check (#3761)
* fix(windows): Community button had wrong link (#3764)
* fix(windows): Crash in Keep in Touch external link (#3763)
* fix(windows): Fix multiple issues with UI locales (#3766)
* fix(android/engine): Only get keyboard version for cloud/ (#3740)

## 14.0.169 alpha 2020-10-26

* feat(common/core/web): simplify corrective distribution (#3726)
* fix(windows): restore Setup after minimize (#3739)
* fix(windows): buffer overrun in debug function (#3745)
* fix(windows): download error dialog could be blank (#3747)
* feat: Keyman Settings Manager base classes (#2456)
* feat(windows): kmconfig console app (#3732)
* feat(windows): kmconfig GUI (in kmshell) (#3733)
* feat(windows): Apps for Controlling Browser TSF integration (#3734)

## 14.0.168 alpha 2020-10-24

* chore(android): Update dependencies (#3738)

## 14.0.167 alpha 2020-10-23

* fix(android/browser): Improve how embedded browser handles input (#3722)

## 14.0.166 alpha 2020-10-22

* fix(web): disable U+25CC for diacritics (#3039)
* refactor(common/models): Common tokenization and wordbreaking functions (#3706)
* fix(windows): setup status showed only 'removing older versions' (#3735)
* fix(windows): improve tsysinfo upload messages (#3727)
* chore(windows): update msgping to Winsdk 10 (#3728)
* fix(android/engine): Improve KMManager robustness (#3721)
* feat(common/core/web): fat-finger ignores inputs that beep (#3701)

## 14.0.165 alpha 2020-10-21

* fix(web): K_SPACE handling for embedded mode, hardware keystrokes (#3707)

## 14.0.164 alpha 2020-10-20

* feat(common/models): context tracking of accepted Suggestions (#3663)
* feat(common/models): context reversion modeling (#3685)
* fix(windows): RefreshKeyboards loses some profiles (#3714)
* fix(windows): icons missing in Configuration (#3717)
* fix(windows): tweak scrolling in keyboard menu (#3719)
* fix(developer): crash creating basic project (#3716)

## 14.0.163 alpha 2020-10-19

* fix(web): Remove base key from popup keys (#3718)

## 14.0.162 alpha 2020-10-18

* fix(web): Let embedded device handle K_TAB or K_ENTER (#3664)

## 14.0.161 alpha 2020-10-16

* fix(common/core/web): fixes revert event bug (#3709)

## 14.0.160 alpha 2020-10-14

* feat(common/models): disables "keep" when word is not suggestion otherwise (#3700)
* feat(common/core/web): selective wordbreak swallowing after accepting suggestions (#3702)
* refactor(common/models): extract Outcome type (#3705)

## 14.0.159 alpha 2020-10-12

* fix(web): unit test script failure on compilation failures (#3597)

## 14.0.158 alpha 2020-10-09

* feat(common/models): 'revert' now uses model's punctuation (#3647)
* fix(windows): launch configuration non-elevated (#3691)
* fix(windows): disabled keyboards listed in hotkeys (#3693)

## 14.0.157 alpha 2020-10-08

* fix(windows): show version with tag in setup (#3682)
* fix(windows): keyman desktop setup filename (#3684)

## 14.0.156 alpha 2020-10-08

* chore(windows): Move to Windows SDK 10.0.17763.0 (#3654)
* fix(windows): Some registry keys could have incorrect permissions (#3668)
* fix(developer): ci uses repo tier and version (#3670)
* fix(windows): update CI for publishing desktop help (#3671)
* fix(web): ci uses repo tier and version (#3672)
* fix(windows): improve version numbers (#3678)
* chore: don't add tag to version in filenames (#3681)

## 14.0.155 alpha 2020-10-07

* refactor(common/models): centralizes suggestion & keep inits (#3645)
* fix(common/models): predictions after typed whitespace (#3657)
* fix(web): Fix how layer is separated from key name (#3659)

## 14.0.154 alpha 2020-10-05

* fix(windows): Upgrading keyboards with transient profiles (#3637)
* fix(windows): upgrading disabled keyboards (#3638)
* fix(developer): coverity reports for compiler (#3640)
* fix(windows): coverity reports for mcompile (#3641)
* fix(windows): coverity reports for kmtip (#3642)
* fix(windows): coverity reports for keyman32 (#3649)
* chore: exclude parens if no scope in commit msg (#3653)

## 14.0.153 alpha 2020-10-02

* chore(common/resources): bump @actions/core from 1.2.2 to 1.2.6 in /resources/build/version (#3646)
* fix(android/app): Switch system keyboard in KMPBrowserActivity (#3648)

## 14.0.152 alpha 2020-09-30

* fix(ios/engine): package installation language-picker improvements (#3623)

## 14.0.151 alpha 2020-09-29

* fix(windows): Buffer overrun in firstrun (#3634)
* fix(windows): upgrading transitional profiles (#3635)
* fix(android/engine): Fix undetermined lexical model package ID (#3624)

## 14.0.150 alpha 2020-09-28

* feat(windows): overflow menu for osk toolbar (#3626)
* feat(windows): scrollable keyboard menu (#3627)
* fix(android/app): Allow uninstalling sil_euro_latin for non-default languages (#3628)
* feat(ios/engine): Utilizes packages' welcome pages (#3622)
* fix(android/app): Only copy asset .kmp file if it doesn't exist (#3629)

## 14.0.149 alpha 2020-09-25

* fix(windows): add back support for disabling keyboards (#3607)
* fix(windows): bootstrap package install specified language bugs (#3609)
* fix(windows): bootstrap should skip install of failed downloads (#3610)
* refactor(android/app): Move Settings activities from KMEA to KMAPro (#3614)
* fix(android/app): Change install intent to MainActivity (#3615)
* fix(windows): cleanup pointer to int typecasts (#3612)
* fix(developer): hardcoded urls in debugger (#3613)
* fix(developer): Project window and About window hardcoded urls (#3618)
* fix(windows): cleanup hardcoded urls in tsysinfo (#3619)

## 14.0.148 alpha 2020-09-24

* fix(windows): external links should open externally (#3602)
* fix(windows): hint dialog was blank when elevated (#3604)
* fix(android): Log errors for crashes involving Keyboard Picker (#3499)

## 14.0.147 alpha 2020-09-23

* feat(common/models): context + input tracking for predictive text (#3549)
* feat(common/models): initial integration for enhanced corrections (#3555)
* feat(common/models): correction thresholding, acceptance (#3556)
* refactor(common/models): distance modeler cleanup (#3565)
* change(common/models): context tracker cleanup, optimizations, fixes (#3573)
* feat(common/models): Correction improvement (#3575)
* feat(common/models): naive correction-algorithm timer (#3581)
* fix(common/models): Android API compat for upgraded correction-search (#3601)
* fix(android/app): Query api.keyman.com for downloading associated dictionary (#3606)
* refactor(web/engine): application of predictive suggestions (#3582)
* fix(windows): simplify profile repair (#3559)

## 14.0.146 alpha 2020-09-22

* chore(web): bump http-proxy from 1.17.0 to 1.18.1 in /web/testing/regression-tests (#3568)
* feat(ios/engine): go/package use for model pkg downloads (#3603)

## 14.0.145 alpha 2020-09-21

* feat(windows): improve keyboard language dialog (#3557)
* fix(windows): lookup language name on create (#3558)

## 14.0.144 alpha 2020-09-18

* feat(developer): add viewport to html templates (#3531)
* fix(windows): use new signtime.bat on build agents (#3586)
* fix(developer): Touch font size should be string (#3585)
* fix(android/app): Fix Info page title size (#3571)
* fix(linux/config): Check if file exists before creating hard links (#3592)
* fix(windows): remove obsolete releaseCapture calls (#3594)
* fix(linux/config): Catch if kmp.json is invalid JSON (#3593)

## 14.0.143 alpha 2020-09-16

* fix(android/app): Validate language selection for "INSTALL" button (#3579)

## 14.0.142 alpha 2020-09-15

* chore(common/resources): bump node-fetch from 2.6.0 to 2.6.1 in /resources/build/version (#3578)

## 14.0.141 alpha 2020-09-11

* fix(web): default layout shift not changing layer (#3574)

## 14.0.140 alpha 2020-09-09

* feat(common/models): core edit-distance calculation class (#3526)
* feat(common/models): Edit path derivation (#3547)
* feat(common/models): low-level correction-algorithm infrastructure (#3527)
* feat(common/models): correction-search algorithm core (#3534)

## 14.0.139 alpha 2020-09-04

* fix(windows): BCP 47 tag canonicalization (#3545)
* fix(windows): upgrade of profiles from 13.0 (#3552)

## 14.0.138 alpha 2020-09-02

* feat(windows): map installed bcp47 (#3542)
* fix(windows): simplify profile uninstall (#3543)
* fix(android/app): Remove unused intent ACTION_GET_USERDATA (#3551)
* fix(android/engine): Remove notification after installing kbd package (#3546)
* fix(android): Re-enable monitoring of Application Not Responding (ANR) (#3550)

## 14.0.137 alpha 2020-08-31

* fix(android/engine): Fix package filename when downloading from cloud (#3541)
* feat(windows): select language at keyboard install (#3524)
* feat(windows): add langtags.json data (#3529)
* fix(windows): add transient profile support to keyman32 (#3539)

## 14.0.136 alpha 2020-08-28

* fix(android/app): Inject meta viewport tag for viewing help (#3523)
* fix(android/app): Fix overflow menu for hdpi devices (#3532)
* feat(windows): Rework of profile installation - Engine (#3509)
* feat(windows): profile installation - Keyman for Windows (#3510)
* feat(windows): profile installation - Support Tool (#3511)
* chore(windows): remove stockeditor (#3516)
* fix(windows): refresh configuration after changes (#3517)
* feat(windows): split language registration on app install (#3520)
* fix(linux): Improve robustness when installing ibus-keyman (#3535)

## 14.0.135 alpha 2020-08-27

* feat(common/models): override script defaults: spaces break words (#3506)
* fix(android/engine): Check asset package version before installing (#3514)
* feat(android): Use Stepper for navigating package installation steps (#3498)

## 14.0.134 alpha 2020-08-26

* fix(linux): Add packaging of Linux localization files (#3504)

## 14.0.133 alpha 2020-08-25

* feat(common/models): lexicon traversal (#3479)
* feat(common/models): actual priority queue for Trie models (#3480)
* feat(common/models): efficient batch-enqueue (#3486)

## 14.0.132 alpha 2020-08-24

* feat(linux): Add link to share online (#3494)
* docs(common): Clarify l10n readme (#3496)
* feat(linux): Add i18n for Linux (#3492)
* feat(linux): Small UI improvements (#3495)

## 14.0.131 alpha 2020-08-21

* feat(android/app): Add language picker for keyboard package installation (#3481)

## 14.0.130 alpha 2020-08-19

* fix(android): Fix util to getting the tier on CI builds (#3491)

## 14.0.129 alpha 2020-08-17

* feat(windows): rework download keyboard dialog style (#3463)
* chore(common/resources): Add sample vscode settings files (#3249)
* fix(linux): Lookup language tag from keyboard (#3408)

## 14.0.128 alpha 2020-08-13

* feat(linux): Hook up Sentry for km-config (#3378)
* chore(linux): Use new staging site names and use variable for downloads.keyman.com (#3406)

## 14.0.127 alpha 2020-08-12

* refactor(common/models): LMLayer state management tweak, persistent ModelCompositor (#3477)

## 14.0.126 alpha 2020-08-10

* fix(android): Add CI script to publish to Play Store (#3469)
* fix(android): Update sentry plugin to remove obsolete API use (#3471)
* feat(ios/app): universal links for keyboard installation (#3466)
* fix(ios/engine): Proper associating-installer deinitialization, cancellation tests (#3468)
* refactor(ios): error definitions, i18n (#3470)
* chore(common/core/desktop): cleanup keyboardprocessor.h.in (#3473)

## 14.0.125 alpha 2020-08-07

* fix(android): Update Gradle wrapper to 5.6.4 (#3467)
* feat(ios/engine): Associating package installer (#3458)
* feat(ios/app): Associating package installer use within existing install paths (#3465)

## 14.0.124 alpha 2020-08-06

* feat(windows): set default UI language at install (#3438)
* feat(windows): i18n for Setup (#3444)
* feat(windows): add globe icon to Configuration UI (#3446)
* feat(windows): set UI language from Setup preference on first install (#3447)
* feat(windows): docs on editing translations (#3448)
* change(android): Improve string context to help crowdin translators (#3457)
* fix(android/app): Fix environment portion of app version string (#3462)

## 14.0.123 alpha 2020-08-05

* feat(android): Use staging help site for pre-release builds (#3453)
* fix(android): Cleanup string formatting with strings.xml (#3452)
* chore(android): Add script to find unused strings. Manually remove them (#3456)
* feat(ios/engine): LanguagePickAssociator progress tracking, base integration with package lang picker (#3455)

## 14.0.122 alpha 2020-08-04

* feat(android/app): Associate app with /keyboards/install links (#3449)
* fix(android): Update KMPBrowser to pass external links to user browser (#3439)
* feat(ios/engine): Language-pick associator (#3451)

## 14.0.121 alpha 2020-08-03

* fix(android): Fix KMTextView to compile on Linux (#3442)

## 14.0.120 alpha 2020-07-31

* feat(android): Use api.keyman-staging.com for pre-release builds (#3423)
* refactor(ios/engine): merges keyboard & lexical model info views, fixes QR code logic (#3432)
* feat(android): Add app association to keyman.com (#3431)
* chore(windows): cleanup comments in strings.xml (#3434)
* feat(ios/engine): language selection during (file-based) package installation (#3416)
* feat(ios/engine) Package-installer layout optimizations (#3437)

## 14.0.119 alpha 2020-07-30

* feat(windows): convert locale.xml to strings.xml format (#3424)
* refactor(windows): add translations to windows install (#3428)
* refactor(windows): remove old locale links (#3429)
* chore(windows): remove old locale tools (#3430)
* feat(ios): Start of engine and app internationalization (#2745)

## 14.0.118 alpha 2020-07-29

* chore(common): unify crowdin.yml (#3418)
* fix(windows): more i18n cleanup: (#3415)
* feat(windows): generate message consts at build time (#3413)
* fix(android/app): Use go/android/ links to download cloud keyboards (#3343)
* fix(windows): i18n of strings in Font Helper (#3414)
* refactor(windows): refactor Dialog elements (#3421)
* chore(windows): Remove usage page resources (#3422)

## 14.0.117 alpha 2020-07-28

* feat(windows): i18n groundwork (#3411)
* feat(windows): Removes unused strings from locale.xml (#3412)
* refactor(ios/engine): package installer tweaks (#3410)
* chore(ios/engine): more obsoletions (#3407)

## 14.0.116 alpha 2020-07-24

* refactor(ios/engine): builds package download links (#3383)
* refactor(ios/engine): chained lexical model install callback, fix (#3388)
* feat(ios/engine): download queue concurrency (#3395)
* feat(ios/engine): keyboard search core (#3384)
* feat(ios/engine): support for deferred chaining of lexical model downloads (#3401)
* docs(linux): Update readme (#3397)
* feat(ios/engine): use of Keyman staging sites (#3405)
* feat(linux): keyman:// protocol handler (#3398)
* chore(ios/engine): dead code removal + deprecations (#3402)

## 14.0.115 alpha 2020-07-23

* fix(windows): proxy configuration from system (#3389)
* fix(windows): hide unavailable options in Setup (#3392)
* fix(windows): make sure silent is actually silent for setup (#3391)
* chore(windows): staging site hostnames (#3387)
* feat(windows): cleanup server names (#3325)
* feat(windows): keyman: protocol handler (#3382)
* feat(developer/compilers): logging errors and warnings in the lexical model compiler (#3385)

## 14.0.114 alpha 2020-07-22

* chore(web): bump lodash from 4.17.15 to 4.17.19 in /web/testing/regression-tests (#3360)

## 14.0.113 alpha 2020-07-21

* refactor(ios/engine): update detection now based upon packages (#3362)
* refactor(ios/engine): package download notifications (#3363)
* refactor(ios/engine): package-based resource updates, cloud resource migration (#3372)
* fix(ios/engine): engine tier enum, proper detection (#3373)
* refactor(ios/engine): Centralized Keyman domain definitions (#3381)
* fix(linux): Use language from search when installing keyboard (#3290)
* refactor(linux): Small refactorings (#3376)
* refactor(developer/compilers): reading from a wordlist (#3380)

## 14.0.112 alpha 2020-07-20

* feat(windows): disable defaults options when Keyman already installed (#3371)
* feat(windows): setup will retry if offline during initial install steps (#3370)
* feat(windows): setup select tier from filename or parameter (#3369)
* fix(windows): re-add license to setup (#3368)
* feat(windows): strip ' (1)' from filename in setup (#3367)
* fix(windows): remove large dependencies (#3346)
* refactor(ios/engine): package-version query caching + package state properties (#3335)
* refactor(ios/engine): keyboard downloads now retrieve KMPs (#3341)
* refactor(ios/engine): download queue & download state detection cleanup (#3342)
* chore(developer): cleanup test constants (#3350)
* change(common/models/wordbreakers): update word boundary props to 13.0 (#3365)
* feat(linux): Use staging URLs for alpha version (#3364)

## 14.0.111 alpha 2020-07-16

* fix(android/engine): Update deprecated call to switch system keyboard for Android P (#3353)

## 14.0.110 alpha 2020-07-15

* fix(developer/compilers): merge duplicate words during compile (#3338)
* refactor(developer): hashmap-based wordlist compilation (#3340)
* chore(linux): Add license details for kmpdetails.* (#3355)

## 14.0.109 alpha 2020-07-14

* feat(windows): New Keyboard Search and Download (#3326)
* refactor(ios/engine): lexical model query & download rework (#3327)
* refactor(ios/engine): hashable package keys (#3333)
* fix(ios/engine): version equality (#3334)
* refactor(linux): make some methods protected (#3291)
* feat(oem/fv/android): Add nrc.str.sencoten model and update SystemKeyboard from KMAPro (#3332)

## 14.0.108 alpha 2020-07-09

* refactor(windows): PackagesOnly parameter (#3321)
* chore(windows): code cleanup (#3320)
* chore(windows): update setup i18n (#3317)
* chore(windows): Cleanup logging in Windows Setup (#3316)
* feat(windows): Keyman Setup online bootstrap (#3304)
* chore: cleanup global ExtPath (#3315)
* feat(android/app): Use build-download-resources.sh for KMApro app (#3322)
* feat(oem/fv/android): Use build-download-resources.sh for FV app (#3322)
* refactor(ios/engine): Centralized package download utility function (#3299)
* fix(oem/fv/android): Add a fallback keyboard to FV Android app (#3323)

## 14.0.107 alpha 2020-07-08

* feat(android/engine): Add additional info on installed keyboards exceptions (#3319)

## 14.0.106 alpha 2020-07-04

* fix(android/app) Download associated dictionary when installing cloud keyboard package (#3307)

## 14.0.105 alpha 2020-07-03

* feat(android): Download default resources at build time (#3300)
* fix(android/engine): Fix unbound variable in build script (#3308)

## 14.0.104 alpha 2020-07-01

* fix(android): Resize PackageActivity title text (#3297)

## 14.0.103 alpha 2020-06-30

* fix(common/core/web): fixes transcription buffer cap (#3301)

## 14.0.102 alpha 2020-06-29

* fix(android): Use tier to determine keyboard search host (#3296)
* refactor(ios/engine): Resource download cleanup and mocking prep (#3292)
* refactor(ios/engine): ID-based download tracking, update notification rework (#3295)

## 14.0.101 alpha 2020-06-26

* feat(linux): address code review comments of #3278 (#3281)
* fix(linux): Always restart IBus when installing keyboard (#3284)
* refactor(linux): cleanup code (#3286)
* fix(linux): Fix crash converting kvk into LDML (#3288)
* feat(ios/engine): package-version query implementation (#3280)

## 14.0.100 alpha 2020-06-25

* refactor(ios/engine): Download notifications via completion blocks (#3274)
* refactor(ios/engine): better resource type links (#3276)
* refactor(ios/engine): Resource-download installation closures (#3277)
* feat(linux): Install keyboard on Gnome (#3278)

## 14.0.99 alpha 2020-06-24

* feat(ios/engine): adds getInstalledPackage(for:) (#3270)
* refactor(linux): address code review comments of #3272 (#3275)

## 14.0.98 alpha 2020-06-23

* refactor(ios/engine): reworks download queue objects (#3267)
* feat(linux): Improve Linux package description (#3268)

## 14.0.97 alpha 2020-06-22

* feat(android): Implement menu to add language for installed keyboard pkg (#3255)
* fix(mac/resources): altool is failing but we lose the log in CI (#3264)
* refactor(ios/engine): more notification rework prep (#3262)
* fix(mac): altool second call report ci errors (#3265)
* refactor(ios/engine): more dead code removal (#3266)

## 14.0.96 alpha 2020-06-19

* fix(ios/engine): fixes keyboard swapping (#3259)
* fix(common/resources): shebang for lerna-based Linux builds (#3260)
* refactor(ios/engine): Notification rework prep, simplification (#3261)

## 14.0.95 alpha 2020-06-19

* feat(android/app): Consolidate install menus (#3245)
* change(ios/engine): migrates legacy cloud resources to KMP format (#3237)
* change(ios/engine): Default resource update (#3244)
* fix(ios/engine): migration of preload-sourced resources (#3247)
* refactor(common/resources): web-environment package (#3248)
* chore(linux): Add some unit tests for keyman_config (#3250)
* chore(linux): Update automatically installed dependencies (#3254)
* fix(common/resources): web-environment package-lock.json (#3256)

## 14.0.94 alpha 2020-06-16

* feat(linux): Add onboard as recommended package (#3241)

## 14.0.93 alpha 2020-06-15

* fix(developer/ide): double click to change layer update combo (#3240)
* fix(developer/ide): fix copy and paste in touch editor (#3238)

## 14.0.92 alpha 2020-06-12

* change(ios/engine): Package migration prep (#3229)
* chore: labeler (#3233)
* feat(android/engine): Migrate cloud keyboards when updating keyboard package (#3221)
* refactor(ios/engine): explicitly synchronous Package processing (#3230)
* feat(ios/engine): KeymanPackage now parses its ID (#3234)
* fix(windows): sentry exception reports (#3235)

## 14.0.91 alpha 2020-06-11

* chore(android): Remove google-services and update readme (#3228)

## 14.0.90 alpha 2020-06-10

* refactor(ios/engine): Language resource + keying polymorphism (#3220)
* refactor(ios): Selective resource installation via abstraction (#3207)
* feat(ios/engine): Generation of kmp.json for non-package resources (#3212)

## 14.0.89 alpha 2020-06-09

* fix(android/engine): Revise updateOldKeyboardsList (#3216)
* feat(ios/engine): embedded KeymanWeb engine Sentry use (#3218)
* feat(android): Handle model picker updates (#3209)

## 14.0.88 alpha 2020-06-08

* change(android/samples): Update addKeyboard syntax for Sample and Test apps (#3213)
* fix(linux): Restart km-config after installing keyboard (#3214)

## 14.0.87 alpha 2020-06-05

* fix(developer/compilers): normalise touch layout on compile (#3203)
* feat(android): Add utility to check BCP47 equivalence (#3210)
* refactor(ios/engine): KMP installation now relies on KeymanPackage class, parses (#3205)
* refactor(ios/engine): Abstraction of KMP installation methods (#3206)
* feat(linux): Make two windows modal dialogs (#3211)

## 14.0.86 alpha 2020-06-02

* fix(ios): fixes lerna concurrency workaround and missing func reference (#3192)
* fix(android/engine): Use available models for ModelPickerActivity() (#3191)
* feat(android): Add system globe action to show system keyboards (#3197)
* feat(linux): Open a .kmp file in km-config (#3183)
* refactor(ios/engine): kmp.json - Keyboard info deserialization (#3193)
* refactor(ios/engine): kmp.json - Lexical model info deserialization (#3195)
* feat(ios/engine): kmp.json - full deserialization (#3198)
* fix(android): Add wrapper for logging errors & exceptions (#3196)
* fix(oem/fv/ios): new certificate (#3201)

## 14.0.85 alpha 2020-05-30

* change(android/engine): Clean up naming for formatting QR code URL (#3187)

## 14.0.84 alpha 2020-05-29

* change(developer): packs ModelCompiler via npm pack, 7-zip (#3166)
* change(web): Selective Sentry uploads (#3163)
* refactor(ios/engine): Polishes HTTPDownloader to prep for unit testing (#3179)
* feat(ios/engine): HTTPDownloader unit testing (#3180)
* fix(linux): Disable buttons if no keyboard installed (#3184)
* change(ios/engine): Removes unused, deprecated JS/JSON-based adhoc install code (#3186)
* change(common/models,developer/compilers): move joiner from LMLayer to model compiler (#3071)

## 14.0.83 alpha 2020-05-28

* change(ios): Selective Sentry uploads (#3162)
* change(android/engine): Handle keyboard package updates (#3175)
* fix(common/models/types): fixes models-types build script, sets std header (#3182)

## 14.0.82 alpha 2020-05-27

* fix(ios): fixes build warning on Error coersion, fixes logged error for intermediate embedded state (#3173)
* fix(linux): Don't fail (un-)install if running multiple ibus (#3169)
* chore(linux): Update maintainer in package metadata (#3168)
* feat(linux): Improve appstream metadata (#3176)

## 14.0.81 alpha 2020-05-27

* refactor(resources): convert gosh into npm package  (#3159)
* chore(common,web): use consistent TypeScript dep on all packages (#3158)
* chore(common/resources): add `common/models` to build trigger definitions (#3144)
* fix(common/resources): adds package-lock.json for gosh package (#3171)

## 14.0.80 alpha 2020-05-25

* fix(android/engine): Remove LanguageListUtil (#3155)
* refactor(common/models/templates): create package: @keymanapp/models-templates (#3128)

## 14.0.79 alpha 2020-05-22

* fix(android): Fix system keyboard globe button override (#3140)
* fix(common/core/web): use build script to generate environment.inc.ts (#3146)
* change(common/core/web,web): update dependencies to @keymanapp/models-types (#3147)

## 14.0.78 alpha 2020-05-21

* refactor(common/models): factor out word breakers to their own package (#3125)
* fix(developer): crash when developer starts (#3138)
* chore(android): Refactor KeyboardPickerActivity (#3113)
* chore(common/resources): cleanup scopes (#3139)
* feat(web): starts proper KMW Sentry integration (#3122)
* refactor(common/models/types): rename @keymanapp/lexical-model-types => @keymanapp/models-types (#3143)
* change(common/core/web): add and distribute type declaration (#3145)
* fix(common/models/types): drops version updates for deprecated common/lexical-model-types (#3148)

## 14.0.77 alpha 2020-05-19

* refactor(web/engine): Moves common utility functions into separate `web-utils` package (#3130)
* refactor(web/engine): renames DeviceSpec, moves to utils (#3132)
* fix(ios): Fixes keyboard metadata decoding, tweaks to project files (#3137)
* feat(windows): Use http: instead of file: for Configuration UI (#3127)

## 14.0.76 alpha 2020-05-15

* fix(windows): use correct name for Sentry in C++ (#3129)
* chore: Allow to override hook defs (#3112)

## 14.0.75 alpha 2020-05-13

* feat(android/samples): Add Tamil lexical model to KMSample2 (#3123)

## 14.0.74 alpha 2020-05-11

* fix(windows): kmbrowserhost was missing debug info (#3117)

## 14.0.73 alpha 2020-05-11

* fix(windows): force output keystroke failure (#3083)
* fix(windows): kmshell title and kmbrowserhost sentry (#3115)

## 14.0.72 alpha 2020-05-08

* fix(oem/fv/ios): Fixes FV app's system keyboard (#3105)
* fix(oem/fv/ios): FV light mode lock and basic banner fix (#3108)
* fix(windows): sentry cef shutdown interactions (#3107)
* feat(android): Migrate installed keyboards list to keyboards_list.json (#3091)

## 14.0.71 alpha 2020-05-08

* fix(windows): use consistent sentry db location (#3100)

## 14.0.70 alpha 2020-05-07

* fix(android/app): Fix back button after System Keyboard dismissed (#3093)
* fix(android/samples): Back button to dismiss KMSample2 system keyboard (#3095)
* fix(oem/fv/android): Back button to dismiss FV Android system keyboard (#3096)

## 14.0.69 alpha 2020-05-06

* fix(common/resources): npm install required for auto inc lerna versions (#3089)
* fix(windows): sentry x64 stacks truncated pointers (#3087)

## 14.0.68 alpha 2020-05-06

* fix(common/core/desktop): enable build for win x64, use global VERSION.md and fix decxstr() bug (#3076)
* change(android): Add methods to go between LanguageResource and JSON (#3079)
* feat(common): auto-update for package versioning (#3078)

## 14.0.67 alpha 2020-05-05

* fix(oem/fv/ios): Additional libraries for FirstVoices SWKeyboard (#3080)

## 14.0.66 alpha 2020-05-04

* feat(web): test Recorder overhaul, Node-based tests using Recorder for KeyboardProcessor (#3060)
* fix(oem/fv/ios): add sentry framework to carthage build step (#3074)

## 14.0.65 alpha 2020-05-03

* fix(oem/fv/ios): try embed of sentry again for fv (#3072)

## 14.0.64 alpha 2020-05-01

* fix(oem/fv/ios): add sentry framework to fv keyboards (#3069)

## 14.0.63 alpha 2020-05-01

* fix(android): Fix FileUtilsTest to be cross-platform (#3061)
* fix(windows): add LARGEADDRESSAWARE flag for all CEF processes (#3064)
* fix(android): Remove more custom keyboard fields(#3051)
* fix(oem/fv/ios): FV settings bundle for SWKeyboard (#3066)
* change(common/models/wordbreakers): single-pass join word breaker decorator (#3059)

## 14.0.62 alpha 2020-05-01

* change(oem/fv/android): Update DSN for FV Android app (#3050)
* feat(web/engine): Basic KeyboardProcessor tests (#2994)
* fix(oem/fv/android): Update FirstVoices build_keyboards.sh script (#3045)
* fix(oem/fv/ios): Update FirstVoices build_keyboards.sh script (#3045)

## 14.0.61 alpha 2020-04-30

* chore(common/resources): bump @actions/http-client from 1.0.3 to 1.0.8 in /resources/build/version (#3047)
* fix(oem/fv/ios): firstvoices icon and version info (#3044)
* feat(windows): Sentry integration fixes and polish (#3006)
* feat(developer/compilers): compile joinWordsAt property (#3032)

## 14.0.60 alpha 2020-04-29

* feat(common/resources): initial use of lerna (in-repo package links only) (#2997)
* change(web/engine): spins core/web/keyboard-processor package off from KeymanWeb (#3001)
* change(web/engine): spins core/web/input-processor package off from KeymanWeb (#3008)
* chore(common/models): change author from personal to work affiliation (#3046)

## 14.0.59 alpha 2020-04-29

* chore: merge stable history (#3037)
* feat(common/models/wordbreakers): create join word breaker decorator (#3021)
* fix(oem/fv/ios): download fv keyboards (#3040)
* change(android): Refactor LanguageResource() and remove "Custom" property (#3033)

## 14.0.58 alpha 2020-04-28

* change(developer/compilers): improvements to default searchTermToKey (#3024)

## 14.0.57 alpha 2020-04-27

* change(common/resources): Update to Unicode 13.0 (#3029)
* change(android): Refactor Keyboard class to not use Map (#3020)

## 14.0.56 alpha 2020-04-24

* fix(android): Clarify label that shows "Get Started" on startup (#3025)
* feat(developer/compilers): allow for verbose word breaker specification (#3023)

## 14.0.55 alpha 2020-04-23

* change(android): Convert LanguageListActivity to utility (#3018)
* change(android): Change "Get Started" keyboard picker to bring up embedded keyboard search (#3013)
* feat(common): lerna now npm-installed locally (#3012)
* refactor(web/engine): successful web-core compilation (#2992)
* change(common/models,developer/compilers): always bundle searchTermToKey() with model (#2971)
* change(common/models): remove NFD table (#3014)

## 14.0.54 alpha 2020-04-22

* refactor(developer/compilers): word breaker compilation (#3016)

## 14.0.53 alpha 2020-04-21

* refactor(common/models): Abstracted connection between LMLayer and Worker initialization (#2986)
* refactor(common/models): starts a formal 'headless' mode (#2987)
* fix(android): predictive banner display bugfix (#3010)
* fix(android): Fix system keyboard alignment (#3009)

## 14.0.52 alpha 2020-04-17

* refactor(web/engine): precomputation for OSK key events, headless production thereof (#2969)
* refactor(web/engine): initial ModelManager split (#2974)
* refactor(web/engine): LMLayer enablement state management rework (#2975)
* refactor(web/engine): predictive data routing, LanguageProcessor as EventEmitter (#2976)
* refactor(web/engine): web-core build prep (#2982)

## 14.0.51 alpha 2020-04-16

* change(android): Update minimum SDK to 21 (#2993)

## 14.0.50 alpha 2020-04-15

* feat(android): Add KMPBrowserActivity for cloud keyboard searches (#2961)
* fix(android): Handle default font DejaVuSans.ttf (#2981)
* feat(android): Download cloud keyboards from https://keyman.com/keyboards (#2953)
* fix(ios): iOS 13.4 subkey menu workaround (#2959)
* change(ios): Web-based popup key longpresses (#2968)
* fix(web): repairs Web regression test suite (#2973)
* feat(android): Dismiss system keyboard on Back press (#2984)

## 14.0.49 alpha 2020-04-11

* chore(common/models): do not run tests in IE11 in Windows (#2978)

## 14.0.48 alpha 2020-04-07

* feat(windows): Testing Sentry integration (#2923)
* feat(windows): use crashpad and better call stacks (#2931)

## 14.0.47 alpha 2020-04-07

* fix(common/models): use searchTermToKey() on input (#2954)
* refactor(web/engine): proper split-off of DOM-reliant code (#2939)
* refactor(web/engine): InputProcessor/KeyboardProcessor split (#2940)
* fix(ios): prevents in-app keyboard resets (#2951)
* refactor(web/engine): headless KeyboardProcessor (#2941)

## 14.0.46 alpha 2020-04-06

* fix(android): Add check for WRITE_EXTERNAL_STORAGE permission (#2946)

## 14.0.45 alpha 2020-04-05

* chore(web): bump minimist from 1.2.2 to 1.2.3 in /web/testing/regression-tests (#2947)

## 14.0.44 alpha 2020-04-03

* refactor(web/engine): relocates DOM-only parts of Processor (#2922)
* refactor(web/engine): begins formally removing DOM-aware keyboard API functions from web-core KeyboardInterface (#2915)
* refactor(web/engine): start of system store abstraction (#2919)
* refactor(web/engine): Processor now manages current layer; OSK listens via callback (#2920)
* refactor(web/engine): RuleBehavior now headless (#2925)
* refactor(web/engine): variable store storage abstraction (#2926)
* fix(web): fixes activeElement typing (#2927)
* refactor(web/engine): relocates DOM-only parts of Processor (#2938)
* fix(android): Change KeyboardHarness/build.sh to not rebuild KMEA (#2943)
* feat(android): Propagate languageID when downloading kmp (#2944)

## 14.0.43 alpha 2020-04-02

* fix(web/engine): default layout fix for chiral keyboards (#2936)
* fix(android): Fix exception in ResourcesUpdateTool (#2933)
* change(android/samples): Update sample and test projects to install asset kmp's (#2935)

## 14.0.42 alpha 2020-04-01

* fix(android): Fix globe button crash on 3rd party apps (#2930)
* change(android) Install default asset kmp's (#2928)

## 14.0.41 alpha 2020-03-31

* refactor(web/engine): KeyboardInterface/Processor cleanup and prep (#2901)
* refactor(web/engine): Preps keyboard layouts definitions for web-core (#2902)
* refactor(web/engine): layouts now full property of Keyboard wrapper (#2903)
* feat(android): Specify optional language ID for installing kmp (#2921)

## 14.0.40 alpha 2020-03-30

* fix(developer): use correct registry types for sentry options (#2912)
* fix(windows): replaces empty eventid with underscore when autoreport errors off (#2913)
* refactor(web): namespacing DOM-focused management (#2891)
* refactor(web/engine): starts DOM pre-processor (#2892)
* refactor(web): starts OSK preprocessor (#2893)
* refactor(web): headless device representation (#2894)
* refactor(web): cleanup for Processor.processKeyEvent (#2899)
* chore(common/resources): Cleanup unused folders and update README (#2916)

## 14.0.39 alpha 2020-03-29

* feat(windows): sentry x64 support (#2898)
* feat(windows): user control for upload to sentry (#2900)

## 14.0.38 alpha 2020-03-28

* feat(ios): Add Crowdin CLI for iOS strings (#2905)

## 14.0.37 alpha 2020-03-27

* feat(windows): crash reports in CEF (#2887)
* feat(common/resources): Use Crowdin CLI (v3) for handling l10n files (#2895)
* fix(windows): show error if tsysinfo fails to start; kmcomapi reporting (#2897)

## 14.0.36 alpha 2020-03-26

* fix(web/engine): Fixes default key lookup returns (#2890)

## 14.0.35 alpha 2020-03-25

* feat(windows): new error notification dialog (#2875)
* feat(windows): sentry c++ wrappers (#2886)
* refactor(web/engine): activeKeyboard now tracked on Processor (#2864)
* refactor(web/engine): Initial definition of typed Keyboard wrapper (#2868)
* refactor(web/engine): More Keyboard wrapper properties (#2869)
* refactor(web/engine): headless-friendly keymapping (#2870)
* refactor(web/engine): relocates keyboard tag code, adds typing (#2883)
* fix(web): fixes variable stores (#2884)

## 14.0.34 alpha 2020-03-24

* fix(web): fixes embedded kbd initialization (#2879)
* fix(ios): popup keys over base keys no longer emit base char. (#2881)

## 14.0.33 alpha 2020-03-23

* fix(android/samples): Update min SDK versions for sample apps (#2872)
* refactor(web/engine): Modularize default key output handling (#2853)
* refactor(web/engine): extended abstraction with OutputTarget (#2849)
* refactor(web/engine): reworks use of embedded's keyman['oninserttext'] (#2850)
* refactor(web/engine): reworks default output handling to return RuleBehaviors (#2854)
* refactor(web/engine): removes shiftState parameter (#2859)
* refactor(web/engine): moves new RuleBehavior type & behaviors to own file (#2861)
* refactor(web/engine): doInputEvent moved to OutputTarget (#2862)
* refactor(web/engine): KeyboardInterface now property of Processor (#2863)
* fix(windows): some sentry symbolication was not working (#2871)
* fix(linux): Use __release_version__ for downloadkeyboard window (#2877)

## 14.0.32 alpha 2020-03-20

* fix(windows): include sources for sentry (#2866)

## 14.0.31 alpha 2020-03-20

* fix(android/samples): Fix min SDK version for Sample and Test apps (#2860)

## 14.0.30 alpha 2020-03-19

* docs(common/resources): minor updates to readme (#2856)

## 14.0.29 alpha 2020-03-19

* feat(windows): Add Sentry reports to Delphi apps (#2848)

## 14.0.28 alpha 2020-03-18

* fix(web): fixes design mode and content editable issues (#2838)
* fix(ios): corrects OSK height adjustment, banner display issues. (#2840)
* feat(windows): add sentry tooling (#2806)
* refactor(web/engine): new RuleBehavior return type from keyboard calls, utilization (#2830)
* refactor(web/engine): KeyEvent object now refers to outputTarget over element (#2846)
* fix(linux): Fix failing Linux package builds (#2843)
* feat(linux): Add focal as platform to build packages for (#2842)

## 14.0.27 alpha 2020-03-17

* chore(web): bump minimist from 1.2.0 to 1.2.2 in /web/testing/regression-tests (#2829)

## 14.0.26 alpha 2020-03-16

* fix(oem): Disable monitoring of ANR for oem Android app (#2828)

## 14.0.25 alpha 2020-03-13

* feat(common/resources): sentry release control (#2794)
* chore(windows): improve build script tests (#2680)
* fix(web): enhanced sourcemaps + proper sourcemaps for minified KMW (#2809)
* feat(common/resources): Add script to parse crowdin translation file (#2801)
* fix(linux): Fix how keyboardprocessor version is set in dist.sh (#2814)
* feat(android): Additional Sentry integration (#2810)
* fix(web): applies base key layer property to unassigned subkeys (#2808)
* feat(android): Start adding RTL to layouts (#2816)
* fix(common/models): fixes word lookup from Tries for SMP script-based languages (#2815)
* feat(common/resources): add release finalization for Sentry (#2819)
* fix(web): further fixes BuildVisualKeyboard. Fixes #2818 (#2822)
* fix(web): fixes internal reference for validation tool (#2824)

## 14.0.24 alpha 2020-03-11

* fix(linux): Fix CI dist path to common/core/desktop (#2795)
* fix(web): fixes build number reference of API call (#2796)
* fix(web): updating BuildVisualKeyboard (#2802)

## 14.0.23 alpha 2020-03-10

* fix(ios): fixes Carthage framework copy for Sentry (#2800)
* feat(android): Start of Sentry-based crash reporting (#2778)

## 14.0.22 alpha 2020-03-09

* fix(common/resources): parameter order incorrect in git diff (#2787)
* feat(ios): compilations within Xcode now properly set version (#2775)
* fix(ios/engine): Fixes context bug for certain keyboard rules after newlines (#2770)
* feat(android): Update additional main app strings for crowdin (#2793)
* feat(ios): Start of Sentry-based crash reporting (#2771)
* feat(ios): Improved Sentry integration (first pass) (#2782)

## 14.0.21 alpha 2020-03-08

* fix(common/resources): builds were never triggered (#2790)

## 14.0.20 alpha 2020-03-08

* feat(windows): Chromium replacement for embedded MSHTML in for Keyman Desktop (#1720)
* refactor(common/core/desktop): Rename keyboard core (#2735)

## 14.0.19 alpha 2020-03-06

* fix(web): support otf extension for truetype fonts (#2780)

## 14.0.18 alpha 2020-03-04

* feat(windows): etl2log support tool (#2758)
* feat(developer): allow use of ISO9995 in key ids (#2741)
* feat(android): Handle keyman:// protocol to download kmp keyboard (#2734)
* change(android): Cleanup UI strings (#2751)
* fix(ios): fixes broken online-help versioned link (#2773)

## 14.0.17 alpha 2020-02-26

* feat(ios): KeymanEngine version migration unit tests (#2692)
* feat(ios): starts iOS unit testing (#2649)
* fix(android) Fix crash on kbdMapList (#2719)
* fix(developer): crash when switching layout templates (#2726)
* feat(developer): always save options (#2731)
* feat(common/resources): Support git worktree when configuring local hooks (#2722)
* docs(linux): Add linux packaging documentation (#2720)
* fix(developer): insert from charmap into touch editor (#2737)
* fix(developer): debugger breaking smp with bksp (#2739)
* feat(ios): Adds keyboard-scale unit tests, fixes unknown-device bug (#2695)

## 14.0.16 alpha 2020-02-25

* fix(android) Fix crash on kbdMapList (#2719)
* fix(developer): crash when switching layout templates (#2726)

## 14.0.15 alpha 2020-02-24

* fix(android): Sanitize app version string for api query (#2715)
* chore(common/resources): Improve output when triggering Jenkins jobs (#2706)
* fix(common/resources): Fix increment-version.sh script (#2714)

## 14.0.14 alpha 2020-02-21

* chore(linux): allow to trigger Jenkins build from script (#2697)
* fix(ios): Resource update issues (#2703)
* fix(web): Web CI target reversion (#2693)
* refactor(common/resources): Simplify and improve getting hook directory (#2701)

## 14.0.13 alpha 2020-02-19

* fix(linux): setup gschema (#2675)
* fix(ios): Responsive predictive toggles (#2674)
* chore(windows): cleanup documentation (#2681)
* chore: merge p9s2 beta part 2 to master (#2683)

## 14.0.12 alpha 2020-02-18
* fix(android/samples): Fix build for KMSample1 project (#2669)
* fix(developer): crash in context help (#2661)
* fix(developer): crash importing blank OSK (#2663)
* fix(common/core/desktop, linux): Misc keyboard processor fixes for Xenial (#2648)
* fix(linux): Fix tier used in debian watch files (#2664)
* fix(ios): Engine demo fix (#2662)
* docs(ios): Updates offline help for new 13.0 content (#2671)
* fix(developer): upgrade removes preferences (#2672)
* fix(developer): upgrade removes preferences (#2668)
* chore(common/resources): Rename trigger-definitions.sh to *.config (#2665)

## 14.0.11 alpha 2020-02-17

* fix(web): Fat-finger complication fixes (#2647)
* feat(web): restyles prediction banner (#2629)
* chore(oem/fv/ios): FV iconography update (#2650)
* feat(mac): install script rather than drag+drop (#2537)
* fix(common): Update configure-repo.sh to ln commit-msg-defs (#2652)
* change(web): Testing resources update (#2651)
* fix(android): Add ability to reinitialize `CloudDownloadMgr` (#2635)
* chore: merge beta changes to master (#2659)
* fix(mac): invalid build script params removed (#2660)

## 14.0.10 alpha 2020-02-14

* fix(common/core): buffer overrun in context api (#2616)
* fix(web): patches Float and Toggle UI issues (#2622)
* change(web): build.sh recompilation of LMLayer only performed when needed (#2623)
* fix(ios): Fixes in-app use of KMSample2 (#2626)
* fix(developer): touch layout editor character map integration (#2619)
* fix(developer/compilers): package: version mismatch (#2620)
* fix(developer/compilers): compiler sometimes merges touch platform support wrongly in .keyboard_info (#2621)
* fix(ios): Fixes lexical model url generation for updates (#2627)
* fix(linux): Cherrypick linux packaging fixes  (#2624)
* fix(developer/ide): model debugger mime type mismatch (#2633)
* fix(ios): Fixes invalid keyboard display when backing out of sharing text (#2631)
* fix(oem/fv/android): Update version of androidx.appcompat (#2640)
* change(android): Update in-app help (#2641)
* fix(developer/ide): Model editor various bugs (#2634)
* fix(web): fixes positioning of native-mode language menu (#2642)
* change(android): Update app dependencies (#2644)
* fix(ios): initial-install check within Migrations (#2646)
* fix(mac): Modifier keys were resetting cached context (#2588)
* refactor(mac): initial steps of input pathway (#2643)

## 14.0.9 alpha 2020-02-10

* fix(common/core/desktop): buffer overrun in context api (#2614)
* fix(common/resources): refactor trigger of test builds (#2611)
* fix(ios): fixes installation of default resources and updates them (#2578)
* chore(android): Update default nrc.en.mtnt.model to 0.1.4 (#2608)
* chore(common/resources): add build scripts for beta tests (#2612)
* fix(common/resources): don't include build-utils.sh (#2615)
* fix(common/resources): Fix setting context when >= 64 characters (#2607)
* fix(ios): Icon image change on light/dark mode transition (#2593)
* fix(ios): Keyboard banner light/dark transitions (#2594)
* fix(linux): Fix packaging of keyman-config on Xenial (#2609)

## 14.0.8 alpha 2020-02-07

* chore(common/resources): Tweak history management (#2602)
* chore(common/resources): Update README.md (#2598)
* chore: update history (#2605)
* chore: merge beta P9S1 changes to master (#2606)
* chore(common/resources): Add script that checks if build is required (#2603)
* fix(linux): Install requirements before packaging (#2599)

## 14.0.7 alpha 2020-02-07

* chore(common/resources): Tweak history management (#2602)
* chore(common/resources): Update README.md (#2598)

## 14.0.6 alpha 2020-02-06

* fix(windows): Windows touch keyboard would cancel on each keystroke (#2580)
* fix(linux): Fix 'About' keyboard when missing copyright (#2583)
* feat(linux): Keyboard options configuration dialog (#2566)
* feat(common): prepare-commit-msg hook for autogenerated conventional commit messages (#2581)
* fix(linux): cherry-pick packaging changes from beta branch (#2589)
* fix(linux): Display the script name in log output (#2591)

## 14.0.5 alpha 2020-02-04

* chore(common/resources): support test builds on master/beta/stable-x.y (#2576)
* fix(web): default BKSP output targeting (#2561)
* fix(linux): Remove cosmic and disco releases (#2574)

## 14.0.4 alpha 2020-02-03

* chore(common/resources): trigger builds after version increment (#2572)
* fix(ios): keyboard stability (#2545)
* fix(web): dev_resource compile fix (#2557)
* fix(linux): Update launchpad PPA by tier (#2551)
* fix(android): Fix cancelling ConfirmDialogFragment (#2547)
* fix(web): Fix K_TAB from external keyboard (#2546)
* fix(ios): Now (eventually) uses sys pref for kbd clicks (#2550)
* feat(ios): Deeplink into Keyman settings for system keyboard setup (#2548)
* fix(common/models): RTL model specification (#2554)
* fix(web): Suggestion reordering for RTL languages (#2553)
* fix(ios): Fixes margins on keyboard in iOS 9/10 (#2560)

## 14.0.3 alpha 2020-02-03

* chore(common/resources): increment version final (#2568)
* chore(common/resources): add version tags (#2570)

## 14.0.2 alpha 2020-01-29

* chore(common/resources): version tags (#2562)

## 14.0.1 alpha 2020-01-29

* chore(common/resources): Starting 14.0 release<|MERGE_RESOLUTION|>--- conflicted
+++ resolved
@@ -1,6 +1,14 @@
 # Keyman Version History
 
-<<<<<<< HEAD
+## 19.0.2 alpha 2025-02-12
+
+* chore(linux): remove support of Ubuntu 20.04 Focal (#13203)
+
+## 19.0.1 alpha 2025-02-11
+
+* refactor(windows): rename `TKeymanMutex.MutexOwned` to `TakeOwnership` and add `ReleaseOwnership` (#13168)
+* chore: increment to alpha 19.0 (#13187)
+
 ## 18.0.191 beta 2025-02-12
 
 * feat(windows): handle a hard windows reset occurring while downloading updated keyman files (#13128)
@@ -24,16 +32,6 @@
 ## 18.0.189 beta 2025-02-11
 
 * chore: move to beta
-=======
-## 19.0.2 alpha 2025-02-12
-
-* chore(linux): remove support of Ubuntu 20.04 Focal (#13203)
-
-## 19.0.1 alpha 2025-02-11
-
-* refactor(windows): rename `TKeymanMutex.MutexOwned` to `TakeOwnership` and add `ReleaseOwnership` (#13168)
-* chore: increment to alpha 19.0 (#13187)
->>>>>>> 09fae4ec
 
 ## 18.0.188 alpha 2025-02-10
 
