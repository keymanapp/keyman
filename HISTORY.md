# Keyman Version History

<<<<<<< HEAD
=======
## 17.0.21 alpha 2022-12-21

* fix(windows): shutdown fix masked modal result (#7933)

>>>>>>> 42bf7620
## 17.0.20 alpha 2022-12-19

* chore(android/samples): Remove Sentry dependencies (#7901)
* chore: Revert "chore(common): Fix shellcheck warnings" (#7925)

## 17.0.19 alpha 2022-12-17

* fix(linux): Fix dependency of ibus-keyman (#7918)

## 17.0.18 alpha 2022-12-16

* chore(common): Fix shellcheck warnings (#7910)

## 17.0.17 alpha 2022-12-15

* chore: merge beta to master (#7885)
* chore(android): Update Gradle dependencies; targetSDKVersion to 33 (#7897)

## 17.0.16 alpha 2022-12-11

* refactor(linux): Update ibusimcontext.c (#7813)

## 17.0.15 alpha 2022-12-08

* chore(linux): Update vscode settings for Linux (#7876)

## 17.0.14 alpha 2022-12-07

* docs(linux): Move Linux documentation (#7868)
* chore(linux): Remove building for Bionic (#7873)
* chore(linux): Remove some shellcheck warnings (#7874)

## 17.0.13 alpha 2022-11-29

* fix(windows): lower case filenames for projects (#7837)
* refactor(linux): Refactor setting keyboard options  ️ (#7804)

## 17.0.12 alpha 2022-11-25

* chore(common): Merge beta from Sprint B16S2 to master (#7815)

## 17.0.11 alpha 2022-11-24

* refactor(linux): Use consts instead of strings  ️ (#7803)

## 17.0.10 alpha 2022-11-21

* fix: automatically merge changes to history back to master (#7777)
* chore: cleanup history (#7776)

## 17.0.9 alpha 2022-11-18

* chore: github issue template config.yml (#7751)
* chore(windows): tweak sentry client for cross-module messages (#7752)
* chore(android): Update Target SDK Version to 31 (#7761)

## 17.0.8 alpha 2022-11-17

* fix(android): bump version_code major calculation (#7736)

## 17.0.7 alpha 2022-11-13

* chore: fix TIER.md for master (#7704)

## 17.0.6 beta 2022-11-12

* chore: merge beta to master B16S1 (#7693)
* chore(deps): bump minimatch from 3.0.4 to 3.1.2 (#7675)

## 17.0.5 alpha 2022-11-11

* chore(linux): Update debian changelog :cherries: (#7681)

## 17.0.4 alpha 2022-11-10

* chore(deps): bump socket.io-parser from 4.0.4 to 4.0.5 (#7672)

## 17.0.3 alpha 2022-11-09

* fix(windows): Cleanup CEF more correctly in shutdown (#7661)

## 17.0.2 alpha 2022-11-01

* fix(android): Handle empty Play Store release notes (#7581)

## 17.0.1 alpha 2022-10-31

* fix(ios): iPad was not recognised as tablet device (#7563)
* feat(windows): configuration UI polish (#7206)
* chore: move to 17.0-alpha (#7577)
* chore: Move to 17.0 alpha

## 16.0.120 beta 2022-12-07

* chore(linux): Improve package build (#7875)

## 16.0.119 beta 2022-12-05

* chore: Change platform advocates (#7867)

## 16.0.118 beta 2022-12-04

* chore(linux): Update debian changelog (#7860)

## 16.0.117 beta 2022-12-01

* fix(developer): OnlineUpdate crash on shutdown (#7830)
* fix(developer): EncodeURL was not handling spaces (#7820)

## 16.0.116 beta 2022-11-30

* fix(android/app): Toggle keyboard update notifications for landscape and tablets (#7832)
* fix(android/engine): Append languageID for keyboard updates (#7807)
* fix(android/engine): Use FLAG_IMMUTABLE for PendingIntent for Android S+ (#7844)

## 16.0.115 beta 2022-11-29

* fix(windows): Cleanup CEF more correctly in shutdown (#7825)
* fix(windows): lower case filenames for projects (#7836)
* chore(linux): Update debian changelog (#7835)
* chore(linux): Fix upload-to-debian script (#7833)

## 16.0.114 beta 2022-11-28

* fix(mac): Caps processing was not consistent with core (#7795)
* fix(web): locks page scroll when scrolling lang menu (#7790)

## 16.0.113 beta 2022-11-26

* docs(android/app): Add note of haptic feedback to whatsnew (#7817)
* fix(developer): remove missing files from MRU list (#7821)

## 16.0.112 beta 2022-11-25

* fix: test builds should always run latest changes (#7806)
* fix(web): unit test breakages (#7797)

## 16.0.111 beta 2022-11-24

* fix(android/engine): Make it easier to test keyboard updates (#7781)

## 16.0.110 beta 2022-11-23

* fix(linux): Revert "fix(linux): Fix a warning" (#7783)
* fix: automatically merge changes to history back to master (#7780)
* chore(common): Update whatsnew for 16.0 (#7789)
* fix(web): inferred key text + spacebar caption scaling (#7741)
* feat(web): re-implementation of introductory globe-key help bubble (#7612)
* fix(android/engine): Fix logic error for updateKMP (#7799)
* fix(linux): Allow to build without patched ibus version (#7792)
* chore(linux): Update autotools configuration (#7793)
* docs(ios): Update help documentation about Install and Allow Full Access (#7791)
* fix(android/engine): Update versions of matching package and keyboard ID (#7740)

## 16.0.109 beta 2022-11-22

* fix(windows): arrow keys need to select next/prev item in options tab (#7756)
* fix(windows): buttons should be in list in Options tab (#7757)
* fix(android/engine): Add null check on kmp filename (#7787)
* fix(ios): make text size of in-app editor consistent with slider (#7782)
* fix(android/engine): Check if kmp.json is null (#7788)
* fix(mac): Enable right-alt/option key mapping (#7762)
* feat(linux): Add symbols file (#7742)

## 16.0.108 beta 2022-11-21

* fix(windows): backout ms button style for add lang pop up (#7765)
* fix(android/app): Only check Install Referrer API with Play Store installs (#7766)
* fix(windows): Fix text selectable configuration (#7758)
* feat(common/models): directional quote insensitivity (#7767)
* chore(windows): remove unused options from locales and UI (#7760)
* fix(developer): cast to prevent ERangeError for failed http reqs in CEF (#7775)
* chore(android): Update Target SDK Version to 31 (#7768)

## 16.0.107 beta 2022-11-18

* fix(windows): Download Keyboard blue footer (#7755)
* fix(windows): tweak elevate icon in Config dialog (#7754)
* fix(web): documentation keyboard style application + layout (#7694)
* fix(windows): fix checkbox and hint help button styles (#7764)
* chore(common): Update crowin strings for Fulfulde (#7715)
* fix(linux): Fix installation if shared kbd already installed (#7730)
* fix(linux): Fix a warning (#7746)
* chore(common): Update crowdin strings for Simplified Chinese (#7713)

## 16.0.106 beta 2022-11-17

* chore(windows): set platform core env explicitly (#7689)
* fix(android): bump version_code major calculation (#7735)
* fix(android/engine): Remove duplicate file suffix when installing .kmp (#7720)
* fix(linux): Ignore dbus exception when testing for fcitx (#7732)
* fix(linux): Fix lintian warnings (#7733)
* feat(linux): Add optional bcp47 parameter to km-package-install (#7731)

## 16.0.105 beta 2022-11-16

* chore(windows): add unit test for SetupCoreEnvironment (#7714)
* docs(linux): Add example for keyman:// URL format (#7726)
* fix(linux): set DEB_VERSION (#7727)
* fix(linux): Don't crash if `und` is specified without `fonipa` (#7728)

## 16.0.104 beta 2022-11-15

* chore(android/engine): Add more logging for keyboard restart (#7719)

## 16.0.103 beta 2022-11-14

* fix(windows): click in 1 pixel high box in Language Switch window caused crash (#7699)
* chore(windows): add sentry traces for unsolved crashes (#7703)
* fix(windows): handle timeout in downloads (#7709)
* chore(windows): Add safecall for internal CustomisationStorage API interface (#7707)
* chore(windows): include debug info in keyman build (#7710)
* fix(windows): check if permissions for thread to access file (#7207)
* refactor(linux): Use consts instead of strings (#7686)

## 16.0.102 beta 2022-11-12

* fix(windows): make sure IdStackWindows finalizes after Vcl.Forms (#7692)
* fix(android/app): Append tier to app name (#7674)
* chore(android/app): Remove debugging info on build.gradle (#7700)

## 16.0.101 beta 2022-11-11

* fix(windows): Improve shutdown robustness (#7677)
* fix(windows): base layout support in Keyman Core (#7667)
* fix(developer): URL parameters should be UTF-8 (#7631)
* fix(android/engine): Use IME package name if query permission denied (#7668)
* fix(linux): Fix keyboard icon in system tray (#7678)
* chore(linux): Update debian changelog :cherries: (#7682)
* chore(linux): Update Debian standards version (#7683)

## 16.0.100 beta 2022-11-10

* chore(linux): Update whatsnew (#7660)
* chore: Update history-and-versioning to match history (#7669)
* chore(linux): Update debian changelog (#7492)
* chore(android/engine): Don't show Toast errors on stable tier (#7676)
* fix(web): Add additional checks on className.indexOf (#7662)

## 16.0.99 beta 2022-11-09

* fix(web): Add polyfill for Array.includes() (#7646)
* fix(web): Add polyfill for Array.findIndex() (#7652)
* fix(developer): handle edge cases for app sources (#7654)
* fix(developer): handle shutdown cleanup more cleanly (#7655)
* fix(developer): handle crash reports without Keyman Engine installed (#7657)
* fix(developer): handle unpaired surrogate (#7659)
* fix(core): `save()` should be on internal kmx action queue (#7644)
* fix(core): emit keystroke was writing to wrong queue (#7650)

## 16.0.98 beta 2022-11-08

* fix(android/engine): Check temporary kmp file is valid (#7620)
* fix(developer): set keyman.osk immediately after switching device type (#7624)
* fix(developer): update monaco editor to 0.15.6 (#7626)
* chore(developer): tidy up compile hints (#7633)
* fix(developer): handle EEncodingError loading text file (#7635)
* fix(developer): prevent exception in charmap when unable to focus (#7640)
* fix(developer): disable Keyboard|Compile if no project loaded (#7642)
* fix(web): Handle undefined keyId in multi-tap (#7648)
* fix(developer): kmlmc has runtime dependency on keyman-version (#7651)
* fix(web): avoid reset for touch system keyboard (#7638)
* fix(developer): improve support for inferred key cap text (#7617)

## 16.0.97 beta 2022-11-04

* fix(android/app): Don't show "Get Started" after setting Keyman as default system keyboard (#7587)
* fix(windows): include debug info in kmshell build (#7600)
* fix(developer): tweak captions for consistency (#7607)
* fix(mac): replace white background keyman system menu icon with transparent one (#7610)

## 16.0.96 beta 2022-11-03

* fix(developer): Make Details and Build tabs scrollable (#7593)
* fix(developer): support gif preview images in Package Editor (#7594)
* fix(developer): handle high-bit-set HKL correctly (#7601)
* fix(android/app): Add check if bundle to PackageActivity is null (#7603)
* fix(common): always define dry_run variable (#7604)
* feat(web): Custom layer targets for Shift double-tap (#7608)
* fix(android/engine): Handle parsing empty JSONArray as JSONObject (#7611)

## 16.0.95 beta 2022-11-02

* fix(developer): Use US base layout for debugger (#7531)
* fix(developer): ensure kmlmp handles paths (#7580)
* fix(developer): prevent repeated `begin` statements (#7583)
* fix(developer): remove ancient samples (#7586)
* fix(developer): generate a default icon for basic keyboard projects (#7584)
* fix(developer): avoid reformatting unchanged system stores (#7585)
* fix(developer): publish `@keymanapp/keyman-version` to npm (#7595)

## 16.0.94 beta 2022-10-31

* fix(ios): iPad was not recognised as tablet device (#7563)
* feat(windows): configuration UI polish (#7206)

## 16.0.93 beta 2022-11-01

* chore: move to 16.0 beta

## 16.0.92 alpha 2022-10-31

* fix(android/engine): Add FLAG_ACTIVITY_NEW_TASK flag for resource update (#7572)
* change(common/models): prevent integration test flakiness due to prediction-search timeouts (#7571)
* chore: make git pre-commit hook executable (#7573)
* fix(web): bulk renderer update (#7516)

## 16.0.91 alpha 2022-10-28

* fix(developer): handle LControl being set by Windows when AltGr pressed (#7530)
* chore(windows): convert `wm_keyman_keyevent` and `wm_keyman_modifierevent` to private `WM_USER` messages (#7546)
* chore(common): Update help references from 15.0 to 16.0 (#7558)
* fix(core): remove `KMN_API` from callback spec (#7520)
* fix(developer): exclude `nocaps` from layer id modifier components (#7553)
* fix(web): model language ids now case-insensitive (#7557)
* fix(android/engine): Dismiss subkeys when hiding keyboard (#7555)

## 16.0.90 alpha 2022-10-27

* chore(common): update configure-repo.sh to include pre-commit hook (#7545)
* chore(common): Add crowdin strings for Dutch (#7498)

## 16.0.89 alpha 2022-10-26

* fix(core): Add missing include files (#7504)
* fix(linux): Improve setting context (#7084)
* feat(windows): Change "None" to "No Hotkey" matching new config (#7539)
* feat(web): keyboard layout spec now allows numeric width, pad, sp (#7486)
* chore(common): update actions to node16 (#7525)
* chore(web): KMW dev-tools reorganization, cleanup, script updates (#7463)
* fix(web): allow `isChiral()` to accept string name parameter of keyboard (#7544)
* fix(web): ensures keyboard does not change underneath OSK keystroke (#7543)

## 16.0.88 alpha 2022-10-25

* fix(common): ignore deps when formatting help (#7514)
* refactor(linux): Comment unused methods (#7501)
* chore(linux): Rename internal method to `commit_string` (#7502)
* chore(linux): call `reset_context` instead of `...focus_in` (#7503)
* chore(common): Update crowdin strings for Amharic (#7522)
* chore(android): Update help whatsnew for 16.0 (#7507)
* chore(common): Update existing crowdin strings for 16.0 (#7524)

## 16.0.87 alpha 2022-10-24

* fix(web): touch-platform language menu initial scrolling + index scrolling (#7488)

## 16.0.86 alpha 2022-10-21

* fix(developer): Handle invalid graphics in icon editor (#7431)
* chore(common): move to new GitHub issue form templates (#7470)
* change(web): removes unused config, help buttons from OSK (#7484)
* fix(windows): ensure all modifier events go to serialized queue (#7449)
* chore(common): automatically run internal dependencies on builder (#7464)
* fix(mac): Prompt for required permissions at start time (#7354)

## 16.0.85 alpha 2022-10-20

* chore(android/engine): Remove help bubble tool tip (#7473)
* fix(linux): Fix upload script (#7494)
* docs(linux): Update sample vscode settings (#7491)
* fix(android/engine): Dismiss key preview and subkeys on globe action (#7472)
* chore(linux): Improve debug output (#7499)

## 16.0.84 alpha 2022-10-19

* fix(developer): Handle hints and warnings cleanly (#7372)
* fix(developer): Ctrl key to select key was conflicting with shortcuts (#7430)
* modify(android/engine): Stop logging if keyboard index not found (#7415)
* chore(android/engine): Update Keyman references in android-host.js (#7466)

## 16.0.83 alpha 2022-10-18

* docs(linux): Update readmes (#7468)

## 16.0.82 alpha 2022-10-17

* change(web): now utilizes 'inputMode="none"' on supported touch devices (#7343)
* chore(web): drops alignInputs, hideInputs (#7360)
* fix(web): better element inputmode management (#7395)
* chore(common): `--debug` standard flag for builder (#7462)
* fix(ios):  Allow Full Access enabled to fix ios 16  invisible keyboard (#7459)

## 16.0.81 alpha 2022-10-16

* fix(developer): manual attachment for kmw in server (#7457)

## 16.0.80 alpha 2022-10-14

* feat(common): builder script dependency and legacy script report (#7453)
* chore(linux): Adjust Linux specific files in `.gitignore` (#7451)

## 16.0.79 alpha 2022-10-13

* chore(common/models, web): more script updates (#7392)
* feat(common): builder dependency support (#7438)
* chore(common): further tweaks to builder scripts (#7439)

## 16.0.78 alpha 2022-10-12

* fix(linux): Fix reordering of output (#7079)
* fix(linux): Fix make install (#7434)
* chore(linux): Add Node.js to the docker container (#7435)

## 16.0.77 alpha 2022-10-10

* fix(web): possible error on change of context to a contextEditable (#7359)
* chore(web): unit test polishing pass (#7381)

## 16.0.76 alpha 2022-10-06

* chore(linux): Cleanup unnecessary surrogate check (#7396)

## 16.0.75 alpha 2022-10-05

* chore(common): builder script maintenance (#7405)

## 16.0.74 alpha 2022-10-04

* chore(android/engine): Display Toast notifications on Sentry errors (#7390)
* fix(android/engine): Dismiss subkeys on multi-touch (#7388)

## 16.0.73 alpha 2022-10-03

* fix(developer): handle invalid kps xml when loading project view (#7371)

## 16.0.72 alpha 2022-09-30

* fix(web): Only unhighlight suggestion if there's a pending one (#7383)
* refactor(common): Split builder utilities to separate script (#7365)

## 16.0.71 alpha 2022-09-29

* fix(developer): generate valid js when using unquoted digits in stores (#7369)
* fix(developer): ensure backslash in paths passed to kmcomp (#7370)
* fix(web): Update spacebar caption when refreshing layout (#7348)
* fix(common/web): mock deadkey handling after rules manipulating context (#7345)

## 16.0.70 alpha 2022-09-26

* fix(android): Add language name when installing default lexical-model (#7347)
* chore(common): Add 15.0 stable entries to HISTORY.md :cherries: (#7350)

## 16.0.69 alpha 2022-09-21

* fix(android/engine): Check listview for setting keyboard selection (#7325)
* refactor(common/web): reworks low-level module build scripts  ️ (#7319)
* refactor(common): `builder` script tweaks - "has action" vs "start action"  ️ (#7333)
* feat(common): builder trap-functionality testing  ️ (#7334)
* chore(common): builder extra params support (#7339)

## 16.0.68 alpha 2022-09-20

* chore(web): update `got` dependency for regression tests (#7315)
* chore(developer): update multer dependency for server (#7314)
* chore(developer): update node-windows-trayicon to update node-gyp to 9.1.0 (#7321)

## 16.0.67 alpha 2022-09-19

* fix(common/models): blocks full-text "corrections"  ️ (#7241)
* change(web): better fat-finger key weighting  ️ (#7242)
* fix(web): fixes unintended auto-acceptance of suggestion after reverting (#7305)
* feat(common/models): wordbreaker customization (#7279)
* fix(common/models): fixes reference dropped by git merge (#7313)
* test(android): Add final keyboard to test K_ENTER rule (#7303)
* chore(common): Update to Unicode 15.0 (#7302)
* chore(common): update auto labeler configuration (#7316)
* chore(common): make scripts executable and add pre-commit test (#7317)
* chore(deps): bump nanoid and mocha (#7307)
* chore(common): remove unused ncc dependency (#7318)

## 16.0.66 alpha 2022-09-17

* chore: improve auto labeling (#7288)

## 16.0.65 alpha 2022-09-16

* chore(linux): Remove unused IBusLookupTable (#7296)

## 16.0.64 alpha 2022-09-15

* fix(android/engine): Switch keyboard if uninstalling current one (#7291)
* fix(common/models): fixes quote-adjacent pred-text suggestions (#7205)
* fix(common/models): max prediction wait check (#7290)

## 16.0.63 alpha 2022-09-14

* chore(linux): Update debian changelog (#7281)
* fix(linux): Fix ignored error (#7284)

## 16.0.62 alpha 2022-09-13

* fix(developer): hide key-sizes when in desktop layout in touch layout editor (#7225)
* fix(developer): show more useful error if out of space during Setup (#7267)

## 16.0.61 alpha 2022-09-12

* docs(windows): add steps for using testhost debugging (#7263)
* fix(developer): compiler mismatch on currentLine (#7190)
* fix(developer): suppress repeated warnings about unreachable code (#7219)
* chore:  try disabling concurrency for browserstack tests (#7258)
* chore(web): disable browserstack on non-web-specific builds (#7260)

## 16.0.60 alpha 2022-09-10

* fix(web): enhanced timer for prediction algorithm (#7037)
* chore(core): fixup km_kbp_event docs (#7253)
* fix(windows) Update unit tests for tsf bkspace (#7254)
* fix(android): Standardize language ID in language picker menu (#7239)

## 16.0.59 alpha 2022-09-09

* chore: use keyman.com instead of keyman-staging.com (#7233)
* feat(core): add `km_kbp_event` API endpoint (#7223)
* fix(windows): Delete both code units when deleting surrogate pairs in TSF-aware apps (#7243)

## 16.0.58 alpha 2022-09-08

* fix(common/models): reconnects unit tests for worker-internal submodules (#7215)
* feat(common/models): extra Unicode-based wordbreaker unit tests (#7217)

## 16.0.57 alpha 2022-09-07

* fix(android/engine): Fix Backspace key to delete without errant subkeys (#7156)

## 16.0.56 alpha 2022-09-05

* chore(linux): Fix ibus-keyman.postinst script (#7192)

## 16.0.55 alpha 2022-09-03

* chore(android): Reduce Toast notification noise (#7178)

## 16.0.54 alpha 2022-08-30

* chore(core): rename json.hpp to jsonpp.hpp (#6993)
* chore(developer): remove unused dependencies from KeymanWeb compiler (#7000)
* chore: update core/ label (#7138)
* chore(linux): Update debian changelog (#7145)
* fix(linux): Allow downgrades for installing build deps (#7147)
* chore(core): emcc off path for linux (#7149)

## 16.0.53 alpha 2022-08-29

* feat(linux): Dockerfile for linux builder (#7133)

## 16.0.52 alpha 2022-08-26

* fix(android/engine): Lower the max height for landscape orientation (#7119)
* fix(linux): Remove wrong `ok_for_single_backspace` method (#7123)

## 16.0.51 alpha 2022-08-24

* fix(android): verify browser before starting activity (#7001)
* chore: Change platform advocates per discussion (#7096)
* fix(windows): Add invalidate context action to non-updatable parse (#7089)
* feat(common): add parameter variable support to `builder_` functions (#7103)

## 16.0.50 alpha 2022-08-23

* chore(core): Remove obsolete python keyboardprocessor (#7094)

## 16.0.49 alpha 2022-08-22

* fix: remove saving and restoring context kbd options (#7077)
* chore(deps): bump @actions/core from 1.8.2 to 1.9.1 (#7087)

## 16.0.48 alpha 2022-08-16

* fix(web): button, float init timer cleanup (#7036)

## 16.0.47 alpha 2022-08-15

* chore(core): refactor kmx_file.h to common (#7062)
* fix(developer): stack overflow when compiling non-web keyboard (#7031)
* fix(developer): prevent crash attempting to compile ansi keyboard (#7033)
* chore(linux): Refactor `jenkins.sh` (#7060)
* fix(developer): compiler emitting garbage for readonly groups (#7013)

## 16.0.46 alpha 2022-08-12

* docs(core): cleanup in keyboardprocessor.h (#7065)

## 16.0.45 alpha 2022-08-09

* feat(linux): Replace deprecated distutils (#7051)
* chore(linux): Adjust Linux source package to restructured code (#7056)

## 16.0.44 alpha 2022-08-08

* chore(linux): Update debian changelog (#7041)

## 16.0.43 alpha 2022-08-05

* chore(web): centralizes web-based modules' CI unit test configurations (#7024)
* refactor(web): converts test_utils funcs to Promise use (#7027)
* chore(core): get wasm core building again (#7023)
* chore(common): build-utils.sh minor tweaks (#7018)
* change(web): rotation polish - OSK reload no longer needed  ️ (#6787)
* change(web): updates mobile screen dimension detection code  ️ (#6979)

## 16.0.42 alpha 2022-08-01

* feat(developer): add languageUsesCasing to Model Editor (#7008)
* fix(developer): increase maximum file size for server (#7003)
* fix(developer): rebuilding a model would not refresh it in server (#7015)
* chore(common): GitHub issue template tweaks (#7022)

## 16.0.41 alpha 2022-07-29

* chore(common): builder script `:target` and `--option` support (#6986)
* chore(linux): Add code comment (#7009)

## 16.0.40 alpha 2022-07-28

* chore(linux): Add script to upload to debian (#6997)

## 16.0.39 alpha 2022-07-27

* chore(linux): Update debian changelog (#6996)

## 16.0.38 alpha 2022-07-26

* feat(developer): Rework Touch Layout Editor to support flick and multitap (#6884)
* fix(developer): improve error message for multi-part key ids on <15.0 (#6989)
* fix(android): rework longpress movement trigger (#6984)
* chore(linux): Update changelog (#6988)

## 16.0.37 alpha 2022-07-22

* fix(linux): Catch PermissionError exception (#6968)
* chore(linux): Update Debian changelog :cherries: (#6973)
* chore(linux): Add support for Ubuntu 22.10 "Kinetic Kudu" (#6975)
* fix(developer): reduce timeouts if server shut down (#6943)
* fix(linux): Implement refresh after keyboard installation (#6956)

## 16.0.36 alpha 2022-07-20

* chore(linux): Code cleanup (#6957)
* fix(linux): Another attempt at fixing postinst script (#6960)
* fix(linux): Fix uninstallation when using fcitx5 (#6963)

## 16.0.35 alpha 2022-07-19

* fix(common): Fix `delete` (#6965)

## 16.0.34 alpha 2022-07-15

* fix(developer): set contextDevice in web debugger  ️ (#6906)
* fix(web): postkeystroke processing should ignore key-event source ️ (#6901)
* fix(web): layer-setting ops should not trigger for hardware keystroke processing  ️ (#6902)
* fix(developer): kmdecomp virtual character key output (#6940)
* fix(developer): crash on exit when checking for updates (#6941)
* fix(developer): crash when switching back a tab (#6942)
* chore(web): remove invalid warning msg (#6950)

## 16.0.33 alpha 2022-07-14

* feat(developer): Option to skip embed of compiler version (#6920)
* feat(developer): compiler regression support (build kmcomp-$version.zip during release build) (#6918)
* chore(ios): updates core internals for the in-app browser (#6838)

## 16.0.32 alpha 2022-07-13

* fix(ios): ignore CFBundleShortVersionString (#6934)

## 16.0.31 alpha 2022-07-12

* fix(developer): QR Code for Package Editor had wrong path (#6926)

## 16.0.30 alpha 2022-07-11

* fix(web): maps touch-layout chiral alt, ctrl to non-chiral when non-chiral keyboard is active (#6808)

## 16.0.29 alpha 2022-07-08

* fix(web): ncaps rules not matching on touch (#6911)

## 16.0.28 alpha 2022-07-08

* chore(android): disable sendError for js errors (#6905)
* fix(developer): add no-ops for symbol builds for components (#6908)

## 16.0.27 alpha 2022-07-07

* fix(web): improve `console.error()` reporting (#6890)

## 16.0.26 alpha 2022-07-06

* fix(developer): Show full version number (#6866)
* chore(developer): rename developer/js to developer/kmlmc (#6630)
* feat(developer): .keyman-touch-layout schema for 15.0 (#6856)
* feat(developer): add flick and multitap to touch layout schema and doc (#6877)
* fix(linux): Fix post-install script (#6894)

## 16.0.25 alpha 2022-07-05

* chore(web): update readme (#6891)

## 16.0.24 alpha 2022-07-02

* fix(common): trigger builds correctly for stable builds (#6847)
* fix(windows): show full version number (#6867)

## 16.0.23 alpha 2022-06-29

* fix(web): clears repeating bksp on keyboard reload  ️ (#6786)
* fix(web): null-guard for refreshLayout (#6854)

## 16.0.22 alpha 2022-06-28

* fix(ios): eliminates conditional height for banner image (#6855)

## 16.0.21 alpha 2022-06-27

* chore(ios): modernizes app-help's internals (#6836)
* fix(linux): Deal with non-existing files (#6840)
* fix(linux): Catch KeyboardInterrupt (#6841)

## 16.0.20 alpha 2022-06-26

* chore(web): shorten check/web/file-size check message (#6780)

## 16.0.19 alpha 2022-06-24

* change(web): drops old IE-related handling code (#6557)
* chore(deps): bump got from 11.8.3 to 11.8.5 (#6821)
* chore(ios): log script actions and fixup export settings to avoid version being clobbered (#6835)

## 16.0.18 alpha 2022-06-23

* chore(core): move common/core/desktop/ to core/ (#6629)

## 16.0.17 alpha 2022-06-22

* chore(web): updates error-reporting lib uploader (#6818)
* fix(web): fixes doc-keyboard generation (#6793)

## 16.0.16 alpha 2022-06-21

* fix(web): key tip constraint logic requires .bottom CSS (#6784)
* fix(ios): overzealous error about missing banner image (#6807)
* chore(linux): Update Debian changelog (#6810)

## 16.0.15 alpha 2022-06-18

* fix(web): crash on custom modifier keys (#6790)
* chore: add trigger definitions for stable-15.0 and fixup force param for increment-version.sh (#6776)

## 16.0.14 alpha 2022-06-17

* chore(web): add 'index.html' to parent links in test pages (#6791)

## 16.0.13 alpha 2022-06-15

* chore: beta to master merge A16S4 (#6771)

## 16.0.12 alpha 2022-06-14

* chore(web): replace lerna with npm workspaces and ts projects (#6525)
* fix(common): update increment-version for new tsc, node versions (#6762)

## 16.0.11 alpha 2022-05-27

* chore: A16S2 beta to master (#6670)
* chore(ios): FV certificate hash (#6674)

## 16.0.10 alpha 2022-05-15

* chore: beta to master A16S1 (#6614)

## 16.0.9 alpha 2022-04-29

* chore(common): merge beta to master B15S7 (Part 2) (#6579)

## 16.0.8 alpha 2022-04-17

* chore: merge beta to master B15S7 (#6537)

## 16.0.7 alpha 2022-04-07

* chore: beta to master B15S6 (#6490)
* fix(ios): use CFBundleShortVersionString for version (#6496)

## 16.0.6 alpha 2022-04-05

* chore(deps): bump ansi-regex from 3.0.0 to 3.0.1 in /web/testing/regression-tests (#6470)
* chore(deps-dev): bump minimist from 1.2.5 to 1.2.6 in /web/testing/regression-tests (#6471)
* chore(deps): bump minimist from 1.2.5 to 1.2.6 in /developer/server (#6472)

## 16.0.5 alpha 2022-04-04

* chore(common): beta to master B15S6 (#6467)

## 16.0.4 alpha 2022-03-22

* chore: B15S4 beta->alpha (#6402)

## 16.0.3 alpha 2022-03-16

* chore: merge beta changes to alpha B15S4 (#6376)
* chore(common/core/desktop): Improve meson build file  ️ (#6183)

## 16.0.2 alpha 2022-03-03

* chore(deps-dev): bump karma from 6.3.14 to 6.3.16 in /web/testing/regression-tests (#6322)

## 16.0.1 alpha 2022-03-02

* chore(common): move to 16.0 (#6318)

## 15.0.270 stable 2022-09-12

* chore(linux): Add support for Ubuntu 22.10 "Kinetic Kudu" (#7143)
* chore(linux): Update debian changelog (#7144)
* fix(android/engine): Cleanup list of subkeys when dismissing window (#7176)
* chore(linux): Fix ibus-keyman.postinst script (#7208)
* fix(windows): Delete both code units when deleting surrogate pairs in TSF-aware apps (#7256)
* fix(developer): compiler mismatch on currentLine (#7191)
* fix(developer): suppress repeated warnings about unreachable code (#7265)

## 15.0.269 stable 2022-08-29

* chore(linux): Update debian changelog (#7040)
* feat(linux): Replace deprecated distutils :cherries: (#7052)
* fix(developer): compiler emitting garbage for readonly groups (#7014)
* chore: Change platform advocates per discussion (#7114)
* fix(windows): remove saving and restoring context kbd options (#7107)
* fix(windows): Add invalidate context action to non-updatable parse (#7108)
* fix(android/engine): :cherries: Lower the max height for landscape orientation (#7128)

## 15.0.268 stable 2022-08-04

* chore(linux): Update debian changelog (#6995)
* fix(developer): increase maximum file size for server (#7004)
* fix(developer): rebuilding a model would not refresh it in server (#7016)
* chore(linux): Add script to upload to debian (#7017)
* fix(developer): stack overflow when compiling non-web keyboard (#7034)
* fix(developer): prevent crash attempting to compile ansi keyboard (#7035)

## 15.0.267 stable 2022-07-26

* fix(developer): QR Code for Package Editor had wrong path (#6927)
* fix(ios): ignore CFBundleShortVersionString (#6935)
* fix(web): context-only rule effects, set(&layer) from physical keystrokes  ️ (#6949)
* chore(web): remove invalid warning msg (#6951)
* fix(common): Fix `delete` :cherries: (#6966)
* fix(linux): Another attempt at fixing postinst script :cherries: (#6961)
* fix(linux): Fix uninstallation when using fcitx5 :cherries: (#6964)
* fix(linux): Catch PermissionError exception :cherries: (#6969)
* chore(linux): Update Debian changelog (#6972)
* fix(developer): kmdecomp virtual character key output (#6945)
* fix(developer): crash on exit when checking for updates (#6946)
* fix(developer): crash when switching back a tab (#6947)
* fix(developer): reduce timeouts if server shut down (#6948)
* fix(android): rework longpress movement trigger (#6992)
* chore(linux): Update changelog (#6987)
* fix(developer): improve error message for multi-part key ids on <15.0 (#6990)

## 15.0.266 stable 2022-07-08

* fix(linux): Fix post-install script :cherries: (#6895)
* fix(web): improve `console.error()` reporting (#6904)
* fix(web): ncaps rules not matching on touch (#6913)

## 15.0.265 stable 2022-07-04

* fix(common): trigger builds correctly for stable builds (#6879)
* fix(web): post-keystroke processing after use of pred. text selection (#6886)

## 15.0.264 stable 2022-07-01

* fix(ios): eliminates conditional height for banner image (#6857)
* fix(web): clears repeating bksp on keyboard reload  ️ (#6863)
* fix(web): better stability during transient OSK load state (#6861)
* fix(developer): readonly groups should never emit output (#6873)
* fix(web): Maintain separate Caps Lock states for touch and physical (#6874)

## 15.0.263 stable 2022-06-24

* chore(ios): add manageAppVersionAndBuildNumber=false (#6837)

## 15.0.262 stable 2022-06-23

* fix(web): key preview styling, positioning issues (#6795)
* chore(linux): Update Debian changelog (#6809)
* fix(linux): Deal with non-existing files (#6812)
* fix(linux): Catch KeyboardInterrupt (#6814)
* fix(ios): blocks known non-error "error" report (#6816)
* fix(web): fixes doc-keyboard generation (#6817)
* chore(web): updates error-reporting lib uploader (pseudo- ) (#6819)

## 15.0.261 stable 2022-06-18

* fix(web): crash on custom modifier keys (#6789)

## 15.0.260 stable 2022-06-15

* chore(common): Release version 15.0

## 15.0.259 beta 2022-06-10

* fix(android/engine): Disable haptic feedback on hardware keystrokes (#6671)
* fix(windows): Install TIP crash with inconsistent bcp47tag (#6727)
* change(web): adjusts minimum distance needed for quick-display of subkeys (#6714)
* change(web): browser test timeout tweaks (#6718)

## 15.0.258 beta 2022-06-06

* chore: add 14.0 entries to beta HISTORY.md (#6705)
* chore(web): switch on additional BrowserStack reporting (#6707)
* fix(web): fixes OSK-interaction issues in Float, Toolbar UI modules (#6689)

## 15.0.257 beta 2022-06-03

* fix(developer): kmcomp package compiler race condition (#6696)
* fix(developer): install keyboard call should quote kmshell.exe path (#6691)

## 15.0.256 beta 2022-06-01

* chore(android,ios,mac): Update crowdin strings for Spanish (Latin America) (#6650)

## 15.0.255 beta 2022-05-31

* fix(web): osk shrinkage from rounding (#6658)

## 15.0.254 beta 2022-05-30

* fix(ios): missed i18n site (#6667)
* fix(ios): keyboard height on app load (#6672)
* feat(ios): adds back and forward navigation buttons for in-app help (#6654)
* change(ios): modernization of the Keyman app main screen's layout logic (#6666)

## 15.0.253 beta 2022-05-27

* chore(ios): FV certificate hash (#6673)

## 15.0.252 beta 2022-05-25

* fix(ios): fixes OSK mispositioning bug in iOS 15 (#6631)

## 15.0.251 beta 2022-05-23

* fix(ios): stops leaking memory on system keyboard rotation (#6552)
* fix(android/engine): Fix sticky long-press keys (#6637)

## 15.0.250 beta 2022-05-20

* feat(android/app): Provide haptic feedback when typing (#6626)
* fix(ios): disables transparent nav bar for ios 15 (#6633)

## 15.0.249 beta 2022-05-19

* chore(common): improve PR reporting of changes (#6624)

## 15.0.248 beta 2022-05-17

* fix(windows): use GlobalGetAtomName to access global list (#6580)

## 15.0.247 beta 2022-05-16

* chore(common/resources): Update langtags.json (#6594)
* fix(android/engine): Refresh OSK when changing spacebar text (#6620)

## 15.0.246 beta 2022-05-11

* chore(ios): Set transparent background on "more" icons (#6598)
* chore(common): Add crowdin strings for Polish (#6593)

## 15.0.245 beta 2022-05-10

* chore(common): Add crowdin strings for Italian (#6592)

## 15.0.244 beta 2022-05-09

* fix(windows): Don't reset defaults on Keyman upgrade (#6491)

## 15.0.243 beta 2022-05-03

* chore(web): report on file size (#6584)
* chore(android/engine): Ignore DownloadManager if ID not found (#6581)
* fix(common/models): prevents preemptive tokenization of potential contractions (#6574)
* fix(web): fixes fat-finger distrib when subkey selected (#6526)

## 15.0.242 beta 2022-04-29

* docs(windows): Update OS and whatsnew in help (#6560)
* fix(android/engine): Check suggestion banner after setting keyboard (#6559)
* chore(common): Update Crowdin strings for Fula (#6562)

## 15.0.241 beta 2022-04-27

* change(web): touch alias optimization followup (#6566)
* fix(common/core/web): Fix forEach loop in SentryManager (#6569)
* fix(linux): Fix shared keyboard (un-)installation in Bionic (#6565)

## 15.0.240 beta 2022-04-26

* feat(web): adds .getKeyboard().IsRTL, .HasLoaded (#6567)
* fix(android): Don't show welcome.htm on keyboard package update (#6555)
* fix(android/engine): Localize some Toast notifications (#6561)

## 15.0.239 beta 2022-04-22

* fix(web): optimizes, enhances caret placement within text on mobile devices (#6551)

## 15.0.238 beta 2022-04-21

* chore(linux): Fix failure in Debian reproducibility testing (#6548)
* chore(linux): Update Linux dependencies (#6549)

## 15.0.237 beta 2022-04-20

* feat(linux): WIP - implement capslock handling with Wayland  ️ (#6213)

## 15.0.236 beta 2022-04-19

* fix(android): key tip sticky with multitap (#6494)
* fix(web): blocks modifier key fat-fingering (#6473)

## 15.0.235 beta 2022-04-18

* chore(android,windows): Update crowdin strings for bwr-NG (#6532)

## 15.0.234 beta 2022-04-14

* chore(common): Add Crowdin strings for Portuguese (pt-PT) (#6509)
* chore(linux): Fix l10n language mappings (#6529)
* chore(linux): Update Debian changelog (#6530)

## 15.0.233 beta 2022-04-13

* chore(android/app): Add description for referrer response error (#6524)
* fix(linux): test fileVersion during package install (#6522)

## 15.0.232 beta 2022-04-11

* fix(linux): Remove tab completion warning (#6482)

## 15.0.231 beta 2022-04-09

* test(common/resources): Add Noto font to web_context_tests keyboard (#6488)

## 15.0.230 beta 2022-04-08

* fix(android/engine): Show keyboard after rotating (#6498)
* fix(windows): don't log before checking nil when installing keyboard (#6505)
* chore: Revert "feat(web): prediction casing follows current layer" (#6510)
* chore(linux): Update changelog file (#6500)
* fix(windows): framework for switching of pipeline (#6392)

## 15.0.229 beta 2022-04-07

* fix(iOS): check version during package install (#6479)
* feat(ios): testflight builds for PRs (#6486)
* chore(ios): Document minimum iOS version 12.1 (#6492)
* fix(developer): handle exception on unpaired surrogate (#6487)
* chore(mac): Update whatsnew for 15.0 (#6493)
* fix(ios): use CFBundleShortVersionString for version (#6495)
* fix(android/app): Simplify sharing intent (#6481)

## 15.0.228 beta 2022-04-05

* feat(web): prediction casing follows current layer (#6459)
* fix(mac): check package fileVersion during install (#6415)

## 15.0.227 beta 2022-04-04

* fix(developer): improves More Help link for icon tool (#6464)
* chore(android): Document minimum required version of Chrome (#6468)
* chore(common): Update in-app help versions to 15.0 (#6469)
* fix(web): rely on caller for unmatched keys (#6457)
* feat(developer): hint on unreachable code (#6440)
* feat(developer): check filename case consistency when compiling keyboard (#6445)
* feat(developer): add Clear All button to icon editor (#6465)
* fix(developer): icon editor font color now follows fgcolor (#6466)
* fix(developer): validate kmconvert parameters (#6451)
* feat(developer): check for duplicate store/group names (#6463)
* docs(linux): Update testing section in readme (#6460)

## 15.0.226 beta 2022-04-01

* fix(web): track stateKeys changes with layer changes (#6453)

## 15.0.225 beta 2022-04-01

* fix(ios): reset context when osk is resized (#6428)
* feat(developer): keep Virtual Key Identifier dialog open on Insert (#6449)
* fix(oem/fv/ios): maintain consistent keyboard state between Keyman Engine and FV app (#6446)

## 15.0.224 beta 2022-03-29

* fix(android/engine): Clear WebView cache on package install (#6438)
* feat(oem/fv/ios): Dictionary Support (#6197)

## 15.0.223 beta 2022-03-27

* fix(mac): invalid keyboard breaks configuration (#6421)
* fix(windows): make long menus scroll in Configuration (#6424)
* fix(web): ios popup positioning and style (#6383)

## 15.0.222 beta 2022-03-25

* fix(windows): put correct HK_ALT flag for modifier (#6425)

## 15.0.221 beta 2022-03-24

* fix(developer): structure sizes for kmcomp x64 (#6408)
* fix(common): report more log detail in increment-version (#6418)

## 15.0.220 beta 2022-03-23

* fix(web): adjust touch alias element positioning (#6406)
* fix(android/engine): Display longpress keys during a Move gesture (#6138)

## 15.0.219 beta 2022-03-22

* chore(common): Update Hausa strings (#6399)

## 15.0.218 beta 2022-03-21

* chore(android/engine): Remove visual gaps in keyboard picker menu (#6370)

## 15.0.217 beta 2022-03-19

* fix(web): bounding rect offset was incorrect (#6357)

## 15.0.216 beta 2022-03-18

* feat(linux): Allow to run ibus tests on Wayland  ️ (#6202)

## 15.0.215 beta 2022-03-17

* fix(web): crash on focus before init (#6393)

## 15.0.214 beta 2022-03-16

* feat(web): `&newLayer` and `&oldLayer` (#6366)

## 15.0.213 beta 2022-03-15

* feat(common): zip and index keyboard artifacts (#6367)
* fix(android/engine): Activate menu on globe longpress before release (#6356)
* fix(web): subkey touch position after scroll (#6340)
* fix(developer): warn on ncaps usage inconsistency (#6347)
* fix(web): caps state tracking for touch (#6351)
* chore(windows): Update license date (#6374)
* chore(android): Separate CI step to generate Play Store notes (#6375)
* chore(linux): Update changelog and copyright (#6372)
* fix(oem/fv/android): Consolidate dictionary and keyboard settings (#6369)
* fix(linux): Don't start ibus-daemon multiple times (#6283)

## 15.0.212 beta 2022-03-11

* chore(linux): Fix lintian warnings (#6360)
* fix(common): allow custom keyboard builds (#6358)

## 15.0.211 beta 2022-03-10

* fix(oem/fv/android): Check keyboard exists before registering a model (#6346)
* chore(common): cleanup sh global color variables (#6353)

## 15.0.210 beta 2022-03-10

* feat(common): build test keyboards via script (#6352)

## 15.0.209 beta 2022-03-08

* fix(windows): add null pointer checks imsample keyboard (#6187)
* chore(linux): Debug why Beta build didn't get triggered (#6337)
* fix(developer): project should not steal focus on load (#6325)
* chore(android/engine): Remove bold styling in lists (#6341)
* fix(linux): Fix trigger script (#6342)
* chore: increment to 15.0.209 (#6343)

## 15.0.206 beta 2022-03-02

* change(web): tightens call signature for banner selection (#4966)
* fix(windows): cleanup edge cases in k32_load (#5197)
* feat(ios): refinement of spacebar-captioning PR (#5368)

## 15.0.205 alpha 2022-03-02

* fix(developer): move ngrok to Server/bin/ (#6304)
* fix(linux): Gracefully handle keyboard download failure (#6285)
* fix(linux): Gracefully handle makedirs failures (#6287)
* chore(common): tweak CODEOWNERS (#6305)
* fix(developer): rename Code to ID in Touch Layout Editor (#6309)
* feat(developer): kmcomp -h and -help (#6312)
* chore(developer): remove Package for Distribution action (#6313)
* fix(web): error in floating osk view when no keyboard active (#6316)
* chore(developer): disable upload for server except localhost (#6300)
* fix(ios): tweak simulator builds to support M1 (#6317)
* fix(developer): handle paste event in touch layout editor (#6295)
* fix(developer): Improve active tab visibility (#6314)
* fix(developer): font for Package and Model Editors (#6311)
* fix(web): stop repeated CSS injection (#6310)
* feat(developer): support commas in frequency in wordlists (#6315)
* chore: release to beta

## 15.0.204 alpha 2022-03-01

* feat(android): Android web-based test harness (#6250)
* fix(developer): server font support (#6298)
* chore(windows): Remove core icon from system tray (#6302)

## 15.0.203 alpha 2022-02-26

* chore(common): remove rust (for now!) (#6291)

## 15.0.202 alpha 2022-02-24

* feat(common): echo in macos.sh setup script (#6246)
* chore(common): Add CODEOWNERS file (#6262)
* chore(oem/fv): Add keyboard version and languages (#6226)
* fix(common/core/desktop): Add num and scroll lock mask to VKeyToChar (#6211)
* fix(linux): Properly compare versions in km-package-install (#6278)

## 15.0.201 alpha 2022-02-21

* fix(developer): npm publish with correct tier (#6259)
* fix(linux): Fix stray `[-vv]` in man pages (#6241)

## 15.0.200 alpha 2022-02-20

* chore(common): Update French strings (#6263)

## 15.0.199 alpha 2022-02-18

* fix(web): Non-integer OSK sizes (#6248)

## 15.0.198 alpha 2022-02-13

* fix(developer): compile package fileVersion from keyboard FileVersion (#6145)
* chore(android/app): Clarify help on switching keyboards (#6234)

## 15.0.197 alpha 2022-02-12

* chore(deps): bump follow-redirects from 1.7.0 to 1.14.8 in /web/testing/regression-tests (#6247)
* chore(deps-dev): bump karma from 6.3.4 to 6.3.14 in /web/testing/regression-tests (#6236)
* fix(windows): create Keyman/Diag folder in redirected profile (#6225)
* fix(developer): support KM_KBP_IT_CAPSLOCK (#6230)

## 15.0.196 alpha 2022-02-11

* fix(windows): add flag to track core process event (#6219)

## 15.0.195 alpha 2022-02-09

* chore(android): Upgrade gradle-wrapper version to 6.8 (#6223)

## 15.0.194 alpha 2022-02-08

* chore(android): Update Play publishing plugin to 3.5.0 (#6217)
* feat(android/engine): Single tap globe switch to previous system IME (#6206)
* feat(linux): Try to start ibus if not running (#6109)

## 15.0.193 alpha 2022-02-07

* chore(ios): certificate update again (#6208)

## 15.0.192 alpha 2022-02-04

* chore(oem/firstvoices): Add fv_haisla keyboard (#6181)
* chore(linux): Improve dependencies in Linux package (#6198)
* chore(linux): Remove obsolete Ubuntu 21.04 Hirsute (#6199)

## 15.0.191 alpha 2022-02-03

* fix(developer): remove keymanengine.msm (#6143)

## 15.0.190 alpha 2022-02-02

* fix(linux): Don't crash when installing keyboards in Wasta (#6159)

## 15.0.189 alpha 2022-02-01

* fix(linux): Don't crash if we lack permissions (#6179)
* chore(linux): stop releasing KMFL together with Keyman (#6184)

## 15.0.188 alpha 2022-01-28

* fix(mac): Check for CODE_SETSYSTEMSTORE (#6169)
* feat(developer): Keyman Developer Server (#6073)

## 15.0.187 alpha 2022-01-27

* fix(developer): handle Core failure to load (#6141)
* feat(windows): Keyman Core Integration - Support for IMX DLLs (#5936)
* chore(windows): testhost readme (#6164)
* chore(ios): certificate update (#6165)
* feat(linux): add support for Wayland (#6135)

## 15.0.186 alpha 2022-01-26

* feat(linux): Replace hirsute with impish (#6161)

## 15.0.185 alpha 2022-01-25

* feat(windows): testhost project for debugging keyman32 (#6154)
* feat(windows): handle key output in testhost (#6157)
* chore(deps): bump node-fetch from 2.6.1 to 2.6.7 in /resources/build/version (#6156)
* fix(developer): prevent crash on build dblclicked file (#6151)
* chore(linux): Add comment for clarification of code behaviour (#6152)

## 15.0.184 alpha 2022-01-24

* fix: only auto-merge if `auto:` prefix in title (#6146)

## 15.0.183 alpha 2022-01-21

* chore(linux): Update changelogs for 14.0.284 :cherries: (#6132)
* chore(linux): Revert workaround for Python bug (#6133)

## 15.0.182 alpha 2022-01-21

* chore(linux): Add metadata file for packaging (#6127)
* fix(web): crash in setTitleFromKeyboard when no keyboard active (#6129)

## 15.0.181 alpha 2022-01-19

* fix(linux): Add workaround for Python bug (#6124)
* docs(linux): Add missing dependency (#6118)

## 15.0.180 alpha 2022-01-18

* feat(web): Caps Layer and double-tap gesture (#5989)
* fix(web): Use regex to determine display layer and functional layers (#6100)

## 15.0.179 alpha 2022-01-17

* feat(web): Start of Sentence support - part 1 (#5963)
* feat(developer): support for Caps Lock layer (#5988)
* fix(web): call postKeystroke on banner touch (#6004)
* chore(ios): project scripts should use /usr/bin/env bash (#6114)
* chore: update docs (#6115)
* chore(common): Check in crowdin strings for Kibaku (#6048)
* fix(mac): externalize strings for package info window localization (#6088)
* fix(developer): repatch #6074 (#6111)
* fix(linux): Fix lintian errors (#6106)

## 15.0.178 alpha 2022-01-14

* chore(common): Check in crowdin strings for Waha (#6050)

## 15.0.177 alpha 2022-01-13

* chore(common): Check in crowdin strings for Marghi (#6049)

## 15.0.176 alpha 2022-01-12

* fix(windows): add x64 build fix invalid memory access (#6057)
* feat(windows): method set context correctly truncates input buffer (#6080)
* chore(common): Check in crowdin strings for Kanuri (#6047)
* fix(linux): Update minimum sentry-sdk version (#6093)
* docs: Enhance Linux build setup doc (#6094)

## 15.0.175 alpha 2022-01-11

* feat(linux): Don't create Sentry events for errors (#6070)
* fix(linux): Fix attribute error (#6086)
* fix(developer): bundle.sh must succeed (#6091)

## 15.0.174 alpha 2022-01-10

* chore(android/samples): Add -no-daemon flag to KMSample2 build script (#6082)
* fix(linux): Fix installation of shared packages (#6015)

## 15.0.173 alpha 2022-01-05

* chore(common): Update crowdin strings for Amharic (#6040)
* fix(linux): fix release version number for Sentry reporting (#6068)

## 15.0.172 alpha 2021-12-23

* fix(developer): work around devDependencies bug in npm (#6074)
* chore(windows): nmake makefile cleanup (#6065)

## 15.0.171 alpha 2021-12-17

* feat(developer): remember test page preferences on reload (#6033)
* feat(developer): tidy up package list in web test view (#6034)
* feat(developer): live reload of web debugger (#6035)
* feat(developer): cache web debug objects across sessions (#6036)
* fix(developer): project_mru.xml path (#6061)
* chore(developer): add browse4folder to components (#6062)
* docs(windows): Add note on split user/admin accounts (#6059)
* fix(mac): increase OSK character size by 50% (#6006)

## 15.0.170 alpha 2021-12-16

* docs(linux): Document how to disable error reporting (#6051)
* fix(linux): fix release version number for Sentry reporting (#6052)
* fix(linux): Fix package description (#6054)

## 15.0.169 alpha 2021-12-15

* fix(mac): display Unicode package name correctly instead of '????' (#6016)
* fix(linux): Improve ibus-keyman tests (#6044)

## 15.0.168 alpha 2021-12-14

* feat(linux): Add support for Ubuntu 22.04 Jammy (#6037)

## 15.0.167 alpha 2021-12-13

* fix(windows): remove unused variable (#6039)

## 15.0.166 alpha 2021-12-11

* chore(windows): version.rc use macros instead of mkver (#6019)
* chore(windows): move from Borland make to nmake (#6020)
* chore(windows): use findstr instead of Borland grep (#6021)
* chore(windows): replace mkver with mkver.sh (#6022)
* chore(windows): build without delphi (#6030)

## 15.0.165 alpha 2021-12-08

* fix(web): font size was not consistently set (#5906)

## 15.0.164 alpha 2021-12-07

* refactor(common/core): Use defines in all xstring tests (#6002)

## 15.0.163 alpha 2021-12-06

* chore(common): buf now uses decxstr so remove comment (#6012)

## 15.0.162 alpha 2021-12-05

* chore(linux): Update changelogs for 14.0.283 :package:  :cherries: (#6008)

## 15.0.161 alpha 2021-12-04

* chore(linux): Allow to specify debian revision :package:  :cherries: (#5999)
* chore(linux): Remove lintian warning :package:  :cherries: (#6000)

## 15.0.160 alpha 2021-12-03

* fix(developer): building kmw keyboard had wrong message callback signature (#5972)
* chore(common): add more description to Buf method (#6003)
* chore(linux): add non-surrounding-text feature to tests (#5968)

## 15.0.159 alpha 2021-12-02

* fix(developer): debugger crash with empty group (#5995)
* chore(android): Document switching to other system keyboard (#5991)
* fix(android/engine): Fix font paths (#5987)

## 15.0.158 alpha 2021-12-01

* feat(android/engine): Add other IME's to the Keyboard Picker menu (#5973)
* chore(android): Specify build tools version on other projects (#5979)

## 15.0.157 alpha 2021-11-29

* fix(web): remove obsolete popupBaseTarget (#5949)
* fix(web): improve keyboard switch performance (#5958)
* fix(web): support saving focus for custom OSK interactions (#5947)
* fix(developer): render OSK nicely on touch devices (#5923)
* chore(developer): move kcframe into its own folder (#5971)
* fix(web): restore `dragEnd` function (#5977)
* feat(common/core/desktop): Allow preserved key support (#5850)
* chore(windows): Consolidate documentation for Windows devboxes (#5481)
* chore(developer): tweak language metadata message (#5978)
* fix(linux): Fix ibus-keyman integration tests (#5966)

## 15.0.156 alpha 2021-11-26

* fix(windows): fix loadkeyboardoptions core memory error (#5959)

## 15.0.155 alpha 2021-11-24

* fix(web): reset scroll anchor on touchend (#5919)
* fix(web): shorten setFocusTimer() (#5946)
* fix(web): clear longpress timeout if user does a flick up (#5952)

## 15.0.154 alpha 2021-11-22

* fix(web): simplify hide transition (#5910)
* fix(web): inline osk keytip position (#5938)
* feat(mac): i18n, support localization of Keyman for Mac (#5869)
* chore(linux): Remove unused test methods (#5954)
* chore(linux): Run ibus-keyman tests as part of the build (#5889)

## 15.0.153 alpha 2021-11-20

* fix(web): resolve unhandled exception in promise (#5902)

## 15.0.152 alpha 2021-11-19

* fix(common/core):  Update decxstr to check all characters while decrementing (#5842)

## 15.0.151 alpha 2021-11-18

* fix(developer): use correct tike icon (#5925)
* fix(android/engine): Support for U_xxxx_yyyy subkeys (#5913)
* fix(mac): use xcframework to support m1 (#5933)
* fix(developer): move web osk beneath text area (#5937)

## 15.0.150 alpha 2021-11-17

* fix(web): remove canvas use for iOS compatibility (#5915)

## 15.0.149 alpha 2021-11-17

* chore(developer): Update jszip version (#5770)
* chore(common): Check in crowdin strings for Fulfulde Nigeria (#5841)

## 15.0.148 alpha 2021-11-16

* chore(common): Check in crowdin strings for Mandara (Wandala) (#5857)
* chore(linux): Update method comments (#5883)

## 15.0.147 alpha 2021-11-15

* chore(android,linux,windows): Check in crowdin strings for Bura-Pabir (#5839)
* chore: add keyman-local.com to iis https setup (#5892)
* fix(web): avoid error if timerid not valid (#5908)

## 15.0.146 alpha 2021-11-14

* feat(developer): support for U_xxxx_yyyy (#5894)

## 15.0.145 alpha 2021-11-13

* fix(developer): crash exporting OSK on European keyboard (#5893)
* feat(developer): validate .kps files during compile (#5895)

## 15.0.144 alpha 2021-11-12

* fix(android/engine): Truncate language name in list (#5878)
* fix(android/app): Check KMP file exists before attempting to extract (#5849)
* fix(web): Check parent element is defined before assigning (#5874)
* fix(android/app): Revert test code (#5899)

## 15.0.143 alpha 2021-11-11

* fix(developer): handle shortcut keys in debugger (#5776)

## 15.0.142 alpha 2021-11-08

* chore(linux): Cleanup (#5886)
* chore(linux): cleanup defunct tests (#5885)
* chore(linux): fix failing ibus-keyman tests (#5884)

## 15.0.141 alpha 2021-11-05

* chore(linux): Add integration tests for ibus-keyman (#5881)

## 15.0.140 alpha 2021-11-03

* feat(android): Allow uninstall of sil_euro_latin keyboard (#5838)
* chore(common/core): Compile test keyboards to .kmp (#5864)

## 15.0.139 alpha 2021-11-02

* chore(common/core): refactor kmx unit tests (#5862)
* chore(linux): Extract keycode_to_vk[] to separate header file (#5863)

## 15.0.138 alpha 2021-10-29

* chore(linux): Set correct version number on ibus component (#5859)
* chore(common/core): generate kmp.json (#5860)

## 15.0.137 alpha 2021-10-28

* chore(common): Don't check for conventional commit for fixups (#5858)

## 15.0.136 alpha 2021-10-23

* chore(android/engine): Address globe key TODO (#5836)

## 15.0.135 alpha 2021-10-20

* docs(windows): add note to caps-lock-stores test (#5837)

## 15.0.134 alpha 2021-10-19

* docs(windows): add install apps from anywhere instructions (#5829)

## 15.0.133 alpha 2021-10-16

* chore(common): Check in crowdin strings for Hausa (#5768)

## 15.0.132 alpha 2021-10-15

* feat(windows): manual keyboard caps tests (#5808)
* feat(windows): Change caps to work with common core processor (#5803)

## 15.0.131 alpha 2021-10-13

* chore(windows): Add obj cod and pdb to gitignore (#5826)

## 15.0.130 alpha 2021-10-11

* fix(common/core): incxstr checks all character while incrementing (#5712)

## 15.0.129 alpha 2021-10-08

* chore: Create CODE_OF_CONDUCT.md (#5819)
* chore: Add CONTRIBUTING documentation (#5821)
* chore: Add link to SIL (#5823)

## 15.0.128 alpha 2021-10-07

* fix(ios): move sentry settings responsibility to build agent (#5805)

## 15.0.127 alpha 2021-10-06

* chore(web): disable registerstub test (#5800)

## 15.0.126 alpha 2021-10-05

* chore: sentry.io dsn  ‍ ️ (#5787)

## 15.0.125 alpha 2021-10-05

* fix(android/engine): Remove unnecessary permissions from Manifest (#5752)
* feat(developer): touch layout testing (#5723)
* fix(web): popup positioning (#5742)
* chore(linux): Update changelog files for 14.0.282 :cherries: (#5794)

## 15.0.124 alpha 2021-10-04

* fix(web): support variable stores with predictive text (#5749)
* fix(windows): handle edge cases using default language (#5709)
* fix(linux): Don't crash with non-keyboard package file (#5755)
* fix(linux): Don't crash displaying keyboard details (#5758)

## 15.0.123 alpha 2021-10-01

* fix(common): Fix cherry-pick labeling (#5782)
* chore(ios,android,windows): Update crowdin strings for Amharic (#5722)

## 15.0.122 alpha 2021-09-30

* fix(developer): move ampersand to shift+7 on touch (#5746)
* feat(windows): Keyman Core integration (#5443)
* chore(windows): Keyman Core UI and Settings (#5769)
* fix(linux): Fix debian package script (#5771)
* docs(mac): Add note about installing with homebrew (#5767)

## 15.0.121 alpha 2021-09-29

* fix(developer): remove empty touch rows on save (#5720)
* chore(common): Check in crowdin strings for Shuwa Latin (#5734)
* chore(windows): fix broken links in help (#5765)

## 15.0.120 alpha 2021-09-28

* fix: help.keyman.com script file cleanup (#5751)
* chore(common): Enhance cherry-pick labeling (#5759)

## 15.0.119 alpha 2021-09-24

* chore(common): support forked repos when triggering test builds (#5738)

## 15.0.118 alpha 2021-09-23

* chore(deps): bump ansi-regex from 5.0.0 to 5.0.1 in /resources/build/version (#5741)
* refactor(web): active element management in relation to OSK display control  ️ (#5644)
* refactor(web): osk activation and visibility modeling  ️ (#5661)
* chore(android/app): Remove runConfigruations.xml file (#5743)
* feat(web): new OSK type - the inlined OSK (#5665)
* chore(web): inline osk test page (#5728)
* feat(web): enables mouse interactivity for the predictive banner (#5739)
* fix(mac): add support for M1 processor (#5701)

## 15.0.117 alpha 2021-09-22

* fix(developer): run kmlmc from Keyman source path (#5727)

## 15.0.116 alpha 2021-09-21

* fix(common/core): insure list pntr is incremented (#5669)
* chore(common): Check in crowdin strings for Simplified Chinese (#5681)
* fix(web): Null check for calculating globe key position (#5724)

## 15.0.115 alpha 2021-09-20

* chore(common/core): cleanup version headers (#5719)
* refactor(web): OSK modularization - specialized OSKView classes  ️ (#5633)
* feat(developer): track changes to option values better in debugger (#5696)
* fix(developer): support chiral modifiers in debugger (#5697)

## 15.0.114 alpha 2021-09-17

* feat(developer): Debugger platform option (#5640)
* feat(developer): Debugger keyboard options (#5647)
* fix(developer): add version info to Core (#5711)
* fix(common/core/web): layer reset on physical keystroke after OSK interaction (#5641)
* fix(ios): prevents installation of packages without JS (#5698)

## 15.0.113 alpha 2021-09-16

* fix(ios): version-tagging for errors logged from the system keyboard (#5693)
* fix(web): spacebar caption when functional layer differs from display layer (#5688)
* refactor(web): OSK modularization - view components, layout cleanup  ️ (#5619)
* refactor(web): OSK modularization - common-path code -> OSKView  ️ (#5620)
* fix(common/core/web): Remove empty rows in OSK (#5699)

## 15.0.112 alpha 2021-09-14

* chore(common): Update to Unicode 14.0 (#5686)
* chore(common): Add GitHub action to upload sources to crowdin (#5687)
* fix(windows): fallback to filename if `&name` not set (#5684)

## 15.0.111 alpha 2021-09-13

* fix(developer): include Keyman Core in Keyman Developer (#5649)
* fix(developer): ensure file modified after import from layout (#5676)
* chore(android/engine): Fix dictionary selector and back arrow styling (#5667)
* fix(web,android/app): Select numeric layer when entering a numeric field (#5664)

## 15.0.110 alpha 2021-09-10

* fix(android/engine): Fix localization on Android M (#5670)

## 15.0.109 alpha 2021-09-06

* fix(android/engine): Fix backspace on Android 5.0 (#5660)

## 15.0.108 alpha 2021-09-01

* fix(linux): Use first keyboard language if none given (#5655)

## 15.0.107 alpha 2021-08-31

* fix(linux): Fix launch of km-config (#5631)

## 15.0.106 alpha 2021-08-30

* fix(linux): Remove Linux workspace (#5654)

## 15.0.105 alpha 2021-08-27

* feat(android/app): Add navigation buttons to Info Activity (#5622)
* fix(android): Fix Chrome version ranges for Keyman engine functionality (#5629)

## 15.0.104 alpha 2021-08-26

* chore(linux): Update changelog files (#5637)
* fix(web): Check keyboard before marking layout calibrated (#5630)

## 15.0.103 alpha 2021-08-25

* chore(linux): Improve debian package script (#5626)
* chore(linux): Fix uploading to Sentry (#5623)

## 15.0.102 alpha 2021-08-24

* fix(android/engine): UX improvement when 1 keyboard installed (#5570)
* chore(windows): sentrytool param file support (#4172)
* fix(developer): F6 in debugger and cef focus (#5597)
* chore(common): add report-history.sh (#5527)
* chore(common): more on report-history (#5603)
* chore: fixup HISTORY.md (#5604)
* chore(android/app): Add in-app help for adjusting keyboard height (#5621)

## 15.0.101 alpha 2021-08-23

* refactor(web): overhaul of OSK key layout calcs + styling, merges desktop & touch logic (#5462)
* fix(android): keyboard's black bar bug (#5521)
* refactor(web): prep work for mouse-based use of touch events (#5506)
* refactor(web): mouse-based use of touch handlers (#5530)

## 15.0.100 alpha 2021-08-22

* fix(linux): Fix uploading to launchpad for legacy projects (#5612)

## 15.0.99 alpha 2021-08-21

* feat(android/app): Add menu to adjust keyboard height (#5606)

## 15.0.98 alpha 2021-08-20

* fix(windows): Ignore Access Denied error creating task (#4365)
* fix(web): Have util.wait check useAlerts option (#5538)
* fix(developer): debugger cleanup (#5588)
* chore(developer): debug deadkey 1-based values (#5592)
* chore(developer): refactor forcekeyboard in debug (#5593)
* fix(developer): get Test Mode working again (#5594)
* chore(developer): hide debug events panel (#5595)
* fix(common/core/web): behavior with unmatched final group (#5553)
* fix(ios): iOS 13 and 14 only - stuck settings toggles (#5548)
* fix(linux): Fix lost context after pressing K_SHIFT (#5601)

## 15.0.97 alpha 2021-08-19

* fix(linux): Fix uploading to launchpad (#5607)

## 15.0.96 alpha 2021-08-19

* docs(linux): Fix readme for ibus-keyman (#5565)
* chore(common/core): Add uninstall option to build script (#5564)
* feat(web): setup build artifacts for manual tests (#5582)
* feat(ios): adds option for Simulator-compatible testing artifact (#5557)
* refactor(web): OSK layout hierarchy encapsulation (#5451)
* refactor(web): reworks VisualKeyboard layout spec design (#5459)
* refactor(web): overhaul of OSK key layout calcs + styling, merges desktop & touch logic (#5462)
* fix(android): keyboard's black bar bug (#5521)
* fix(android): removes duplicated line (#5587)
* fix(linux): Check for valid kmp file (#5583)
* fix(linux): Handle corrupt icon file (#5585)
* fix(windows): handle restoring modal dialogs consistently (#5586)
* chore(android): Remove runConfigurations.xml files (#5572)
* fix(windows): Welcome should always show in front (#4657)

## 15.0.95 alpha 2021-08-06

* fix(windows): wrap text in keyboard installation dialog (#5559)
* fix(windows): tsysinfo format grid correctly (#5556)
* feat(android): Add API for checking Chrome version (#5520)
* fix(android/app): Fix cleanup when progress dialog cancelled (#5541)
* fix(common/core/desktop): split smp for context chars (#5562)
* feat(developer): debugger uses Keyman Core (#5513)
* fix(common/models): keep/suggestion diacritic sensitivity when de-duping (#5480)
* fix(web): Blank spacebar text when displayName is empty string (#5555)
* chore(linux): Consolidate Debian source packages (#5536)
* chore(common/core): Linux side of caps-lock stores (#5497)

## 15.0.94 alpha 2021-08-05

* chore(ios,windows): Update crowdin strings for Azerbaijani (#5486)
* chore(android): Update sentry-android-gradle-plugin to 2.1.0 (#5546)
* fix(web): Have util.wait check useAlerts option (#5538)
* fix(android): gracefully handle errors in KMW keyboards (#5423)
* chore(linux): Remove compiler warning in ibus-keyman (#5549)

## 15.0.93 alpha 2021-08-04

* fix(linux): Improve uninstallation (#5505)
* refactor(linux): Reformat keycode_to_vk table (#5508)
* refactor(linux): Cleanup import of os.path (#5529)
* chore(common/core): Allow shell script for kmcomp (#5498)
* refactor(common/core): Move comment to where it belongs (#5518)

## 15.0.92 alpha 2021-08-03

* fix(android/app): Check Play Store release notes less than 500 chars (#5535)

## 15.0.91 alpha 2021-08-02

* chore(common): stable history update (#5515)
* chore(android): log fontpath error (#5516)
* chore(windows): fixup cef interfaces for CEF 90 (#5514)
* chore(common/core): refactor backspace handling (#5512)
* chore(windows): split keyman64 header to keymanengine (#5522)
* fix(ios/engine): engine migration always precedes installs (#5484)
* chore(common): Add C++ formatting rules (#5523)
* fix(developer): compiler use and match behavior for Web should be same as Core (#5525)
* fix(web): stuck key highlighting from touchpoint movement (#5490)

## 15.0.90 alpha 2021-07-28

* chore(windows): patches for Delphi 10.4 (#5496)
* chore(common/core): additional debug tests (#5482)
* chore(android): Update globe key help and whatsnew (#5495)
* chore(common/core): handle deletion of markers in actions (#5489)
* chore(linux): Remove Groovy and Impish builds (#5502)

## 15.0.89 alpha 2021-07-27

* feat(web): Update addKeyboards to return Promise (#5389)
* fix(common/core/web): error from early fat-finger termination due to OS interruptions (#5479)
* fix(common/core/web): OSK state-key management (#5456)
* feat(android/engine): Improve globe key experience (#5437)

## 15.0.88 alpha 2021-07-23

* feat(common/core): debug action index (#5470)
* refactor(web): osk inner-frame abstraction (help text vs std OSK) (#5430)
* refactor(web): delayed OSK initialization (#5412)
* chore(common/core): Implement capsAlwaysOff system store (#5432)

## 15.0.87 alpha 2021-07-22

* fix(ios): keyboard swapping (#5475)
* refactor(linux): Refactor processing actions in separate methods (#5452)

## 15.0.86 alpha 2021-07-20

* chore(android): improve error reporting for kmw (#5468)

## 15.0.85 alpha 2021-07-19

* feat(common/core/desktop): kmx debugger basic infrastructure (#5425)
* feat(common/core/desktop): add debug events (#5448)
* chore(developer): fixup devtime paths (#5449)
* refactor(web): partial encapsulation of the desktop title bar and resize bar (#5393)
* refactor(web): osk move & resize handler encapsulation (#5409)

## 15.0.84 alpha 2021-07-09

* fix(web): Copy the keyboard stubs for registration (#5438)
* fix(android/engine): register lexical model in switchToNextKeyboard (#5439)

## 15.0.83 alpha 2021-07-08

* chore(windows): remove backup build step (#5434)
* refactor(common/core/desktop): Fix file and class names (#5445)
* refactor(web): longpresses, groundwork for additional gestures (#5387)
* fix(android/engine): Display dictionary help link (#5427)
* refactor(common/core/desktop): Rename Load method (#5444)

## 15.0.82 alpha 2021-07-07

* fix(common/models/types): fixes test script config (#5441)

## 15.0.81 alpha 2021-07-06

* fix(android/engine): Fix font file path (#5424)
* chore(common): npm audit fixes (#5419)
* chore(web): updates regression test-deps to same versions as web (#5420)
* chore(windows): make build paths consistent (#5405)

## 15.0.80 alpha 2021-07-02

* feat(web): spacebar text controls (#5348)
* feat(android): Spacebar text controls (#5349)
* feat(ios): add spacebar text controls (#5365)
* fix(linux): Don't crash with corrupt keyboard (#5414)

## 15.0.79 alpha 2021-07-01

* docs: start consolidation of build config docs (#5324)
* fix(developer): builder and editor commands were ignored (#5391)
* chore(developer): remove obsolete InitClasses (#5403)
* change(web): fat-finger-performance unit-test threshold (#5404)
* fix(linux): Fix auto-generated help (#5399)
* fix(linux): Improve bitmap conversion (#5401)

## 15.0.78 alpha 2021-06-30

* fix(web): console errors when using SHIFT w help-text 'osk' (#5392)

## 15.0.77 alpha 2021-06-29

* fix(windows): #5336 appcontext get to handle small buffer (#5383)
* fix(common): get handle caller buffer size small than internal Fixes … (#5390)

## 15.0.76 alpha 2021-06-28

* chore(android): Add help on Settings option to change spacebar caption (#5375)
* feat(android): hide textarea for perf (#5376)
* chore: keyboard_info.source.json 1.0.6 (#5379)
* refactor(android): setKeyboard and setKeymanLanguage (#5338)
* feat(web): Merge keyboard stub with error stub (#5340)
* feat(linux): Add reference index page (#5370)
* fix(linux): Fix restarting ibus when running with sudo (#5371)
* refactor(linux): Centralize paths (#5372)
* fix(linux): Save QR code in temporary directory (#5373)

## 15.0.75 alpha 2021-06-25

* fix(windows): osk scaling mismatch on horz axis (#5341)
* fix(linux): Don't add duplicate entries when reinstalling keyboard (#5363)
* fix(linux): fix tab completion for command line tools (#5362)
* feat(web): Update addLanguageKeyboards to return a Promise (#5260)
* feat(web): Add option useAlerts to control alerts() (#5302)

## 15.0.74 alpha 2021-06-24

* fix(android): fixes application of nextlayer for subkeys with customized layer setting (#5350)
* feat(common/core/web): engine correction-prep optimizations (#5319)
* feat(linux): Add support for impish (Ubuntu 21.10) (#5334)
* fix(linux): Add libglib2.0-bin to keyman Depends (#5360)

## 15.0.73 alpha 2021-06-23

* chore(windows): add engine test framework (#5337)
* feat(linux): Auto-generate reference help (#5326)
* fix(linux): Improve error handling if `lang_tags_map.py` is missing (#5345)

## 15.0.72 alpha 2021-06-22

* fix(mac): .kmx max file version is now 0x0E00 (14.0) (#5329)
* fix(mac): kmp.inf is windows-1252 (#5328)
* fix(windows): restore endpoints for interface stability (#5254)
* chore(linux): Build also on riscv64 to facilitate migration on Ubuntu (#5323)
* refactor(web): OSK key source-code reorganization (#5291)
* refactor(web): osk key highlighting/preview behavior (#5292)
* change(ios): setText now uses JSON serialization (#5321)

## 15.0.71 alpha 2021-06-18

* feat(common): keyboard_processor wasm build (#5233)
* chore(linux): Update changelogs to match Debian (#5304)

## 15.0.70 alpha 2021-06-17

* fix(web): touch-move cancellation (#5290)
* fix(developer): kmconvert help match reality (#5298)

## 15.0.69 alpha 2021-06-16

* refactor(web): OSK layout calculations - simplification (#5279)
* refactor(web): VisualKeyboard - key event model (#5280)
* refactor(web): OSK keytip abstraction (#5287)
* refactor(web): encapsulation of browser-based subkey array popup (#5288)
* chore(common): bash version for run-required-test-builds.sh (#5267)
* fix(linux): Adjust version of dependency for ibus-keyman (#5281)

## 15.0.68 alpha 2021-06-15

* chore(common): Add YouTube links to Keyman 14 features (#5276)
* chore(common): Check in crowdin strings for Spanish (Latin America) (#5269)
* refactor(web): polishes management of OSK keys (#5257)
* refactor(web): Visual Keyboard disentanglement - pass 1 (#5259)
* refactor(web): VisualKeyboard height styling consistency (#5278)
* fix(common/models): predictive-text engine use of NFD input (#5273)
* chore(linux): Fix warnings (#5282)

## 15.0.67 alpha 2021-06-11

* feat(linux): Fix Linux packaging on i386 (#5250)

## 15.0.66 alpha 2021-06-11

* feat(android): silent install for referred kbd (#5240)
* fix(android): rotation is not updating keyboard (#5247)

## 15.0.65 alpha 2021-06-10

* docs(ios): minor readme tweak regarding prerequisites (#5253)
* fix(common/core/web): optimizes transform construction (#5248)

## 15.0.64 alpha 2021-06-09

* feat(android): Automatically install keyboard through Play Store (#5230)
* fix(oem/fv/ios): app encryption flag for app store uploads (15.0) (#5244)
* refactor(common/core/web, web): target-agnostic key events (#5181)
* fix(linux): Fix packaging on ppa (#5249)

## 15.0.63 alpha 2021-06-08

* feat(common): Rust infrastructure (#5162)
* fix(web): Always pass kill_browserstack (#5234)
* chore(common): iis setup script for dev boxes (#5206)
* fix(windows): support Esc key in Download Keyboard dialog (#5207)
* fix(android/engine): Adjust default OSK landscape size (#5201)

## 15.0.62 alpha 2021-06-04

* fix(developer): support spaces in regression tests (#5217)

## 15.0.61 alpha 2021-06-03

* fix(linux): Exclude s390x from package builds for ibus-keyman (#5213)
* feat(linux): Integrate with fcitx5 (#5215)

## 15.0.60 alpha 2021-06-01

* fix(windows): sentry.dll version handling (#5187)
* fix(windows): start keymanx64 with ShellExecute (#5202)
* fix(windows): fix size of splash (#5203)

## 15.0.59 alpha 2021-05-31

* fix(common): build script help param (#5175)
* feat(ios): resource file validation before use (#5178)
* fix(linux): Migrate from /usr/lib/ibus to /usr/libexec (#5183)
* fix(linux): Don't crash on invalid metadata (#5185)
* fix(android/samples): Set gradlew executable for Tests (#5198)
* fix(windows): avoid cached hotkey state (#5190)
* chore(windows): minor maintenance (#5192)
* fix(common/core/desktop): Fix failing tests on armhf (#5169)

## 15.0.58 alpha 2021-05-28

* chore(android): Add -clean flag to build script (#5145)
* feat(web): Add script to deploy KeymanWeb release to s.keyman.com (#5150)
* feat(ios): partial conversion of internal logs to use of Sentry (#5153)
* change(ios): workspace reorganization + cleanup (#5167)
* fix(linux): Fix Makefile and instructions for building (#5170)

## 15.0.57 alpha 2021-05-28

* chore(ios): dependencies - update sentry-cocoa to 6.2.1 (#5120)
* change(ios): minimum iOS version -> 12.1 (#5168)
* chore(ios): renames problematic app selectors (#5173)

## 15.0.56 alpha 2021-05-27

* fix(ios): link, but NOT embed KeymanEngine.xcframework in app exs (#5164)
* feat(common): offline help css (#5157)
* change(ios): help always offline (#5158)

## 15.0.55 alpha 2021-05-27

* fix(ios): artifact upload preparation (#5160)

## 15.0.54 alpha 2021-05-26

* chore(windows): Update Sentry to 0.4.9 (#5144)
* chore(web): Add CI script to kill BrowserStack tunnel (#5136)
* docs(linux): Update readme (#5147)
* chore(linux): Update changelogs (#5146)
* fix(ios): re-enable SKIP_INSTALL (#5155)

## 15.0.53 alpha 2021-05-25

* feat(android/app): Auto-generate Play Store release notes (#5132)
* fix(web): active element selection in multi-touch scenarios (#5134)
* chore(windows): cleanup old .dof, .bdsproj and .cfg files (#5131)
* chore(ios): shift to use of XCFrameworks (#5107)
* chore(ios): imports iOS artifact-upload script for CI use (#5140)
* refactor(ios/engine): "should reload keyboard" now a property of the keyboard (#4847)
* docs(windows): Initial commit - README.md (#5119)
* chore(windows): move to vc++ 2019 (#5143)

## 15.0.52 alpha 2021-05-24

* chore(windows): Chromium 89.0.18 (#5128)
* chore(android/samples,oem/fv/android) Update dependencies (#5127)
* feat(web): basic promise wrapper on cloud api call (#5121)

## 15.0.51 alpha 2021-05-21

* chore(windows): reorganise tests (#5084)
* feat(developer): Add 'full copyright' field to templates (#5085)
* fix(developer): TframeTextEditor.SetText was not synchronous (#5096)
* chore(android): Update Gradle and other dependencies (#5098)
* chore(web): add test page for playing with CKEditor (#5089)
* chore(ios): update fv cert ref (#5123)
* chore(mac): Add help links for installing Keyman and keyboards (#5108)
* chore(android): Update targetSDKVersion to 30 (#5126)

## 15.0.50 alpha 2021-05-20

* chore(common): Check in crowdin strings for Amharic (#5102)
* chore(common): resolve audit issues in Web-related repo NPM packages (#5092)
* refactor(linux): Refactor `install_kmp.py` (#4932)
* chore(linux): Swap order of dependency (#5113)
* chore(linux): Remove unnecessary dependency on kmflcomp (#5115)

## 15.0.49 alpha 2021-05-19

* refactor(linux): Remove obsolete SCIM kmfl imengine (#5093)
* fix(common/core/desktop): Fix warnings when compiling for armhf (#5099)
* fix(common/core/desktop): Don't segfault on invalid .kmx file (#5101)

## 15.0.48 alpha 2021-05-17

* chore(common): Update stable history for 14.0.274 (#5087)
* fix(web): position popups correctly in landscape mode on Android and during Chrome emulation (#5075)

## 15.0.47 alpha 2021-05-14

* fix(developer): kmconvert commandline and deploy (#5082)

## 15.0.46 alpha 2021-05-13

* chore(windows): remove unused keymanx64 parameter (#5062)
* fix(android/engine): Check lexical-model file exists before using (#5071)
* chore(web/resources): bump lodash from 4.17.19 to 4.17.21 in /web/testing/regression-tests (#5037)

## 15.0.45 alpha 2021-05-12

* fix(windows): refactor controller windows (#5060)
* chore(windows): remove KMC_CHANGEUISTATE (#5061)
* fix(linux): Swap order of dependencies for Debian package (#5064)
* fix(linux): Fix Caps Lock (#5054)

## 15.0.44 alpha 2021-05-11

* chore(windows): FixupMissingFile needed current component code (#5057)
* chore(windows): remove unused utilrun unit (#5056)
* fix(developer): two small issues in kmdecomp (#5031)
* fix(common/core): Add values for Caps and Nocaps modifiers (#5053)

## 15.0.43 alpha 2021-05-10

* chore(mac): update requirements to include Big Sur (#5030)
* feat(android/app): Add telemetry for launching WebBrowserActivity (#5046)
* chore(android/app): Always use offline help (#5047)
* fix(windows): avoid disabling Keyman when speech recognition starts (#5000)
* chore(windows): add telemetry to trace crash on exit (#5007)
* fix(windows): make keymanx64 responsible for its own lifecycle (#5002)

## 15.0.42 alpha 2021-05-07

* chore(common): Check in crowdin files for Azerbaijani (#4992)

## 15.0.41 alpha 2021-05-06

* chore(linux): Add support for Ubuntu 21.04 (hirsute) (#5033)

## 15.0.40 alpha 2021-05-02

* chore(common): update stable history for 14.0.273 (#5003)

## 15.0.39 alpha 2021-04-30

* chore: support for xcode 12 (#4995)

## 15.0.38 alpha 2021-04-29

* fix(android/engine): Fix toHex() for null string (#4991)

## 15.0.37 alpha 2021-04-28

* fix(windows): handle errors starting keymanx64 (#4989)

## 15.0.36 alpha 2021-04-26

* docs(ios): tweaks prereqs in readme (#4977)
* fix(linux): Fix crash with incomplete metadata (#4908) (#4971)
* chore(android/engine): Don't use localized string for Sentry errors (#4978)
* fix(web): Make banner initialization more robust (#4961)
* chore: disable findTouchAliasElement logging (#4981)
* chore(common): update stable history for 14.0.272 (#4975)
* chore: Add cherry-pick label for cherry-pick PRs (#4973)

## 15.0.35 alpha 2021-04-23

* chore(ios): prep for CI transition to Xcode 12, build script tweak (#4967)
* chore(linux): Fix triggering of Jenkins builds for stable branch (#4969)
* fix(linux): Don't crash if kmp file vanishes (fixes #4907) (#4970)

## 15.0.34 alpha 2021-04-22

* No changes made

## 15.0.33 alpha 2021-04-22

* fix(oem/fv/android): Migrate keyboard list from 12.0 to 14.0 (#4951)
* fix(web): publish restorePosition() function (#4946)
* fix(web): fixes subkey lookup for fat-finger processing (#4954)
* feat(linux): Improve Sentry crash reporting (#4914)
* fix(web, ios): better SMP, emoji handling with frequent keyboard swaps (#4938)

## 15.0.32 alpha 2021-04-21

* fix(windows): handle invalid package names during install (#4887)
* fix(windows): crash when installing TIP in some rare situations (#4890)
* chore(windows): disable profile repair (#4899)
* fix(windows): access violation closing text editor (#4920)
* fix(windows): help contents broken from tray menu (#4922)
* fix(developer): avoid crash if .kpj.user file is malformed (#4918)
* fix(developer): chiral mismatch warning is disruptive (#4934)
* fix(windows): avoid error if keyman32.dll renamed (#4940)
* change(web): adds error + console logs usable for Sentry reporting targeting #4797 (#4821)

## 15.0.31 alpha 2021-04-20

* fix(android/engine): Don't load woff fonts on Android N (#4905)
* fix(android/engine): Change getList() to return an empty list instead of null (#4926)
* fix(android/engine): Don't set lexical model list to null (#4927)
* fix(linux): don't crash on legacy non-Unicode files (#4906)
* fix(linux): Don't crash on network problem (fixes #4911) (#4912)
* chore(linux): Remove experimental scripts (#4913)

## 15.0.30 alpha 2021-04-19

* chore(android/engine): Rename "Pulaar" to "Pulaar-Fulfulde" (#4865)
* fix(developer): Reduce non-canonical BCP 47 tag warning in PackageInfo to "Info" (#4863)
* chore(common): Update crowdin for French (#4895)
* chore(android,windows): Check in crowdin for Indonesian (#4829)

## 15.0.29 alpha 2021-04-05

* chore(android/engine): Rename "Fula" to "Pulaar" (#4859)

## 15.0.28 alpha 2021-04-02

* fix(linux): Fix crash if `<kbd>.json` doesn't contain description (#4851)

## 15.0.27 alpha 2021-04-01

* docs(android): Update installing-keyboards.md (#4837)
* chore(deps): bump y18n from 4.0.0 to 4.0.1 in /web/testing/regression-tests (#4817)
* fix(android): ensure keyboard is always set after pageLoaded (#4840)
* chore(deps): bump y18n from 4.0.0 to 4.0.1 in /resources/build/version (#4818)
* fix(developer): buffer size for range expansions (#4831)
* chore(common): Check in crowdin for Fulah (#4846)
* docs(android): Update image for enabling-system-keyboards (#4844)
* chore: history from 14.0.271 (#4849)

## 15.0.26 alpha 2021-03-31

* fix(android/engine): Add KMString wrapper for formatting Strings (#4813)

## 15.0.25 alpha 2021-03-30

* fix(developer): requote font names (#4814)

## 15.0.24 alpha 2021-03-29

* fix(ios): ensures JS keyboard set after page load (#4808)
* fix(developer): open containing folder was not opening correct folder (#4776)
* fix(linux): Fix crash if query doesn't contain bcp47 tag   (#4800) (#4811)

## 15.0.23 alpha 2021-03-26

* fix(ios): fixes sys-kbd setup help link for iOS 9 and 10 (#4774)
* fix(android): Fix NullPointerException in package installation (#4790)

## 15.0.22 alpha 2021-03-25

* fix(ios/samples): samples should use package-oriented API (#4771)
* fix(android/engine): Sanitize embedded KMW Sentry error (#4782)

## 15.0.21 alpha 2021-03-23

* chore: beta to alpha A15S1 (#4759)

## 15.0.20 alpha 2021-03-22

* chore: B14S8 beta to alpha (#4739)
* chore: merge beta to master (A15S1) (#4745)

## 15.0.19 alpha 2021-03-09

* chore: beta to alpha merge, B14S7 (#4624)

## 15.0.18 alpha 2021-02-25

* fix(linux): Set help-keyman.com.sh executable (#4530)

## 15.0.17 alpha 2021-02-22

* chore: merge B14S6 beta to alpha (#4503)

## 15.0.16 alpha 2021-02-11

* chore: B14S6 beta to master merge (#4473)
* chore: manual version increment (#4478)

## 15.0.15 alpha 2021-02-11

* chore: merge B14S5 beta to master (#4432)

## 15.0.14 alpha 2021-02-02

* docs(linux): Improve packaging doc (#4389)

## 15.0.13 alpha 2021-02-01

* chore(linux): Don't report on Sentry when running unit tests (#4374)
* chore(linux): Pass second tag parameter to Jenkins build (#4376)

## 15.0.12 alpha 2021-01-28

* chore(linux): Improve launchpad.sh script (#4355)

## 15.0.11 alpha 2021-01-27

* chore: Enhance PR labeling based on PR title (#4226)

## 15.0.10 alpha 2021-01-27

* fix(ios): renew distribution certificate (#4342)

## 15.0.9 alpha 2021-01-25

* chore(windows): help for 14.0, part 1 (#4109)
* chore: merge B14S4 beta to master (#4320)

## 15.0.8 alpha 2021-01-18

* chore(linux): Allow to push to the `keyman-beta` ppa (#4271)

## 15.0.7 alpha 2021-01-12

* chore(linux): Update debian metadata (#4223)

## 15.0.6 alpha 2021-01-07

* fix(linux): only pass tag if we just created one (#4220)

## 15.0.5 alpha 2021-01-05

* chore(linux): pass tag to Jenkins build (#4160) (#4215)

## 15.0.4 alpha 2020-12-23

* feat(common/models): naive backspace workaround, naive multi-char Transform mitigation (#4206)
* fix(web): supplies missing (optional) argument to prevent warnings (#4208)
* fix(ios): moves Settings notification UI code to main thread (#4210)

## 15.0.3 alpha 2020-12-21

* fix(web): Solving kmwosk color inconsistency (#4154)

## 15.0.2 alpha 2020-12-16

* fix(common): increment version needs to check base (#4156)

## 15.0.1 alpha 2020-12-14

* chore: prepare 15.0 alpha (#4129)

## 14.0.292 stable 2022-05-24

* fix(windows): sentry debuglogging for DoInstall (#6648)

## 14.0.291 stable 2022-05-07

* fix(windows): don't log before checking nil when installing keyboard (#6506)
* fix(windows): put correct HK_ALT flag for modifier (#6587)

## 14.0.290 stable 2022-03-31

* chore(oem/fv/android): Update dependencies (#6452)

## 14.0.289 stable 2022-03-30

* chore(linux): Remove versions that are no longer supported (#6388)
* chore(windows): move crash metadata to extra (#6398)
* fix(android/engine): Test fileVersion during package install (#6423)
* fix(mac): invalid keyboard breaks configuration (#6420)
* chore(android):   Update Play publishing plugin to 3.5.0 and other plugins (#6224)
* fix(web): track load error detail (#6443)

## 14.0.288 stable 2022-03-15

* chore(linux): Update changelogs for 14.0.287 (#6373)

## 14.0.287 stable 2022-03-04

* chore(ios): certificate update (#6210)
* fix(windows): create Keyman/Diag folder in redirected profile (#6222)
* fix(web): stop masking error (#6332)

## 14.0.286 stable 2022-01-27

* chore(linux): Update changelogs for 14.0.284 (#6131)
* chore(linux): Revert workaround for Python bug (#6134)
* fix: only auto-merge if `auto:` prefix in title (#6148)
* fix(developer): work around devDependencies bug in npm (#6142)
* chore(ios): certificate update (#6166)
* fix(mac): Check for CODE_SETSYSTEMSTORE (#6170)

## 14.0.285 stable 2022-01-20

* fix(linux): Fix lintian errors :cherries: (#6107)
* fix(linux): Add workaround for Python bug :cherries: (#6125)
* fix(web): Use regex to determine display layer and functional layers (#6123)

## 14.0.284 stable 2022-01-11

* chore(android,oem/fv/android): Update targetSDKVersion to 30 (#5934)
* fix(web): popupBaseKey null check (#5948)
* fix(linux): Add test targets to Makefile (#5975)
* fix(android/engine): Fix font paths (#5990)
* chore(linux): Remove lintian warning (#5993)
* chore(linux): Allow to specify debian revision (#5998)
* chore(linux): Update changelogs for 14.0.283 :package: (#6007)
* fix(linux): fix release version number for Sentry reporting :cherries: (#6053)
* chore(common): Check in crowdin strings for Spanish (Latin America) (#6060)
* fix(linux): fix release version number for Sentry reporting :cherries: (#6069)
* chore(android/samples): Add -no-daemon flag to KMSample2 build script (#6083)
* fix(linux): Fix attribute error :cherries: (#6087)

## 14.0.283 stable 2021-11-17

* chore(windows): fix broken links in help (#5766)
* chore(linux): copy Keyman for Linux 15 reference to 14 (#5764)
* fix(linux): Fix debian package script (#5772)
* chore(common): Enhance cherry-pick labeling (#5773)
* fix(common): Fix cherry-pick labeling (:cherries:) (#5783)
* fix(linux): Don't crash displaying keyboard details (#5757)
* chore(linux): Update changelog files for 14.0.282 (#5793)
* fix(linux): Don't crash with non-keyboard package file (#5754)
* chore: sentry.io dsn  ‍ ️ (#5788)
* fix(windows): handle edge cases using default language (#5775)
* fix(ios): move sentry settings responsibility to build agent  ‍ ️ (#5806)
* fix(web): remove canvas use for iOS compatibility (#5916)

## 14.0.282 stable 2021-09-27

* fix(mac): add support for M1 processor (#5737)
* chore(mac): Add help links for installing Keyman and keyboards (#5748)
* fix: help.keyman.com script file cleanup (#5750)

## 14.0.281 stable 2021-09-17

* fix(common/models): keep/suggestion diacritic sensitivity when de-duping (#5552)
* feat(ios): adds option for Simulator-compatible testing artifact (#5569)
* chore(ios,windows): Update crowdin strings for Azerbaijani (#5487)
* fix(oem/fv/ios): build configuration for 14.0's test-oriented simulator artifact (#5596)
* fix(linux): Handle corrupt icon file (#5589)
* fix(linux): Check for valid kmp file (#5590)
* chore: fixup stable HISTORY.md (#5605)
* chore(linux): Improve debian package script (#5624)
* chore(linux): Fix uploading to Sentry (#5625)
* chore(linux): Update changelog files (#5636)
* fix(ios): iOS 13 and 14 only - stuck settings toggles (#5611)
* fix(web): Fix layers for embedded longpress keys (#5651)
* fix(linux): Use first keyboard language if none given (#5657)
* fix(android/engine): Fix backspace on Android 5.0 (#5674)
* chore(common): report-history (#5678)
* fix(developer): ensure file modified after import from layout (#5677)
* test(windows): investigate TIP crash (#5679)
* fix(common/core/web): Remove empty rows in OSK (#5703)
* fix(windows): fallback to filename if `&name` not set (#5685)

## 14.0.280 stable 2021-08-02

* fix(android): displayName for keyboard was not optional (#5492)
* chore(linux): Remove Groovy builds (#5503)
* chore(linux): Fix dependency versions (#5504)
* fix(common/core/web): error from early fat-finger termination due to OS interruptions (#5491)
* chore(android): log fontpath error (#5517)
* fix(ios/engine): engine migration always precedes installs (#5501)
* fix(common/core/web): OSK state-key management (#5494)
* fix(linux): fix crash trying to display QR code (#5528)
* fix(android): avoid error with empty font data (#5534)

## 14.0.279 stable 2021-07-22

* fix(ios): keyboard swapping (#5476)

## 14.0.278 stable 2021-07-20

* change(common/core/web): fat-finger-performance unit-test threshold (#5417)
* fix(linux): Improve bitmap conversion (#5410)
* fix(linux): Save QR code in temporary directory (#5411)
* fix(linux): Fix restarting ibus when running with `sudo` (#5413)
* fix(linux): Don't crash with corrupt keyboard (#5421)
* fix(web): fixes osk resize-popping effect (#5428)
* fix(android/engine): register lexical model in switchToNextKeyboard (#5447)
* feat(web): spacebar text controls (#5406)
* feat(android): Spacebar text controls (#5407)
* feat(ios): add spacebar text controls (#5408)
* chore(android): improve error reporting for kmw (#5469)

## 14.0.277 stable 2021-06-29

* chore(common): bash version for run-required-test-builds.sh (#5268)
* chore(common): Add YouTube links to Keyman 14 features (#5285)
* fix(common/models): predictive-text engine use of NFD input (#5286)
* fix(developer): kmconvert help match reality (#5299)
* chore(linux): Update changelogs to match Debian (#5303)
* fix(mac): .kmx max file version is now 0x0E00 (14.0) (#5331)
* fix(mac): kmp.inf is windows-1252 (#5330)
* fix(windows): improve keymanx64 start stability (#5222)
* chore(linux): Build also on riscv64 to facilitate migration on Ubuntu (#5322)
* fix(android): fixes application of nextlayer for subkeys with customized layer setting (#5351)
* feat(common/core/web): engine correction-prep optimizations (#5352)
* fix(linux): Add libglib2.0-bin to keyman Depends (#5359)
* fix(windows): osk scaling mismatch on horz axis (#5342)
* fix(linux): Don't add duplicate entries when reinstalling keyboard (#5369)
* chore: keyboard_info.source.json 1.0.6 (#5380)
* feat(android): hide textarea for perf (#5377)
* change(ios): setText now uses JSON serialization (#5333)

## 14.0.276 stable 2021-06-11

* fix(linux): Exclude s390x from package builds for ibus-keyman (#5220)
* fix(web): Always pass kill_browserstack (#5235)
* feat(android): Automatically install keyboard through Play Store (#5231)
* fix(oem/fv/ios): app encryption flag for app store uploads (14.0) (#5243)
* fix(common/core/web): optimizes transform construction (#5255)
* fix(android): rotation is not updating keyboard (#5262)
* feat(android): silent install for referred kbd (#5266)
* fix(windows): disable new hotkey modifier check (#5270)

## 14.0.275 stable 2021-06-04

* fix(linux): Swap order of dependencies for Debian package (#5070)
* fix(android/engine): Check lexical-model file exists before using (#5080)
* fix(developer): kmconvert commandline and deploy (#5083)
* fix(web): position popups correctly in landscape mode on Android and during Chrome emulation (#5090)
* fix(common/core/desktop): Fix warnings when compiling for armhf (#5109)
* fix(common/core/desktop): Don't segfault on invalid .kmx file (#5110)
* chore(common): Check in crowdin strings for Amharic (#5117)
* chore(linux): Swap order of dependency (#5114)
* fix(developer): TframeTextEditor.SetText was not synchronous (#5097)
* chore(ios): update fv cert ref (#5124)
* chore(ios): works around wrong-workspace Carthage 0.38 lookup issue (#5135)
* fix(web): multi touch handling (#5142)
* chore(ios): artifact prep script now in-repo (#5141)
* chore(web): Add CI script to kill BrowserStack tunnel (#5152)
* fix(ios): artifact upload preparation (#5161)
* chore(android): Add -clean flag to build script (#5177)
* fix(windows): avoid cached hotkey state (#5189)
* fix(android/samples): Set gradlew executable for Tests (#5199)
* fix(common/core/desktop): Fix failing tests on armhf (#5204)
* feat(web): Add script to deploy KeymanWeb release to s.keyman.com (#5179)
* chore(ios): renames problematic app selectors (#5174)
* fix(developer): support spaces in regression tests (#5218)

## 14.0.274 stable 2021-05-11

* fix(android/engine): Fix toHex() for null string (#4997)
* chore: support for xcode 12 (#4996)
* chore(linux): Add support for Ubuntu 21.04 (hirsute) (#5035)
* chore(ios): prep for CI transition to Xcode 12, build script tweak (#5048)
* chore(windows): add telemetry to trace crash on exit (#5008)
* fix(windows): avoid disabling Keyman when speech recognition starts (#5038)
* chore(android/app): Always use offline help (#5051)
* chore(common): Check in crowdin files for Azerbaijani (#5039)
* feat(android/app): Add telemetry for launching WebBrowserActivity (#5050)
* fix(linux): Enable caps lock support (#5058)

## 14.0.273 stable 2021-04-26

* chore(linux): Fix triggering of Jenkins builds for stable branch (#4968)
* fix(linux): Don't crash if kmp file vanishes (fixes #4907) (#4972)
* fix(linux): Fix crash with incomplete metadata (#4908) (#4979)
* chore(android/engine): Don't use localized string for Sentry errors (#4980)
* chore: disable findTouchAliasElement logging (#4982)
* fix(web): Make banner initialization more robust (#4983)
* chore: Add cherry-pick label for cherry-pick PRs (#4984)

## 14.0.272 stable 2021-04-23

* chore(linux): Debug triggering Jenkins build (#4852)
* chore(android/engine): Rename "Fula" to "Pulaar" (#4860)
* chore(android/engine): Rename "Pulaar" to "Pulaar-Fulfulde" (#4891)
* fix(developer): Reduce non-canonical BCP 47 tag warning in PackageInfo to Info (#4892)
* chore(common): Update crowdin for French (#4903)
* chore(android,windows): Check in crowdin for Indonesian (#4904)
* fix(linux): don't crash on legacy non-Unicode files (#4878)
* fix(android/engine): Don't load woff fonts on Android N (#4924)
* fix(linux): Don't crash on network problem (fixes #4911) (#4931)
* fix(android/engine): Change getList() to return an empty list instead of null (#4928)
* fix(windows): handle invalid package names during install (#4888)
* fix(windows): crash when installing TIP in some rare situations (#4901)
* fix(windows): access violation closing text editor (#4921)
* fix(windows): help contents broken from tray menu (#4923)
* fix(developer): avoid crash if .kpj.user file is malformed (#4919)
* fix(developer): chiral mismatch warning is disruptive (#4935)
* chore(windows): disable profile repair (#4900)
* fix(windows): avoid error if keyman32.dll renamed (#4941)
* change(web): adds error + console logs usable for Sentry reporting targeting (#4929)
* fix(web): fixes subkey lookup for fat-finger processing (#4955)
* fix(oem/fv/android): Migrate keyboard list from 12.0 to 14.0 (#4952)
* fix(web): publish restorePosition() function (#4957)
* fix(web, ios): better SMP, emoji handling with frequent keyboard swaps (#4958)
* feat(linux): Improve Sentry crash reporting (#4960)

## 14.0.271 stable 2021-04-01

* fix(android/engine): Sanitize embedded KMW Sentry error (#4786)
* fix(ios/samples): samples should use package-oriented API (#4772)
* fix(ios): fixes sys-kbd setup help link for iOS 9 and 10 (#4775)
* fix(android): Fix NullPointerException in package installation (#4796)
* fix(ios): ensures JS keyboard set after page load (#4809)
* fix(developer): open containing folder was not opening correct folder (#4777)
* fix(linux): Fix crash if query doesn't contain bcp47 tag (#4800) (#4801)
* fix(android/engine): Add KMString wrapper for formatting Strings (#4820)
* fix(developer): requote font names (#4815)
* fix(android): ensure keyboard is always set after pageLoaded (#4841)
* fix(linux): Fix crash if `<kbd>.json` doesn't contain description (#4835)
* fix(developer): buffer size for range expansions (#4832)
* chore(common): Check in crowdin strings for Fulah (#4822)
* docs(android): Update installing-keyboards and enabling-system-keyboards (#4842)

## 14.0.270 stable 2021-03-23

* chore: stable tier (#4763)

## 14.0.269 beta 2021-03-23

* chore: history: (#4760)
* fix: support new branches in increment-version (#4761)

## 14.0.268 beta 2021-03-23

* fix(windows): Change TLangSwitchRefreshWatcher ownership from thread to form (#4752)
* fix(common/models): prediction threshold when count is low, unintentional aliasing (#4754)

## 14.0.267 beta 2021-03-22

* docs(ios): Help for 14.0 features (#4741)
* chore: increment-version.sh for stable (#4742)

## 14.0.266 beta 2021-03-19

* chore(android/app): Migrate launcher icon to adaptive (#4720)
* fix(common/core/web): predictive banner activation logic (#4713)
* fix(web): allows refresh of currently-loaded model (#4728)
* fix(ios): kbd search now caches publishing data for result (#4729)
* fix(linux): Fix switching to keyboard in middle of line (#4678) (#4721)
* fix(windows): ensure profiles are reinstalled during setup (#4727)
* fix(windows): Avoid double start during setup (#4726)

## 14.0.265 beta 2021-03-18

* fix(common/core/web): disambiguation of keys sharing same base key ID (#4703)
* fix(windows): Download keyboard dialog TLS protocol support (#4714)
* fix(web): first-pass workaround for popup-key corrections (#4704)
* fix(developer): use var not let in definitions (#4718)
* chore(windows): finalize help (#4717)

## 14.0.264 beta 2021-03-17

* fix(android/app): Load system keyboard before checking overrides (#4696)
* fix(android): Update styling and set text to black (#4662)

## 14.0.263 beta 2021-03-16

* fix(ios): keyboard search did not alert for lack of net (#4693)
* chore(android/engine): Send KMW console errors to Sentry (#4692)
* fix(windows): start Keyman after setup only if not running (#4681)
* fix(developer): &CasedKeys and &MnemonicLayout are not compatible together (#4690)
* fix(android/engine): Fix crash when download file fails to copy to cache (#4697)
* fix(developer): validate keyboard_info should give info on non-canonical bcp47 (#4689)
* chore(developer): upgrade bcp 47 canonicalisation to warning (#4699)
* fix(developer): support named character codes at end of line (#4691)

## 14.0.262 beta 2021-03-16

* fix(android): Update styling and set text to black (#4662)
* fix(mac): prevent duplicate keyboards in list (#4674)

## 14.0.261 beta 2021-03-15

* fix(windows): Trigger language sync after changes (#4663)
* chore(linux): Ignore buildtools in keyman-config tarball (#4675)

## 14.0.260 beta 2021-03-15

* chore(windows): fully disable auto start task (#4658)
* fix(windows): keep online update in focus (#4661)
* fix(windows): setup must save install state for restarts (#4649)
* fix(ios): removal of default keyboard respected when updating app (#4651)
* feat(ios): auto-bundles the most recent version of default resources (#4656)
* fix(mac): register configuration window on load (#4667)
* chore(ios): Set Localizable.strings to UTF-8 (#4670)
* fix(android/app): Fix crash when clicking QR code (#4664)
* fix(android): fixes errors within lists used for UI (#4666)
* chore(common): Update crowdin for km (#4671)
* chore(android/app,ios/app): Update crowdin for de (#4672)
* fix(mac): release window resources on close (#4669)
* fix(mac): show local help in app (#4673)
* chore(windows): Update whatsnew.md (#4665)

## 14.0.259 beta 2021-03-12

* chore(developer): add B11 ISO code for ABNT2 keyboard (#4654)
* fix(web): better check for missing MutationObserver type (#4646)
* fix(android/engine): Reset in-app context when selection changes (#4636)
* chore(linux): Move signature files as well (#4653)

## 14.0.258 beta 2021-03-11

* fix(windows): context help links (#4626)
* fix(windows): hotkeys correctly ignore right modifier keys (#4628)
* fix(windows): Handle disabled profiles and invalid language ids (#4635)
* fix(web): event handling for TouchAliasElement's blinking caret (#4638)
* fix(common/models): prevents "undefined" reversion display string (#4648)
* docs(common): Update npm-packages readme (#4644)

## 14.0.257 beta 2021-03-10

* fix(common/core/web): Add keyboard check for scriptObject (#4640)
* docs(common): Update readme (#4642)

## 14.0.256 beta 2021-03-10

* chore(linux): Update readme (#4633)

## 14.0.255 beta 2021-03-09

* chore(common): Update readme (#4631)

## 14.0.254 beta 2021-03-09

* fix(web): use language code correctly in toolbar (#4620)
* chore(linux): Fix some lintian warnings for Debian package (#4621)
* docs(ios): adds supported l10ns to help/about/whatsnew (#4625)
* fix(windows): represerve keys on setfocus (#4622)
* fix(windows): show version selector for Keyman in installer (#4623)
* fix(windows): ensure valid base layout on install (#4627)

## 14.0.253 beta 2021-03-05

* fix(android/app): Fix welcome.htm responsiveness (#4531)
* feat(developer): &CasedKeys system store (#4586)
* fix(android): Localize Toast notifications (#4588)
* fix(windows): PreservedKeyMap::MapUSCharToVK line order bug (#4595)
* fix(developer): tidy up expansions tests (#4592)
* fix(ios): adds i18n for some error alerts (#4577)
* fix(windows): incxstr could run over buffer with malformed data (#4596)
* chore(android/app): Update whatsnew with available display languages (#4610)
* chore(linux): Improve Sentry environment setting (#4589)
* fix(developer): Expand filenames before load (#4606)

## 14.0.252 beta 2021-03-04

* feat(ios): enables de, fr, and km localizations (#4585)
* fix(developer): improve CEF location search stability (#4571)
* fix(developer): Support all fonts in Keyboard Fonts dialog (#4574)
* feat(developer): Add different Open Containing Folder buttons (#4576)
* feat(developer): Range expansions (#4584)
* fix(web): fixes lack of respect for underlying-key display settings (#4572)
* fix(common/models): fixes application of suggestions immediately after a backspace (#4587)
* fix(linux): Improve version number (#4582)
* chore(linux): Don't report to Sentry in dev environment (#4581)

## 14.0.251 beta 2021-03-03

* fix(developer): Improve stability of named code constants (#4547)
* fix(developer): schema conformance for model package compiler (#4548)
* fix(developer): touch layout osk import handling of multiple modifiers (#4552)
* fix(developer): require language tag when compiling keyboard package (#4563)
* fix(developer): Avoid blank keys when importing KMX to KVKS (#4564)
* feat(developer): isRTL support for lexical model editor (#4559)
* fix(developer): track modified state in wordlist editor better (#4562)
* chore(ios): better visual feedback for keyboard search during poor internet connectivity (#4573)
* chore(common): Update crowdin files for `de` (#4578)
* chore(common/core/desktop): write debug output to console (#4569)

## 14.0.250 beta 2021-03-02

* fix(common/resources): Fix help.keyman.com path for CI (#4565)

## 14.0.249 beta 2021-03-01

* fix(web): mnemonic keystrokes w FF keymapping (#4540)
* chore(ios/app): Adjust help titles for installing custom dictionaries (#4550)

## 14.0.248 beta 2021-02-26

* fix(common/models): predictions after context reset / caret shift (#4411)
* change(oem/fv/ios): FV keyboards now package-based (#4471)
* fix(windows): Handle Caps Lock event correctly from TIP (#4536)
* fix(developer): run even if sentry unavailable (#4537)
* fix(developer): UTF-8 messages in LM compiler (#4539)
* feat(common/models): mid-context suggestions & reversions, fix(common/models): correction-search SMP issues (#4427)
* fix(ios): package installer completion requires welcome dismissal (#4543)
* fix(windows): Refresh settings on 64-bit apps (#4378)
* fix(windows): prevent re-registration of TIPs on 14.0 upgrade (#4535)

## 14.0.247 beta 2021-02-25

* fix(web): keyboard documentation patch-up (#4512)
* fix(web): removes package namespacing from kbd's CSS class (#4516)

## 14.0.246 beta 2021-02-24

* chore(common): allow forced version increment (#4522)

## 14.0.245 beta 2021-02-24

* fix(common/core/web): core key-processing now always returns RuleBehavior type. (#4508)
* fix(common/resources): Set help-keyman.com.sh executable (#4510)
* fix(developer/compilers): fixes error when "constructor" is in wordlist (#4504)
* fix(web): hides touch-alias caret when keystroke causes focus change (#4514)

## 14.0.244 beta 2021-02-22

* fix(common/models): merges identical suggestions after casing (#4502)
* fix(web): macOS 11 agent string parsing (#4497)
* fix(ios): app logging messages were transient, never stored (#4500)
* chore(ios): web-side sentry enablement try-catch (#4492)

## 14.0.243 beta 2021-02-12

* change(ios/app): Generate offline help from markdown (#4470)
* fix(windows): tsysinfox64 not signed (#4486)
* chore(android/app): Update help formatting and images (#4485)
* fix(android/engine): Display welcome.htm help within the app (#4477)
* fix(ios): tutorial's link to "Add a Keyboard" links directly to keyboard search (#4491)
* feat(linux): Improve output of km-package-list-installed (#4481)

## 14.0.242 beta 2021-02-11

* fix(android/engine): Display online keyboard help (#4462)
* fix(windows): Track modifier changes in UWP apps (#4468)
* fix(common/resources): Fix help.keyman.com path for commit (#4469)
* fix(common): create GitHub comments serially (#4472)
* fix(linux): Fix dependencies on packages (#4464)

## 14.0.241 beta 2021-02-10

* fix(common/resources): Just use master branch for help.keyman.com (#4459)
* fix(windows): hotkeys offset in config list (#4454)
* chore(ios): Settings case-statement cleanup (#4443)
* fix(linux): Also use staging site for beta versions (#4455)

## 14.0.240 beta 2021-02-09

* fix(windows): When uninstalling, exit Keyman (#4383)
* fix(common/models): predictions after context reset / caret shift (#4411)
* modify(common): Refactor help-keyman-com.sh script for uploading help files (#4433)
* fix(linux): improve BCP 47 canonicalization (#4439)

## 14.0.239 beta 2021-02-08

* fix(developer): debug information with unicode identifiers (#4408)
* fix(developer): Compiler check for if and nul at start of context (#4410)
* feat(developer): improve BCP 47 canonicalization (#4425)
* chore(linux): Check in markdown help for Linux (#4414)

## 14.0.238 beta 2021-02-08

* fix(android/engine): Remove WRITE_EXTERNAL_STORAGE from manifest (#4434)
* chore(common): Check in crowdin files for French (#4420)

## 14.0.237 beta 2021-02-06

* fix(linux): Fix packaging (#4428)

## 14.0.236 beta 2021-02-04

* chore(windows/resources): Fix typo about Community Forum link (#4412)
* change(android/app): Separate displaying welcome.htm from keyboard installation (#4413)
* fix(linux): Improve fix for #3399 (#4418)

## 14.0.235 beta 2021-02-03

* fix(windows): Ensure UAC window comes to foreground (#4384)
* fix(windows): setup should ignore cert revocation (#4392)
* fix(developer): don't check both setup.exe and setup-redist.exe (#4398)
* fix(windows): Show balloon when Keyman is already running (#4386)
* fix(developer): Generate platforms correctly from template (#4399)
* fix(developer): Import Keyboard support for Targets (#4400)
* fix(ios): fixes unit test mocking, test init (#4394)
* fix(ios): fixes app crash on network/install error during resource updates (#4395)
* fix(ios): fixes package-install/update event concurrency management (#4396)
* fix(common/models): bksp workaround now works beyond first word (#4401)
* chore(windows): tests should be case-sensitive (#4405)
* fix(windows): crash deleting wordlist (#4406)
* fix(windows): Use forward slashes in wordlist paths (#4407)
* modify(android/app): Change build-help.sh to generate offline help from Markdown files (#4397)
* fix(linux): Don't crash if uninstalling last keyboard (#4402)

## 14.0.234 beta 2021-02-02

* fix(windows): remove Show Keyboard Usage hotkey (#4379)
* fix(windows): avoid invalid language codes in Add Language dialog (#4381)

## 14.0.233 beta 2021-02-01

* fix(windows): SMP-aware deletion in TSF-aware apps (#4360)
* fix(common): tweak surrogate pair deletions (#4361)
* fix(windows): Enter and Spacebar handling in Configuration (#4349)
* fix(web): removes stylesheets from unloaded keyboards (#4371)
* fix(android, ios): eliminates OSK layout flashing from predictive text banner display (#4370)
* fix(windows): crash for Sinhala mitigation (#4380)
* chore(linux): Pass second tag parameter to Jenkins build (#4388)

## 14.0.232 beta 2021-01-29

* chore(linux): Don't report on Sentry when running unit tests (#4356)
* fix(windows): Ignore Access Denied error creating task (#4365)
* chore(windows/resources): Fix more titles and TODOs in help (#4367)

## 14.0.231 beta 2021-01-28

* chore(common): Enhance PR labeling based on PR title (#4357)
* change(web): set -eu for web scripts (#4353)
* fix(ios): accidental duplicated line from merge (#4366)

## 14.0.230 beta 2021-01-28

* fix(android/app): Wrap preference screen titles (#4326)
* fix(ios): better handling of scoped vs non-scoped package URLs (#4327)
* fix(web): bulk renderer using video stream capture (#4316)
* change(android/engine): Allow swipe to dismiss update notifications (#4329)
* fix(windows): improve support for strings.xml (#4323)
* fix(windows): invalid character in text content opening help (#4330)
* fix(windows): align title to top in Install Keyboard (#4331)
* chore(windows/resources): Cherry-pick 14.0 help from #4109 (#4335)
* fix(ios): renew distribution certificate (#4344)
* fix(ios): reloads keyboard after package updates (#4347)
* fix(ios): fixes accidental logo / cancel button overlap during package installation (#4332)
* fix(ios): resolves rough edges with installation view transitions (#4338)
* fix(web/ui): propagates UI module build failures (#4352)
* chore(linux): Fix typo (#4341)
* chore(windows/resources): Address more TODO links for help (#4351)
* fix(windows): setup strings comment for language (#4362)
* fix(windows): Splash button sizes (#4348)
* chore: manual version increment (#4363)

## 14.0.228 beta 2021-01-22

* fix(web): uses CSS line-height to vertically center oversized OSK keycaps (#4255)
* fix(web): OSK loading efficiency (#4279)
* fix(web): default popup key selection, space highlight after popup (#4306)
* fix(web): language menu key highlighting (#4308)
* fix(web): dynamic font downscaling for OSK keys (#4270)
* chore(windows/resources): Cleanup Notes and Tips in help (#4307)
* fix(developer): Debug character grid performance (#4237)
* chore(android/samples): Remove old sample keyboard loaded code (#4315)

## 14.0.227 beta 2021-01-21

* fix(web): dynamic font downscaling for OSK keys (#4270)
* fix(web): toolbar and loading optimisations (#4304)
* chore(web): updates MTNT for pred-text testing page to 0.1.5 (casing) (#4305)
* fix(android/samples): Add dependency on androidx.preference (#4310)

## 14.0.226 beta 2021-01-20

* fix(windows, common/core/desktop): context mismatch with if and dk (#4276)
* chore(common): Check in crowdin files for de (German) (#4295)
* feat(android/app): Add option to change display language (#4261)
* fix(developer/compilers): fixes developer build breakage from #4291 (#4299)
* fix(android/app): Handle keyman protocol from external browser (#4292)

## 14.0.225 beta 2021-01-19

* fix(android/samples): Fix Sentry dependencies (#4267)
* fix(web): better font-wait null guards (#4286)
* fix(web): uses CSS line-height to vertically center oversized OSK keycaps (#4255)
* fix(developer): disable TSentryClient on WINE (#4274)
* fix(web): no key previews for special keys reliant on keyboard-specific OSK font (#4282)
* fix(web): default kbd ui name is now generic (#4293)
* fix(developer/compilers): fixes dependency versioning on alpha, beta tiers (#4291)

## 14.0.224 beta 2021-01-18

* fix(android): Popup misalignments and compatibility with WeChat, Telegram (#4254)
* chore(web): sample pages now wait on init's promise for keyboard loading (#4253)

## 14.0.223 beta 2021-01-15

* fix(windows): typo in font helper string (#4251)
* chore(android/app): Add Obolo language from crowdin (#4256)
* fix(web): unexpected errors in OSK / banner position calculations (#4238)
* chore(linux): Improve version number for debian package (#4258)

## 14.0.222 beta 2021-01-14

* chore(common): Check in crowdin files for km (Khmer) (#4228)
* fix(web): OSK key preview positioning (#4241)
* fix(web): disables predictive text on Opera mini (#4243)

## 14.0.221 beta 2021-01-13

* fix(windows): fix menu popup position (#4175)
* fix(windows): Update mitigation for Keyman 14 and Windows 10 19597 (#4180)
* fix(developer): Allow unhandled keys to go through to debugger memo (#4209)

## 14.0.220 beta 2021-01-13

* fix(android/engine): Remove usage of WRITE_EXTERNAL_STORAGE permission (#4170)
* fix(web): osk size & position after focus changes (#4232)
* chore(linux): Update debian metadata based on Debian repos (#4233)

## 14.0.219 beta 2021-01-12

* chore: bugfix cherrypick (#4208, #4210) (#4230)
* fix(common/core/web): mnemonic modifier key-up handling (#4231)

## 14.0.218 beta 2021-01-08

* chore(linux): pass tag to Jenkins build (#4160) (#4224)

## 14.0.217 beta 2021-01-05

* chore(linux): Allow to push to the `keyman-beta` ppa (#4214)

## 14.0.216 beta 2020-12-23

* fix(developer): make touch layout editor source view fonts consistent (#4198)
* fix(developer): Respect tab editor option (#4200)
* fix(web): Solving kmwosk color inconsistency (#4187)

## 14.0.215 beta 2020-12-22

* fix(windows): create task fails (#4181)
* fix(windows): prevent modifier key from navigating in download dialog (#4182)
* fix(windows): keyboard help missing (#4177)
* fix(windows): Proxy Configuration window size (#4159)
* chore(common): update copyright year in various locations (#4197)
* fix(windows): Settings refresh management (#4164)
* fix(windows): Improve refresh performance (#4165)
* fix(windows): exception handling list error (#4166)
* fix(windows): OSK toolbar sync (#4167)
* fix(windows): Show full version with tag in Setup (#4169)
* fix(windows): Improve refresh reliablilty (#4171)
* fix(developer): debug.log created unexpectedly (#4189)
* chore(windows): Remove silent exception in task cleanup (#4191)
* fix(windows/config): keyboard icons missing (#4193)
* fix(developer): Map symbols for *LTREnter* and *LTRBkSp* (#4190)
* fix(developer): Encoding for .model.ts files (#4199)
* feat(common): annotate PRs with build links (#4202)

## 14.0.214 beta 2020-12-20

* fix(windows): Text editor font bugs (#4149)
* fix(windows): Warn if we reach maximum transient languages (#4157)

## 14.0.213 beta 2020-12-18

* fix(windows): sentrytool should fail build on exception and access violation when rewriting executables (#4158)

## 14.0.212 beta 2020-12-17

* fix(windows): uninstall language button z-index (#4145)
* fix(windows): exit button position on setup (#4150)
* fix(windows): Online Update dialog layout was messy (#4152)

## 14.0.211 beta 2020-12-16

* chore(windows): remove obsolete importkeyboard app (#4138)
* fix(windows): glitch in keyboard menu (#4139)
* fix(windows): menu scroll positions need reset at popup (#4140)
* fix(windows): remove obsolete option 'Switch to OSK/Help' (#4141)
* fix(windows): Canonicalize BCP 47 tag on keyboard download (#4144)
* fix(windows): help window centred on load (#4147)
* fix(windows): Text editor font bugs (#4149)
* chore(common): Update history for 14.0 beta release (#4148)
* fix(common): increment version needs to check base (#4155)

## 14.0.210 beta 2020-12-15

* fix(windows): beta uses wrong server (#4142)

## 14.0.209 beta 2020-12-14

* chore(common): fix trigger for beta branches (#4135)

## 14.0.208 beta 2020-12-14

* chore: re-trigger beta (#4133)

## 14.0.207 beta 2020-12-14

* fix: build trigger definitions (#4131)

## 14.0.206 beta 2020-12-14

* feat(ios/app): adds error reporting toggle (#4106)
* chore(android): rework versionCode system (#4128)

## 14.0.205 alpha 2020-12-14

* fix(web): sporadic blank keyboard on Android (#4117)
* chore(common/models): predictive-text "semi-fill" for iOS 9 use (#4118)

## 14.0.204 alpha 2020-12-11

* chore(windows): apply eberhard's suggestions to docs (#4105)
* fix(ios): prevents crash from failed legacy-resource-wrapping attempt (#4100)
* chore(deps): bump ini from 1.3.5 to 1.3.7 in /web/testing/regression-tests (#4108)

## 14.0.203 alpha 2020-12-10

* fix(web/ui): Add null check for calculations when canceling touch (#4098)

## 14.0.202 alpha 2020-12-09

* fix(ios): fixes nav bar issues when using "Install From File" (#4099)
* fix(web/ui): Fix check on indexOf (#4103)
* fix(ios): autosets + autodisplays keyboard after a package install (#4101)

## 14.0.201 alpha 2020-12-08

* chore(ios): pbxproj file compat for Xcode 12 & Simulator (#4094)
* refactor(ios/engine): changes "install from file" to better match Apple guidelines (#4089)
* fix(ios/engine): requests security for imported files (#4095)
* fix(android/app) Change UX to ensure package installation finishes (#4088)
* chore(windows): help titles and missing files (#4091)

## 14.0.200 alpha 2020-12-07

* fix(web/ui): Add check for suggestion.tag (#4085)

## 14.0.199 alpha 2020-12-07

* chore(windows): also build web help (#4086)

## 14.0.198 alpha 2020-12-07

* fix(windows): help deployment (#4083)

## 14.0.197 alpha 2020-12-04

* fix(windows): bootstrap installer not signed (#4067)
* fix(common/core/web): Sanitize embedded KMW Sentry events (#4071)
* fix(windows): keyman: link with = sign is mishandled (#4069)
* chore(android/app,oem/fv/android): Revert #4025 (#4076)
* chore(oem/fv/windows): update oem firstvoices product name (#4052)
* feat(windows): convert Keyman for Windows help to Markdown (#4074)
* chore(windows): remove docbook and libxslt (#4075)
* fix(android/engine): Remove in-app keyboard Sentry log about fallback keyboard (#4078)
* fix(web/engine): findNearestKey erroneously returned key child (#4077)
* fix(common/core/web): predictive context reset (#4072)
* fix(ios/engine): deletion for selected text at the context start (#4080)

## 14.0.196 alpha 2020-12-03

* fix(common): improve increment-version robustness (#4062)
* fix(ios/engine): preserves early context-setting effects (#4070)
* feat(linux): Rename onboard package (#4059)

## 14.0.195 alpha 2020-12-02

* chore(windows): remove obsolete newhelp folder (#4048)
* feat(ios/engine): keyboard-menu scroll indicator now flashes when opened (#4043)
* fix(ios): better meta viewport consistency (#4045)
* fix(windows): Rename to Keyman in help files (#4049)
* chore(common/resources): Fix dest paths for crowdin strings (#3995)
* fix(windows): Rename to Keyman (#4050)
* fix(ios/engine): adds check for keyboard load success, auto-reset on load failure (#4054)

## 14.0.194 alpha 2020-12-01

* fix(android/app,oem/fv/android): Sanitize Sentry navigation breadcrumbs (#4025)
* fix(windows): Task creation and deletion cleanup (#4033)
* fix(windows): crash with package online update (#4034)
* fix(windows): Keep language associations when updating keyboard (#4035)
* fix(windows): Handle network errors when downloading keyboards (#4036)
* chore(windows): disable Sentry 'Started' event (#4037)
* fix(ios): package-internal links should be considered internal (#4022)

## 14.0.193 alpha 2020-11-30

* chore: refresh github templates (#3999)

## 14.0.192 alpha 2020-11-28

* chore(linux/resources): Cleanup formatting in  history.md (#3983)

## 14.0.191 alpha 2020-11-27

* fix(mac): improve robustness of altool call (#3959)
* fix(mac): Handle duplicate filenames for packages (#3961)
* chore(common/resources): Document keeping scopes in sync (#3974)
* fix(common/models): proper RTL quote ordering (#3897)
* chore(mac): englishspanish test keyboard (#3976)
* chore(mac/resources): Catch up mac history for 13.0 releases (#3977)
* fix(android/engine,android/app) Notify when invalid keyboard package fails to install (#3964)
* chore(windows): cleanup unused variable (#3978)

## 14.0.190 alpha 2020-11-26

* fix(oem/fv/android): Check keyboard selected  before allowing setup (#3923)
* chore(common): fixup missing history (#3957)

## 14.0.189 alpha 2020-11-25

* fix(mac): re-sign files post plist update (#3932)
* fix(mac/engine): wrong variable type (#3933)
* feat(mac): Add support for "ISO" keyboard layouts (#3924)
* fix(mac): turn on legacy mode for Java apps (#3944)
* feat(developer): add new touch layout special tags (#3878)
* fix(web): default attachment behavior (#3948)
* fix(mac): arrow keys now reset context (#3946)
* feat(mac): user-controllable legacy app list (#3949)
* chore(mac): fix iso section key code (#3952)
* chore(common/resources): Part 3 of additional HISTORY.md cleanup (#3947)

## 14.0.188 alpha 2020-11-24

* chore(mac): Update README.md (#3880)
* fix(windows): sentry range check error (#3921)
* chore(common/resources): Clean up commit types in HISTORY.md (#3926)
* fix(android/engine): adds null guard to refreshLayouts call (#3927)
* fix(ios/engine): adds null guard to refreshLayouts call (#3927)
* fix(ios/engine): banner inconsistency (#3925)
* chore(web): adds LTREnter, LTRBkSp, and associated layout mapping (#3937)
* fix(web): adds null guards for two Sentry errors (#3941)
* chore(common/resources): additional cleanup to HISTORY.md (#3942)

## 14.0.187 alpha 2020-11-23

* chore(mac): use new keyboard install page (#3908)
* fix(ios/engine): allows some language-code incomplete matches during package installation (#3884)
* feat(ios/engine): launches external links outside the app (#3889)
* chore(linux): Fix launchpad build (closes #3875) (#3913)
* fix(linux): Don't fail installation if restarting ibus fails (#3915)

## 14.0.186 alpha 2020-11-20

* feat(mac): Sentry support (#3886)
* chore(mac): rewrite plists after build (#3891)
* fix(mac): add icon for Keyman.app (#3892)
* fix(mac): codesign resilience (#3893)
* fix(mac): support page and copyright (#3904)
* fix(oem/fv/android): Update Sentry library in FV app (#3905)
* fix(android/app): Install keyboard packages w/o welcome.htm (#3874)
* fix(web/engine): fixes OSK rotation (#3909)
* feat(common/core/web): integrated suggestion casing tests (#3887)
* fix(ios/engine): changes image-banner display logic (#3911)

## 14.0.185 alpha 2020-11-19

* feat(web/engine): allows touch aliasing away from blank keys (#3858)
* chore(linux): Additionally build packages for Ubuntu 20.10 (Groovy) (#3876)
* fix(linux): Remove version.sh and get tier/version from .md files (#3686)
* fix(android/samples): Remove use of version.gradle in Sample projects (#3899)
* feat(android/engine): Add embedded KeymanWeb engine crash reporting to Sentry (#3825)

## 14.0.184 alpha 2020-11-18

* feat(developer/compilers): compiler-side groundwork for applyCasing (#3770)
* feat(common/models): use of applyCasing for suggestions (#3824)
* feat(common/models): casing for suggestions with partial replacement (#3845)
* fix(common/core/web): Add environment to web Sentry reports (#3888)
* fix(android/engine): Update in-app TextView context on pageLoaded (#3867)

## 14.0.183 alpha 2020-11-17

* feat(windows): major version upgrades (#3866)
* feat(developer): support major version upgrades (#3868)
* docs(windows): Update Delphi version requirement note (#3871)
* feat(web/engine): updates osk font, adds layout codes for new glyphs (#3851)
* fix(common/core/web): meta key handling (#3847)
* feat(common/core/web): input processor unit tests (#3836)

## 14.0.182 alpha 2020-11-16

* fix(web/engine): blocks key previews for blank/hidden keys (#3857)
* fix(common/core/web): Fixes engine-level context tests, adds notany cases (#3860)

## 14.0.181 alpha 2020-11-13

* fix(common/core/web): fixes no-output logic check, arrow keys (#3848)
* fix(common/core/web): adds missing null-check (#3859)

## 14.0.180 alpha 2020-11-12

* fix(windows): makefile format error (#3854)

## 14.0.179 alpha 2020-11-12

* fix(windows): Import OSK wrong for European layouts (#3830)
* fix(windows): SizeOfImage header was wrong for dbg (#3833)
* chore(windows): symbol server support (#3834)
* fix(windows): sporadic 8087 control word corruption (#3842)

## 14.0.178 alpha 2020-11-10

* fix(developer): Remove IE dependency from Developer Setup (#3839)

## 14.0.177 alpha 2020-11-07

* fix(developer): support for notany() and context() (#3816)
* fix(web): support for notany() and context() (#3817)
* fix(developer): debug window inherits editor font (#3829)

## 14.0.176 alpha 2020-11-05

* fix(developer): remove obsolete NRSIAllTags (#3819)
* fix(developer): Incorrect script:language map (#3818)
* fix(android/app): Remove network check on "Get Started" menu (#3823)

## 14.0.175 alpha 2020-11-04

* feat(android/engine): Add check for associated model on ModelPickerActivity (#3808)

## 14.0.174 alpha 2020-11-03

* chore(common/resources): improve build README.md (#3812)

## 14.0.173 alpha 2020-10-30

* fix(windows): Cleanup setup.inf processing and CompareVersions function (#3790)
* fix(windows): setup now allows choice of source (#3794)
* fix(windows): show bootstrap progress in setup (#3792)
* fix(windows): cleanup setup action list (#3793)
* chore(android/engine): Remove use of lexical-model catalog (#3803)
* fix(windows): disabling/enabling a profile could have wrong association (#3799)
* fix(windows): keyboard menu could get out of sync (#3800)
* fix(windows): crash installing package with a race (#3805)
* fix(windows): Handle failure on task creation (#3804)

## 14.0.172 alpha 2020-10-29

* fix(windows): Start Keyman on Demand - keyman32 (#3772)
* fix(windows): Start Keyman on Demand - tasks (#3773)
* fix(windows): remove msctf free from DllMain (#3779)
* fix(windows): error reading kmp.inf in setup (#3781)
* chore(web): Update keymanweb-osk.ttf to v. 2.100 (#3782)
* fix(android/engine): Fix issues when re-installing lexical-models (#3731)

## 14.0.171 alpha 2020-10-28

* fix(android/browser): Fix slow input in embedded browser (WebViews) (#3768)
* chore(common/models): fixes context tracking with accepted suggestions (#3767)
* chore(windows): small cleanups (#3774)

## 14.0.170 alpha 2020-10-27

* fix(windows): Remove double refresh (#3754)
* fix(windows): Keyman Configuration changes apply instantly (#3753)
* fix(windows): Make help button work (#3760)
* fix(windows): use new windows url for online update check (#3761)
* fix(windows): Community button had wrong link (#3764)
* fix(windows): Crash in Keep in Touch external link (#3763)
* fix(windows): Fix multiple issues with UI locales (#3766)
* fix(android/engine): Only get keyboard version for cloud/ (#3740)

## 14.0.169 alpha 2020-10-26

* feat(common/core/web): simplify corrective distribution (#3726)
* fix(windows): restore Setup after minimize (#3739)
* fix(windows): buffer overrun in debug function (#3745)
* fix(windows): download error dialog could be blank (#3747)
* feat: Keyman Settings Manager base classes (#2456)
* feat(windows): kmconfig console app (#3732)
* feat(windows): kmconfig GUI (in kmshell) (#3733)
* feat(windows): Apps for Controlling Browser TSF integration (#3734)

## 14.0.168 alpha 2020-10-24

* chore(android): Update dependencies (#3738)

## 14.0.167 alpha 2020-10-23

* fix(android/browser): Improve how embedded browser handles input (#3722)

## 14.0.166 alpha 2020-10-22

* fix(web): disable U+25CC for diacritics (#3039)
* refactor(common/models): Common tokenization and wordbreaking functions (#3706)
* fix(windows): setup status showed only 'removing older versions' (#3735)
* fix(windows): improve tsysinfo upload messages (#3727)
* chore(windows): update msgping to Winsdk 10 (#3728)
* fix(android/engine): Improve KMManager robustness (#3721)
* feat(common/core/web): fat-finger ignores inputs that beep (#3701)

## 14.0.165 alpha 2020-10-21

* fix(web): K_SPACE handling for embedded mode, hardware keystrokes (#3707)

## 14.0.164 alpha 2020-10-20

* feat(common/models): context tracking of accepted Suggestions (#3663)
* feat(common/models): context reversion modeling (#3685)
* fix(windows): RefreshKeyboards loses some profiles (#3714)
* fix(windows): icons missing in Configuration (#3717)
* fix(windows): tweak scrolling in keyboard menu (#3719)
* fix(developer): crash creating basic project (#3716)

## 14.0.163 alpha 2020-10-19

* fix(web): Remove base key from popup keys (#3718)

## 14.0.162 alpha 2020-10-18

* fix(web): Let embedded device handle K_TAB or K_ENTER (#3664)

## 14.0.161 alpha 2020-10-16

* fix(common/core/web): fixes revert event bug (#3709)

## 14.0.160 alpha 2020-10-14

* feat(common/models): disables "keep" when word is not suggestion otherwise (#3700)
* feat(common/core/web): selective wordbreak swallowing after accepting suggestions (#3702)
* refactor(common/models): extract Outcome type (#3705)

## 14.0.159 alpha 2020-10-12

* fix(web): unit test script failure on compilation failures (#3597)

## 14.0.158 alpha 2020-10-09

* feat(common/models): 'revert' now uses model's punctuation (#3647)
* fix(windows): launch configuration non-elevated (#3691)
* fix(windows): disabled keyboards listed in hotkeys (#3693)

## 14.0.157 alpha 2020-10-08

* fix(windows): show version with tag in setup (#3682)
* fix(windows): keyman desktop setup filename (#3684)

## 14.0.156 alpha 2020-10-08

* chore(windows): Move to Windows SDK 10.0.17763.0 (#3654)
* fix(windows): Some registry keys could have incorrect permissions (#3668)
* fix(developer): ci uses repo tier and version (#3670)
* fix(windows): update CI for publishing desktop help (#3671)
* fix(web): ci uses repo tier and version (#3672)
* fix(windows): improve version numbers (#3678)
* chore: don't add tag to version in filenames (#3681)

## 14.0.155 alpha 2020-10-07

* refactor(common/models): centralizes suggestion & keep inits (#3645)
* fix(common/models): predictions after typed whitespace (#3657)
* fix(web): Fix how layer is separated from key name (#3659)

## 14.0.154 alpha 2020-10-05

* fix(windows): Upgrading keyboards with transient profiles (#3637)
* fix(windows): upgrading disabled keyboards (#3638)
* fix(developer): coverity reports for compiler (#3640)
* fix(windows): coverity reports for mcompile (#3641)
* fix(windows): coverity reports for kmtip (#3642)
* fix(windows): coverity reports for keyman32 (#3649)
* chore: exclude parens if no scope in commit msg (#3653)

## 14.0.153 alpha 2020-10-02

* chore(common/resources): bump @actions/core from 1.2.2 to 1.2.6 in /resources/build/version (#3646)
* fix(android/app): Switch system keyboard in KMPBrowserActivity (#3648)

## 14.0.152 alpha 2020-09-30

* fix(ios/engine): package installation language-picker improvements (#3623)

## 14.0.151 alpha 2020-09-29

* fix(windows): Buffer overrun in firstrun (#3634)
* fix(windows): upgrading transitional profiles (#3635)
* fix(android/engine): Fix undetermined lexical model package ID (#3624)

## 14.0.150 alpha 2020-09-28

* feat(windows): overflow menu for osk toolbar (#3626)
* feat(windows): scrollable keyboard menu (#3627)
* fix(android/app): Allow uninstalling sil_euro_latin for non-default languages (#3628)
* feat(ios/engine): Utilizes packages' welcome pages (#3622)
* fix(android/app): Only copy asset .kmp file if it doesn't exist (#3629)

## 14.0.149 alpha 2020-09-25

* fix(windows): add back support for disabling keyboards (#3607)
* fix(windows): bootstrap package install specified language bugs (#3609)
* fix(windows): bootstrap should skip install of failed downloads (#3610)
* refactor(android/app): Move Settings activities from KMEA to KMAPro (#3614)
* fix(android/app): Change install intent to MainActivity (#3615)
* fix(windows): cleanup pointer to int typecasts (#3612)
* fix(developer): hardcoded urls in debugger (#3613)
* fix(developer): Project window and About window hardcoded urls (#3618)
* fix(windows): cleanup hardcoded urls in tsysinfo (#3619)

## 14.0.148 alpha 2020-09-24

* fix(windows): external links should open externally (#3602)
* fix(windows): hint dialog was blank when elevated (#3604)
* fix(android): Log errors for crashes involving Keyboard Picker (#3499)

## 14.0.147 alpha 2020-09-23

* feat(common/models): context + input tracking for predictive text (#3549)
* feat(common/models): initial integration for enhanced corrections (#3555)
* feat(common/models): correction thresholding, acceptance (#3556)
* refactor(common/models): distance modeler cleanup (#3565)
* change(common/models): context tracker cleanup, optimizations, fixes (#3573)
* feat(common/models): Correction improvement (#3575)
* feat(common/models): naive correction-algorithm timer (#3581)
* fix(common/models): Android API compat for upgraded correction-search (#3601)
* fix(android/app): Query api.keyman.com for downloading associated dictionary (#3606)
* refactor(web/engine): application of predictive suggestions (#3582)
* fix(windows): simplify profile repair (#3559)

## 14.0.146 alpha 2020-09-22

* chore(web): bump http-proxy from 1.17.0 to 1.18.1 in /web/testing/regression-tests (#3568)
* feat(ios/engine): go/package use for model pkg downloads (#3603)

## 14.0.145 alpha 2020-09-21

* feat(windows): improve keyboard language dialog (#3557)
* fix(windows): lookup language name on create (#3558)

## 14.0.144 alpha 2020-09-18

* feat(developer): add viewport to html templates (#3531)
* fix(windows): use new signtime.bat on build agents (#3586)
* fix(developer): Touch font size should be string (#3585)
* fix(android/app): Fix Info page title size (#3571)
* fix(linux/config): Check if file exists before creating hard links (#3592)
* fix(windows): remove obsolete releaseCapture calls (#3594)
* fix(linux/config): Catch if kmp.json is invalid JSON (#3593)

## 14.0.143 alpha 2020-09-16

* fix(android/app): Validate language selection for "INSTALL" button (#3579)

## 14.0.142 alpha 2020-09-15

* chore(common/resources): bump node-fetch from 2.6.0 to 2.6.1 in /resources/build/version (#3578)

## 14.0.141 alpha 2020-09-11

* fix(web): default layout shift not changing layer (#3574)

## 14.0.140 alpha 2020-09-09

* feat(common/models): core edit-distance calculation class (#3526)
* feat(common/models): Edit path derivation (#3547)
* feat(common/models): low-level correction-algorithm infrastructure (#3527)
* feat(common/models): correction-search algorithm core (#3534)

## 14.0.139 alpha 2020-09-04

* fix(windows): BCP 47 tag canonicalization (#3545)
* fix(windows): upgrade of profiles from 13.0 (#3552)

## 14.0.138 alpha 2020-09-02

* feat(windows): map installed bcp47 (#3542)
* fix(windows): simplify profile uninstall (#3543)
* fix(android/app): Remove unused intent ACTION_GET_USERDATA (#3551)
* fix(android/engine): Remove notification after installing kbd package (#3546)
* fix(android): Re-enable monitoring of Application Not Responding (ANR) (#3550)

## 14.0.137 alpha 2020-08-31

* fix(android/engine): Fix package filename when downloading from cloud (#3541)
* feat(windows): select language at keyboard install (#3524)
* feat(windows): add langtags.json data (#3529)
* fix(windows): add transient profile support to keyman32 (#3539)

## 14.0.136 alpha 2020-08-28

* fix(android/app): Inject meta viewport tag for viewing help (#3523)
* fix(android/app): Fix overflow menu for hdpi devices (#3532)
* feat(windows): Rework of profile installation - Engine (#3509)
* feat(windows): profile installation - Keyman for Windows (#3510)
* feat(windows): profile installation - Support Tool (#3511)
* chore(windows): remove stockeditor (#3516)
* fix(windows): refresh configuration after changes (#3517)
* feat(windows): split language registration on app install (#3520)
* fix(linux): Improve robustness when installing ibus-keyman (#3535)

## 14.0.135 alpha 2020-08-27

* feat(common/models): override script defaults: spaces break words (#3506)
* fix(android/engine): Check asset package version before installing (#3514)
* feat(android): Use Stepper for navigating package installation steps (#3498)

## 14.0.134 alpha 2020-08-26

* fix(linux): Add packaging of Linux localization files (#3504)

## 14.0.133 alpha 2020-08-25

* feat(common/models): lexicon traversal (#3479)
* feat(common/models): actual priority queue for Trie models (#3480)
* feat(common/models): efficient batch-enqueue (#3486)

## 14.0.132 alpha 2020-08-24

* feat(linux): Add link to share online (#3494)
* docs(common): Clarify l10n readme (#3496)
* feat(linux): Add i18n for Linux (#3492)
* feat(linux): Small UI improvements (#3495)

## 14.0.131 alpha 2020-08-21

* feat(android/app): Add language picker for keyboard package installation (#3481)

## 14.0.130 alpha 2020-08-19

* fix(android): Fix util to getting the tier on CI builds (#3491)

## 14.0.129 alpha 2020-08-17

* feat(windows): rework download keyboard dialog style (#3463)
* chore(common/resources): Add sample vscode settings files (#3249)
* fix(linux): Lookup language tag from keyboard (#3408)

## 14.0.128 alpha 2020-08-13

* feat(linux): Hook up Sentry for km-config (#3378)
* chore(linux): Use new staging site names and use variable for downloads.keyman.com (#3406)

## 14.0.127 alpha 2020-08-12

* refactor(common/models): LMLayer state management tweak, persistent ModelCompositor (#3477)

## 14.0.126 alpha 2020-08-10

* fix(android): Add CI script to publish to Play Store (#3469)
* fix(android): Update sentry plugin to remove obsolete API use (#3471)
* feat(ios/app): universal links for keyboard installation (#3466)
* fix(ios/engine): Proper associating-installer deinitialization, cancellation tests (#3468)
* refactor(ios): error definitions, i18n (#3470)
* chore(common/core/desktop): cleanup keyboardprocessor.h.in (#3473)

## 14.0.125 alpha 2020-08-07

* fix(android): Update Gradle wrapper to 5.6.4 (#3467)
* feat(ios/engine): Associating package installer (#3458)
* feat(ios/app): Associating package installer use within existing install paths (#3465)

## 14.0.124 alpha 2020-08-06

* feat(windows): set default UI language at install (#3438)
* feat(windows): i18n for Setup (#3444)
* feat(windows): add globe icon to Configuration UI (#3446)
* feat(windows): set UI language from Setup preference on first install (#3447)
* feat(windows): docs on editing translations (#3448)
* change(android): Improve string context to help crowdin translators (#3457)
* fix(android/app): Fix environment portion of app version string (#3462)

## 14.0.123 alpha 2020-08-05

* feat(android): Use staging help site for pre-release builds (#3453)
* fix(android): Cleanup string formatting with strings.xml (#3452)
* chore(android): Add script to find unused strings. Manually remove them (#3456)
* feat(ios/engine): LanguagePickAssociator progress tracking, base integration with package lang picker (#3455)

## 14.0.122 alpha 2020-08-04

* feat(android/app): Associate app with /keyboards/install links (#3449)
* fix(android): Update KMPBrowser to pass external links to user browser (#3439)
* feat(ios/engine): Language-pick associator (#3451)

## 14.0.121 alpha 2020-08-03

* fix(android): Fix KMTextView to compile on Linux (#3442)

## 14.0.120 alpha 2020-07-31

* feat(android): Use api.keyman-staging.com for pre-release builds (#3423)
* refactor(ios/engine): merges keyboard & lexical model info views, fixes QR code logic (#3432)
* feat(android): Add app association to keyman.com (#3431)
* chore(windows): cleanup comments in strings.xml (#3434)
* feat(ios/engine): language selection during (file-based) package installation (#3416)
* feat(ios/engine) Package-installer layout optimizations (#3437)

## 14.0.119 alpha 2020-07-30

* feat(windows): convert locale.xml to strings.xml format (#3424)
* refactor(windows): add translations to windows install (#3428)
* refactor(windows): remove old locale links (#3429)
* chore(windows): remove old locale tools (#3430)
* feat(ios): Start of engine and app internationalization (#2745)

## 14.0.118 alpha 2020-07-29

* chore(common): unify crowdin.yml (#3418)
* fix(windows): more i18n cleanup: (#3415)
* feat(windows): generate message consts at build time (#3413)
* fix(android/app): Use go/android/ links to download cloud keyboards (#3343)
* fix(windows): i18n of strings in Font Helper (#3414)
* refactor(windows): refactor Dialog elements (#3421)
* chore(windows): Remove usage page resources (#3422)

## 14.0.117 alpha 2020-07-28

* feat(windows): i18n groundwork (#3411)
* feat(windows): Removes unused strings from locale.xml (#3412)
* refactor(ios/engine): package installer tweaks (#3410)
* chore(ios/engine): more obsoletions (#3407)

## 14.0.116 alpha 2020-07-24

* refactor(ios/engine): builds package download links (#3383)
* refactor(ios/engine): chained lexical model install callback, fix (#3388)
* feat(ios/engine): download queue concurrency (#3395)
* feat(ios/engine): keyboard search core (#3384)
* feat(ios/engine): support for deferred chaining of lexical model downloads (#3401)
* docs(linux): Update readme (#3397)
* feat(ios/engine): use of Keyman staging sites (#3405)
* feat(linux): keyman:// protocol handler (#3398)
* chore(ios/engine): dead code removal + deprecations (#3402)

## 14.0.115 alpha 2020-07-23

* fix(windows): proxy configuration from system (#3389)
* fix(windows): hide unavailable options in Setup (#3392)
* fix(windows): make sure silent is actually silent for setup (#3391)
* chore(windows): staging site hostnames (#3387)
* feat(windows): cleanup server names (#3325)
* feat(windows): keyman: protocol handler (#3382)
* feat(developer/compilers): logging errors and warnings in the lexical model compiler (#3385)

## 14.0.114 alpha 2020-07-22

* chore(web): bump lodash from 4.17.15 to 4.17.19 in /web/testing/regression-tests (#3360)

## 14.0.113 alpha 2020-07-21

* refactor(ios/engine): update detection now based upon packages (#3362)
* refactor(ios/engine): package download notifications (#3363)
* refactor(ios/engine): package-based resource updates, cloud resource migration (#3372)
* fix(ios/engine): engine tier enum, proper detection (#3373)
* refactor(ios/engine): Centralized Keyman domain definitions (#3381)
* fix(linux): Use language from search when installing keyboard (#3290)
* refactor(linux): Small refactorings (#3376)
* refactor(developer/compilers): reading from a wordlist (#3380)

## 14.0.112 alpha 2020-07-20

* feat(windows): disable defaults options when Keyman already installed (#3371)
* feat(windows): setup will retry if offline during initial install steps (#3370)
* feat(windows): setup select tier from filename or parameter (#3369)
* fix(windows): re-add license to setup (#3368)
* feat(windows): strip ' (1)' from filename in setup (#3367)
* fix(windows): remove large dependencies (#3346)
* refactor(ios/engine): package-version query caching + package state properties (#3335)
* refactor(ios/engine): keyboard downloads now retrieve KMPs (#3341)
* refactor(ios/engine): download queue & download state detection cleanup (#3342)
* chore(developer): cleanup test constants (#3350)
* change(common/models/wordbreakers): update word boundary props to 13.0 (#3365)
* feat(linux): Use staging URLs for alpha version (#3364)

## 14.0.111 alpha 2020-07-16

* fix(android/engine): Update deprecated call to switch system keyboard for Android P (#3353)

## 14.0.110 alpha 2020-07-15

* fix(developer/compilers): merge duplicate words during compile (#3338)
* refactor(developer): hashmap-based wordlist compilation (#3340)
* chore(linux): Add license details for kmpdetails.* (#3355)

## 14.0.109 alpha 2020-07-14

* feat(windows): New Keyboard Search and Download (#3326)
* refactor(ios/engine): lexical model query & download rework (#3327)
* refactor(ios/engine): hashable package keys (#3333)
* fix(ios/engine): version equality (#3334)
* refactor(linux): make some methods protected (#3291)
* feat(oem/fv/android): Add nrc.str.sencoten model and update SystemKeyboard from KMAPro (#3332)

## 14.0.108 alpha 2020-07-09

* refactor(windows): PackagesOnly parameter (#3321)
* chore(windows): code cleanup (#3320)
* chore(windows): update setup i18n (#3317)
* chore(windows): Cleanup logging in Windows Setup (#3316)
* feat(windows): Keyman Setup online bootstrap (#3304)
* chore: cleanup global ExtPath (#3315)
* feat(android/app): Use build-download-resources.sh for KMApro app (#3322)
* feat(oem/fv/android): Use build-download-resources.sh for FV app (#3322)
* refactor(ios/engine): Centralized package download utility function (#3299)
* fix(oem/fv/android): Add a fallback keyboard to FV Android app (#3323)

## 14.0.107 alpha 2020-07-08

* feat(android/engine): Add additional info on installed keyboards exceptions (#3319)

## 14.0.106 alpha 2020-07-04

* fix(android/app) Download associated dictionary when installing cloud keyboard package (#3307)

## 14.0.105 alpha 2020-07-03

* feat(android): Download default resources at build time (#3300)
* fix(android/engine): Fix unbound variable in build script (#3308)

## 14.0.104 alpha 2020-07-01

* fix(android): Resize PackageActivity title text (#3297)

## 14.0.103 alpha 2020-06-30

* fix(common/core/web): fixes transcription buffer cap (#3301)

## 14.0.102 alpha 2020-06-29

* fix(android): Use tier to determine keyboard search host (#3296)
* refactor(ios/engine): Resource download cleanup and mocking prep (#3292)
* refactor(ios/engine): ID-based download tracking, update notification rework (#3295)

## 14.0.101 alpha 2020-06-26

* feat(linux): address code review comments of #3278 (#3281)
* fix(linux): Always restart IBus when installing keyboard (#3284)
* refactor(linux): cleanup code (#3286)
* fix(linux): Fix crash converting kvk into LDML (#3288)
* feat(ios/engine): package-version query implementation (#3280)

## 14.0.100 alpha 2020-06-25

* refactor(ios/engine): Download notifications via completion blocks (#3274)
* refactor(ios/engine): better resource type links (#3276)
* refactor(ios/engine): Resource-download installation closures (#3277)
* feat(linux): Install keyboard on Gnome (#3278)

## 14.0.99 alpha 2020-06-24

* feat(ios/engine): adds getInstalledPackage(for:) (#3270)
* refactor(linux): address code review comments of #3272 (#3275)

## 14.0.98 alpha 2020-06-23

* refactor(ios/engine): reworks download queue objects (#3267)
* feat(linux): Improve Linux package description (#3268)

## 14.0.97 alpha 2020-06-22

* feat(android): Implement menu to add language for installed keyboard pkg (#3255)
* fix(mac/resources): altool is failing but we lose the log in CI (#3264)
* refactor(ios/engine): more notification rework prep (#3262)
* fix(mac): altool second call report ci errors (#3265)
* refactor(ios/engine): more dead code removal (#3266)

## 14.0.96 alpha 2020-06-19

* fix(ios/engine): fixes keyboard swapping (#3259)
* fix(common/resources): shebang for lerna-based Linux builds (#3260)
* refactor(ios/engine): Notification rework prep, simplification (#3261)

## 14.0.95 alpha 2020-06-19

* feat(android/app): Consolidate install menus (#3245)
* change(ios/engine): migrates legacy cloud resources to KMP format (#3237)
* change(ios/engine): Default resource update (#3244)
* fix(ios/engine): migration of preload-sourced resources (#3247)
* refactor(common/resources): web-environment package (#3248)
* chore(linux): Add some unit tests for keyman_config (#3250)
* chore(linux): Update automatically installed dependencies (#3254)
* fix(common/resources): web-environment package-lock.json (#3256)

## 14.0.94 alpha 2020-06-16

* feat(linux): Add onboard as recommended package (#3241)

## 14.0.93 alpha 2020-06-15

* fix(developer/ide): double click to change layer update combo (#3240)
* fix(developer/ide): fix copy and paste in touch editor (#3238)

## 14.0.92 alpha 2020-06-12

* change(ios/engine): Package migration prep (#3229)
* chore: labeler (#3233)
* feat(android/engine): Migrate cloud keyboards when updating keyboard package (#3221)
* refactor(ios/engine): explicitly synchronous Package processing (#3230)
* feat(ios/engine): KeymanPackage now parses its ID (#3234)
* fix(windows): sentry exception reports (#3235)

## 14.0.91 alpha 2020-06-11

* chore(android): Remove google-services and update readme (#3228)

## 14.0.90 alpha 2020-06-10

* refactor(ios/engine): Language resource + keying polymorphism (#3220)
* refactor(ios): Selective resource installation via abstraction (#3207)
* feat(ios/engine): Generation of kmp.json for non-package resources (#3212)

## 14.0.89 alpha 2020-06-09

* fix(android/engine): Revise updateOldKeyboardsList (#3216)
* feat(ios/engine): embedded KeymanWeb engine Sentry use (#3218)
* feat(android): Handle model picker updates (#3209)

## 14.0.88 alpha 2020-06-08

* change(android/samples): Update addKeyboard syntax for Sample and Test apps (#3213)
* fix(linux): Restart km-config after installing keyboard (#3214)

## 14.0.87 alpha 2020-06-05

* fix(developer/compilers): normalise touch layout on compile (#3203)
* feat(android): Add utility to check BCP47 equivalence (#3210)
* refactor(ios/engine): KMP installation now relies on KeymanPackage class, parses (#3205)
* refactor(ios/engine): Abstraction of KMP installation methods (#3206)
* feat(linux): Make two windows modal dialogs (#3211)

## 14.0.86 alpha 2020-06-02

* fix(ios): fixes lerna concurrency workaround and missing func reference (#3192)
* fix(android/engine): Use available models for ModelPickerActivity() (#3191)
* feat(android): Add system globe action to show system keyboards (#3197)
* feat(linux): Open a .kmp file in km-config (#3183)
* refactor(ios/engine): kmp.json - Keyboard info deserialization (#3193)
* refactor(ios/engine): kmp.json - Lexical model info deserialization (#3195)
* feat(ios/engine): kmp.json - full deserialization (#3198)
* fix(android): Add wrapper for logging errors & exceptions (#3196)
* fix(oem/fv/ios): new certificate (#3201)

## 14.0.85 alpha 2020-05-30

* change(android/engine): Clean up naming for formatting QR code URL (#3187)

## 14.0.84 alpha 2020-05-29

* change(developer): packs ModelCompiler via npm pack, 7-zip (#3166)
* change(web): Selective Sentry uploads (#3163)
* refactor(ios/engine): Polishes HTTPDownloader to prep for unit testing (#3179)
* feat(ios/engine): HTTPDownloader unit testing (#3180)
* fix(linux): Disable buttons if no keyboard installed (#3184)
* change(ios/engine): Removes unused, deprecated JS/JSON-based adhoc install code (#3186)
* change(common/models,developer/compilers): move joiner from LMLayer to model compiler (#3071)

## 14.0.83 alpha 2020-05-28

* change(ios): Selective Sentry uploads (#3162)
* change(android/engine): Handle keyboard package updates (#3175)
* fix(common/models/types): fixes models-types build script, sets std header (#3182)

## 14.0.82 alpha 2020-05-27

* fix(ios): fixes build warning on Error coersion, fixes logged error for intermediate embedded state (#3173)
* fix(linux): Don't fail (un-)install if running multiple ibus (#3169)
* chore(linux): Update maintainer in package metadata (#3168)
* feat(linux): Improve appstream metadata (#3176)

## 14.0.81 alpha 2020-05-27

* refactor(resources): convert gosh into npm package 🙃 (#3159)
* chore(common,web): use consistent TypeScript dep on all packages (#3158)
* chore(common/resources): add `common/models` to build trigger definitions (#3144)
* fix(common/resources): adds package-lock.json for gosh package (#3171)

## 14.0.80 alpha 2020-05-25

* fix(android/engine): Remove LanguageListUtil (#3155)
* refactor(common/models/templates): create package: @keymanapp/models-templates (#3128)

## 14.0.79 alpha 2020-05-22

* fix(android): Fix system keyboard globe button override (#3140)
* fix(common/core/web): use build script to generate environment.inc.ts (#3146)
* change(common/core/web,web): update dependencies to @keymanapp/models-types (#3147)

## 14.0.78 alpha 2020-05-21

* refactor(common/models): factor out word breakers to their own package (#3125)
* fix(developer): crash when developer starts (#3138)
* chore(android): Refactor KeyboardPickerActivity (#3113)
* chore(common/resources): cleanup scopes (#3139)
* feat(web): starts proper KMW Sentry integration (#3122)
* refactor(common/models/types): rename @keymanapp/lexical-model-types => @keymanapp/models-types (#3143)
* change(common/core/web): add and distribute type declaration (#3145)
* fix(common/models/types): drops version updates for deprecated common/lexical-model-types (#3148)

## 14.0.77 alpha 2020-05-19

* refactor(web/engine): Moves common utility functions into separate `web-utils` package (#3130)
* refactor(web/engine): renames DeviceSpec, moves to utils (#3132)
* fix(ios): Fixes keyboard metadata decoding, tweaks to project files (#3137)
* feat(windows): Use http: instead of file: for Configuration UI (#3127)

## 14.0.76 alpha 2020-05-15

* fix(windows): use correct name for Sentry in C++ (#3129)
* chore: Allow to override hook defs (#3112)

## 14.0.75 alpha 2020-05-13

* feat(android/samples): Add Tamil lexical model to KMSample2 (#3123)

## 14.0.74 alpha 2020-05-11

* fix(windows): kmbrowserhost was missing debug info (#3117)

## 14.0.73 alpha 2020-05-11

* fix(windows): force output keystroke failure (#3083)
* fix(windows): kmshell title and kmbrowserhost sentry (#3115)

## 14.0.72 alpha 2020-05-08

* fix(oem/fv/ios): Fixes FV app's system keyboard (#3105)
* fix(oem/fv/ios): FV light mode lock and basic banner fix (#3108)
* fix(windows): sentry cef shutdown interactions (#3107)
* feat(android): Migrate installed keyboards list to keyboards_list.json (#3091)

## 14.0.71 alpha 2020-05-08

* fix(windows): use consistent sentry db location (#3100)

## 14.0.70 alpha 2020-05-07

* fix(android/app): Fix back button after System Keyboard dismissed (#3093)
* fix(android/samples): Back button to dismiss KMSample2 system keyboard (#3095)
* fix(oem/fv/android): Back button to dismiss FV Android system keyboard (#3096)

## 14.0.69 alpha 2020-05-06

* fix(common/resources): npm install required for auto inc lerna versions (#3089)
* fix(windows): sentry x64 stacks truncated pointers (#3087)

## 14.0.68 alpha 2020-05-06

* fix(common/core/desktop): enable build for win x64, use global VERSION.md and fix decxstr() bug (#3076)
* change(android): Add methods to go between LanguageResource and JSON (#3079)
* feat(common): auto-update for package versioning (#3078)

## 14.0.67 alpha 2020-05-05

* fix(oem/fv/ios): Additional libraries for FirstVoices SWKeyboard (#3080)

## 14.0.66 alpha 2020-05-04

* feat(web): test Recorder overhaul, Node-based tests using Recorder for KeyboardProcessor (#3060)
* fix(oem/fv/ios): add sentry framework to carthage build step (#3074)

## 14.0.65 alpha 2020-05-03

* fix(oem/fv/ios): try embed of sentry again for fv (#3072)

## 14.0.64 alpha 2020-05-01

* fix(oem/fv/ios): add sentry framework to fv keyboards (#3069)

## 14.0.63 alpha 2020-05-01

* fix(android): Fix FileUtilsTest to be cross-platform (#3061)
* fix(windows): add LARGEADDRESSAWARE flag for all CEF processes (#3064)
* fix(android): Remove more custom keyboard fields(#3051)
* fix(oem/fv/ios): FV settings bundle for SWKeyboard (#3066)
* change(common/models/wordbreakers): single-pass join word breaker decorator (#3059)

## 14.0.62 alpha 2020-05-01

* change(oem/fv/android): Update DSN for FV Android app (#3050)
* feat(web/engine): Basic KeyboardProcessor tests (#2994)
* fix(oem/fv/android): Update FirstVoices build_keyboards.sh script (#3045)
* fix(oem/fv/ios): Update FirstVoices build_keyboards.sh script (#3045)

## 14.0.61 alpha 2020-04-30

* chore(common/resources): bump @actions/http-client from 1.0.3 to 1.0.8 in /resources/build/version (#3047)
* fix(oem/fv/ios): firstvoices icon and version info (#3044)
* feat(windows): Sentry integration fixes and polish (#3006)
* feat(developer/compilers): compile joinWordsAt property (#3032)

## 14.0.60 alpha 2020-04-29

* feat(common/resources): initial use of lerna (in-repo package links only) (#2997)
* change(web/engine): spins core/web/keyboard-processor package off from KeymanWeb (#3001)
* change(web/engine): spins core/web/input-processor package off from KeymanWeb (#3008)
* chore(common/models): change author from personal to work affiliation (#3046)

## 14.0.59 alpha 2020-04-29

* chore: merge stable history (#3037)
* feat(common/models/wordbreakers): create join word breaker decorator (#3021)
* fix(oem/fv/ios): download fv keyboards (#3040)
* change(android): Refactor LanguageResource() and remove "Custom" property (#3033)

## 14.0.58 alpha 2020-04-28

* change(developer/compilers): improvements to default searchTermToKey (#3024)

## 14.0.57 alpha 2020-04-27

* change(common/resources): Update to Unicode 13.0 (#3029)
* change(android): Refactor Keyboard class to not use Map (#3020)

## 14.0.56 alpha 2020-04-24

* fix(android): Clarify label that shows "Get Started" on startup (#3025)
* feat(developer/compilers): allow for verbose word breaker specification (#3023)

## 14.0.55 alpha 2020-04-23

* change(android): Convert LanguageListActivity to utility (#3018)
* change(android): Change "Get Started" keyboard picker to bring up embedded keyboard search (#3013)
* feat(common): lerna now npm-installed locally (#3012)
* refactor(web/engine): successful web-core compilation (#2992)
* change(common/models,developer/compilers): always bundle searchTermToKey() with model (#2971)
* change(common/models): remove NFD table (#3014)

## 14.0.54 alpha 2020-04-22

* refactor(developer/compilers): word breaker compilation (#3016)

## 14.0.53 alpha 2020-04-21

* refactor(common/models): Abstracted connection between LMLayer and Worker initialization (#2986)
* refactor(common/models): starts a formal 'headless' mode (#2987)
* fix(android): predictive banner display bugfix (#3010)
* fix(android): Fix system keyboard alignment (#3009)

## 14.0.52 alpha 2020-04-17

* refactor(web/engine): precomputation for OSK key events, headless production thereof (#2969)
* refactor(web/engine): initial ModelManager split (#2974)
* refactor(web/engine): LMLayer enablement state management rework (#2975)
* refactor(web/engine): predictive data routing, LanguageProcessor as EventEmitter (#2976)
* refactor(web/engine): web-core build prep (#2982)

## 14.0.51 alpha 2020-04-16

* change(android): Update minimum SDK to 21 (#2993)

## 14.0.50 alpha 2020-04-15

* feat(android): Add KMPBrowserActivity for cloud keyboard searches (#2961)
* fix(android): Handle default font DejaVuSans.ttf (#2981)
* feat(android): Download cloud keyboards from https://keyman.com/keyboards (#2953)
* fix(ios): iOS 13.4 subkey menu workaround (#2959)
* change(ios): Web-based popup key longpresses (#2968)
* fix(web): repairs Web regression test suite (#2973)
* feat(android): Dismiss system keyboard on Back press (#2984)

## 14.0.49 alpha 2020-04-11

* chore(common/models): do not run tests in IE11 in Windows (#2978)

## 14.0.48 alpha 2020-04-07

* feat(windows): Testing Sentry integration (#2923)
* feat(windows): use crashpad and better call stacks (#2931)

## 14.0.47 alpha 2020-04-07

* fix(common/models): use searchTermToKey() on input (#2954)
* refactor(web/engine): proper split-off of DOM-reliant code (#2939)
* refactor(web/engine): InputProcessor/KeyboardProcessor split (#2940)
* fix(ios): prevents in-app keyboard resets (#2951)
* refactor(web/engine): headless KeyboardProcessor (#2941)

## 14.0.46 alpha 2020-04-06

* fix(android): Add check for WRITE_EXTERNAL_STORAGE permission (#2946)

## 14.0.45 alpha 2020-04-05

* chore(web): bump minimist from 1.2.2 to 1.2.3 in /web/testing/regression-tests (#2947)

## 14.0.44 alpha 2020-04-03

* refactor(web/engine): relocates DOM-only parts of Processor (#2922)
* refactor(web/engine): begins formally removing DOM-aware keyboard API functions from web-core KeyboardInterface (#2915)
* refactor(web/engine): start of system store abstraction (#2919)
* refactor(web/engine): Processor now manages current layer; OSK listens via callback (#2920)
* refactor(web/engine): RuleBehavior now headless (#2925)
* refactor(web/engine): variable store storage abstraction (#2926)
* fix(web): fixes activeElement typing (#2927)
* refactor(web/engine): relocates DOM-only parts of Processor (#2938)
* fix(android): Change KeyboardHarness/build.sh to not rebuild KMEA (#2943)
* feat(android): Propagate languageID when downloading kmp (#2944)

## 14.0.43 alpha 2020-04-02

* fix(web/engine): default layout fix for chiral keyboards (#2936)
* fix(android): Fix exception in ResourcesUpdateTool (#2933)
* change(android/samples): Update sample and test projects to install asset kmp's (#2935)

## 14.0.42 alpha 2020-04-01

* fix(android): Fix globe button crash on 3rd party apps (#2930)
* change(android) Install default asset kmp's (#2928)

## 14.0.41 alpha 2020-03-31

* refactor(web/engine): KeyboardInterface/Processor cleanup and prep (#2901)
* refactor(web/engine): Preps keyboard layouts definitions for web-core (#2902)
* refactor(web/engine): layouts now full property of Keyboard wrapper (#2903)
* feat(android): Specify optional language ID for installing kmp (#2921)

## 14.0.40 alpha 2020-03-30

* fix(developer): use correct registry types for sentry options (#2912)
* fix(windows): replaces empty eventid with underscore when autoreport errors off (#2913)
* refactor(web): namespacing DOM-focused management (#2891)
* refactor(web/engine): starts DOM pre-processor (#2892)
* refactor(web): starts OSK preprocessor (#2893)
* refactor(web): headless device representation (#2894)
* refactor(web): cleanup for Processor.processKeyEvent (#2899)
* chore(common/resources): Cleanup unused folders and update README (#2916)

## 14.0.39 alpha 2020-03-29

* feat(windows): sentry x64 support (#2898)
* feat(windows): user control for upload to sentry (#2900)

## 14.0.38 alpha 2020-03-28

* feat(ios): Add Crowdin CLI for iOS strings (#2905)

## 14.0.37 alpha 2020-03-27

* feat(windows): crash reports in CEF (#2887)
* feat(common/resources): Use Crowdin CLI (v3) for handling l10n files (#2895)
* fix(windows): show error if tsysinfo fails to start; kmcomapi reporting (#2897)

## 14.0.36 alpha 2020-03-26

* fix(web/engine): Fixes default key lookup returns (#2890)

## 14.0.35 alpha 2020-03-25

* feat(windows): new error notification dialog (#2875)
* feat(windows): sentry c++ wrappers (#2886)
* refactor(web/engine): activeKeyboard now tracked on Processor (#2864)
* refactor(web/engine): Initial definition of typed Keyboard wrapper (#2868)
* refactor(web/engine): More Keyboard wrapper properties (#2869)
* refactor(web/engine): headless-friendly keymapping (#2870)
* refactor(web/engine): relocates keyboard tag code, adds typing (#2883)
* fix(web): fixes variable stores (#2884)

## 14.0.34 alpha 2020-03-24

* fix(web): fixes embedded kbd initialization (#2879)
* fix(ios): popup keys over base keys no longer emit base char. (#2881)

## 14.0.33 alpha 2020-03-23

* fix(android/samples): Update min SDK versions for sample apps (#2872)
* refactor(web/engine): Modularize default key output handling (#2853)
* refactor(web/engine): extended abstraction with OutputTarget (#2849)
* refactor(web/engine): reworks use of embedded's keyman['oninserttext'] (#2850)
* refactor(web/engine): reworks default output handling to return RuleBehaviors (#2854)
* refactor(web/engine): removes shiftState parameter (#2859)
* refactor(web/engine): moves new RuleBehavior type & behaviors to own file (#2861)
* refactor(web/engine): doInputEvent moved to OutputTarget (#2862)
* refactor(web/engine): KeyboardInterface now property of Processor (#2863)
* fix(windows): some sentry symbolication was not working (#2871)
* fix(linux): Use __release_version__ for downloadkeyboard window (#2877)

## 14.0.32 alpha 2020-03-20

* fix(windows): include sources for sentry (#2866)

## 14.0.31 alpha 2020-03-20

* fix(android/samples): Fix min SDK version for Sample and Test apps (#2860)

## 14.0.30 alpha 2020-03-19

* docs(common/resources): minor updates to readme (#2856)

## 14.0.29 alpha 2020-03-19

* feat(windows): Add Sentry reports to Delphi apps (#2848)

## 14.0.28 alpha 2020-03-18

* fix(web): fixes design mode and content editable issues (#2838)
* fix(ios): corrects OSK height adjustment, banner display issues. (#2840)
* feat(windows): add sentry tooling (#2806)
* refactor(web/engine): new RuleBehavior return type from keyboard calls, utilization (#2830)
* refactor(web/engine): KeyEvent object now refers to outputTarget over element (#2846)
* fix(linux): Fix failing Linux package builds (#2843)
* feat(linux): Add focal as platform to build packages for (#2842)

## 14.0.27 alpha 2020-03-17

* chore(web): bump minimist from 1.2.0 to 1.2.2 in /web/testing/regression-tests (#2829)

## 14.0.26 alpha 2020-03-16

* fix(oem): Disable monitoring of ANR for oem Android app (#2828)

## 14.0.25 alpha 2020-03-13

* feat(common/resources): sentry release control (#2794)
* chore(windows): improve build script tests (#2680)
* fix(web): enhanced sourcemaps + proper sourcemaps for minified KMW (#2809)
* feat(common/resources): Add script to parse crowdin translation file (#2801)
* fix(linux): Fix how keyboardprocessor version is set in dist.sh (#2814)
* feat(android): Additional Sentry integration (#2810)
* fix(web): applies base key layer property to unassigned subkeys (#2808)
* feat(android): Start adding RTL to layouts (#2816)
* fix(common/models): fixes word lookup from Tries for SMP script-based languages (#2815)
* feat(common/resources): add release finalization for Sentry (#2819)
* fix(web): further fixes BuildVisualKeyboard. Fixes #2818 (#2822)
* fix(web): fixes internal reference for validation tool (#2824)

## 14.0.24 alpha 2020-03-11

* fix(linux): Fix CI dist path to common/core/desktop (#2795)
* fix(web): fixes build number reference of API call (#2796)
* fix(web): updating BuildVisualKeyboard (#2802)

## 14.0.23 alpha 2020-03-10

* fix(ios): fixes Carthage framework copy for Sentry (#2800)
* feat(android): Start of Sentry-based crash reporting (#2778)

## 14.0.22 alpha 2020-03-09

* fix(common/resources): parameter order incorrect in git diff (#2787)
* feat(ios): compilations within Xcode now properly set version (#2775)
* fix(ios/engine): Fixes context bug for certain keyboard rules after newlines (#2770)
* feat(android): Update additional main app strings for crowdin (#2793)
* feat(ios): Start of Sentry-based crash reporting (#2771)
* feat(ios): Improved Sentry integration (first pass) (#2782)

## 14.0.21 alpha 2020-03-08

* fix(common/resources): builds were never triggered (#2790)

## 14.0.20 alpha 2020-03-08

* feat(windows): Chromium replacement for embedded MSHTML in for Keyman Desktop (#1720)
* refactor(common/core/desktop): Rename keyboard core (#2735)

## 14.0.19 alpha 2020-03-06

* fix(web): support otf extension for truetype fonts (#2780)

## 14.0.18 alpha 2020-03-04

* feat(windows): etl2log support tool (#2758)
* feat(developer): allow use of ISO9995 in key ids (#2741)
* feat(android): Handle keyman:// protocol to download kmp keyboard (#2734)
* change(android): Cleanup UI strings (#2751)
* fix(ios): fixes broken online-help versioned link (#2773)

## 14.0.17 alpha 2020-02-26

* feat(ios): KeymanEngine version migration unit tests (#2692)
* feat(ios): starts iOS unit testing (#2649)
* fix(android) Fix crash on kbdMapList (#2719)
* fix(developer): crash when switching layout templates (#2726)
* feat(developer): always save options (#2731)
* feat(common/resources): Support git worktree when configuring local hooks (#2722)
* docs(linux): Add linux packaging documentation (#2720)
* fix(developer): insert from charmap into touch editor (#2737)
* fix(developer): debugger breaking smp with bksp (#2739)
* feat(ios): Adds keyboard-scale unit tests, fixes unknown-device bug (#2695)

## 14.0.16 alpha 2020-02-25

* fix(android) Fix crash on kbdMapList (#2719)
* fix(developer): crash when switching layout templates (#2726)

## 14.0.15 alpha 2020-02-24

* fix(android): Sanitize app version string for api query (#2715)
* chore(common/resources): Improve output when triggering Jenkins jobs (#2706)
* fix(common/resources): Fix increment-version.sh script (#2714)

## 14.0.14 alpha 2020-02-21

* chore(linux): allow to trigger Jenkins build from script (#2697)
* fix(ios): Resource update issues (#2703)
* fix(web): Web CI target reversion (#2693)
* refactor(common/resources): Simplify and improve getting hook directory (#2701)

## 14.0.13 alpha 2020-02-19

* fix(linux): setup gschema (#2675)
* fix(ios): Responsive predictive toggles (#2674)
* chore(windows): cleanup documentation (#2681)
* chore: merge p9s2 beta part 2 to master (#2683)

## 14.0.12 alpha 2020-02-18
* fix(android/samples): Fix build for KMSample1 project (#2669)
* fix(developer): crash in context help (#2661)
* fix(developer): crash importing blank OSK (#2663)
* fix(common/core/desktop, linux): Misc keyboard processor fixes for Xenial (#2648)
* fix(linux): Fix tier used in debian watch files (#2664)
* fix(ios): Engine demo fix (#2662)
* docs(ios): Updates offline help for new 13.0 content (#2671)
* fix(developer): upgrade removes preferences (#2672)
* fix(developer): upgrade removes preferences (#2668)
* chore(common/resources): Rename trigger-definitions.sh to *.config (#2665)

## 14.0.11 alpha 2020-02-17

* fix(web): Fat-finger complication fixes (#2647)
* feat(web): restyles prediction banner (#2629)
* chore(oem/fv/ios): FV iconography update (#2650)
* feat(mac): install script rather than drag+drop (#2537)
* fix(common): Update configure-repo.sh to ln commit-msg-defs (#2652)
* change(web): Testing resources update (#2651)
* fix(android): Add ability to reinitialize `CloudDownloadMgr` (#2635)
* chore: merge beta changes to master (#2659)
* fix(mac): invalid build script params removed (#2660)

## 14.0.10 alpha 2020-02-14

* fix(common/core): buffer overrun in context api (#2616)
* fix(web): patches Float and Toggle UI issues (#2622)
* change(web): build.sh recompilation of LMLayer only performed when needed (#2623)
* fix(ios): Fixes in-app use of KMSample2 (#2626)
* fix(developer): touch layout editor character map integration (#2619)
* fix(developer/compilers): package: version mismatch (#2620)
* fix(developer/compilers): compiler sometimes merges touch platform support wrongly in .keyboard_info (#2621)
* fix(ios): Fixes lexical model url generation for updates (#2627)
* fix(linux): Cherrypick linux packaging fixes  (#2624)
* fix(developer/ide): model debugger mime type mismatch (#2633)
* fix(ios): Fixes invalid keyboard display when backing out of sharing text (#2631)
* fix(oem/fv/android): Update version of androidx.appcompat (#2640)
* change(android): Update in-app help (#2641)
* fix(developer/ide): Model editor various bugs (#2634)
* fix(web): fixes positioning of native-mode language menu (#2642)
* change(android): Update app dependencies (#2644)
* fix(ios): initial-install check within Migrations (#2646)
* fix(mac): Modifier keys were resetting cached context (#2588)
* refactor(mac): initial steps of input pathway (#2643)

## 14.0.9 alpha 2020-02-10

* fix(common/core/desktop): buffer overrun in context api (#2614)
* fix(common/resources): refactor trigger of test builds (#2611)
* fix(ios): fixes installation of default resources and updates them (#2578)
* chore(android): Update default nrc.en.mtnt.model to 0.1.4 (#2608)
* chore(common/resources): add build scripts for beta tests (#2612)
* fix(common/resources): don't include build-utils.sh (#2615)
* fix(common/resources): Fix setting context when >= 64 characters (#2607)
* fix(ios): Icon image change on light/dark mode transition (#2593)
* fix(ios): Keyboard banner light/dark transitions (#2594)
* fix(linux): Fix packaging of keyman-config on Xenial (#2609)

## 14.0.8 alpha 2020-02-07

* chore(common/resources): Tweak history management (#2602)
* chore(common/resources): Update README.md (#2598)
* chore: update history (#2605)
* chore: merge beta P9S1 changes to master (#2606)
* chore(common/resources): Add script that checks if build is required (#2603)
* fix(linux): Install requirements before packaging (#2599)

## 14.0.7 alpha 2020-02-07

* chore(common/resources): Tweak history management (#2602)
* chore(common/resources): Update README.md (#2598)

## 14.0.6 alpha 2020-02-06

* fix(windows): Windows touch keyboard would cancel on each keystroke (#2580)
* fix(linux): Fix 'About' keyboard when missing copyright (#2583)
* feat(linux): Keyboard options configuration dialog (#2566)
* feat(common): prepare-commit-msg hook for autogenerated conventional commit messages (#2581)
* fix(linux): cherry-pick packaging changes from beta branch (#2589)
* fix(linux): Display the script name in log output (#2591)

## 14.0.5 alpha 2020-02-04

* chore(common/resources): support test builds on master/beta/stable-x.y (#2576)
* fix(web): default BKSP output targeting (#2561)
* fix(linux): Remove cosmic and disco releases (#2574)

## 14.0.4 alpha 2020-02-03

* chore(common/resources): trigger builds after version increment (#2572)
* fix(ios): keyboard stability (#2545)
* fix(web): dev_resource compile fix (#2557)
* fix(linux): Update launchpad PPA by tier (#2551)
* fix(android): Fix cancelling ConfirmDialogFragment (#2547)
* fix(web): Fix K_TAB from external keyboard (#2546)
* fix(ios): Now (eventually) uses sys pref for kbd clicks (#2550)
* feat(ios): Deeplink into Keyman settings for system keyboard setup (#2548)
* fix(common/models): RTL model specification (#2554)
* fix(web): Suggestion reordering for RTL languages (#2553)
* fix(ios): Fixes margins on keyboard in iOS 9/10 (#2560)

## 14.0.3 alpha 2020-02-03

* chore(common/resources): increment version final (#2568)
* chore(common/resources): add version tags (#2570)

## 14.0.2 alpha 2020-01-29

* chore(common/resources): version tags (#2562)

## 14.0.1 alpha 2020-01-29

* chore(common/resources): Starting 14.0 release<|MERGE_RESOLUTION|>--- conflicted
+++ resolved
@@ -1,12 +1,9 @@
 # Keyman Version History
 
-<<<<<<< HEAD
-=======
 ## 17.0.21 alpha 2022-12-21
 
 * fix(windows): shutdown fix masked modal result (#7933)
 
->>>>>>> 42bf7620
 ## 17.0.20 alpha 2022-12-19
 
 * chore(android/samples): Remove Sentry dependencies (#7901)
