--- conflicted
+++ resolved
@@ -1,11 +1,5 @@
 # Keyman Version History
 
-<<<<<<< HEAD
-## 18.0.1 alpha 2024-02-15
-
-* chore(common): move to 18.0 alpha (#10713)
-* chore: move to 18.0 alpha
-=======
 ## 17.0.269 beta 2024-02-15
 
 * docs(android): Document using gestures on touch, and remove references to Browser (#10686)
@@ -17,7 +11,6 @@
 ## 17.0.268 beta 2024-02-15
 
 * chore: move to beta
->>>>>>> 422984a4
 
 ## 17.0.267 alpha 2024-02-14
 
