# Keyman Version History

<<<<<<< HEAD
## 14.0.268 beta 2021-03-23

* fix(windows): Change TLangSwitchRefreshWatcher ownership from thread to form (#4752)
* fix(common/models): prediction threshold when count is low, unintentional aliasing (#4754)

## 14.0.267 beta 2021-03-22

* docs(ios): Help for 14.0 features (#4741)
* chore: increment-version.sh for stable (#4742)
=======
## 15.0.19 alpha 2021-03-09

* fix(common/models): predictions after context reset / caret shift (#4411)
* change(oem/fv/ios): FV keyboards now package-based (#4471)
* fix(common/models): merges identical suggestions after casing (#4502)
* fix(web): macOS 11 agent string parsing (#4497)
* fix(ios): app logging messages were transient, never stored (#4500)
* chore(ios): web-side sentry enablement try-catch (#4492)
* fix(common/core/web): core key-processing now always returns RuleBehavior type. (#4508)
* fix(common/resources): Set help-keyman.com.sh executable (#4510)
* fix(developer/compilers): fixes error when "constructor" is in wordlist (#4504)
* fix(web): hides touch-alias caret when keystroke causes focus change (#4514)
* chore(common): allow forced version increment (#4522)
* fix(web): keyboard documentation patch-up (#4512)
* fix(web): removes package namespacing from kbd's CSS class (#4516)
* fix(windows): Handle Caps Lock event correctly from TIP (#4536)
* fix(developer): run even if sentry unavailable (#4537)
* fix(developer): UTF-8 messages in LM compiler (#4539)
* feat(common/models): mid-context suggestions & reversions, fix(common/models): correction-search SMP issues (#4427)
* fix(ios): package installer completion requires welcome dismissal (#4543)
* fix(windows): Refresh settings on 64-bit apps (#4378)
* fix(windows): prevent re-registration of TIPs on 14.0 upgrade (#4535)
* fix(web): mnemonic keystrokes w FF keymapping (#4540)
* chore(ios/app): Adjust help titles for installing custom dictionaries (#4550)
* fix(common/resources): Fix help.keyman.com path for CI (#4565)
* fix(developer): Improve stability of named code constants (#4547)
* fix(developer): schema conformance for model package compiler (#4548)
* fix(developer): touch layout osk import handling of multiple modifiers (#4552)
* fix(developer): require language tag when compiling keyboard package (#4563)
* fix(developer): Avoid blank keys when importing KMX to KVKS (#4564)
* feat(developer): isRTL support for lexical model editor (#4559)
* fix(developer): track modified state in wordlist editor better (#4562)
* chore(ios): better visual feedback for keyboard search during poor internet connectivity (#4573)
* chore(common): Update crowdin files for `de` (#4578)
* chore(common/core/desktop): write debug output to console (#4569)
* feat(ios): enables de, fr, and km localizations (#4585)
* fix(developer): improve CEF location search stability (#4571)
* fix(developer): Support all fonts in Keyboard Fonts dialog (#4574)
* feat(developer): Add different Open Containing Folder buttons (#4576)
* feat(developer): Range expansions (#4584)
* fix(web): fixes lack of respect for underlying-key display settings (#4572)
* fix(common/models): fixes application of suggestions immediately after a backspace (#4587)
* fix(linux): Improve version number (#4582)
* chore(linux): Don't report to Sentry in dev environment (#4581)
* fix(android/app): Fix welcome.htm responsiveness (#4531)
* feat(developer): &CasedKeys system store (#4586)
* fix(android): Localize Toast notifications (#4588)
* fix(windows): PreservedKeyMap::MapUSCharToVK line order bug (#4595)
* fix(developer): tidy up expansions tests (#4592)
* fix(ios): adds i18n for some error alerts (#4577)
* fix(windows): incxstr could run over buffer with malformed data (#4596)
* chore(android/app): Update whatsnew with available display languages (#4610)
* chore(linux): Improve Sentry environment setting (#4589)
* fix(developer): Expand filenames before load (#4606)
* fix(web): use language code correctly in toolbar (#4620)
* chore(linux): Fix some lintian warnings for Debian package (#4621)
* chore: beta to alpha merge, B14S7 (#4624)

## 15.0.18 alpha 2021-02-25

* fix(linux): Set help-keyman.com.sh executable (#4530)

## 15.0.17 alpha 2021-02-22

* chore(windows): FirstVoices Keyboards Configuration merge (#4458)
* chore(mac): Check in markdown help (#4479)
* fix(common/core/web): mock construction with caret at index 0 (#4474)
* change(oem/fv/ios): FV keyboards now package-based (#4471)
* fix(linux): Fix dependencies on packages (#4464)
* change(ios/app): Generate offline help from markdown (#4470)
* fix(windows): tsysinfox64 not signed (#4486)
* chore(android/app): Update help formatting and images (#4485)
* fix(android/engine): Display welcome.htm help within the app (#4477)
* fix(ios): tutorial's link to "Add a Keyboard" links directly to keyboard search (#4491)
* feat(linux): Improve output of km-package-list-installed (#4481)
* chore: merge B14S6 beta to alpha (#4503)

## 15.0.16 alpha 2021-02-11

* fix(android/app): Wrap preference screen titles (#4326)
* fix(ios): better handling of scoped vs non-scoped package URLs (#4327)
* fix(web): bulk renderer using video stream capture (#4316)
* change(android/engine): Allow swipe to dismiss update notifications (#4329)
* fix(windows): improve support for strings.xml (#4323)
* fix(windows): invalid character in text content opening help (#4330)
* fix(windows): align title to top in Install Keyboard (#4331)
* chore(windows/resources): Cherry-pick 14.0 help from #4109 (#4335)
* fix(ios): renew distribution certificate 🍒 (#4344)
* fix(ios): reloads keyboard after package updates (#4347)
* fix(ios): fixes accidental logo / cancel button overlap during package installation (#4332)
* fix(ios): resolves rough edges with installation view transitions (#4338)
* fix(web/ui): propagates UI module build failures (#4352)
* chore(linux): Fix typo (#4341)
* chore(windows/resources): Address more TODO links for help (#4351)
* fix(windows): setup strings comment for language (#4362)
* fix(windows): Splash button sizes (#4348)
* chore: manual version increment (#4363)
* chore(common): Enhance PR labeling based on PR title (#4357)
* change(web): set -eu for web scripts (#4353)
* fix(ios): accidental duplicated line from merge (#4366)
* chore(linux): Don't report on Sentry when running unit tests (#4356)
* fix(windows): Ignore Access Denied error creating task (#4365)
* chore(windows/resources): Fix more titles and TODOs in help (#4367)
* fix(windows): SMP-aware deletion in TSF-aware apps (#4360)
* fix(common): tweak surrogate pair deletions (#4361)
* fix(windows): Enter and Spacebar handling in Configuration (#4349)
* fix(web): removes stylesheets from unloaded keyboards (#4371)
* fix(android, ios): eliminates OSK layout flashing from predictive text banner display (#4370)
* fix(windows): crash for Sinhala mitigation (#4380)
* chore(linux): Pass second tag parameter to Jenkins build (#4388)
* fix(windows): remove Show Keyboard Usage hotkey (#4379)
* fix(windows): avoid invalid language codes in Add Language dialog (#4381)
* fix(windows): Ensure UAC window comes to foreground (#4384)
* fix(windows): setup should ignore cert revocation (#4392)
* fix(developer): don't check both setup.exe and setup-redist.exe (#4398)
* fix(windows): Show balloon when Keyman is already running (#4386)
* fix(developer): Generate platforms correctly from template (#4399)
* fix(developer): Import Keyboard support for Targets (#4400)
* fix(ios): fixes unit test mocking, test init (#4394)
* fix(ios): fixes app crash on network/install error during resource updates (#4395)
* fix(ios): fixes package-install/update event concurrency management (#4396)
* fix(common/models): bksp workaround now works beyond first word (#4401)
* chore(windows): tests should be case-sensitive (#4405)
* fix(developer): crash deleting wordlist (#4406)
* fix(developer): Use forward slashes in wordlist paths (#4407)
* modify(android/app): Change build-help.sh to generate offline help from Markdown files (#4397)
* fix(linux): Don't crash if uninstalling last keyboard (#4402)
* chore(windows/resources): Fix typo about Community Forum link (#4412)
* change(android/app): Separate displaying welcome.htm from keyboard installation (#4413)
* fix(linux): Improve fix for #3399 (#4418)
* fix(linux): Fix packaging (#4428)
* fix(android/engine): Remove WRITE_EXTERNAL_STORAGE from manifest (#4434)
* chore(common): Check in crowdin files for French (#4420)
* fix(developer): debug information with unicode identifiers (#4408)
* fix(developer): Compiler check for if and nul at start of context (#4410)
* feat(developer): improve BCP 47 canonicalization (#4425)
* chore(linux): Check in markdown help for Linux (#4414)
* fix(windows): When uninstalling, exit Keyman (#4383)
* fix(common/models): predictions after context reset / caret shift (#4411)
* modify(common): Refactor help-keyman-com.sh script for uploading help files (#4433)
* fix(linux): improve BCP 47 canonicalization (#4439)
* fix(common/resources): Just use master branch for help.keyman.com (#4459)
* fix(windows): hotkeys offset in config list (#4454)
* chore(ios): Settings case-statement cleanup (#4443)
* fix(linux): Also use staging site for beta versions (#4455)
* fix(android/engine): Display online keyboard help (#4462)
* fix(windows): Track modifier changes in UWP apps (#4468)
* fix(common/resources): Fix help.keyman.com path for commit (#4469)
* fix(common): create GitHub comments serially (#4472)
* chore(linux): Improve launchpad.sh script (#4355)
* chore: merge B14S5 beta to master (#4432)
* chore: B14S6 beta to master merge (#4473)
* chore: manual version increment (#4478)

## 15.0.14 alpha 2021-02-02

* docs(linux): Improve packaging doc (#4389)

## 15.0.13 alpha 2021-02-01

* chore(linux): Don't report on Sentry when running unit tests (#4374)
* chore(linux): Pass second tag parameter to Jenkins build (#4376)

## 15.0.12 alpha 2021-01-29

* chore(linux): Improve launchpad.sh script (#4355)

## 15.0.11 alpha 2021-01-27

* chore: Enhance PR labeling based on PR title (#4226)

## 15.0.10 alpha 2021-01-27

* fix(ios): renew distribution certificate (#4342)

## 15.0.9 alpha 2021-01-25

* fix(windows): beta uses wrong server (#4142)
* chore(windows): remove obsolete importkeyboard app (#4138)
* fix(windows): glitch in keyboard menu (#4139)
* fix(windows): menu scroll positions need reset at popup (#4140)
* fix(windows): remove obsolete option 'Switch to OSK/Help' (#4141)
* fix(windows): Canonicalize BCP 47 tag on keyboard download (#4144)
* fix(windows): help window centred on load (#4147)
* fix(windows): Text editor font bugs (#4149)
* chore(common): Update history for 14.0 beta release (#4148)
* fix(common): increment version needs to check base (#4155)
* fix(windows): uninstall language button z-index (#4145)
* fix(windows): exit button position on setup (#4150)
* fix(windows): Online Update dialog layout was messy (#4152)
* fix(windows): sentrytool should fail build on exception and access violation when rewriting executables (#4158)
* fix(windows): Warn if we reach maximum transient languages (#4157)
* fix(windows): create task fails (#4181)
* fix(windows): prevent modifier key from navigating in download dialog (#4182)
* fix(windows): keyboard help missing (#4177)
* fix(windows): Proxy Configuration window size (#4159)
* chore(common): update copyright year in various locations (#4197)
* fix(windows): Settings refresh management (#4164)
* fix(windows): Improve refresh performance (#4165)
* fix(windows): exception handling list error (#4166)
* fix(windows): OSK toolbar sync (#4167)
* fix(windows): Show full version with tag in Setup (#4169)
* fix(windows): Improve refresh reliablilty (#4171)
* fix(developer): debug.log created unexpectedly (#4189)
* chore(windows): Remove silent exception in task cleanup (#4191)
* fix(windows/config): keyboard icons missing (#4193)
* fix(developer): Map symbols for *LTREnter* and *LTRBkSp* (#4190)
* fix(developer): Encoding for .model.ts files (#4199)
* feat(common): annotate PRs with build links (#4202)
* fix(developer): make touch layout editor source view fonts consistent (#4198)
* fix(developer): Respect tab editor option (#4200)
* fix(web): Solving kmwosk color inconsistency 🍒 (#4187)
* chore(linux): Allow to push to the `keyman-beta` ppa (#4214)
* chore(linux): pass tag to Jenkins build (#4160) (#4224)
* chore: bugfix cherrypick (#4208, #4210) (#4230)
* fix(common/core/web): mnemonic modifier key-up handling (#4231)
* fix(android/engine): Remove usage of WRITE_EXTERNAL_STORAGE permission (#4170)
* fix(web): osk size & position after focus changes (#4232)
* chore(linux): Update debian metadata based on Debian repos (#4233)
* fix(windows): fix menu popup position (#4175)
* fix(windows): Update mitigation for Keyman 14 and Windows 10 19597 (#4180)
* fix(developer): Allow unhandled keys to go through to debugger memo (#4209)
* chore(common): Check in crowdin files for km (Khmer) (#4228)
* fix(web): OSK key preview positioning (#4241)
* fix(web): disables predictive text on Opera mini (#4243)
* fix(windows): typo in font helper string (#4251)
* chore(android/app): Add Obolo language from crowdin (#4256)
* fix(web): unexpected errors in OSK / banner position calculations (#4238)
* chore(linux): Improve version number for debian package (#4258)
* fix(android): Popup misalignments and compatibility with WeChat, Telegram (#4254)
* chore(web): sample pages now wait on init's promise for keyboard loading (#4253)
* fix(android/samples): Fix Sentry dependencies (#4267)
* fix(web): better font-wait null guards (#4286)
* fix(web): uses CSS line-height to vertically center oversized OSK keycaps (#4255)
* fix(developer): disable TSentryClient on WINE (#4274)
* fix(web): no key previews for special keys reliant on keyboard-specific OSK font (#4282)
* fix(web): default kbd ui name is now generic (#4293)
* fix(windows, common/core/desktop): context mismatch with if and dk (#4276)
* chore(common): Check in crowdin files for de (German) (#4295)
* feat(android/app): Add option to change display language (#4261)
* fix(developer/compilers): fixes developer build breakage from #4291 (#4299)
* fix(android/app): Handle keyman protocol from external browser (#4292)
* fix(android/engine): Fix zip slip vulnerability (#4300)
* fix(web): toolbar and loading optimisations (#4304)
* fix(web): OSK loading efficiency (#4279)
* chore(web): updates MTNT for pred-text testing page to 0.1.5 (casing) (#4305)
* fix(android/samples): Add dependency on androidx.preference (#4310)
* fix(web): default popup key selection, space highlight after popup (#4306)
* fix(web): language menu key highlighting (#4308)
* fix(web): dynamic font downscaling for OSK keys (#4270)
* chore(windows/resources): Cleanup Notes and Tips in help (#4307)
* fix(developer): Debug character grid performance (#4237)
* chore(android/samples): Remove old sample keyboard loaded code (#4315)
* chore(windows): help for 14.0, part 1 (#4109)
* chore: merge B14S4 beta to master (#4320)

## 15.0.8 alpha 2021-01-18

* chore(linux): Allow to push to the `keyman-beta` ppa (#4271)

## 15.0.7 alpha 2021-01-12

* chore(linux): Update debian metadata (#4223)

## 15.0.6 alpha 2021-01-07

* fix(linux): only pass tag if we just created one (#4220)

## 15.0.5 alpha 2021-01-05

* chore(linux): pass tag to Jenkins build (#4160) (#4215)

## 15.0.4 alpha 2020-12-23

* feat(common/models): naive backspace workaround, naive multi-char Transform mitigation (#4206)
* fix(web): supplies missing (optional) argument to prevent warnings (#4208)
* fix(ios): moves Settings notification UI code to main thread (#4210)

## 15.0.3 alpha 2020-12-21

* fix(web): Solving kmwosk color inconsistency (#4154)

## 15.0.2 alpha 2020-12-16

* fix(common): increment version needs to check base 🍒 (#4156)

## 15.0.1 alpha 2020-12-14

* chore: prepare 15.0 alpha (#4129)
>>>>>>> f0cd0c8b

## 14.0.266 beta 2021-03-19

* chore(android/app): Migrate launcher icon to adaptive (#4720)
* fix(common/core/web): predictive banner activation logic (#4713)
* fix(web): allows refresh of currently-loaded model (#4728)
* fix(ios): kbd search now caches publishing data for result (#4729)
* fix(linux): Fix switching to keyboard in middle of line (#4678) (#4721)
* fix(windows): ensure profiles are reinstalled during setup (#4727)
* fix(windows): Avoid double start during setup (#4726)

## 14.0.265 beta 2021-03-18

* fix(common/core/web): disambiguation of keys sharing same base key ID (#4703)
* fix(windows): Download keyboard dialog TLS protocol support (#4714)
* fix(web): first-pass workaround for popup-key corrections (#4704)
* fix(developer): use var not let in definitions (#4718)
* chore(windows): finalize help (#4717)

## 14.0.264 beta 2021-03-17

* fix(mac): prevent duplicate keyboards in list (#4674)
* fix(android/app): Load system keyboard before checking overrides (#4696)
* fix(android): Update styling and set text to black (#4662)

## 14.0.263 beta 2021-03-16

* fix(ios): keyboard search did not alert for lack of net (#4693)
* chore(android/engine): Send KMW console errors to Sentry (#4692)
* fix(windows): start Keyman after setup only if not running (#4681)
* fix(developer): &CasedKeys and &MnemonicLayout are not compatible together (#4690)
* fix(android/engine): Fix crash when download file fails to copy to cache (#4697)
* fix(developer): validate keyboard_info should give info on non-canonical bcp47 (#4689)
* chore(developer): upgrade bcp 47 canonicalisation to warning (#4699)
* fix(developer): support named character codes at end of line (#4691)

## 14.0.262 beta 2021-03-16

* fix(android): Update styling and set text to black (#4662)
* fix(mac): prevent duplicate keyboards in list (#4674)

## 14.0.261 beta 2021-03-15

* fix(windows): Trigger language sync after changes (#4663)
* chore(linux): Ignore buildtools in keyman-config tarball (#4675)

## 14.0.260 beta 2021-03-15

* chore(windows): fully disable auto start task (#4658)
* fix(windows): keep online update in focus (#4661)
* fix(windows): setup must save install state for restarts (#4649)
* fix(ios): removal of default keyboard respected when updating app (#4651)
* feat(ios): auto-bundles the most recent version of default resources (#4656)
* fix(mac): register configuration window on load (#4667)
* chore(ios): Set Localizable.strings to UTF-8 (#4670)
* fix(android/app): Fix crash when clicking QR code (#4664)
* fix(android): fixes errors within lists used for UI (#4666)
* chore(common): Update crowdin for km (#4671)
* chore(android/app,ios/app): Update crowdin for de (#4672)
* fix(mac): release window resources on close (#4669)
* fix(mac): show local help in app (#4673)
* chore(windows): Update whatsnew.md (#4665)

## 14.0.259 beta 2021-03-12

* chore(developer): add B11 ISO code for ABNT2 keyboard (#4654)
* fix(web): better check for missing MutationObserver type (#4646)
* fix(android/engine): Reset in-app context when selection changes (#4636)
* chore(linux): Move signature files as well (#4653)

## 14.0.258 beta 2021-03-11

* fix(windows): context help links (#4626)
* fix(windows): hotkeys correctly ignore right modifier keys (#4628)
* fix(windows): Handle disabled profiles and invalid language ids (#4635)
* fix(web): event handling for TouchAliasElement's blinking caret (#4638)
* fix(common/models): prevents "undefined" reversion display string (#4648)
* docs(common): Update npm-packages readme (#4644)

## 14.0.257 beta 2021-03-10

* fix(common/core/web): Add keyboard check for scriptObject (#4640)
* docs(common): Update readme (#4642)

## 14.0.256 beta 2021-03-10

* chore(linux): Update readme (#4633)

## 14.0.255 beta 2021-03-09

* chore(common): Update readme (#4631)

## 14.0.254 beta 2021-03-09

* fix(web): use language code correctly in toolbar (#4620)
* chore(linux): Fix some lintian warnings for Debian package (#4621)
* docs(ios): adds supported l10ns to help/about/whatsnew (#4625)
* fix(windows): represerve keys on setfocus (#4622)
* fix(windows): show version selector for Keyman in installer (#4623)
* fix(windows): ensure valid base layout on install (#4627)

## 14.0.253 beta 2021-03-05

* fix(android/app): Fix welcome.htm responsiveness (#4531)
* feat(developer): &CasedKeys system store (#4586)
* fix(android): Localize Toast notifications (#4588)
* fix(windows): PreservedKeyMap::MapUSCharToVK line order bug (#4595)
* fix(developer): tidy up expansions tests (#4592)
* fix(ios): adds i18n for some error alerts (#4577)
* fix(windows): incxstr could run over buffer with malformed data (#4596)
* chore(android/app): Update whatsnew with available display languages (#4610)
* chore(linux): Improve Sentry environment setting (#4589)
* fix(developer): Expand filenames before load (#4606)

## 14.0.252 beta 2021-03-04

* feat(ios): enables de, fr, and km localizations (#4585)
* fix(developer): improve CEF location search stability (#4571)
* fix(developer): Support all fonts in Keyboard Fonts dialog (#4574)
* feat(developer): Add different Open Containing Folder buttons (#4576)
* feat(developer): Range expansions (#4584)
* fix(web): fixes lack of respect for underlying-key display settings (#4572)
* fix(common/models): fixes application of suggestions immediately after a backspace (#4587)
* fix(linux): Improve version number (#4582)
* chore(linux): Don't report to Sentry in dev environment (#4581)

## 14.0.251 beta 2021-03-03

* fix(developer): Improve stability of named code constants (#4547)
* fix(developer): schema conformance for model package compiler (#4548)
* fix(developer): touch layout osk import handling of multiple modifiers (#4552)
* fix(developer): require language tag when compiling keyboard package (#4563)
* fix(developer): Avoid blank keys when importing KMX to KVKS (#4564)
* feat(developer): isRTL support for lexical model editor (#4559)
* fix(developer): track modified state in wordlist editor better (#4562)
* chore(ios): better visual feedback for keyboard search during poor internet connectivity (#4573)
* chore(common): Update crowdin files for `de` (#4578)
* chore(common/core/desktop): write debug output to console (#4569)

## 14.0.250 beta 2021-03-02

* fix(common/resources): Fix help.keyman.com path for CI (#4565)

## 14.0.249 beta 2021-03-01

* fix(web): mnemonic keystrokes w FF keymapping (#4540)
* chore(ios/app): Adjust help titles for installing custom dictionaries (#4550)

## 14.0.248 beta 2021-02-26

* fix(common/models): predictions after context reset / caret shift (#4411)
* change(oem/fv/ios): FV keyboards now package-based (#4471)
* fix(windows): Handle Caps Lock event correctly from TIP (#4536)
* fix(developer): run even if sentry unavailable (#4537)
* fix(developer): UTF-8 messages in LM compiler (#4539)
* feat(common/models): mid-context suggestions & reversions, fix(common/models): correction-search SMP issues (#4427)
* fix(ios): package installer completion requires welcome dismissal (#4543)
* fix(windows): Refresh settings on 64-bit apps (#4378)
* fix(windows): prevent re-registration of TIPs on 14.0 upgrade (#4535)

## 14.0.247 beta 2021-02-25

* fix(web): keyboard documentation patch-up (#4512)
* fix(web): removes package namespacing from kbd's CSS class (#4516)

## 14.0.246 beta 2021-02-24

* chore(common): allow forced version increment (#4522)

## 14.0.245 beta 2021-02-24

* fix(common/core/web): core key-processing now always returns RuleBehavior type. (#4508)
* fix(common/resources): Set help-keyman.com.sh executable (#4510)
* fix(developer/compilers): fixes error when "constructor" is in wordlist (#4504)
* fix(web): hides touch-alias caret when keystroke causes focus change (#4514)

## 14.0.244 beta 2021-02-22

* fix(common/models): merges identical suggestions after casing (#4502)
* fix(web): macOS 11 agent string parsing (#4497)
* fix(ios): app logging messages were transient, never stored (#4500)
* chore(ios): web-side sentry enablement try-catch (#4492)

## 14.0.243 beta 2021-02-12

* change(ios/app): Generate offline help from markdown (#4470)
* fix(windows): tsysinfox64 not signed (#4486)
* chore(android/app): Update help formatting and images (#4485)
* fix(android/engine): Display welcome.htm help within the app (#4477)
* fix(ios): tutorial's link to "Add a Keyboard" links directly to keyboard search (#4491)
* feat(linux): Improve output of km-package-list-installed (#4481)

## 14.0.242 beta 2021-02-11

* fix(android/engine): Display online keyboard help (#4462)
* fix(windows): Track modifier changes in UWP apps (#4468)
* fix(common/resources): Fix help.keyman.com path for commit (#4469)
* fix(common): create GitHub comments serially (#4472)
* fix(linux): Fix dependencies on packages (#4464)

## 14.0.241 beta 2021-02-10

* fix(common/resources): Just use master branch for help.keyman.com (#4459)
* fix(windows): hotkeys offset in config list (#4454)
* chore(ios): Settings case-statement cleanup (#4443)
* fix(linux): Also use staging site for beta versions (#4455)

## 14.0.240 beta 2021-02-09

* fix(windows): When uninstalling, exit Keyman (#4383)
* fix(common/models): predictions after context reset / caret shift (#4411)
* modify(common): Refactor help-keyman-com.sh script for uploading help files (#4433)
* fix(linux): improve BCP 47 canonicalization (#4439)

## 14.0.239 beta 2021-02-08

* fix(developer): debug information with unicode identifiers (#4408)
* fix(developer): Compiler check for if and nul at start of context (#4410)
* feat(developer): improve BCP 47 canonicalization (#4425)
* chore(linux): Check in markdown help for Linux (#4414)

## 14.0.238 beta 2021-02-08

* fix(android/engine): Remove WRITE_EXTERNAL_STORAGE from manifest (#4434)
* chore(common): Check in crowdin files for French (#4420)

## 14.0.237 beta 2021-02-06

* fix(linux): Fix packaging (#4428)

## 14.0.236 beta 2021-02-04

* chore(windows/resources): Fix typo about Community Forum link (#4412)
* change(android/app): Separate displaying welcome.htm from keyboard installation (#4413)
* fix(linux): Improve fix for #3399 (#4418)

## 14.0.235 beta 2021-02-03

* fix(windows): Ensure UAC window comes to foreground (#4384)
* fix(windows): setup should ignore cert revocation (#4392)
* fix(developer): don't check both setup.exe and setup-redist.exe (#4398)
* fix(windows): Show balloon when Keyman is already running (#4386)
* fix(developer): Generate platforms correctly from template (#4399)
* fix(developer): Import Keyboard support for Targets (#4400)
* fix(ios): fixes unit test mocking, test init (#4394)
* fix(ios): fixes app crash on network/install error during resource updates (#4395)
* fix(ios): fixes package-install/update event concurrency management (#4396)
* fix(common/models): bksp workaround now works beyond first word (#4401)
* chore(windows): tests should be case-sensitive (#4405)
* fix(windows): crash deleting wordlist (#4406)
* fix(windows): Use forward slashes in wordlist paths (#4407)
* modify(android/app): Change build-help.sh to generate offline help from Markdown files (#4397)
* fix(linux): Don't crash if uninstalling last keyboard (#4402)

## 14.0.234 beta 2021-02-02

* fix(windows): remove Show Keyboard Usage hotkey (#4379)
* fix(windows): avoid invalid language codes in Add Language dialog (#4381)

## 14.0.233 beta 2021-02-01

* fix(windows): SMP-aware deletion in TSF-aware apps (#4360)
* fix(common): tweak surrogate pair deletions (#4361)
* fix(windows): Enter and Spacebar handling in Configuration (#4349)
* fix(web): removes stylesheets from unloaded keyboards (#4371)
* fix(android, ios): eliminates OSK layout flashing from predictive text banner display (#4370)
* fix(windows): crash for Sinhala mitigation (#4380)
* chore(linux): Pass second tag parameter to Jenkins build (#4388)

## 14.0.232 beta 2021-01-29

* chore(linux): Don't report on Sentry when running unit tests (#4356)
* fix(windows): Ignore Access Denied error creating task (#4365)
* chore(windows/resources): Fix more titles and TODOs in help (#4367)

## 14.0.231 beta 2021-01-28

* chore(common): Enhance PR labeling based on PR title (#4357)
* change(web): set -eu for web scripts (#4353)
* fix(ios): accidental duplicated line from merge (#4366)

## 14.0.230 beta 2021-01-28

* fix(android/app): Wrap preference screen titles (#4326)
* fix(ios): better handling of scoped vs non-scoped package URLs (#4327)
* fix(web): bulk renderer using video stream capture (#4316)
* change(android/engine): Allow swipe to dismiss update notifications (#4329)
* fix(windows): improve support for strings.xml (#4323)
* fix(windows): invalid character in text content opening help (#4330)
* fix(windows): align title to top in Install Keyboard (#4331)
* chore(windows/resources): Cherry-pick 14.0 help from #4109 (#4335)
* fix(ios): renew distribution certificate 🍒 (#4344)
* fix(ios): reloads keyboard after package updates (#4347)
* fix(ios): fixes accidental logo / cancel button overlap during package installation (#4332)
* fix(ios): resolves rough edges with installation view transitions (#4338)
* fix(web/ui): propagates UI module build failures (#4352)
* chore(linux): Fix typo (#4341)
* chore(windows/resources): Address more TODO links for help (#4351)
* fix(windows): setup strings comment for language (#4362)
* fix(windows): Splash button sizes (#4348)
* chore: manual version increment (#4363)

## 14.0.228 beta 2021-01-22

* fix(web): uses CSS line-height to vertically center oversized OSK keycaps (#4255)
* fix(web): OSK loading efficiency (#4279)
* fix(web): default popup key selection, space highlight after popup (#4306)
* fix(web): language menu key highlighting (#4308)
* fix(web): dynamic font downscaling for OSK keys (#4270)
* chore(windows/resources): Cleanup Notes and Tips in help (#4307)
* fix(developer): Debug character grid performance (#4237)
* chore(android/samples): Remove old sample keyboard loaded code (#4315)

## 14.0.227 beta 2021-01-21

* fix(web): dynamic font downscaling for OSK keys (#4270)
* fix(web): toolbar and loading optimisations (#4304)
* chore(web): updates MTNT for pred-text testing page to 0.1.5 (casing) (#4305)
* fix(android/samples): Add dependency on androidx.preference (#4310)

## 14.0.226 beta 2021-01-20

* fix(windows, common/core/desktop): context mismatch with if and dk (#4276)
* chore(common): Check in crowdin files for de (German) (#4295)
* feat(android/app): Add option to change display language (#4261)
* fix(developer/compilers): fixes developer build breakage from #4291 (#4299)
* fix(android/app): Handle keyman protocol from external browser (#4292)

## 14.0.225 beta 2021-01-19

* fix(android/samples): Fix Sentry dependencies (#4267)
* fix(web): better font-wait null guards (#4286)
* fix(web): uses CSS line-height to vertically center oversized OSK keycaps (#4255)
* fix(developer): disable TSentryClient on WINE (#4274)
* fix(web): no key previews for special keys reliant on keyboard-specific OSK font (#4282)
* fix(web): default kbd ui name is now generic (#4293)
* fix(developer/compilers): fixes dependency versioning on alpha, beta tiers (#4291)

## 14.0.224 beta 2021-01-18

* fix(android): Popup misalignments and compatibility with WeChat, Telegram (#4254)
* chore(web): sample pages now wait on init's promise for keyboard loading (#4253)

## 14.0.223 beta 2021-01-15

* fix(windows): typo in font helper string (#4251)
* chore(android/app): Add Obolo language from crowdin (#4256)
* fix(web): unexpected errors in OSK / banner position calculations (#4238)
* chore(linux): Improve version number for debian package (#4258)

## 14.0.222 beta 2021-01-14

* chore(common): Check in crowdin files for km (Khmer) (#4228)
* fix(web): OSK key preview positioning (#4241)
* fix(web): disables predictive text on Opera mini (#4243)

## 14.0.221 beta 2021-01-13

* fix(windows): fix menu popup position (#4175)
* fix(windows): Update mitigation for Keyman 14 and Windows 10 19597 (#4180)
* fix(developer): Allow unhandled keys to go through to debugger memo (#4209)

## 14.0.220 beta 2021-01-13

* fix(android/engine): Remove usage of WRITE_EXTERNAL_STORAGE permission (#4170)
* fix(web): osk size & position after focus changes (#4232)
* chore(linux): Update debian metadata based on Debian repos (#4233)

## 14.0.219 beta 2021-01-12

* chore: bugfix cherrypick (#4208, #4210) (#4230)
* fix(common/core/web): mnemonic modifier key-up handling (#4231)

## 14.0.218 beta 2021-01-08

* chore(linux): pass tag to Jenkins build (#4160) (#4224)

## 14.0.217 beta 2021-01-05

* chore(linux): Allow to push to the `keyman-beta` ppa (#4214)

## 14.0.216 beta 2020-12-23

* fix(developer): make touch layout editor source view fonts consistent (#4198)
* fix(developer): Respect tab editor option (#4200)
* fix(web): Solving kmwosk color inconsistency 🍒 (#4187)

## 14.0.215 beta 2020-12-22

* fix(windows): create task fails (#4181)
* fix(windows): prevent modifier key from navigating in download dialog (#4182)
* fix(windows): keyboard help missing (#4177)
* fix(windows): Proxy Configuration window size (#4159)
* chore(common): update copyright year in various locations (#4197)
* fix(windows): Settings refresh management (#4164)
* fix(windows): Improve refresh performance (#4165)
* fix(windows): exception handling list error (#4166)
* fix(windows): OSK toolbar sync (#4167)
* fix(windows): Show full version with tag in Setup (#4169)
* fix(windows): Improve refresh reliablilty (#4171)
* fix(developer): debug.log created unexpectedly (#4189)
* chore(windows): Remove silent exception in task cleanup (#4191)
* fix(windows/config): keyboard icons missing (#4193)
* fix(developer): Map symbols for *LTREnter* and *LTRBkSp* (#4190)
* fix(developer): Encoding for .model.ts files (#4199)
* feat(common): annotate PRs with build links (#4202)

## 14.0.214 beta 2020-12-20

* fix(windows): Text editor font bugs (#4149)
* fix(windows): Warn if we reach maximum transient languages (#4157)

## 14.0.213 beta 2020-12-18

* fix(windows): sentrytool should fail build on exception and access violation when rewriting executables (#4158)

## 14.0.212 beta 2020-12-17

* fix(windows): uninstall language button z-index (#4145)
* fix(windows): exit button position on setup (#4150)
* fix(windows): Online Update dialog layout was messy (#4152)

## 14.0.211 beta 2020-12-16

* chore(windows): remove obsolete importkeyboard app (#4138)
* fix(windows): glitch in keyboard menu (#4139)
* fix(windows): menu scroll positions need reset at popup (#4140)
* fix(windows): remove obsolete option 'Switch to OSK/Help' (#4141)
* fix(windows): Canonicalize BCP 47 tag on keyboard download (#4144)
* fix(windows): help window centred on load (#4147)
* fix(windows): Text editor font bugs (#4149)
* chore(common): Update history for 14.0 beta release (#4148)
* fix(common): increment version needs to check base (#4155)

## 14.0.210 beta 2020-12-15

* fix(windows): beta uses wrong server (#4142)

## 14.0.209 beta 2020-12-14

* chore(common): fix trigger for beta branches (#4135)

## 14.0.208 beta 2020-12-14

* chore: re-trigger beta (#4133)

## 14.0.207 beta 2020-12-14

* fix: build trigger definitions (#4131)

## 14.0.206 beta 2020-12-14

* feat(ios/app): adds error reporting toggle (#4106)
* chore(android): rework versionCode system (#4128)

## 14.0.205 alpha 2020-12-14

* fix(web): sporadic blank keyboard on Android (#4117)
* chore(common/models): predictive-text "semi-fill" for iOS 9 use (#4118)

## 14.0.204 alpha 2020-12-11

* chore(windows): apply eberhard's suggestions to docs (#4105)
* fix(ios): prevents crash from failed legacy-resource-wrapping attempt (#4100)
* chore(deps): bump ini from 1.3.5 to 1.3.7 in /web/testing/regression-tests (#4108)

## 14.0.203 alpha 2020-12-10

* fix(web/ui): Add null check for calculations when canceling touch (#4098)

## 14.0.202 alpha 2020-12-09

* fix(ios): fixes nav bar issues when using "Install From File" (#4099)
* fix(web/ui): Fix check on indexOf (#4103)
* fix(ios): autosets + autodisplays keyboard after a package install (#4101)

## 14.0.201 alpha 2020-12-08

* chore(ios): pbxproj file compat for Xcode 12 & Simulator (#4094)
* refactor(ios/engine): changes "install from file" to better match Apple guidelines (#4089)
* fix(ios/engine): requests security for imported files (#4095)
* fix(android/app) Change UX to ensure package installation finishes (#4088)
* chore(windows): help titles and missing files (#4091)

## 14.0.200 alpha 2020-12-07

* fix(web/ui): Add check for suggestion.tag (#4085)

## 14.0.199 alpha 2020-12-07

* chore(windows): also build web help (#4086)

## 14.0.198 alpha 2020-12-07

* fix(windows): help deployment (#4083)

## 14.0.197 alpha 2020-12-04

* fix(windows): bootstrap installer not signed (#4067)
* fix(common/core/web): Sanitize embedded KMW Sentry events (#4071)
* fix(windows): keyman: link with = sign is mishandled (#4069)
* chore(android/app,oem/fv/android): Revert #4025 (#4076)
* chore(oem/fv/windows): update oem firstvoices product name (#4052)
* feat(windows): convert Keyman for Windows help to Markdown (#4074)
* chore(windows): remove docbook and libxslt (#4075)
* fix(android/engine): Remove in-app keyboard Sentry log about fallback keyboard (#4078)
* fix(web/engine): findNearestKey erroneously returned key child (#4077)
* fix(common/core/web): predictive context reset (#4072)
* fix(ios/engine): deletion for selected text at the context start (#4080)

## 14.0.196 alpha 2020-12-03

* fix(common): improve increment-version robustness (#4062)
* fix(ios/engine): preserves early context-setting effects (#4070)
* feat(linux): Rename onboard package (#4059)

## 14.0.195 alpha 2020-12-02

* chore(windows): remove obsolete newhelp folder (#4048)
* feat(ios/engine): keyboard-menu scroll indicator now flashes when opened (#4043)
* fix(ios): better meta viewport consistency (#4045)
* fix(windows): Rename to Keyman in help files (#4049)
* chore(common/resources): Fix dest paths for crowdin strings (#3995)
* fix(windows): Rename to Keyman (#4050)
* fix(ios/engine): adds check for keyboard load success, auto-reset on load failure (#4054)

## 14.0.194 alpha 2020-12-01

* fix(android/app,oem/fv/android): Sanitize Sentry navigation breadcrumbs (#4025)
* fix(windows): Task creation and deletion cleanup (#4033)
* fix(windows): crash with package online update (#4034)
* fix(windows): Keep language associations when updating keyboard (#4035)
* fix(windows): Handle network errors when downloading keyboards (#4036)
* chore(windows): disable Sentry 'Started' event (#4037)
* fix(ios): package-internal links should be considered internal (#4022)

## 14.0.193 alpha 2020-11-30

* chore: refresh github templates (#3999)

## 14.0.192 alpha 2020-11-28

* chore(linux/resources): Cleanup formatting in  history.md (#3983)

## 14.0.191 alpha 2020-11-27

* fix(mac): improve robustness of altool call (#3959)
* fix(mac): Handle duplicate filenames for packages (#3961)
* chore(common/resources): Document keeping scopes in sync (#3974)
* fix(common/models): proper RTL quote ordering (#3897)
* chore(mac): englishspanish test keyboard (#3976)
* chore(mac/resources): Catch up mac history for 13.0 releases (#3977)
* fix(android/engine,android/app) Notify when invalid keyboard package fails to install (#3964)
* chore(windows): cleanup unused variable (#3978)

## 14.0.190 alpha 2020-11-26

* fix(oem/fv/android): Check keyboard selected  before allowing setup (#3923)
* chore(common): fixup missing history (#3957)

## 14.0.189 alpha 2020-11-25

* fix(mac): re-sign files post plist update (#3932)
* fix(mac/engine): wrong variable type (#3933)
* feat(mac): Add support for "ISO" keyboard layouts (#3924)
* fix(mac): turn on legacy mode for Java apps (#3944)
* feat(developer): add new touch layout special tags (#3878)
* fix(web): default attachment behavior (#3948)
* fix(mac): arrow keys now reset context (#3946)
* feat(mac): user-controllable legacy app list (#3949)
* chore(mac): fix iso section key code (#3952)
* chore(common/resources): Part 3 of additional HISTORY.md cleanup (#3947)

## 14.0.188 alpha 2020-11-24

* chore(mac): Update README.md (#3880)
* fix(windows): sentry range check error (#3921)
* chore(common/resources): Clean up commit types in HISTORY.md (#3926)
* fix(android/engine): adds null guard to refreshLayouts call (#3927)
* fix(ios/engine): adds null guard to refreshLayouts call (#3927)
* fix(ios/engine): banner inconsistency (#3925)
* chore(web): adds LTREnter, LTRBkSp, and associated layout mapping (#3937)
* fix(web): adds null guards for two Sentry errors (#3941)
* chore(common/resources): additional cleanup to HISTORY.md (#3942)

## 14.0.187 alpha 2020-11-23

* chore(mac): use new keyboard install page (#3908)
* fix(ios/engine): allows some language-code incomplete matches during package installation (#3884)
* feat(ios/engine): launches external links outside the app (#3889)
* chore(linux): Fix launchpad build (closes #3875) (#3913)
* fix(linux): Don't fail installation if restarting ibus fails (#3915)

## 14.0.186 alpha 2020-11-20

* feat(mac): Sentry support (#3886)
* chore(mac): rewrite plists after build (#3891)
* fix(mac): add icon for Keyman.app (#3892)
* fix(mac): codesign resilience (#3893)
* fix(mac): support page and copyright (#3904)
* fix(oem/fv/android): Update Sentry library in FV app (#3905)
* fix(android/app): Install keyboard packages w/o welcome.htm (#3874)
* fix(web/engine): fixes OSK rotation (#3909)
* feat(common/core/web): integrated suggestion casing tests (#3887)
* fix(ios/engine): changes image-banner display logic (#3911)

## 14.0.185 alpha 2020-11-19

* feat(web/engine): allows touch aliasing away from blank keys (#3858)
* chore(linux): Additionally build packages for Ubuntu 20.10 (Groovy) (#3876)
* fix(linux): Remove version.sh and get tier/version from .md files (#3686)
* fix(android/samples): Remove use of version.gradle in Sample projects (#3899)
* feat(android/engine): Add embedded KeymanWeb engine crash reporting to Sentry (#3825)

## 14.0.184 alpha 2020-11-18

* feat(developer/compilers): compiler-side groundwork for applyCasing (#3770)
* feat(common/models): use of applyCasing for suggestions (#3824)
* feat(common/models): casing for suggestions with partial replacement (#3845)
* fix(common/core/web): Add environment to web Sentry reports (#3888)
* fix(android/engine): Update in-app TextView context on pageLoaded (#3867)

## 14.0.183 alpha 2020-11-17

* feat(windows): major version upgrades (#3866)
* feat(developer): support major version upgrades (#3868)
* docs(windows): Update Delphi version requirement note (#3871)
* feat(web/engine): updates osk font, adds layout codes for new glyphs (#3851)
* fix(common/core/web): meta key handling (#3847)
* feat(common/core/web): input processor unit tests (#3836)

## 14.0.182 alpha 2020-11-16

* fix(web/engine): blocks key previews for blank/hidden keys (#3857)
* fix(common/core/web): Fixes engine-level context tests, adds notany cases (#3860)

## 14.0.181 alpha 2020-11-13

* fix(common/core/web): fixes no-output logic check, arrow keys (#3848)
* fix(common/core/web): adds missing null-check (#3859)

## 14.0.180 alpha 2020-11-12

* fix(windows): makefile format error (#3854)

## 14.0.179 alpha 2020-11-12

* fix(windows): Import OSK wrong for European layouts (#3830)
* fix(windows): SizeOfImage header was wrong for dbg (#3833)
* chore(windows): symbol server support (#3834)
* fix(windows): sporadic 8087 control word corruption (#3842)

## 14.0.178 alpha 2020-11-10

* fix(developer): Remove IE dependency from Developer Setup (#3839)

## 14.0.177 alpha 2020-11-07

* fix(developer): support for notany() and context() (#3816)
* fix(web): support for notany() and context() (#3817)
* fix(developer): debug window inherits editor font (#3829)

## 14.0.176 alpha 2020-11-05

* fix(developer): remove obsolete NRSIAllTags (#3819)
* fix(developer): Incorrect script:language map (#3818)
* fix(android/app): Remove network check on "Get Started" menu (#3823)

## 14.0.175 alpha 2020-11-04

* feat(android/engine): Add check for associated model on ModelPickerActivity (#3808)

## 14.0.174 alpha 2020-11-03

* chore(common/resources): improve build README.md (#3812)

## 14.0.173 alpha 2020-10-30

* fix(windows): Cleanup setup.inf processing and CompareVersions function (#3790)
* fix(windows): setup now allows choice of source (#3794)
* fix(windows): show bootstrap progress in setup (#3792)
* fix(windows): cleanup setup action list (#3793)
* chore(android/engine): Remove use of lexical-model catalog (#3803)
* fix(windows): disabling/enabling a profile could have wrong association (#3799)
* fix(windows): keyboard menu could get out of sync (#3800)
* fix(windows): crash installing package with a race (#3805)
* fix(windows): Handle failure on task creation (#3804)

## 14.0.172 alpha 2020-10-29

* fix(windows): Start Keyman on Demand - keyman32 (#3772)
* fix(windows): Start Keyman on Demand - tasks (#3773)
* fix(windows): remove msctf free from DllMain (#3779)
* fix(windows): error reading kmp.inf in setup (#3781)
* chore(web): Update keymanweb-osk.ttf to v. 2.100 (#3782)
* fix(android/engine): Fix issues when re-installing lexical-models (#3731)

## 14.0.171 alpha 2020-10-28

* fix(android/browser): Fix slow input in embedded browser (WebViews) (#3768)
* chore(common/models): fixes context tracking with accepted suggestions (#3767)
* chore(windows): small cleanups (#3774)

## 14.0.170 alpha 2020-10-27

* fix(windows): Remove double refresh (#3754)
* fix(windows): Keyman Configuration changes apply instantly (#3753)
* fix(windows): Make help button work (#3760)
* fix(windows): use new windows url for online update check (#3761)
* fix(windows): Community button had wrong link (#3764)
* fix(windows): Crash in Keep in Touch external link (#3763)
* fix(windows): Fix multiple issues with UI locales (#3766)
* fix(android/engine): Only get keyboard version for cloud/ (#3740)

## 14.0.169 alpha 2020-10-26

* feat(common/core/web): simplify corrective distribution (#3726)
* fix(windows): restore Setup after minimize (#3739)
* fix(windows): buffer overrun in debug function (#3745)
* fix(windows): download error dialog could be blank (#3747)
* feat: Keyman Settings Manager base classes (#2456)
* feat(windows): kmconfig console app (#3732)
* feat(windows): kmconfig GUI (in kmshell) (#3733)
* feat(windows): Apps for Controlling Browser TSF integration (#3734)

## 14.0.168 alpha 2020-10-24

* chore(android): Update dependencies (#3738)

## 14.0.167 alpha 2020-10-23

* fix(android/browser): Improve how embedded browser handles input (#3722)

## 14.0.166 alpha 2020-10-22

* fix(web): disable U+25CC for diacritics (#3039)
* refactor(common/models): Common tokenization and wordbreaking functions (#3706)
* fix(windows): setup status showed only 'removing older versions' (#3735)
* fix(windows): improve tsysinfo upload messages (#3727)
* chore(windows): update msgping to Winsdk 10 (#3728)
* fix(android/engine): Improve KMManager robustness (#3721)
* feat(common/core/web): fat-finger ignores inputs that beep (#3701)

## 14.0.165 alpha 2020-10-21

* fix(web): K_SPACE handling for embedded mode, hardware keystrokes (#3707)

## 14.0.164 alpha 2020-10-20

* feat(common/models): context tracking of accepted Suggestions (#3663)
* feat(common/models): context reversion modeling (#3685)
* fix(windows): RefreshKeyboards loses some profiles (#3714)
* fix(windows): icons missing in Configuration (#3717)
* fix(windows): tweak scrolling in keyboard menu (#3719)
* fix(developer): crash creating basic project (#3716)

## 14.0.163 alpha 2020-10-19

* fix(web): Remove base key from popup keys (#3718)

## 14.0.162 alpha 2020-10-18

* fix(web): Let embedded device handle K_TAB or K_ENTER (#3664)

## 14.0.161 alpha 2020-10-16

* fix(common/core/web): fixes revert event bug (#3709)

## 14.0.160 alpha 2020-10-14

* feat(common/models): disables "keep" when word is not suggestion otherwise (#3700)
* feat(common/core/web): selective wordbreak swallowing after accepting suggestions (#3702)
* refactor(common/models): extract Outcome type (#3705)

## 14.0.159 alpha 2020-10-12

* fix(web): unit test script failure on compilation failures (#3597)

## 14.0.158 alpha 2020-10-09

* feat(common/models): 'revert' now uses model's punctuation (#3647)
* fix(windows): launch configuration non-elevated (#3691)
* fix(windows): disabled keyboards listed in hotkeys (#3693)

## 14.0.157 alpha 2020-10-08

* fix(windows): show version with tag in setup (#3682)
* fix(windows): keyman desktop setup filename (#3684)

## 14.0.156 alpha 2020-10-08

* chore(windows): Move to Windows SDK 10.0.17763.0 (#3654)
* fix(windows): Some registry keys could have incorrect permissions 🍒 (#3668)
* fix(developer): ci uses repo tier and version (#3670)
* fix(windows): update CI for publishing desktop help (#3671)
* fix(web): ci uses repo tier and version (#3672)
* fix(windows): improve version numbers (#3678)
* chore: don't add tag to version in filenames (#3681)

## 14.0.155 alpha 2020-10-07

* refactor(common/models): centralizes suggestion & keep inits (#3645)
* fix(common/models): predictions after typed whitespace (#3657)
* fix(web): Fix how layer is separated from key name (#3659)

## 14.0.154 alpha 2020-10-05

* fix(windows): Upgrading keyboards with transient profiles (#3637)
* fix(windows): upgrading disabled keyboards (#3638)
* fix(developer): coverity reports for compiler (#3640)
* fix(windows): coverity reports for mcompile (#3641)
* fix(windows): coverity reports for kmtip (#3642)
* fix(windows): coverity reports for keyman32 (#3649)
* chore: exclude parens if no scope in commit msg (#3653)

## 14.0.153 alpha 2020-10-02

* chore(common/resources): bump @actions/core from 1.2.2 to 1.2.6 in /resources/build/version (#3646)
* fix(android/app): Switch system keyboard in KMPBrowserActivity (#3648)

## 14.0.152 alpha 2020-09-30

* fix(ios/engine): package installation language-picker improvements (#3623)

## 14.0.151 alpha 2020-09-29

* fix(windows): Buffer overrun in firstrun (#3634)
* fix(windows): upgrading transitional profiles (#3635)
* fix(android/engine): Fix undetermined lexical model package ID (#3624)

## 14.0.150 alpha 2020-09-28

* feat(windows): overflow menu for osk toolbar (#3626)
* feat(windows): scrollable keyboard menu (#3627)
* fix(android/app): Allow uninstalling sil_euro_latin for non-default languages (#3628)
* feat(ios/engine): Utilizes packages' welcome pages (#3622)
* fix(android/app): Only copy asset .kmp file if it doesn't exist (#3629)

## 14.0.149 alpha 2020-09-25

* fix(windows): add back support for disabling keyboards (#3607)
* fix(windows): bootstrap package install specified language bugs (#3609)
* fix(windows): bootstrap should skip install of failed downloads (#3610)
* refactor(android/app): Move Settings activities from KMEA to KMAPro (#3614)
* fix(android/app): Change install intent to MainActivity (#3615)
* fix(windows): cleanup pointer to int typecasts (#3612)
* fix(developer): hardcoded urls in debugger (#3613)
* fix(developer): Project window and About window hardcoded urls (#3618)
* fix(windows): cleanup hardcoded urls in tsysinfo (#3619)

## 14.0.148 alpha 2020-09-24

* fix(windows): external links should open externally (#3602)
* fix(windows): hint dialog was blank when elevated (#3604)
* fix(android): Log errors for crashes involving Keyboard Picker (#3499)

## 14.0.147 alpha 2020-09-23

* feat(common/models): context + input tracking for predictive text (#3549)
* feat(common/models): initial integration for enhanced corrections (#3555)
* feat(common/models): correction thresholding, acceptance (#3556)
* refactor(common/models): distance modeler cleanup (#3565)
* change(common/models): context tracker cleanup, optimizations, fixes (#3573)
* feat(common/models): Correction improvement (#3575)
* feat(common/models): naive correction-algorithm timer (#3581)
* fix(common/models): Android API compat for upgraded correction-search (#3601)
* fix(android/app): Query api.keyman.com for downloading associated dictionary (#3606)
* refactor(web/engine): application of predictive suggestions (#3582)
* fix(windows): simplify profile repair (#3559)

## 14.0.146 alpha 2020-09-22

* chore(web): bump http-proxy from 1.17.0 to 1.18.1 in /web/testing/regression-tests (#3568)
* feat(ios/engine): go/package use for model pkg downloads (#3603)

## 14.0.145 alpha 2020-09-21

* feat(windows): improve keyboard language dialog (#3557)
* fix(windows): lookup language name on create (#3558)

## 14.0.144 alpha 2020-09-18

* feat(developer): add viewport to html templates (#3531)
* fix(windows): use new signtime.bat on build agents (#3586)
* fix(developer): Touch font size should be string (#3585)
* fix(android/app): Fix Info page title size (#3571)
* fix(linux/config): Check if file exists before creating hard links (#3592)
* fix(windows): remove obsolete releaseCapture calls (#3594)
* fix(linux/config): Catch if kmp.json is invalid JSON (#3593)

## 14.0.143 alpha 2020-09-16

* fix(android/app): Validate language selection for "INSTALL" button (#3579)

## 14.0.142 alpha 2020-09-15

* chore(common/resources): bump node-fetch from 2.6.0 to 2.6.1 in /resources/build/version (#3578)

## 14.0.141 alpha 2020-09-11

* fix(web): default layout shift not changing layer (#3574)

## 14.0.140 alpha 2020-09-09

* feat(common/models): core edit-distance calculation class (#3526)
* feat(common/models): Edit path derivation (#3547)
* feat(common/models): low-level correction-algorithm infrastructure (#3527)
* feat(common/models): correction-search algorithm core (#3534)

## 14.0.139 alpha 2020-09-04

* fix(windows): BCP 47 tag canonicalization (#3545)
* fix(windows): upgrade of profiles from 13.0 (#3552)

## 14.0.138 alpha 2020-09-02

* feat(windows): map installed bcp47 (#3542)
* fix(windows): simplify profile uninstall (#3543)
* fix(android/app): Remove unused intent ACTION_GET_USERDATA (#3551)
* fix(android/engine): Remove notification after installing kbd package (#3546)
* fix(android): Re-enable monitoring of Application Not Responding (ANR) (#3550)

## 14.0.137 alpha 2020-08-31

* fix(android/engine): Fix package filename when downloading from cloud (#3541)
* feat(windows): select language at keyboard install (#3524)
* feat(windows): add langtags.json data (#3529)
* fix(windows): add transient profile support to keyman32 (#3539)

## 14.0.136 alpha 2020-08-28

* fix(android/app): Inject meta viewport tag for viewing help (#3523)
* fix(android/app): Fix overflow menu for hdpi devices (#3532)
* feat(windows): Rework of profile installation - Engine (#3509)
* feat(windows): profile installation - Keyman for Windows (#3510)
* feat(windows): profile installation - Support Tool (#3511)
* chore(windows): remove stockeditor (#3516)
* fix(windows): refresh configuration after changes (#3517)
* feat(windows): split language registration on app install (#3520)
* fix(linux): Improve robustness when installing ibus-keyman (#3535)

## 14.0.135 alpha 2020-08-27

* feat(common/models): override script defaults: spaces break words (#3506)
* fix(android/engine): Check asset package version before installing (#3514)
* feat(android): Use Stepper for navigating package installation steps (#3498)

## 14.0.134 alpha 2020-08-26

* fix(linux): Add packaging of Linux localization files (#3504)

## 14.0.133 alpha 2020-08-25

* feat(common/models): lexicon traversal (#3479)
* feat(common/models): actual priority queue for Trie models (#3480)
* feat(common/models): efficient batch-enqueue (#3486)

## 14.0.132 alpha 2020-08-24

* feat(linux): Add link to share online (#3494)
* docs(common): Clarify l10n readme (#3496)
* feat(linux): Add i18n for Linux (#3492)
* feat(linux): Small UI improvements (#3495)

## 14.0.131 alpha 2020-08-21

* feat(android/app): Add language picker for keyboard package installation (#3481)

## 14.0.130 alpha 2020-08-19

* fix(android): Fix util to getting the tier on CI builds (#3491)

## 14.0.129 alpha 2020-08-17

* feat(windows): rework download keyboard dialog style (#3463)
* chore(common/resources): Add sample vscode settings files (#3249)
* fix(linux): Lookup language tag from keyboard (#3408)

## 14.0.128 alpha 2020-08-13

* feat(linux): Hook up Sentry for km-config (#3378)
* chore(linux): Use new staging site names and use variable for downloads.keyman.com (#3406)

## 14.0.127 alpha 2020-08-12

* refactor(common/models): LMLayer state management tweak, persistent ModelCompositor (#3477)

## 14.0.126 alpha 2020-08-10

* fix(android): Add CI script to publish to Play Store (#3469)
* fix(android): Update sentry plugin to remove obsolete API use (#3471)
* feat(ios/app): universal links for keyboard installation (#3466)
* fix(ios/engine): Proper associating-installer deinitialization, cancellation tests (#3468)
* refactor(ios): error definitions, i18n (#3470)
* chore(common/core/desktop): cleanup keyboardprocessor.h.in (#3473)

## 14.0.125 alpha 2020-08-07

* fix(android): Update Gradle wrapper to 5.6.4 (#3467)
* feat(ios/engine): Associating package installer (#3458)
* feat(ios/app): Associating package installer use within existing install paths (#3465)

## 14.0.124 alpha 2020-08-06

* feat(windows): set default UI language at install (#3438)
* feat(windows): i18n for Setup (#3444)
* feat(windows): add globe icon to Configuration UI (#3446)
* feat(windows): set UI language from Setup preference on first install (#3447)
* feat(windows): docs on editing translations (#3448)
* change(android): Improve string context to help crowdin translators (#3457)
* fix(android/app): Fix environment portion of app version string (#3462)

## 14.0.123 alpha 2020-08-05

* feat(android): Use staging help site for pre-release builds (#3453)
* fix(android): Cleanup string formatting with strings.xml (#3452)
* chore(android): Add script to find unused strings. Manually remove them (#3456)
* feat(ios/engine): LanguagePickAssociator progress tracking, base integration with package lang picker (#3455)

## 14.0.122 alpha 2020-08-04

* feat(android/app): Associate app with /keyboards/install links (#3449)
* fix(android): Update KMPBrowser to pass external links to user browser (#3439)
* feat(ios/engine): Language-pick associator (#3451)

## 14.0.121 alpha 2020-08-03

* fix(android): Fix KMTextView to compile on Linux (#3442)

## 14.0.120 alpha 2020-07-31

* feat(android): Use api.keyman-staging.com for pre-release builds (#3423)
* refactor(ios/engine): merges keyboard & lexical model info views, fixes QR code logic (#3432)
* feat(android): Add app association to keyman.com (#3431)
* chore(windows): cleanup comments in strings.xml (#3434)
* feat(ios/engine): language selection during (file-based) package installation (#3416)
* feat(ios/engine) Package-installer layout optimizations (#3437)

## 14.0.119 alpha 2020-07-30

* feat(windows): convert locale.xml to strings.xml format (#3424)
* refactor(windows): add translations to windows install (#3428)
* refactor(windows): remove old locale links (#3429)
* chore(windows): remove old locale tools (#3430)
* feat(ios): Start of engine and app internationalization (#2745)

## 14.0.118 alpha 2020-07-29

* chore(common): unify crowdin.yml (#3418)
* fix(windows): more i18n cleanup: (#3415)
* feat(windows): generate message consts at build time (#3413)
* fix(android/app): Use go/android/ links to download cloud keyboards (#3343)
* fix(windows): i18n of strings in Font Helper (#3414)
* refactor(windows): refactor Dialog elements (#3421)
* chore(windows): Remove usage page resources (#3422)

## 14.0.117 alpha 2020-07-28

* feat(windows): i18n groundwork (#3411)
* feat(windows): Removes unused strings from locale.xml (#3412)
* refactor(ios/engine): package installer tweaks (#3410)
* chore(ios/engine): more obsoletions (#3407)

## 14.0.116 alpha 2020-07-24

* refactor(ios/engine): builds package download links (#3383)
* refactor(ios/engine): chained lexical model install callback, fix (#3388)
* feat(ios/engine): download queue concurrency (#3395)
* feat(ios/engine): keyboard search core (#3384)
* feat(ios/engine): support for deferred chaining of lexical model downloads (#3401)
* docs(linux): Update readme (#3397)
* feat(ios/engine): use of Keyman staging sites (#3405)
* feat(linux): keyman:// protocol handler (#3398)
* chore(ios/engine): dead code removal + deprecations (#3402)

## 14.0.115 alpha 2020-07-23

* fix(windows): proxy configuration from system (#3389)
* fix(windows): hide unavailable options in Setup (#3392)
* fix(windows): make sure silent is actually silent for setup (#3391)
* chore(windows): staging site hostnames (#3387)
* feat(windows): cleanup server names (#3325)
* feat(windows): keyman: protocol handler (#3382)
* feat(developer/compilers): logging errors and warnings in the lexical model compiler (#3385)

## 14.0.114 alpha 2020-07-22

* chore(web): bump lodash from 4.17.15 to 4.17.19 in /web/testing/regression-tests (#3360)

## 14.0.113 alpha 2020-07-21

* refactor(ios/engine): update detection now based upon packages (#3362)
* refactor(ios/engine): package download notifications (#3363)
* refactor(ios/engine): package-based resource updates, cloud resource migration (#3372)
* fix(ios/engine): engine tier enum, proper detection (#3373)
* refactor(ios/engine): Centralized Keyman domain definitions (#3381)
* fix(linux): Use language from search when installing keyboard (#3290)
* refactor(linux): Small refactorings (#3376)
* refactor(developer/compilers): reading from a wordlist (#3380)

## 14.0.112 alpha 2020-07-20

* feat(windows): disable defaults options when Keyman already installed (#3371)
* feat(windows): setup will retry if offline during initial install steps (#3370)
* feat(windows): setup select tier from filename or parameter (#3369)
* fix(windows): re-add license to setup (#3368)
* feat(windows): strip ' (1)' from filename in setup (#3367)
* fix(windows): remove large dependencies (#3346)
* refactor(ios/engine): package-version query caching + package state properties (#3335)
* refactor(ios/engine): keyboard downloads now retrieve KMPs (#3341)
* refactor(ios/engine): download queue & download state detection cleanup (#3342)
* chore(developer): cleanup test constants (#3350)
* change(common/models/wordbreakers): update word boundary props to 13.0 (#3365)
* feat(linux): Use staging URLs for alpha version (#3364)

## 14.0.111 alpha 2020-07-16

* fix(android/engine): Update deprecated call to switch system keyboard for Android P (#3353)

## 14.0.110 alpha 2020-07-15

* fix(developer/compilers): merge duplicate words during compile (#3338)
* refactor(developer): hashmap-based wordlist compilation (#3340)
* chore(linux): Add license details for kmpdetails.* (#3355)

## 14.0.109 alpha 2020-07-14

* feat(windows): New Keyboard Search and Download (#3326)
* refactor(ios/engine): lexical model query & download rework (#3327)
* refactor(ios/engine): hashable package keys (#3333)
* fix(ios/engine): version equality (#3334)
* refactor(linux): make some methods protected (#3291)
* feat(oem/fv/android): Add nrc.str.sencoten model and update SystemKeyboard from KMAPro (#3332)

## 14.0.108 alpha 2020-07-09

* refactor(windows): PackagesOnly parameter (#3321)
* chore(windows): code cleanup (#3320)
* chore(windows): update setup i18n (#3317)
* chore(windows): Cleanup logging in Windows Setup (#3316)
* feat(windows): Keyman Setup online bootstrap (#3304)
* chore: cleanup global ExtPath (#3315)
* feat(android/app): Use build-download-resources.sh for KMApro app (#3322)
* feat(oem/fv/android): Use build-download-resources.sh for FV app (#3322)
* refactor(ios/engine): Centralized package download utility function (#3299)
* fix(oem/fv/android): Add a fallback keyboard to FV Android app (#3323)

## 14.0.107 alpha 2020-07-08

* feat(android/engine): Add additional info on installed keyboards exceptions (#3319)

## 14.0.106 alpha 2020-07-04

* fix(android/app) Download associated dictionary when installing cloud keyboard package (#3307)

## 14.0.105 alpha 2020-07-03

* feat(android): Download default resources at build time (#3300)
* fix(android/engine): Fix unbound variable in build script (#3308)

## 14.0.104 alpha 2020-07-01

* fix(android): Resize PackageActivity title text (#3297)

## 14.0.103 alpha 2020-06-30

* fix(common/core/web): fixes transcription buffer cap (#3301)

## 14.0.102 alpha 2020-06-29

* fix(android): Use tier to determine keyboard search host (#3296)
* refactor(ios/engine): Resource download cleanup and mocking prep (#3292)
* refactor(ios/engine): ID-based download tracking, update notification rework (#3295)

## 14.0.101 alpha 2020-06-26

* feat(linux): address code review comments of #3278 (#3281)
* fix(linux): Always restart IBus when installing keyboard (#3284)
* refactor(linux): cleanup code (#3286)
* fix(linux): Fix crash converting kvk into LDML (#3288)
* feat(ios/engine): package-version query implementation (#3280)

## 14.0.100 alpha 2020-06-25

* refactor(ios/engine): Download notifications via completion blocks (#3274)
* refactor(ios/engine): better resource type links (#3276)
* refactor(ios/engine): Resource-download installation closures (#3277)
* feat(linux): Install keyboard on Gnome (#3278)

## 14.0.99 alpha 2020-06-24

* feat(ios/engine): adds getInstalledPackage(for:) (#3270)
* refactor(linux): address code review comments of #3272 (#3275)

## 14.0.98 alpha 2020-06-23

* refactor(ios/engine): reworks download queue objects (#3267)
* feat(linux): Improve Linux package description (#3268)

## 14.0.97 alpha 2020-06-22

* feat(android): Implement menu to add language for installed keyboard pkg (#3255)
* fix(mac/resources): altool is failing but we lose the log in CI (#3264)
* refactor(ios/engine): more notification rework prep (#3262)
* fix(mac): altool second call report ci errors (#3265)
* refactor(ios/engine): more dead code removal (#3266)

## 14.0.96 alpha 2020-06-19

* fix(ios/engine): fixes keyboard swapping (#3259)
* fix(common/resources): shebang for lerna-based Linux builds (#3260)
* refactor(ios/engine): Notification rework prep, simplification (#3261)

## 14.0.95 alpha 2020-06-19

* feat(android/app): Consolidate install menus (#3245)
* change(ios/engine): migrates legacy cloud resources to KMP format (#3237)
* change(ios/engine): Default resource update (#3244)
* fix(ios/engine): migration of preload-sourced resources (#3247)
* refactor(common/resources): web-environment package (#3248)
* chore(linux): Add some unit tests for keyman_config (#3250)
* chore(linux): Update automatically installed dependencies (#3254)
* fix(common/resources): web-environment package-lock.json (#3256)

## 14.0.94 alpha 2020-06-16

* feat(linux): Add onboard as recommended package (#3241)

## 14.0.93 alpha 2020-06-15

* fix(developer/ide): double click to change layer update combo (#3240)
* fix(developer/ide): fix copy and paste in touch editor (#3238)

## 14.0.92 alpha 2020-06-12

* change(ios/engine): Package migration prep (#3229)
* chore: labeler (#3233)
* feat(android/engine): Migrate cloud keyboards when updating keyboard package (#3221)
* refactor(ios/engine): explicitly synchronous Package processing (#3230)
* feat(ios/engine): KeymanPackage now parses its ID (#3234)
* fix(windows): sentry exception reports (#3235)

## 14.0.91 alpha 2020-06-11

* chore(android): Remove google-services and update readme (#3228)

## 14.0.90 alpha 2020-06-10

* refactor(ios/engine): Language resource + keying polymorphism (#3220)
* refactor(ios): Selective resource installation via abstraction (#3207)
* feat(ios/engine): Generation of kmp.json for non-package resources (#3212)

## 14.0.89 alpha 2020-06-09

* fix(android/engine): Revise updateOldKeyboardsList (#3216)
* feat(ios/engine): embedded KeymanWeb engine Sentry use (#3218)
* feat(android): Handle model picker updates (#3209)

## 14.0.88 alpha 2020-06-08

* change(android/samples): Update addKeyboard syntax for Sample and Test apps (#3213)
* fix(linux): Restart km-config after installing keyboard (#3214)

## 14.0.87 alpha 2020-06-05

* fix(developer/compilers): normalise touch layout on compile (#3203)
* feat(android): Add utility to check BCP47 equivalence (#3210)
* refactor(ios/engine): KMP installation now relies on KeymanPackage class, parses (#3205)
* refactor(ios/engine): Abstraction of KMP installation methods (#3206)
* feat(linux): Make two windows modal dialogs (#3211)

## 14.0.86 alpha 2020-06-02

* fix(ios): fixes lerna concurrency workaround and missing func reference (#3192)
* fix(android/engine): Use available models for ModelPickerActivity() (#3191)
* feat(android): Add system globe action to show system keyboards (#3197)
* feat(linux): Open a .kmp file in km-config (#3183)
* refactor(ios/engine): kmp.json - Keyboard info deserialization (#3193)
* refactor(ios/engine): kmp.json - Lexical model info deserialization (#3195)
* feat(ios/engine): kmp.json - full deserialization (#3198)
* fix(android): Add wrapper for logging errors & exceptions (#3196)
* fix(oem/fv/ios): new certificate (#3201)

## 14.0.85 alpha 2020-05-30

* change(android/engine): Clean up naming for formatting QR code URL (#3187)

## 14.0.84 alpha 2020-05-29

* change(developer): packs ModelCompiler via npm pack, 7-zip (#3166)
* change(web): Selective Sentry uploads (#3163)
* refactor(ios/engine): Polishes HTTPDownloader to prep for unit testing (#3179)
* feat(ios/engine): HTTPDownloader unit testing (#3180)
* fix(linux): Disable buttons if no keyboard installed (#3184)
* change(ios/engine): Removes unused, deprecated JS/JSON-based adhoc install code (#3186)
* change(common/models,developer/compilers): move joiner from LMLayer to model compiler (#3071)

## 14.0.83 alpha 2020-05-28

* change(ios): Selective Sentry uploads (#3162)
* change(android/engine): Handle keyboard package updates (#3175)
* fix(common/models/types): fixes models-types build script, sets std header (#3182)

## 14.0.82 alpha 2020-05-27

* fix(ios): fixes build warning on Error coersion, fixes logged error for intermediate embedded state (#3173)
* fix(linux): Don't fail (un-)install if running multiple ibus (#3169)
* chore(linux): Update maintainer in package metadata (#3168)
* feat(linux): Improve appstream metadata (#3176)

## 14.0.81 alpha 2020-05-27

* refactor(resources): convert gosh into npm package 🙃 (#3159)
* chore(common,web): use consistent TypeScript dep on all packages (#3158)
* chore(common/resources): add `common/models` to build trigger definitions (#3144)
* fix(common/resources): adds package-lock.json for gosh package (#3171)

## 14.0.80 alpha 2020-05-25

* fix(android/engine): Remove LanguageListUtil (#3155)
* refactor(common/models/templates): create package: @keymanapp/models-templates (#3128)

## 14.0.79 alpha 2020-05-22

* fix(android): Fix system keyboard globe button override (#3140)
* fix(common/core/web): use build script to generate environment.inc.ts (#3146)
* change(common/core/web,web): update dependencies to @keymanapp/models-types (#3147)

## 14.0.78 alpha 2020-05-21

* refactor(common/models): factor out word breakers to their own package (#3125)
* fix(developer): crash when developer starts (#3138)
* chore(android): Refactor KeyboardPickerActivity (#3113)
* chore(common/resources): cleanup scopes (#3139)
* feat(web): starts proper KMW Sentry integration (#3122)
* refactor(common/models/types): rename @keymanapp/lexical-model-types => @keymanapp/models-types (#3143)
* change(common/core/web): add and distribute type declaration (#3145)
* fix(common/models/types): drops version updates for deprecated common/lexical-model-types (#3148)

## 14.0.77 alpha 2020-05-19

* refactor(web/engine): Moves common utility functions into separate `web-utils` package (#3130)
* refactor(web/engine): renames DeviceSpec, moves to utils (#3132)
* fix(ios): Fixes keyboard metadata decoding, tweaks to project files (#3137)
* feat(windows): Use http: instead of file: for Configuration UI (#3127)

## 14.0.76 alpha 2020-05-15

* fix(windows): use correct name for Sentry in C++ (#3129)
* chore: Allow to override hook defs (#3112)

## 14.0.75 alpha 2020-05-13

* feat(android/samples): Add Tamil lexical model to KMSample2 (#3123)

## 14.0.74 alpha 2020-05-11

* fix(windows): kmbrowserhost was missing debug info (#3117)

## 14.0.73 alpha 2020-05-11

* fix(windows): force output keystroke failure (#3083)
* fix(windows): kmshell title and kmbrowserhost sentry (#3115)

## 14.0.72 alpha 2020-05-08

* fix(oem/fv/ios): Fixes FV app's system keyboard (#3105)
* fix(oem/fv/ios): FV light mode lock and basic banner fix (#3108)
* fix(windows): sentry cef shutdown interactions (#3107)
* feat(android): Migrate installed keyboards list to keyboards_list.json (#3091)

## 14.0.71 alpha 2020-05-08

* fix(windows): use consistent sentry db location (#3100)

## 14.0.70 alpha 2020-05-07

* fix(android/app): Fix back button after System Keyboard dismissed (#3093)
* fix(android/samples): Back button to dismiss KMSample2 system keyboard (#3095)
* fix(oem/fv/android): Back button to dismiss FV Android system keyboard (#3096)

## 14.0.69 alpha 2020-05-06

* fix(common/resources): npm install required for auto inc lerna versions (#3089)
* fix(windows): sentry x64 stacks truncated pointers (#3087)

## 14.0.68 alpha 2020-05-06

* fix(common/core/desktop): enable build for win x64, use global VERSION.md and fix decxstr() bug (#3076)
* change(android): Add methods to go between LanguageResource and JSON (#3079)
* feat(common): auto-update for package versioning (#3078)

## 14.0.67 alpha 2020-05-05

* fix(oem/fv/ios): Additional libraries for FirstVoices SWKeyboard (#3080)

## 14.0.66 alpha 2020-05-04

* feat(web): test Recorder overhaul, Node-based tests using Recorder for KeyboardProcessor (#3060)
* fix(oem/fv/ios): add sentry framework to carthage build step (#3074)

## 14.0.65 alpha 2020-05-03

* fix(oem/fv/ios): try embed of sentry again for fv (#3072)

## 14.0.64 alpha 2020-05-01

* fix(oem/fv/ios): add sentry framework to fv keyboards (#3069)

## 14.0.63 alpha 2020-05-01

* fix(android): Fix FileUtilsTest to be cross-platform (#3061)
* fix(windows): add LARGEADDRESSAWARE flag for all CEF processes (#3064)
* fix(android): Remove more custom keyboard fields(#3051)
* fix(oem/fv/ios): FV settings bundle for SWKeyboard (#3066)
* change(common/models/wordbreakers): single-pass join word breaker decorator (#3059)

## 14.0.62 alpha 2020-05-01

* change(oem/fv/android): Update DSN for FV Android app (#3050)
* feat(web/engine): Basic KeyboardProcessor tests (#2994)
* fix(oem/fv/android): Update FirstVoices build_keyboards.sh script (#3045)
* fix(oem/fv/ios): Update FirstVoices build_keyboards.sh script (#3045)

## 14.0.61 alpha 2020-04-30

* chore(common/resources): bump @actions/http-client from 1.0.3 to 1.0.8 in /resources/build/version (#3047)
* fix(oem/fv/ios): firstvoices icon and version info (#3044)
* feat(windows): Sentry integration fixes and polish (#3006)
* feat(developer/compilers): compile joinWordsAt property (#3032)

## 14.0.60 alpha 2020-04-29

* feat(common/resources): initial use of lerna (in-repo package links only) (#2997)
* change(web/engine): spins core/web/keyboard-processor package off from KeymanWeb (#3001)
* change(web/engine): spins core/web/input-processor package off from KeymanWeb (#3008)
* chore(common/models): change author from personal to work affiliation (#3046)

## 14.0.59 alpha 2020-04-29

* chore: merge stable history (#3037)
* feat(common/models/wordbreakers): create join word breaker decorator (#3021)
* fix(oem/fv/ios): download fv keyboards (#3040)
* change(android): Refactor LanguageResource() and remove "Custom" property (#3033)

## 14.0.58 alpha 2020-04-28

* change(developer/compilers): improvements to default searchTermToKey (#3024)

## 14.0.57 alpha 2020-04-27

* change(common/resources): Update to Unicode 13.0 (#3029)
* change(android): Refactor Keyboard class to not use Map (#3020)

## 14.0.56 alpha 2020-04-24

* fix(android): Clarify label that shows "Get Started" on startup (#3025)
* feat(developer/compilers): allow for verbose word breaker specification (#3023)

## 14.0.55 alpha 2020-04-23

* change(android): Convert LanguageListActivity to utility (#3018)
* change(android): Change "Get Started" keyboard picker to bring up embedded keyboard search (#3013)
* feat(common): lerna now npm-installed locally (#3012)
* refactor(web/engine): successful web-core compilation (#2992)
* change(common/models,developer/compilers): always bundle searchTermToKey() with model (#2971)
* change(common/models): remove NFD table (#3014)

## 14.0.54 alpha 2020-04-22

* refactor(developer/compilers): word breaker compilation (#3016)

## 14.0.53 alpha 2020-04-21

* refactor(common/models): Abstracted connection between LMLayer and Worker initialization (#2986)
* refactor(common/models): starts a formal 'headless' mode (#2987)
* fix(android): predictive banner display bugfix (#3010)
* fix(android): Fix system keyboard alignment (#3009)

## 14.0.52 alpha 2020-04-17

* refactor(web/engine): precomputation for OSK key events, headless production thereof (#2969)
* refactor(web/engine): initial ModelManager split (#2974)
* refactor(web/engine): LMLayer enablement state management rework (#2975)
* refactor(web/engine): predictive data routing, LanguageProcessor as EventEmitter (#2976)
* refactor(web/engine): web-core build prep (#2982)

## 14.0.51 alpha 2020-04-16

* change(android): Update minimum SDK to 21 (#2993)

## 14.0.50 alpha 2020-04-15

* feat(android): Add KMPBrowserActivity for cloud keyboard searches (#2961)
* fix(android): Handle default font DejaVuSans.ttf (#2981)
* feat(android): Download cloud keyboards from https://keyman.com/keyboards (#2953)
* fix(ios): iOS 13.4 subkey menu workaround (#2959)
* change(ios): Web-based popup key longpresses (#2968)
* fix(web): repairs Web regression test suite (#2973)
* feat(android): Dismiss system keyboard on Back press (#2984)

## 14.0.49 alpha 2020-04-11

* chore(common/models): do not run tests in IE11 in Windows (#2978)

## 14.0.48 alpha 2020-04-07

* feat(windows): Testing Sentry integration (#2923)
* feat(windows): use crashpad and better call stacks (#2931)

## 14.0.47 alpha 2020-04-07

* fix(common/models): use searchTermToKey() on input (#2954)
* refactor(web/engine): proper split-off of DOM-reliant code (#2939)
* refactor(web/engine): InputProcessor/KeyboardProcessor split (#2940)
* fix(ios): prevents in-app keyboard resets (#2951)
* refactor(web/engine): headless KeyboardProcessor (#2941)

## 14.0.46 alpha 2020-04-06

* fix(android): Add check for WRITE_EXTERNAL_STORAGE permission (#2946)

## 14.0.45 alpha 2020-04-05

* chore(web): bump minimist from 1.2.2 to 1.2.3 in /web/testing/regression-tests (#2947)

## 14.0.44 alpha 2020-04-03

* refactor(web/engine): relocates DOM-only parts of Processor (#2922)
* refactor(web/engine): begins formally removing DOM-aware keyboard API functions from web-core KeyboardInterface (#2915)
* refactor(web/engine): start of system store abstraction (#2919)
* refactor(web/engine): Processor now manages current layer; OSK listens via callback (#2920)
* refactor(web/engine): RuleBehavior now headless (#2925)
* refactor(web/engine): variable store storage abstraction (#2926)
* fix(web): fixes activeElement typing (#2927)
* refactor(web/engine): relocates DOM-only parts of Processor (#2938)
* fix(android): Change KeyboardHarness/build.sh to not rebuild KMEA (#2943)
* feat(android): Propagate languageID when downloading kmp (#2944)

## 14.0.43 alpha 2020-04-02

* fix(web/engine): default layout fix for chiral keyboards (#2936)
* fix(android): Fix exception in ResourcesUpdateTool (#2933)
* change(android/samples): Update sample and test projects to install asset kmp's (#2935)

## 14.0.42 alpha 2020-04-01

* fix(android): Fix globe button crash on 3rd party apps (#2930)
* change(android) Install default asset kmp's (#2928)

## 14.0.41 alpha 2020-03-31

* refactor(web/engine): KeyboardInterface/Processor cleanup and prep (#2901)
* refactor(web/engine): Preps keyboard layouts definitions for web-core (#2902)
* refactor(web/engine): layouts now full property of Keyboard wrapper (#2903)
* feat(android): Specify optional language ID for installing kmp (#2921)

## 14.0.40 alpha 2020-03-30

* fix(developer): use correct registry types for sentry options (#2912)
* fix(windows): replaces empty eventid with underscore when autoreport errors off (#2913)
* refactor(web): namespacing DOM-focused management (#2891)
* refactor(web/engine): starts DOM pre-processor (#2892)
* refactor(web): starts OSK preprocessor (#2893)
* refactor(web): headless device representation (#2894)
* refactor(web): cleanup for Processor.processKeyEvent (#2899)
* chore(common/resources): Cleanup unused folders and update README (#2916)

## 14.0.39 alpha 2020-03-29

* feat(windows): sentry x64 support (#2898)
* feat(windows): user control for upload to sentry (#2900)

## 14.0.38 alpha 2020-03-28

* feat(ios): Add Crowdin CLI for iOS strings (#2905)

## 14.0.37 alpha 2020-03-27

* feat(windows): crash reports in CEF (#2887)
* feat(common/resources): Use Crowdin CLI (v3) for handling l10n files (#2895)
* fix(windows): show error if tsysinfo fails to start; kmcomapi reporting (#2897)

## 14.0.36 alpha 2020-03-26

* fix(web/engine): Fixes default key lookup returns (#2890)

## 14.0.35 alpha 2020-03-25

* feat(windows): new error notification dialog (#2875)
* feat(windows): sentry c++ wrappers (#2886)
* refactor(web/engine): activeKeyboard now tracked on Processor (#2864)
* refactor(web/engine): Initial definition of typed Keyboard wrapper (#2868)
* refactor(web/engine): More Keyboard wrapper properties (#2869)
* refactor(web/engine): headless-friendly keymapping (#2870)
* refactor(web/engine): relocates keyboard tag code, adds typing (#2883)
* fix(web): fixes variable stores (#2884)

## 14.0.34 alpha 2020-03-24

* fix(web): fixes embedded kbd initialization (#2879)
* fix(ios): popup keys over base keys no longer emit base char. (#2881)

## 14.0.33 alpha 2020-03-23

* fix(android/samples): Update min SDK versions for sample apps (#2872)
* refactor(web/engine): Modularize default key output handling (#2853)
* refactor(web/engine): extended abstraction with OutputTarget (#2849)
* refactor(web/engine): reworks use of embedded's keyman['oninserttext'] (#2850)
* refactor(web/engine): reworks default output handling to return RuleBehaviors (#2854)
* refactor(web/engine): removes shiftState parameter (#2859)
* refactor(web/engine): moves new RuleBehavior type & behaviors to own file (#2861)
* refactor(web/engine): doInputEvent moved to OutputTarget (#2862)
* refactor(web/engine): KeyboardInterface now property of Processor (#2863)
* fix(windows): some sentry symbolication was not working (#2871)
* fix(linux): Use __release_version__ for downloadkeyboard window (#2877)

## 14.0.32 alpha 2020-03-20

* fix(windows): include sources for sentry (#2866)

## 14.0.31 alpha 2020-03-20

* fix(android/samples): Fix min SDK version for Sample and Test apps (#2860)

## 14.0.30 alpha 2020-03-19

* docs(common/resources): minor updates to readme (#2856)

## 14.0.29 alpha 2020-03-19

* feat(windows): Add Sentry reports to Delphi apps (#2848)

## 14.0.28 alpha 2020-03-18

* fix(web): fixes design mode and content editable issues (#2838)
* fix(ios): corrects OSK height adjustment, banner display issues. (#2840)
* feat(windows): add sentry tooling (#2806)
* refactor(web/engine): new RuleBehavior return type from keyboard calls, utilization (#2830)
* refactor(web/engine): KeyEvent object now refers to outputTarget over element (#2846)
* fix(linux): Fix failing Linux package builds (#2843)
* feat(linux): Add focal as platform to build packages for (#2842)

## 14.0.27 alpha 2020-03-17

* chore(web): bump minimist from 1.2.0 to 1.2.2 in /web/testing/regression-tests (#2829)

## 14.0.26 alpha 2020-03-16

* fix(oem): Disable monitoring of ANR for oem Android app (#2828)

## 14.0.25 alpha 2020-03-13

* feat(common/resources): sentry release control (#2794)
* chore(windows): improve build script tests (#2680)
* fix(web): enhanced sourcemaps + proper sourcemaps for minified KMW (#2809)
* feat(common/resources): Add script to parse crowdin translation file (#2801)
* fix(linux): Fix how keyboardprocessor version is set in dist.sh (#2814)
* feat(android): Additional Sentry integration (#2810)
* fix(web): applies base key layer property to unassigned subkeys (#2808)
* feat(android): Start adding RTL to layouts (#2816)
* fix(common/models): fixes word lookup from Tries for SMP script-based languages (#2815)
* feat(common/resources): add release finalization for Sentry (#2819)
* fix(web): further fixes BuildVisualKeyboard. Fixes #2818 (#2822)
* fix(web): fixes internal reference for validation tool (#2824)

## 14.0.24 alpha 2020-03-11

* fix(linux): Fix CI dist path to common/core/desktop (#2795)
* fix(web): fixes build number reference of API call (#2796)
* fix(web): updating BuildVisualKeyboard (#2802)

## 14.0.23 alpha 2020-03-10

* fix(ios): fixes Carthage framework copy for Sentry (#2800)
* feat(android): Start of Sentry-based crash reporting (#2778)

## 14.0.22 alpha 2020-03-09

* fix(common/resources): parameter order incorrect in git diff (#2787)
* feat(ios): compilations within Xcode now properly set version (#2775)
* fix(ios/engine): Fixes context bug for certain keyboard rules after newlines (#2770)
* feat(android): Update additional main app strings for crowdin (#2793)
* feat(ios): Start of Sentry-based crash reporting (#2771)
* feat(ios): Improved Sentry integration (first pass) (#2782)

## 14.0.21 alpha 2020-03-08

* fix(common/resources): builds were never triggered (#2790)

## 14.0.20 alpha 2020-03-08

* feat(windows): Chromium replacement for embedded MSHTML in for Keyman Desktop (#1720)
* refactor(common/core/desktop): Rename keyboard core (#2735)

## 14.0.19 alpha 2020-03-06

* fix(web): support otf extension for truetype fonts (#2780)

## 14.0.18 alpha 2020-03-04

* feat(windows): etl2log support tool (#2758)
* feat(developer): allow use of ISO9995 in key ids (#2741)
* feat(android): Handle keyman:// protocol to download kmp keyboard (#2734)
* change(android): Cleanup UI strings (#2751)
* fix(ios): fixes broken online-help versioned link (#2773)

## 14.0.17 alpha 2020-02-26

* feat(ios): KeymanEngine version migration unit tests (#2692)
* feat(ios): starts iOS unit testing (#2649)
* fix(android) Fix crash on kbdMapList (#2719)
* fix(developer): crash when switching layout templates (#2726)
* feat(developer): always save options (#2731)
* feat(common/resources): Support git worktree when configuring local hooks (#2722)
* docs(linux): Add linux packaging documentation (#2720)
* fix(developer): insert from charmap into touch editor 🍒 (#2737)
* fix(developer): debugger breaking smp with bksp (#2739)
* feat(ios): Adds keyboard-scale unit tests, fixes unknown-device bug (#2695)

## 14.0.16 alpha 2020-02-25

* fix(android) Fix crash on kbdMapList (#2719)
* fix(developer): crash when switching layout templates (#2726)

## 14.0.15 alpha 2020-02-24

* fix(android): Sanitize app version string for api query (#2715)
* chore(common/resources): Improve output when triggering Jenkins jobs (#2706)
* fix(common/resources): Fix increment-version.sh script (#2714)

## 14.0.14 alpha 2020-02-21

* chore(linux): allow to trigger Jenkins build from script (#2697)
* fix(ios): Resource update issues (#2703)
* fix(web): Web CI target reversion (#2693)
* refactor(common/resources): Simplify and improve getting hook directory (#2701)

## 14.0.13 alpha 2020-02-19

* fix(linux): setup gschema (#2675)
* fix(ios): Responsive predictive toggles (#2674)
* chore(windows): cleanup documentation (#2681)
* chore: merge p9s2 beta part 2 to master (#2683)

## 14.0.12 alpha 2020-02-18
* fix(android/samples): Fix build for KMSample1 project (#2669)
* fix(developer): crash in context help (#2661)
* fix(developer): crash importing blank OSK (#2663)
* fix(common/core/desktop, linux): Misc keyboard processor fixes for Xenial (#2648)
* fix(linux): Fix tier used in debian watch files (#2664)
* fix(ios): Engine demo fix (#2662)
* docs(ios): Updates offline help for new 13.0 content (#2671)
* fix(developer): upgrade removes preferences 🍒 (#2672)
* fix(developer): upgrade removes preferences (#2668)
* chore(common/resources): Rename trigger-definitions.sh to *.config (#2665)

## 14.0.11 alpha 2020-02-17

* fix(web): Fat-finger complication fixes (#2647)
* feat(web): restyles prediction banner (#2629)
* chore(oem/fv/ios): FV iconography update (#2650)
* feat(mac): install script rather than drag+drop (#2537)
* fix(common): Update configure-repo.sh to ln commit-msg-defs (#2652)
* change(web): Testing resources update (#2651)
* fix(android): Add ability to reinitialize `CloudDownloadMgr` (#2635)
* chore: merge beta changes to master 🍒 (#2659)
* fix(mac): invalid build script params removed (#2660)

## 14.0.10 alpha 2020-02-14

* fix(common/core): buffer overrun in context api 🍒 (#2616)
* fix(web): patches Float and Toggle UI issues (#2622)
* change(web): build.sh recompilation of LMLayer only performed when needed (#2623)
* fix(ios): Fixes in-app use of KMSample2 (#2626)
* fix(developer): touch layout editor character map integration (#2619)
* fix(developer/compilers): package: version mismatch (#2620)
* fix(developer/compilers): compiler sometimes merges touch platform support wrongly in .keyboard_info (#2621)
* fix(ios): Fixes lexical model url generation for updates (#2627)
* fix(linux): Cherrypick linux packaging fixes  (#2624)
* fix(developer/ide): model debugger mime type mismatch (#2633)
* fix(ios): Fixes invalid keyboard display when backing out of sharing text (#2631)
* fix(oem/fv/android): Update version of androidx.appcompat (#2640)
* change(android): Update in-app help (#2641)
* fix(developer/ide): Model editor various bugs (#2634)
* fix(web): fixes positioning of native-mode language menu (#2642)
* change(android): Update app dependencies (#2644)
* fix(ios): initial-install check within Migrations (#2646)
* fix(mac): Modifier keys were resetting cached context (#2588)
* refactor(mac): initial steps of input pathway (#2643)

## 14.0.9 alpha 2020-02-10

* fix(common/core/desktop): buffer overrun in context api (#2614)
* fix(common/resources): refactor trigger of test builds (#2611)
* fix(ios): fixes installation of default resources and updates them (#2578)
* chore(android): Update default nrc.en.mtnt.model to 0.1.4 (#2608)
* chore(common/resources): add build scripts for beta tests 🍒 (#2612)
* fix(common/resources): don't include build-utils.sh (#2615)
* fix(common/resources): Fix setting context when >= 64 characters (#2607)
* fix(ios): Icon image change on light/dark mode transition (#2593)
* fix(ios): Keyboard banner light/dark transitions (#2594)
* fix(linux): Fix packaging of keyman-config on Xenial (#2609)

## 14.0.8 alpha 2020-02-07

* chore(common/resources): Tweak history management (#2602)
* chore(common/resources): Update README.md (#2598)
* chore: update history (#2605)
* chore: merge beta P9S1 changes to master (#2606)
* chore(common/resources): Add script that checks if build is required (#2603)
* fix(linux): Install requirements before packaging (#2599)

## 14.0.7 alpha 2020-02-07

* chore(common/resources): Tweak history management (#2602)
* chore(common/resources): Update README.md (#2598)

## 14.0.6 alpha 2020-02-06

* fix(windows): Windows touch keyboard would cancel on each keystroke (#2580)
* fix(linux): Fix 'About' keyboard when missing copyright (#2583)
* feat(linux): Keyboard options configuration dialog (#2566)
* feat(common): prepare-commit-msg hook for autogenerated conventional commit messages (#2581)
* fix(linux): cherry-pick packaging changes from beta branch (#2589)
* fix(linux): Display the script name in log output (#2591)

## 14.0.5 alpha 2020-02-04

* chore(common/resources): support test builds on master/beta/stable-x.y (#2576)
* fix(web): default BKSP output targeting (#2561)
* fix(linux): Remove cosmic and disco releases (#2574)

## 14.0.4 alpha 2020-02-03

* chore(common/resources): trigger builds after version increment (#2572)
* fix(ios): keyboard stability (#2545)
* fix(web): dev_resource compile fix (#2557)
* fix(linux): Update launchpad PPA by tier (#2551)
* fix(android): Fix cancelling ConfirmDialogFragment (#2547)
* fix(web): Fix K_TAB from external keyboard (#2546)
* fix(ios): Now (eventually) uses sys pref for kbd clicks (#2550)
* feat(ios): Deeplink into Keyman settings for system keyboard setup (#2548)
* fix(common/models): RTL model specification (#2554)
* fix(web): Suggestion reordering for RTL languages (#2553)
* fix(ios): Fixes margins on keyboard in iOS 9/10 (#2560)

## 14.0.3 alpha 2020-02-03

* chore(common/resources): increment version final (#2568)
* chore(common/resources): add version tags (#2570)

## 14.0.2 alpha 2020-01-29

* chore(common/resources): version tags (#2562)

## 14.0.1 alpha 2020-01-29

* chore(common/resources): Starting 14.0 release<|MERGE_RESOLUTION|>--- conflicted
+++ resolved
@@ -1,16 +1,5 @@
 # Keyman Version History
 
-<<<<<<< HEAD
-## 14.0.268 beta 2021-03-23
-
-* fix(windows): Change TLangSwitchRefreshWatcher ownership from thread to form (#4752)
-* fix(common/models): prediction threshold when count is low, unintentional aliasing (#4754)
-
-## 14.0.267 beta 2021-03-22
-
-* docs(ios): Help for 14.0 features (#4741)
-* chore: increment-version.sh for stable (#4742)
-=======
 ## 15.0.19 alpha 2021-03-09
 
 * fix(common/models): predictions after context reset / caret shift (#4411)
@@ -300,7 +289,16 @@
 ## 15.0.1 alpha 2020-12-14
 
 * chore: prepare 15.0 alpha (#4129)
->>>>>>> f0cd0c8b
+
+## 14.0.268 beta 2021-03-23
+
+* fix(windows): Change TLangSwitchRefreshWatcher ownership from thread to form (#4752)
+* fix(common/models): prediction threshold when count is low, unintentional aliasing (#4754)
+
+## 14.0.267 beta 2021-03-22
+
+* docs(ios): Help for 14.0 features (#4741)
+* chore: increment-version.sh for stable (#4742)
 
 ## 14.0.266 beta 2021-03-19
 
