--- conflicted
+++ resolved
@@ -1025,17 +1025,7 @@
       
       t.className='kmw-spacebar-caption';
       kbdName=kbdName.replace(/\s*keyboard\s*/i,'');
-<<<<<<< HEAD
-
-      // We use a separate variable here to keep down on MutationObserver messages in keymanweb.js code.
-      var keyboardName = "";
-      if(kbdName == lgName) keyboardName=lgName; else keyboardName=lgName+' ('+kbdName+')';
-
-      // It sounds redundant, but this dramatically cuts down on browser DOM processing.
-      if(t.innerHTML != keyboardName)
-        t.innerHTML = keyboardName;
-=======
-      
+   
       // We use a separate variable here to keep down on MutationObserver messages in keymanweb.js code.
       var keyboardName = "";
       if(kbdName == lgName) {
@@ -1047,7 +1037,6 @@
       if(t.innerHTML != keyboardName) {
         t.innerHTML = keyboardName;
       }
->>>>>>> 8d32366d
     }
     catch(ex){}    
   }
