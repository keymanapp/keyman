--- conflicted
+++ resolved
@@ -70,13 +70,8 @@
     tmpDir=$(mktemp -d)
     dpkg -x "${BIN_PKG}" "$tmpDir"
     cd debian
-<<<<<<< HEAD
-    dpkg-gensymbols -v"${PKG_VERSION}" -plibkmnkbp0-0 -e"${tmpDir}"/usr/lib/x86_64-linux-gnu/libkeymancore.so* -Olibkmnkbp0-0.symbols -c4
-    echo ":heavy_check_mark: libkmnkbp0-0 API didn't change" >&2
-=======
     dpkg-gensymbols -v"${PKG_VERSION}" -p${PKG_NAME} -e"${tmpDir}"/usr/lib/x86_64-linux-gnu/${LIB_NAME}.so* -O${PKG_NAME}.symbols -c4
     echo ":heavy_check_mark: ${LIB_NAME} API didn't change" >&2
->>>>>>> 054e1a2c
   fi
   builder_finish_action success verify
   exit 0
