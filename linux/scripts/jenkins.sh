#!/bin/bash -e
# $1 - project name with appended tier, e.g. ibus-kmfl-alpha

PROGRAM_NAME="$(basename "$0")"

. $HOME/ci-builder-scripts/bash/common.sh
init --no-package

keyman_projects="keyman-keyboardprocessor kmflcomp libkmfl ibus-kmfl keyman-config ibus-keyman"

tier="stable"

if [[ "$1" =~ "-alpha" ]]; then
    tier="alpha"
elif [[ "$1" =~ "-beta" ]]; then
    tier="beta"
fi

proj="$1"
proj=${proj%"-alpha"}
proj=${proj%"-beta"}

if [ "$proj" == "keyman-keyboardprocessor" ]; then
	fullsourcename="keyboardprocessor"
	sourcedir="../common/core/desktop"
else
	# check if project is known
	if [[ $keyman_projects =~ (^|[[:space:]])$proj($|[[:space:]]) ]]; then
		fullsourcename="$1"
		sourcedir="$proj"
	else
		stderr "$proj not in known projects ($keyman_projects)"
		exit -1
	fi
fi
sourcename=${fullsourcename%"-alpha"}
sourcename=${sourcename%"-beta"}

checkAndInstallRequirements()
{
	local TOINSTALL

	for p in dh-python gir1.2-webkit2-4.0 python3-all python3-setuptools \
		python3-requests python3-requests-cache python3-numpy python3-pil python3-lxml \
<<<<<<< HEAD
		python3-gi python3-magic python3-qrcode cargo build-essential
=======
		python3-gi python3-magic python3-qrcode python3-dbus
>>>>>>> da708e54
	do
		if ! dpkg -l | grep -q $p; then
			TOINSTALL="$TOINSTALL $p"
		fi
	done

	if [ ! -f /usr/bin/help2man ]; then
		TOINSTALL="$TOINSTALL help2man"
	fi

	if [ ! -f /usr/bin/meson ]; then
		TOINSTALL="$TOINSTALL meson"
	fi

	if [ -n "$TOINSTALL" ]; then
		log "Installing prerequisites:$TOINSTALL"
		sudo apt-get update
		sudo apt-get -qy install $TOINSTALL
	fi
}

checkAndInstallRequirements

# clean up prev deb builds
log "cleaning previous builds of $1"


rm -rf builddebs
rm -rf $sourcedir/${1}_*.{dsc,build,buildinfo,changes,tar.?z,log}
rm -rf $sourcedir/../${1}_*.{dsc,build,buildinfo,changes,tar.?z,log}

log "Make source package for $fullsourcename"
log "reconfigure"
if [ "$proj" == "keyman-keyboardprocessor" ]; then
	mkdir -p keyboardprocessor
fi
JENKINS="yes" TIER="$tier" ./scripts/reconf.sh $sourcename

log "Make origdist"
./scripts/dist.sh origdist $sourcename
log "Make deb source"
./scripts/deb.sh sourcepackage $proj

#sign source package
for file in `ls builddebs/*.dsc`; do
	log "Signing source package $file"
	debsign -k$2 $file
done

mkdir -p $sourcedir
mv builddebs/* $sourcedir<|MERGE_RESOLUTION|>--- conflicted
+++ resolved
@@ -42,11 +42,7 @@
 
 	for p in dh-python gir1.2-webkit2-4.0 python3-all python3-setuptools \
 		python3-requests python3-requests-cache python3-numpy python3-pil python3-lxml \
-<<<<<<< HEAD
-		python3-gi python3-magic python3-qrcode cargo build-essential
-=======
-		python3-gi python3-magic python3-qrcode python3-dbus
->>>>>>> da708e54
+		python3-gi python3-magic python3-qrcode cargo build-essential python3-dbus
 	do
 		if ! dpkg -l | grep -q $p; then
 			TOINSTALL="$TOINSTALL $p"
