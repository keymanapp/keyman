#!/bin/bash

# Build Keyman for Linux: keyboardprocessor ibus-keyman

# It must be run from the keyman/linux directory

set -e

BASEDIR=$(pwd)

INSTALLDIR=${INSTALLDIR:-"/usr/local"}

CONFIGUREONLY=${CONFIGUREONLY:="no"}
BUILDONLY=${BUILDONLY:="no"}

if [[ "${CONFIGUREONLY}" != "no" && "${BUILDONLY}" != "no" ]]; then
	echo "Only use one of CONFIGUREONLY and BUILDONLY"
	exit 1
fi

if [[ "${BUILDONLY}" == "no" ]]; then
<<<<<<< HEAD
	../core/build.sh --target-path "$BASEDIR/keyboardprocessor" configure:arch
=======
	cd "$BASEDIR"
	../core/build.sh -t keyboardprocessor configure
>>>>>>> 8b78358d

	cd keyboardprocessor/arch/release
	echo "reconfiguring keyboardprocessor meson with prefix ${INSTALLDIR}"
	meson configure -Dprefix="${INSTALLDIR}" && ninja reconfigure

	# We need to build core first before we can configure ibus-keyman!
	cd "$BASEDIR"
	../core/build.sh -t keyboardprocessor build

	cd "$BASEDIR/ibus-keyman"
	./build.sh clean configure -- --prefix="${INSTALLDIR}"
fi

if [[ "${CONFIGUREONLY}" == "no" ]]; then
	echo "building keyboardprocessor"
	cd "$BASEDIR"
	# May 2021: For now, running tests here as well. We could move this elsewhere
	# in the future if we want to split out the tests, but they run in a couple of seconds
	# at present.
<<<<<<< HEAD
	../core/build.sh --target-path "$BASEDIR/keyboardprocessor" build:arch test:arch
fi
=======
	../core/build.sh -t keyboardprocessor build tests
>>>>>>> 8b78358d

	echo "building ibus-keyman"
	cd "$BASEDIR/ibus-keyman"
	./build.sh build
fi<|MERGE_RESOLUTION|>--- conflicted
+++ resolved
@@ -19,12 +19,8 @@
 fi
 
 if [[ "${BUILDONLY}" == "no" ]]; then
-<<<<<<< HEAD
-	../core/build.sh --target-path "$BASEDIR/keyboardprocessor" configure:arch
-=======
 	cd "$BASEDIR"
 	../core/build.sh -t keyboardprocessor configure
->>>>>>> 8b78358d
 
 	cd keyboardprocessor/arch/release
 	echo "reconfiguring keyboardprocessor meson with prefix ${INSTALLDIR}"
@@ -44,12 +40,7 @@
 	# May 2021: For now, running tests here as well. We could move this elsewhere
 	# in the future if we want to split out the tests, but they run in a couple of seconds
 	# at present.
-<<<<<<< HEAD
-	../core/build.sh --target-path "$BASEDIR/keyboardprocessor" build:arch test:arch
-fi
-=======
 	../core/build.sh -t keyboardprocessor build tests
->>>>>>> 8b78358d
 
 	echo "building ibus-keyman"
 	cd "$BASEDIR/ibus-keyman"
