--- conflicted
+++ resolved
@@ -19,12 +19,8 @@
 fi
 
 if [[ "${BUILDONLY}" == "no" ]]; then
-<<<<<<< HEAD
+	cd "$BASEDIR"
 	../core/build.sh --no-tests --target-path "$BASEDIR/keyboardprocessor" configure:arch
-=======
-	cd "$BASEDIR"
-	../core/build.sh --target-path "$BASEDIR/keyboardprocessor" configure:arch
->>>>>>> a0ecb30a
 
 	cd keyboardprocessor/arch/release
 	echo "reconfiguring keyboardprocessor meson with prefix ${INSTALLDIR}"
