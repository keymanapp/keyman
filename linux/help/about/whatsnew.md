--- conflicted
+++ resolved
@@ -2,8 +2,7 @@
 title: What's New
 ---
 
-<<<<<<< HEAD
-Here are some of the new features we have added to Keyman for Linux 17.0:
+Here are some of the new features we have added to Keyman for Linux 18.0:
 
 - Keyman for Linux now fully works with the Wayland compositor
   ([#4273](https://github.com/keymanapp/keyman/issues/4273)).
@@ -22,7 +21,4 @@
 - Keyman Core on Linux supports full normalization for LDML keyboard output
   ([#10390](https://github.com/keymanapp/keyman/issues/10390)).
 - Renamed the mysterious `libkmnkbp0-0` package to the clearer
-  `libkeymancore1`. Cleanup of the API.
-=======
-Here are some of the new features we have added to Keyman for Linux 18.0:
->>>>>>> 6b6284fd
+  `libkeymancore1`. Cleanup of the API.