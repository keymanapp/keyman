#!/usr/bin/python3

# Install confirmation with details window

import logging
import os.path
import pathlib
import subprocess
import sys
import webbrowser
import tempfile
import gi
gi.require_version('Gtk', '3.0')
gi.require_version('WebKit', '3.0')
from gi.repository import Gtk, WebKit
from distutils.version import StrictVersion
from keyman_config.install_kmp import install_kmp, extract_kmp, get_metadata, InstallError, InstallStatus
from keyman_config.list_installed_kmp import get_kmp_version
from keyman_config.kmpmetadata import get_fonts
from keyman_config.welcome import WelcomeView
from keyman_config.uninstall_kmp import uninstall_kmp
from keyman_config.get_kmp import get_download_folder, user_keyboard_dir
from keyman_config.check_mime_type import check_mime_type
from keyman_config.accelerators import bind_accelerator, init_accel

def find_keyman_image(image_file):
    img_path = os.path.join("/usr/share/keyman/icons", image_file)
    if not os.path.isfile(img_path):
        img_path = os.path.join("/usr/local/share/keyman/icons/", image_file)
        if not os.path.isfile(img_path):
            img_path = os.path.join("keyman_config/icons/", image_file)
            if not os.path.isfile(img_path):
                img_path = image_file
                if not os.path.isfile(img_path):
                    img_path = os.path.join("icons", image_file)
    return img_path

class InstallKmpWindow(Gtk.Window):

    def __init__(self, kmpfile, online=False, viewkmp=None, downloadwindow=None):
        logging.debug("InstallKmpWindow: kmpfile: %s", kmpfile)
        self.kmpfile = kmpfile
        self.online = online
        self.endonclose = False
        self.viewwindow = viewkmp
        self.download = downloadwindow
        self.accelerators = None
        keyboardid = os.path.basename(os.path.splitext(kmpfile)[0])
        installed_kmp_ver = get_kmp_version(keyboardid)
        if installed_kmp_ver:
            logging.info("installed kmp version %s", installed_kmp_ver)

        windowtitle = "Installing keyboard/package " + keyboardid
        Gtk.Window.__init__(self, title=windowtitle)
        init_accel(self)

        self.set_border_width(12)

        vbox = Gtk.Box(orientation=Gtk.Orientation.VERTICAL, spacing=12)

        mainhbox = Gtk.Box()

        with tempfile.TemporaryDirectory() as tmpdirname:
            extract_kmp(kmpfile, tmpdirname)
            info, system, options, keyboards, files = get_metadata(tmpdirname)
            self.kbname = keyboards[0]['name']
            self.checkcontinue = True

            if installed_kmp_ver:
                if info['version']['description'] == installed_kmp_ver:
                    dialog = Gtk.MessageDialog(self, 0, Gtk.MessageType.QUESTION,
                        Gtk.ButtonsType.YES_NO, "Keyboard is installed already")
                    dialog.format_secondary_text(
                        "The " + self.kbname + " keyboard is already installed at version " + installed_kmp_ver +
                            ". Do you want to uninstall then reinstall it?")
                    response = dialog.run()
                    dialog.destroy()
                    if response == Gtk.ResponseType.YES:
                        logging.debug("QUESTION dialog closed by clicking YES button")
                        uninstall_kmp(keyboardid)
                    elif response == Gtk.ResponseType.NO:
                        logging.debug("QUESTION dialog closed by clicking NO button")
                        self.checkcontinue = False
                else:
                    try:
                        logging.info("package version %s", info['version']['description'])
                        logging.info("installed kmp version %s", installed_kmp_ver)
                        if StrictVersion(info['version']['description']) <= StrictVersion(installed_kmp_ver):
                            dialog = Gtk.MessageDialog(self, 0, Gtk.MessageType.QUESTION,
                                Gtk.ButtonsType.YES_NO, "Keyboard is installed already")
                            dialog.format_secondary_text(
                                "The " + self.kbname + " keyboard is already installed with a newer version " + installed_kmp_ver +
                                    ". Do you want to uninstall it and install the older version" + info['version']['description'] + "?")
                            response = dialog.run()
                            dialog.destroy()
                            if response == Gtk.ResponseType.YES:
                                logging.debug("QUESTION dialog closed by clicking YES button")
                                uninstall_kmp(keyboardid)
                            elif response == Gtk.ResponseType.NO:
                                logging.debug("QUESTION dialog closed by clicking NO button")
                                self.checkcontinue = False
                    except:
                        logging.warning("Exception uninstalling an old kmp, continuing")
                        pass

            image = Gtk.Image()
            if options and "graphicFile" in options:
                image.set_from_file(os.path.join(tmpdirname, options['graphicFile']))
            else:
                img_default = find_keyman_image("defaultpackage.gif")
                image.set_from_file(img_default)

            mainhbox.pack_start(image, False, False, 0)

            self.page1 = Gtk.Box()
            self.page1.set_border_width(12)

            grid = Gtk.Grid()
            self.page1.add(grid)

            label1 = Gtk.Label()
            label1.set_text("Keyboard layouts:   ")
            label1.set_halign(Gtk.Align.END)
            grid.add(label1)
            prevlabel = label1
            label = Gtk.Label()
            keyboardlayout = ""
            for kb in keyboards:
                if keyboardlayout != "":
                    keyboardlayout = keyboardlayout + "\n"
                keyboardlayout = keyboardlayout + kb['name']
            label.set_text(keyboardlayout)
            label.set_halign(Gtk.Align.START)
            label.set_selectable(True)
            grid.attach_next_to(label, label1, Gtk.PositionType.RIGHT, 1, 1)

            fonts = get_fonts(files)
            if fonts:
                label2 = Gtk.Label()
                # Fonts are optional
                label2.set_text("Fonts:   ")
                label2.set_halign(Gtk.Align.END)
                grid.attach_next_to(label2, prevlabel, Gtk.PositionType.BOTTOM, 1, 1)
                prevlabel = label2
                label = Gtk.Label()
                fontlist = ""
                for font in fonts:
                    if fontlist != "":
                        fontlist = fontlist + "\n"
                    if font['description'][:5] == "Font ":
                        fontdesc = font['description'][5:]
                    else:
                        fontdesc = font['description']
                    fontlist = fontlist + fontdesc
                label.set_text(fontlist)
                label.set_halign(Gtk.Align.START)
                label.set_selectable(True)
                grid.attach_next_to(label, label2, Gtk.PositionType.RIGHT, 1, 1)

            label3 = Gtk.Label()
            label3.set_text("Package version:   ")
            label3.set_halign(Gtk.Align.END)
            grid.attach_next_to(label3, prevlabel, Gtk.PositionType.BOTTOM, 1, 1)
            prevlabel = label3
            label = Gtk.Label()
            label.set_text(info['version']['description'])
            label.set_halign(Gtk.Align.START)
            label.set_selectable(True)
            grid.attach_next_to(label, label3, Gtk.PositionType.RIGHT, 1, 1)

            if info and 'author' in info:
                label4 = Gtk.Label()
                label4.set_text("Author:   ")
                label4.set_halign(Gtk.Align.END)
                grid.attach_next_to(label4, prevlabel, Gtk.PositionType.BOTTOM, 1, 1)
                prevlabel = label4
                label = Gtk.Label()
                if 'url' in info['author']:
                    label.set_markup("<a href=\"" + info['author']['url'] + "\" title=\"" + info['author']['url'] + "\">" + info['author']['description'] + "</a>")
                else:
                    label.set_text(info['author']['description'])
                label.set_halign(Gtk.Align.START)
                label.set_selectable(True)
                grid.attach_next_to(label, label4, Gtk.PositionType.RIGHT, 1, 1)


            if info and 'website' in info:
                label5 = Gtk.Label()
                # Website is optional and may be a mailto for the author
                label5.set_text("Website:   ")
                label5.set_halign(Gtk.Align.END)
                grid.attach_next_to(label5, prevlabel, Gtk.PositionType.BOTTOM, 1, 1)
                prevlabel = label5
                label = Gtk.Label()
                label.set_markup("<a href=\"" + info['website']['description'] + "\">" + info['website']['description'] + "</a>")
                label.set_halign(Gtk.Align.START)
                label.set_selectable(True)
                grid.attach_next_to(label, label5, Gtk.PositionType.RIGHT, 1, 1)

            if info and 'copyright' in info:
                label6 = Gtk.Label()
                label6.set_text("Copyright:   ")
                label6.set_halign(Gtk.Align.END)
                grid.attach_next_to(label6, prevlabel, Gtk.PositionType.BOTTOM, 1, 1)
                label = Gtk.Label()
                label.set_text(info['copyright']['description'])
                label.set_halign(Gtk.Align.START)
                label.set_selectable(True)
                grid.attach_next_to(label, label6, Gtk.PositionType.RIGHT, 1, 1)

            self.page2 = Gtk.Box()
            s = Gtk.ScrolledWindow()
            webview = WebKit.WebView()
            webview.connect("navigation-policy-decision-requested", self.check)
            webview.connect("mime-type-policy-decision-requested", check_mime_type)

            if options and "readmeFile" in options:
                self.readme = options['readmeFile']
            else:
                self.readme = "noreadme"
            readme_file = os.path.join(tmpdirname, self.readme)
            if os.path.isfile(readme_file):
                readme_uri = pathlib.Path(readme_file).as_uri()
                webview.load_uri(readme_uri)
                s.add(webview)
                self.page2.pack_start(s, True, True, 0)

                self.notebook = Gtk.Notebook()
                self.notebook.set_tab_pos(Gtk.PositionType.BOTTOM)
                mainhbox.pack_start(self.notebook, True, True, 0)
                self.notebook.append_page(
                    self.page1,
                    Gtk.Label('Details'))
                self.notebook.append_page(
                    self.page2,
                    Gtk.Label('README'))
            else:
                mainhbox.pack_start(self.page1, True, True, 0)
        vbox.pack_start(mainhbox, True, True, 0)

        hbox = Gtk.Box(spacing=6)
        vbox.pack_start(hbox, False, False, 0)

        button = Gtk.Button.new_with_mnemonic("_Install")
        button.connect("clicked", self.on_install_clicked)
        hbox.pack_start(button, False, False, 0)

        button = Gtk.Button.new_with_mnemonic("_Cancel")
        button.connect("clicked", self.on_cancel_clicked)
        hbox.pack_end(button, False, False, 0)
        bind_accelerator(self.accelerators, button, '<Control>w')

        self.add(vbox)
        self.resize(635, 270)

    def check(self, view, frame, req, nav, policy):
        uri = req.get_uri()
        if not self.readme in uri:
            webbrowser.open(uri)
            policy.ignore()
            return True
        return False

    def on_install_clicked(self, button):
        logging.info("Installing keyboard")
<<<<<<< HEAD
        install_kmp(self.kmpfile, self.online)
        if self.viewwindow:
            self.viewwindow.refresh_installed_kmp()
        if self.download:
            self.download.close()
        keyboardid = os.path.basename(os.path.splitext(self.kmpfile)[0])
        welcome_file = os.path.join(user_keyboard_dir(keyboardid), "welcome.htm")
        if os.path.isfile(welcome_file):
            uri_path = pathlib.Path(welcome_file).as_uri()
            logging.debug(uri_path)
            w = WelcomeView(uri_path, self.kbname)
            w.resize(800, 600)
            w.show_all()
        else:
            dialog = Gtk.MessageDialog(self, 0, Gtk.MessageType.INFO,
                Gtk.ButtonsType.OK, "Keyboard " + self.kbname + " installed")
=======
        try:
            install_kmp(self.kmpfile, self.online)
            if self.viewwindow:
                self.viewwindow.refresh_installed_kmp()
            keyboardid = os.path.basename(os.path.splitext(self.kmpfile)[0])
            welcome_file = os.path.join(user_keyboard_dir(keyboardid), "welcome.htm")
            if os.path.isfile(welcome_file):
                uri_path = pathlib.Path(welcome_file).as_uri()
                logging.debug(uri_path)
                w = WelcomeView(uri_path, self.kbname)
                w.resize(800, 600)
                w.show_all()
            else:
                dialog = Gtk.MessageDialog(self, 0, Gtk.MessageType.INFO,
                    Gtk.ButtonsType.OK, "Keyboard " + self.kbname + " installed")
                dialog.run()
                dialog.destroy()
        except InstallError as e:
            if e.status == InstallStatus.Abort:
                message = "Keyboard " + self.kbname + " could not be installed.\n\nError Message:\n%s" % (e.message)
                logging.error(message)
                message_type = Gtk.MessageType.ERROR
            else:
                message = "Keyboard " + self.kbname + " could not be installed fully.\n\nWarning Message:\n%s" % (e.message)
                logging.warning(message)
                message_type = Gtk.MessageType.WARNING
            dialog = Gtk.MessageDialog(self, 0, message_type,
                Gtk.ButtonsType.OK, message)
>>>>>>> e8ef3d0e
            dialog.run()
            dialog.destroy()
        if not self.endonclose:
            self.close()

    def on_cancel_clicked(self, button):
        logging.info("Cancel install keyboard")
        if self.endonclose:
            Gtk.main_quit()
        else:
            self.close()

    def connectdestroy(self):
        self.connect("destroy", Gtk.main_quit)
        self.endonclose = True


def main(argv):
    if len(sys.argv) != 2:
        logging.error("install_window.py <kmpfile>")
        sys.exit(2)

    name, ext = os.path.splitext(sys.argv[1])
    if ext != ".kmp":
        logging.error("install_window.py Input file", sys.argv[1], "is not a kmp file.")
        logging.error("install_window.py <kmpfile>")
        sys.exit(2)

    if not os.path.isfile(sys.argv[1]):
        logging.error("install_window.py Keyman kmp file", sys.argv[1], "not found.")
        logging.error("install_window.py <kmpfile>")
        sys.exit(2)

    w = InstallKmpWindow(sys.argv[1])
    w.connectdestroy()
    w.resize(800, 450)
    if w.checkcontinue:
        w.show_all()
        Gtk.main()

if __name__ == "__main__":
	main(sys.argv[1:])<|MERGE_RESOLUTION|>--- conflicted
+++ resolved
@@ -263,28 +263,12 @@
 
     def on_install_clicked(self, button):
         logging.info("Installing keyboard")
-<<<<<<< HEAD
-        install_kmp(self.kmpfile, self.online)
-        if self.viewwindow:
-            self.viewwindow.refresh_installed_kmp()
-        if self.download:
-            self.download.close()
-        keyboardid = os.path.basename(os.path.splitext(self.kmpfile)[0])
-        welcome_file = os.path.join(user_keyboard_dir(keyboardid), "welcome.htm")
-        if os.path.isfile(welcome_file):
-            uri_path = pathlib.Path(welcome_file).as_uri()
-            logging.debug(uri_path)
-            w = WelcomeView(uri_path, self.kbname)
-            w.resize(800, 600)
-            w.show_all()
-        else:
-            dialog = Gtk.MessageDialog(self, 0, Gtk.MessageType.INFO,
-                Gtk.ButtonsType.OK, "Keyboard " + self.kbname + " installed")
-=======
         try:
             install_kmp(self.kmpfile, self.online)
             if self.viewwindow:
                 self.viewwindow.refresh_installed_kmp()
+            if self.download:
+                self.download.close()
             keyboardid = os.path.basename(os.path.splitext(self.kmpfile)[0])
             welcome_file = os.path.join(user_keyboard_dir(keyboardid), "welcome.htm")
             if os.path.isfile(welcome_file):
@@ -309,7 +293,6 @@
                 message_type = Gtk.MessageType.WARNING
             dialog = Gtk.MessageDialog(self, 0, message_type,
                 Gtk.ButtonsType.OK, message)
->>>>>>> e8ef3d0e
             dialog.run()
             dialog.destroy()
         if not self.endonclose:
