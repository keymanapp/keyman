#!/usr/bin/python3

import json
import configparser
import logging
import sys
import os.path
import magic
from enum import Enum, auto

class KMFileTypes(Enum):
	KM_ICON = auto()
	KM_SOURCE = auto()
	KM_OSK_SOURCE = auto()
	KM_KMX = auto()
	KM_OSK = auto()
	KM_TOUCH = auto()
	KM_FONT = auto()
	KM_DOC = auto()
	KM_META = auto()
	KM_IMAGE = auto()
	KM_TECKIT = auto()
	KM_CC = auto()
	KM_XML = auto()
	KM_UNKNOWN = auto()


def print_info(info):
	try:
		print("---- Info ----")
		print("Name: ", info['name']['description'])
		print("Copyright: ", info['copyright']['description'])
		if 'version' in info:
			print("Version: ", info['version']['description'])
		if 'author' in info:
			print("Author: ", info['author']['description'])
			if 'url' in info['author']:
				print("Author URL: ", info['author']['url'])
		if 'website' in info:
			print("Website description: ", info['website']['description'])
			if 'url' in info['website']:
				print("Website URL: ", info['website']['url'])
	except Exception as e:
		print(type(e))    # the exception instance
		print(e.args)     # arguments stored in .args
		print(e)          # __str__ allows args to be printed directly,		pass
		pass

def print_system(system):
	try:
		print("---- System ----")
		if 'fileVersion' in system:
			print("File Version: ", system['fileVersion'])
		if 'keymanDeveloperVersion' in system:
			print("Keyman Developer Version: ", system['keymanDeveloperVersion'])
	except Exception as e:
		print(type(e))    # the exception instance
		print(e.args)     # arguments stored in .args
		print(e)          # __str__ allows args to be printed directly,		pass
		pass

def print_options(options):
	try:
		print("---- Options ----")
		if 'readmeFile' in options:
			print("Readme File: ", options['readmeFile'])
		if 'graphicFile' in options:
			print("Graphic File: ", options['graphicFile'])
	except Exception as e:
		print(type(e))    # the exception instance
		print(e.args)     # arguments stored in .args
		print(e)          # __str__ allows args to be printed directly,		pass
		pass

def print_keyboards(keyboards):
	try:
		print("---- Keyboards ----")
		for kb in keyboards:
			print("Keyboard Name: ", kb['name'])
			print("Keyboard Id: ", kb['id'])
			if 'version' in kb:
				print("Keyboard Version: ", kb['version'])
			if 'oskFont' in kb:
				print("Keyboard On screen keyboard Font: ", kb['oskFont'])
			if 'oskFont' in kb:
				print("Keyboard Display Font: ", kb['displayFont'])
			print("Languages")
			for lang in kb['languages']:
				print("  Name: ", lang['name'], "Id: ", lang['id'])
	except Exception as e:
		print(type(e))    # the exception instance
		print(e.args)     # arguments stored in .args
		print(e)          # __str__ allows args to be printed directly,		pass
		pass

def determine_filetype(kblist, filename):
	"""
	Determine file type of a filename in a kmp from the extension

	Args:
		kblist (list): list of keyboard ids
		filename (str): File name

	Returns:
		KMFileTypes: Enum of file type
			KM_ICON: Keyboard icon
			KM_SOURCE: Keyboard source
			KM_OSK_SOURCE: Keyboard on-screen keyboard source
			KM_KMX: Compiled keyboard
			KM_OSK: Compiled on screen keyboard
			KM_TOUCH: JS touch keyboard
			KM_FONT: Font
			KM_DOC: Documentation
			KM_META: Metadata
			KM_IMAGE: Image
			KM_TECKIT: Files to use with teckit
			KM_CC: Consistent changes tables
			KM_XML: unspecified xml files
			KM_UNKNOWN: Unknown
	"""
	name, ext = os.path.splitext(filename)
	if ext.lower() == ".ico":
		return KMFileTypes.KM_ICON
	elif ext.lower() == ".kmn" or ext.lower() == ".kvks":
		return KMFileTypes.KM_SOURCE
	elif ext.lower() == ".kvks":
		return KMFileTypes.KM_OSK_SOURCE
	elif ext.lower() == ".kmx":
		return KMFileTypes.KM_KMX
	elif ext.lower() == ".kvk":
		return KMFileTypes.KM_OSK
	elif ext.lower() == ".ttf" or ext.lower() == ".otf":
		return KMFileTypes.KM_FONT
<<<<<<< HEAD
=======
	elif ext.lower() == ".js":
		if kblist is None:
			return KMFileTypes.KM_UNKNOWN
		if name in kblist:
			return KMFileTypes.KM_TOUCH
		else:
			if name == "keyrenderer": # currently 2018-09-21 this is the own known non touch js file
				return KMFileTypes.KM_DOC
			else:
				return KMFileTypes.KM_UNKNOWN
>>>>>>> 89a2f7c5
	elif ext.lower() == ".txt" or ext.lower() == ".pdf" or ext.lower() == ".htm" \
			or ext.lower() == ".html" or ext.lower() == ".doc" or ext.lower() == ".docx" \
			or ext.lower() == ".css" or ext.lower() == ".chm" or ext.lower() == "" \
			or ext.lower() == ".md" or ext.lower() == ".odt" or ext.lower() == ".rtf" \
<<<<<<< HEAD
			or ext.lower() == ".dot":
=======
			or ext.lower() == ".dot" or ext.lower() == ".mht"  or ext.lower() == ".woff" \
			or ext.lower() == ".php":
>>>>>>> 89a2f7c5
		return KMFileTypes.KM_DOC
	elif ext.lower() == ".inf" or ext.lower() == ".json":
		return KMFileTypes.KM_META
	elif ext.lower() == ".png" or ext.lower() == ".jpeg" \
		or ext.lower() == ".jpg" or ext.lower() == ".gif" \
		or ext.lower() == ".bmp":
		return KMFileTypes.KM_IMAGE
	elif ext.lower() == ".tec" or ext.lower() == ".map":
		return KMFileTypes.KM_TECKIT
	elif ext.lower() == ".cct":
		return KMFileTypes.KM_CC
	elif ext.lower() == ".xml":
		return KMFileTypes.KM_XML
	else:
		return KMFileTypes.KM_UNKNOWN

def print_files(files, extracted_dir):
	try:
		print("---- Files ----")
		for kbfile in files:
			print("* File name: ", kbfile['name'])
			print("    Description: ", kbfile['description'])
			print("    Type: ", kbfile['type'])
			file = os.path.join(extracted_dir, kbfile['name'])
			if os.path.isfile(file):
				print("    File", file, "exists")
				ms = magic.open(magic.MAGIC_NONE)
				ms.load()
				ftype =  ms.file(file)
				print ("        Type: ", ftype)
				ms.close()
			else:
				print("    File", file, "does not exist")
	except Exception as e:
		print(type(e))    # the exception instance
		print(e.args)     # arguments stored in .args
		print(e)          # __str__ allows args to be printed directly,		pass
		pass

def get_fonts(files):
	fonts = []
	for kbfile in files:
		if kbfile['type'] == KMFileTypes.KM_FONT:
			fonts.append(kbfile)
	return fonts

def parseinfdata(inffile, verbose=False):
	"""
	Parse the metadata in a kmp.inf file.

	Args:
		jsonfile (str): Path to kmp.inf
		verbose (bool, default False): verbose output

	Returns:
		list[5]: info, system, options, keyboards, files
			info (dict):
				name (dict):
					description (str): KMP name
				copyright (dict):
					description (str): KMP copyright
				version (dict):
					description (str): KMP version
				author (dict):
					description (str): KMP author
					url (str): contact url for the author
			system (dict): System info
				fileVersion (str): Keyman file format version
				keymanDeveloperVersion (str): Keyman Developer version that compiled keyboard
			options (dict): Keyboard options
				readmeFile (str) : README for the keyboard
			keyboards (list): Keyboards in the kmp
				name (str): Keyboard name
				id (str): Keyboard ID
				version (str): Keyboard version
				oskFont (str, optional): Recommended on screen keyboard font
				displayFont (str, optional): Recommended display font
				languages (list): Languages the keyboard is used for
					name (str): Language name
					id (str): Language ID
			files (list): Files in the kmp
				name (str): File name
				description (str): File description
				type (KMFileTypes): Keyman file type
	"""
	info = system = keyboards = files = options = nonexistent = None
	extracted_dir = os.path.dirname(inffile)

	if os.path.isfile(inffile):
		config = configparser.ConfigParser()
		config.optionxform = str
		logging.debug("parseinfdata: reading file:%s dir:%s", inffile, extracted_dir)

		with open(inffile, 'r', encoding='latin_1') as f:
			config.read_file(f)

		info = None
		for section in config.sections():
			if section == 'Info':
				if not info:
					info = {}
				for item in config.items('Info'):
					if item[0] == 'Name' or item[0] == 'name':
						info['name'] = { 'description' : item[1].split("\"")[1] }
					elif item[0] == 'Copyright' or item[0] == 'copyright':
						info['copyright'] = { 'description' : item[1].split("\"")[1] }
					elif item[0] == 'Version':
						info['version'] = { 'description' : item[1].split("\"")[1] }
					elif item[0] == 'Author':
						info['author'] = { 'description' : item[1].split("\"")[1], 'url' : item[1].split("\"")[3] }
					elif item[0] == "WebSite":
						info['website'] = { 'description' : item[1].split("\"")[1], 'url' : item[1].split("\"")[3] }
					else:
						logging.warning("Unknown item in Info: %s", item[0])
			if section == 'PackageInfo':
				if not info:
					info = {}
				info['version'] = { 'description' : "1.0" }
				for item in config.items('PackageInfo'):
					if item[0] == 'Name' or item[0] == 'name':
						if item[1].split("\"")[1]:
							info['name'] = { 'description' : item[1].split("\"")[1] }
						else:
							info['name'] = { 'description' : item[1].split("\"")[2] }
					elif item[0] == 'Copyright' or item[0] == 'copyright':
						if item[1].split("\"")[1]:
							info['copyright'] = { 'description' : item[1].split("\"")[1] }
						else:
							info['copyright'] = { 'description' : item[1].split("\"")[2] }
					elif item[0] == 'Version':
						info['version'] = { 'description' : item[1].split("\"")[1] }
					elif item[0] == 'Author':
						info['author'] = { 'description' : item[1].split("\"")[1], 'url' : item[1].split("\"")[3] }
					elif item[0] == "WebSite":
						if item[1].split("\"")[1]:
							info['website'] = { 'description' : item[1].split("\"")[1] }
						else:
							info['website'] = { 'description' : item[1].split("\"")[2] }
					else:
						logging.warning("Unknown item in Info: %s", item[0])
			elif section == 'Package':
				system = {}
				if not options:
					options = {}
				for item in config.items('Package'):
					if item[0] == 'Version':
						system['fileVersion'] = item[1]
					elif item[0] == 'ReadMeFile':
						options['readmeFile'] = item[1]
					elif item[0] == 'GraphicFile':
						options['graphicFile'] = item[1]
					elif item[0] == 'DisableKeepFonts':
						options['disableKeepFonts'] = item[1]
					elif item[0] == 'BothVersionsIncluded':
						options['bothVersionsIncluded'] = item[1]
					elif item[0] == 'ExecuteProgram':
						pass
					else:
						print("Unknown item in Package:", item[0])
				system['keymanDeveloperVersion'] = ""
			elif "Keyboard" in section:
				keyboards = []
				keyboard = {}
				languages = []
				for item in config.items(section):
					if item[0] == 'Name':
						keyboard['name'] = item[1]
					elif item[0] == 'ID':
						keyboard['id'] = item[1]
					elif item[0] == 'Version':
						keyboard['version'] = item[1]
					elif item[0] == 'OSKFont':
						keyboard['oskFont'] = item[1]
					elif item[0] == 'DisplayFont':
						keyboard['displayFont'] = item[1]
					elif item[0] == 'RTL':
						keyboard['RTL'] = item[1]
					elif "Language" in item[0]:
						# only split on first ','
						langid, langname = item[1].split(",", 1)
						languages.append({ 'name' : langname, 'id' : langid })
					else:
						logging.warning("Unknown item in keyboard: %s", item[0])
				keyboard['languages'] = languages
				keyboards.append(keyboard)
			elif section == "Files":
				files = []
				for item in config.items(section):
					splititem = item[1].split("\"")
					kbfile = { 'name' : splititem[3], 'description' : splititem[1], 'type' : determine_filetype(None, splititem[3]) }
					files.append(kbfile)
			elif section == "InstallFiles":
				files = []
				for item in config.items(section):
					kbfile = { 'name' : item[0], 'description' : item[1], 'type' : determine_filetype(None, item[0]) }
					files.append(kbfile)
			elif section == 'Install':
				if not options:
					options = {}
				for item in config.items('Install'):
					if item[0] == 'ReadmeFile':
						options['readmeFile'] = item[1]
		kblist = []

		if not info:
			info = {}
		if not 'version' in info:
			info['version'] = { 'description' : "1.0" }
		# inf file may not have keyboards in legacy kmps so generate it if needed
		if files and not keyboards:
			id = "unknown"
			keyboards = []
			for kbfile in files:
				if kbfile['type'] == KMFileTypes.KM_KMX:
					id = os.path.basename(os.path.splitext(kbfile['name'])[0])
					keyboards = [ { 'name' : id,
						'id' : id,
						'version' : info['version']['description'] } ]

		kblist = []
		if files:
			for k in keyboards:
				kblist.append(k['id'])
			for kbfile in files:
				if kbfile['type'] == KMFileTypes.KM_UNKNOWN:
					kbfile['type'] = determine_filetype(kblist, kbfile['name'])
		logging.debug("finished parsing %s", inffile)

		if verbose:
			print_info(info)
			print_system(system)
			print_options(options)
			print_keyboards(keyboards)
			print_files(files, extracted_dir)

	return info, system, options, keyboards, files

def parsemetadata(jsonfile, verbose=False):
	"""
	Parse the metadata in a kmp.json file.

	Args:
		jsonfile (str): Path to kmp.json
		verbose (bool, default False): verbose output

	Returns:
		list[5]: info, system, options, keyboards, files
			info (dict):
				name (dict):
					description (str): KMP name
				copyright (dict):
					description (str): KMP copyright
				version (dict):
					description (str): KMP version
				author (dict):
					description (str): KMP author
					url (str): contact url for the author
			system (dict): System info
				fileVersion (str): Keyman file format version
				keymanDeveloperVersion (str): Keyman Developer version that compiled keyboard
			options (dict): Keyboard options
				readmeFile (str) : README for the keyboard
			keyboards (list): Keyboards in the kmp
				name (str): Keyboard name
				id (str): Keyboard ID
				version (str): Keyboard version
				oskFont (str, optional): Recommended on screen keyboard font
				displayFont (str, optional): Recommended display font
				languages (list): Languages the keyboard is used for
					name (str): Language name
					id (str): Language ID
			files (list): Files in the kmp
				name (str): File name
				description (str): File description
	"""
	info = system = keyboards = files = options = nonexistent = None
	extracted_dir = os.path.dirname(jsonfile)

	logging.debug("parsemetadata: reading file:%s dir:%s", jsonfile, extracted_dir)

	if os.path.isfile(jsonfile):
		with open(jsonfile, "r") as read_file:
			data = json.load(read_file)
			for x in data:
				if x == 'info':
					info = data[x]
				elif x == 'system':
					system = data[x]
				elif x == 'keyboards':
					keyboards = data[x]
				elif x == 'files':
					files = data[x]
				elif x == 'options':
					options = data[x]
				elif x == 'nonexistent':
					nonexistent = data[x]
			kblist = []
			for k in keyboards:
				kblist.append(k['id'])
			for kbfile in files:
				kbfile['type'] = determine_filetype(kblist, kbfile['name'])
			if nonexistent != None:
				logging.warning("This should not happen")
			if verbose:
				print_info(info)
				print_system(system)
				if options:
					print_options(options)
				print_keyboards(keyboards)
				print_files(files, extracted_dir)
	return info, system, options, keyboards, files

def main(argv):
	if len(sys.argv) != 2:
		logging.error("kmpmetadata.py <kmp.json> or <kmp.inf>")
		sys.exit(2)
	inputfile = sys.argv[1]
	
	if not os.path.isfile(inputfile):
		logging.error("kmpmetadata.py Input file ", inputfile, " not found.")
		logging.error("kmpmetadata.py <kmp.json> or <kmp.inf>")
		sys.exit(2)
	
	name, ext = os.path.splitext(inputfile)
	if ext == ".json":
		parsemetadata(inputfile, True)
	elif ext == ".inf":
		parseinfdata(inputfile, True)
	else:
		logging.error("kmpmetadata.py Input file must be json or inf.")
		logging.error("kmpmetadata.py <kmp.json> or <kmp.inf>")
		sys.exit(2)

if __name__ == "__main__":
        main(sys.argv[1:])
<|MERGE_RESOLUTION|>--- conflicted
+++ resolved
@@ -131,8 +131,6 @@
 		return KMFileTypes.KM_OSK
 	elif ext.lower() == ".ttf" or ext.lower() == ".otf":
 		return KMFileTypes.KM_FONT
-<<<<<<< HEAD
-=======
 	elif ext.lower() == ".js":
 		if kblist is None:
 			return KMFileTypes.KM_UNKNOWN
@@ -143,17 +141,12 @@
 				return KMFileTypes.KM_DOC
 			else:
 				return KMFileTypes.KM_UNKNOWN
->>>>>>> 89a2f7c5
 	elif ext.lower() == ".txt" or ext.lower() == ".pdf" or ext.lower() == ".htm" \
 			or ext.lower() == ".html" or ext.lower() == ".doc" or ext.lower() == ".docx" \
 			or ext.lower() == ".css" or ext.lower() == ".chm" or ext.lower() == "" \
 			or ext.lower() == ".md" or ext.lower() == ".odt" or ext.lower() == ".rtf" \
-<<<<<<< HEAD
-			or ext.lower() == ".dot":
-=======
 			or ext.lower() == ".dot" or ext.lower() == ".mht"  or ext.lower() == ".woff" \
 			or ext.lower() == ".php":
->>>>>>> 89a2f7c5
 		return KMFileTypes.KM_DOC
 	elif ext.lower() == ".inf" or ext.lower() == ".json":
 		return KMFileTypes.KM_META
