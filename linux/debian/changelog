--- conflicted
+++ resolved
@@ -1,16 +1,17 @@
+keyman (17.0.279-2) UNRELEASED; urgency=medium
+
+  * Remove ibus-keyman.post{inst,rm} (closes: #1034040)
+
+ -- Eberhard Beilharz <eb1@sil.org>  Tue, 05 Mar 2024 10:41:54 +0100
+
 keyman (17.0.279-1) unstable; urgency=medium
 
   * Add libicu-dev dependency to libkeymancore-dev (closes: #1064915)
-<<<<<<< HEAD
   * Remove ibus-keyman.post{inst,rm} (closes: #1034040)
-
- -- Eberhard Beilharz <eb1@sil.org>  Fri, 23 Feb 2024 16:01:56 +0100
-=======
   * New upstream release.
   * Re-release to Debian
 
  -- Eberhard Beilharz <eb1@sil.org>  Thu, 29 Feb 2024 19:17:08 +0100
->>>>>>> 310504ad
 
 keyman (17.0.274-1) unstable; urgency=medium
 
