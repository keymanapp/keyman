<<<<<<< HEAD
=======
keyman (15.0.272-1) unstable; urgency=medium

  * New upstream release.
  * Re-release to Debian

 -- Eberhard Beilharz <eb1@sil.org>  Thu, 10 Nov 2022 17:37:24 +0100

>>>>>>> c28105c5
keyman (15.0.271-1) unstable; urgency=medium

  * New upstream release.
  * Re-release to Debian

 -- Eberhard Beilharz <eb1@sil.org>  Wed, 19 Oct 2022 16:15:33 +0200

keyman (15.0.270-1) unstable; urgency=medium

  * New upstream release.
  * Re-release to Debian

 -- Eberhard Beilharz <eb1@sil.org>  Tue, 13 Sep 2022 11:20:25 +0200

keyman (15.0.269-1) unstable; urgency=medium

  * New upstream release.
  * Re-release to Debian

 -- Eberhard Beilharz <eb1@sil.org>  Mon, 29 Aug 2022 15:14:16 +0200

keyman (15.0.268-1) unstable; urgency=medium

  * New upstream release.
  * Re-release to Debian

 -- Eberhard Beilharz <eb1@sil.org>  Fri, 05 Aug 2022 17:31:36 +0200

keyman (15.0.267-1) unstable; urgency=medium

  * New upstream release.
  * Re-release to Debian

 -- Eberhard Beilharz <eb1@sil.org>  Tue, 26 Jul 2022 10:38:41 +0200

keyman (15.0.266-2) unstable; urgency=high

  * Team upload.
  * debian/patches/0001-fix-common-Fix-delete.patch: Apply upstream
    trunk patch to fix FTBFS with GCC 12. (Closes: #1012958)

 -- Boyuan Yang <byang@debian.org>  Sun, 24 Jul 2022 01:07:36 -0400

keyman (15.0.266-1) unstable; urgency=medium

  * New upstream release.
  * Re-release to Debian

 -- Eberhard Beilharz <eb1@sil.org>  Tue, 12 Jul 2022 16:51:32 +0200

keyman (15.0.260-1) unstable; urgency=medium

  * New upstream release
  * Re-release to Debian

 -- Eberhard Beilharz <eb1@sil.org>  Wed, 15 Jun 2022 10:55:17 +0200

keyman (15.0.235-1) unstable; urgency=medium

  * New upstream release
  * Re-release to Debian

 -- Eberhard Beilharz <eb1@sil.org>  Tue, 19 Apr 2022 19:08:18 +0200

keyman (15.0.228-2) unstable; urgency=medium

  * New upstream release
  * Re-release to Debian

 -- Eberhard Beilharz <eb1@sil.org>  Thu, 07 Apr 2022 17:45:15 +0200

keyman (15.0.213-1) unstable; urgency=medium

  * Consolidate source packages
    Closes: #1007123
  * New upstream release
  * Re-release to Debian

 -- Eberhard Beilharz <eb1@sil.org>  Wed, 16 Mar 2022 11:15:54 +0100

keyman-config (14.0.287-1) unstable; urgency=medium

  * New upstream release
  * Re-release to Debian

 -- Eberhard Beilharz <eb1@sil.org>  Fri, 11 Mar 2022 12:32:34 +0100

keyman-config (14.0.284-3) unstable; urgency=medium

  * Team upload
  * No-change rebuild against python-requests-cache 0.9.1-1
    - The build of keyman-config 14.0.284-1 failed. Hopefully we'll be
      more lucky this time.

 -- Gunnar Hjalmarsson <gunnarhj@debian.org>  Wed, 19 Jan 2022 12:50:32 +0100

keyman-config (14.0.284-1) unstable; urgency=medium

  * New upstream release
  * Re-release to Debian

 -- Eberhard Beilharz <eb1@sil.org>  Fri, 14 Jan 2022 18:00:21 +0100

keyman-config (14.0.283-2) unstable; urgency=medium

  * New upstream release
  * Re-release to Debian

 -- Eberhard Beilharz <eb1@sil.org>  Thu, 02 Dec 2021 12:02:35 +0100

keyman-config (14.0.282-1) unstable; urgency=medium

  * New upstream release
  * Re-release to Debian

 -- Eberhard Beilharz <eb1@sil.org>  Wed, 29 Sep 2021 12:47:28 +0200

keyman-config (14.0.280-1) unstable; urgency=medium

  * New upstream release
  * Re-release to Debian

 -- Eberhard Beilharz <eb1@sil.org>  Mon, 23 Aug 2021 17:38:22 +0200

keyman-config (14.0.276-2) experimental; urgency=medium

  * Team upload
  * Add libglib2.0-bin to keyman Depends (closes: #990226)

 -- Gunnar Hjalmarsson <gunnarhj@debian.org>  Wed, 23 Jun 2021 15:28:27 +0200

keyman-config (14.0.276-1) experimental; urgency=medium

  * New upstream release
  * Re-release to Debian

 -- Eberhard Beilharz <eb1@sil.org>  Fri, 11 Jun 2021 14:43:46 +0200

keyman-config (14.0.273-1) experimental; urgency=medium

  * Keyman 14

 -- Eberhard Beilharz <eb1@sil.org>  Mon, 26 Apr 2021 18:24:41 +0200

keyman-config (11.0.103-3) unstable; urgency=medium

  * Update maintainer to Debian Input Method Team

 -- Daniel Glassey <wdg@debian.org>  Tue, 15 Jan 2019 17:35:50 +0700

keyman-config (11.0.103-2) unstable; urgency=medium

  * add appstream file com.keyman.config.appdata.xml

 -- Daniel Glassey <wdg@debian.org>  Tue, 15 Jan 2019 17:15:09 +0700

keyman-config (11.0.103-1) unstable; urgency=medium

  * New upstream beta
  * fix download window problem
  * d/keyman.install icons for km-config application and .kmp files
       fixes appstream hints error reported on tracker
  * add d/keyman.sharedmimeinfo for .kmp files

 -- Daniel Glassey <wdg@debian.org>  Fri, 04 Jan 2019 15:39:51 +0700

keyman-config (11.0.101-1) unstable; urgency=medium

  * New upstream Keyman for Linux 11.0 beta 1
  * d/control standards 4.3.0 no changes
  * remove d/p missing_files.patch as files are in next upstream
  * d/watch update for beta/stable

 -- Daniel Glassey <wdg@debian.org>  Fri, 04 Jan 2019 01:26:45 +0700

keyman-config (10.99.69-2) unstable; urgency=medium

  * d/p/missing_files.patch: files missing from released source

 -- Daniel Glassey <wdg@debian.org>  Sat, 22 Dec 2018 21:56:13 +0700

keyman-config (10.99.69-1) unstable; urgency=medium

  * New upstream pre-release
  * Linux part of website is active to get keyboards for Linux
      in download window
  * uses website search API to find list of keyboards for
      bash completion in cl tools
  * installs keyboards into IBus when you install them
  * d/control change to section utils, Closes: #916350
  * remove webkit->webkit2 patch merged upstream

 -- Daniel Glassey <wdg@debian.org>  Thu, 20 Dec 2018 09:44:44 +0700

keyman-config (10.99.33-1) unstable; urgency=low

  * source package automatically created by stdeb 0.8.5
    * and updated
  * Initial upload to Debian, Closes: #914781
  * d/patches patch from upstream git to move to WebKit2

 -- Daniel Glassey <wdg@debian.org>  Tue, 27 Nov 2018 15:56:13 +0700<|MERGE_RESOLUTION|>--- conflicted
+++ resolved
@@ -1,5 +1,3 @@
-<<<<<<< HEAD
-=======
 keyman (15.0.272-1) unstable; urgency=medium
 
   * New upstream release.
@@ -7,7 +5,6 @@
 
  -- Eberhard Beilharz <eb1@sil.org>  Thu, 10 Nov 2022 17:37:24 +0100
 
->>>>>>> c28105c5
 keyman (15.0.271-1) unstable; urgency=medium
 
   * New upstream release.
