<<<<<<< HEAD
keyman (17.0.274-2) UNRELEASED; urgency=medium

  * Add libicu-dev dependency to libkeymancore-dev (closes: #1064915)

 -- Eberhard Beilharz <eb1@sil.org>  Wed, 28 Feb 2024 17:54:58 +0100
=======
keyman (17.0.279-1) unstable; urgency=medium

  * Add libicu-dev dependency to libkeymancore-dev (closes: #1064915)
  * New upstream release.
  * Re-release to Debian

 -- Eberhard Beilharz <eb1@sil.org>  Thu, 29 Feb 2024 19:17:08 +0100
>>>>>>> 0a40c1a4

keyman (17.0.274-1) unstable; urgency=medium

  * Fix autopkg tests
  * New upstream release.
  * Re-release to Debian

 -- Eberhard Beilharz <eb1@sil.org>  Fri, 23 Feb 2024 15:45:13 +0100

keyman (17.0.272-1) unstable; urgency=medium

  * New upstream release.
  * Re-release to Debian

 -- Eberhard Beilharz <eb1@sil.org>  Wed, 21 Feb 2024 16:36:14 +0100

keyman (16.0.145-1) unstable; urgency=medium

  [Jeremy Bicha]
  * Build with webkitgtk 4.1 instead of 4.0  (closes: #1061396)
  * New upstream release.
  * Re-release to Debian

 -- Eberhard Beilharz <eb1@sil.org>  Thu, 01 Feb 2024 12:58:00 +0100

keyman (16.0.144-1) unstable; urgency=medium

  [Dandan Zhang]
  * Add support for loong64 (closes: #1057134)

  [Eberhard Beilharz]
  * New upstream release.
  * Re-release to Debian

 -- Eberhard Beilharz <eb1@sil.org>  Fri, 01 Dec 2023 14:59:28 +0100

keyman (16.0.143-1) unstable; urgency=medium

  * Fix failure to build source after successful build (Closes #1046776)
  * New upstream release.
  * Re-release to Debian

 -- Eberhard Beilharz <eb1@sil.org>  Wed, 22 Nov 2023 15:24:59 +0100

keyman (16.0.141-1) unstable; urgency=medium

  * Work around mips64el build failure (#1041499)
  * New upstream release.
  * Re-release to Debian

 -- Eberhard Beilharz <eb1@sil.org>  Thu, 27 Jul 2023 16:30:04 +0200

keyman (16.0.140-1) unstable; urgency=medium

  * New upstream release (closes: #1037707).
  * Re-release to Debian

 -- Eberhard Beilharz <eb1@sil.org>  Mon, 24 Jul 2023 11:41:07 +0200

keyman (16.0.139-4) unstable; urgency=medium

  * debian/tests: Revert previous change and ignore s390x from autopkgtests

 -- Eberhard Beilharz <eb1@sil.org>  Fri, 24 Mar 2023 16:05:07 +0100

keyman (16.0.139-3) unstable; urgency=medium

  * debian/tests: Run autopkgtests on s390x but immediately return

 -- Eberhard Beilharz <eb1@sil.org>  Wed, 22 Mar 2023 19:25:02 +0100

keyman (16.0.139-2) unstable; urgency=medium

  * Don't build on s390x because Keyman doesn't work on big-endian architectures
    (upstream bug https://github.com/keymanapp/keyman/issues/5111)

 -- Eberhard Beilharz <eb1@sil.org>  Mon, 20 Mar 2023 19:54:44 +0100

keyman (16.0.139-1) unstable; urgency=medium

  * New upstream release.
  * Re-release to Debian

 -- Eberhard Beilharz <eb1@sil.org>  Thu, 16 Mar 2023 08:59:04 +0100

keyman (16.0.138-4) unstable; urgency=medium

  * Team upload
  * debian/tests/control: Don't run autopkgtest on s390x

 -- Gunnar Hjalmarsson <gunnarhj@ubuntu.com>  Sat, 11 Feb 2023 18:39:13 +0100

keyman (16.0.138-3) unstable; urgency=medium

  * debian/tests/test-build: Fix autopkgtests

 -- Eberhard Beilharz <eb1@sil.org>  Thu, 09 Feb 2023 12:18:47 +0100

keyman (16.0.138-2) unstable; urgency=medium

  * Team upload
  * debian/tests/control: Added missing autopkgtest dependency on
    pkg-config (closes: #1030815).

 -- Gunnar Hjalmarsson <gunnarhj@debian.org>  Tue, 07 Feb 2023 20:34:35 +0100

keyman (16.0.138-1) unstable; urgency=medium

  [ Jelmer Vernooĳ ]
  * Include packaging path in Vcs-Git header.

  [ Eberhard Beilharz ]
  * New upstream release.
  * Re-release to Debian

 -- Eberhard Beilharz <eb1@sil.org>  Thu, 02 Feb 2023 10:53:17 +0100

keyman (15.0.274-1) unstable; urgency=medium

  * New upstream release
  * Re-release to Debian

 -- Eberhard Beilharz <eb1@sil.org>  Thu, 01 Dec 2022 20:41:32 +0100

keyman (15.0.273-1) unstable; urgency=medium

  * New upstream release.
  * Re-release to Debian

 -- Eberhard Beilharz <eb1@sil.org>  Mon, 28 Nov 2022 12:31:29 +0100

keyman (15.0.272-1) unstable; urgency=medium

  * New upstream release.
  * Re-release to Debian

 -- Eberhard Beilharz <eb1@sil.org>  Thu, 10 Nov 2022 17:37:24 +0100

keyman (15.0.271-1) unstable; urgency=medium

  * New upstream release.
  * Re-release to Debian

 -- Eberhard Beilharz <eb1@sil.org>  Wed, 19 Oct 2022 16:15:33 +0200

keyman (15.0.270-1) unstable; urgency=medium

  * New upstream release.
  * Re-release to Debian

 -- Eberhard Beilharz <eb1@sil.org>  Tue, 13 Sep 2022 11:20:25 +0200

keyman (15.0.269-1) unstable; urgency=medium

  * New upstream release.
  * Re-release to Debian

 -- Eberhard Beilharz <eb1@sil.org>  Mon, 29 Aug 2022 15:14:16 +0200

keyman (15.0.268-1) unstable; urgency=medium

  * New upstream release.
  * Re-release to Debian

 -- Eberhard Beilharz <eb1@sil.org>  Fri, 05 Aug 2022 17:31:36 +0200

keyman (15.0.267-1) unstable; urgency=medium

  * New upstream release.
  * Re-release to Debian

 -- Eberhard Beilharz <eb1@sil.org>  Tue, 26 Jul 2022 10:38:41 +0200

keyman (15.0.266-2) unstable; urgency=high

  * Team upload.
  * debian/patches/0001-fix-common-Fix-delete.patch: Apply upstream
    trunk patch to fix FTBFS with GCC 12. (Closes: #1012958)

 -- Boyuan Yang <byang@debian.org>  Sun, 24 Jul 2022 01:07:36 -0400

keyman (15.0.266-1) unstable; urgency=medium

  * New upstream release.
  * Re-release to Debian

 -- Eberhard Beilharz <eb1@sil.org>  Tue, 12 Jul 2022 16:51:32 +0200

keyman (15.0.260-1) unstable; urgency=medium

  * New upstream release
  * Re-release to Debian

 -- Eberhard Beilharz <eb1@sil.org>  Wed, 15 Jun 2022 10:55:17 +0200

keyman (15.0.235-1) unstable; urgency=medium

  * New upstream release
  * Re-release to Debian

 -- Eberhard Beilharz <eb1@sil.org>  Tue, 19 Apr 2022 19:08:18 +0200

keyman (15.0.228-2) unstable; urgency=medium

  * New upstream release
  * Re-release to Debian

 -- Eberhard Beilharz <eb1@sil.org>  Thu, 07 Apr 2022 17:45:15 +0200

keyman (15.0.213-1) unstable; urgency=medium

  * Consolidate source packages
    Closes: #1007123
  * New upstream release
  * Re-release to Debian

 -- Eberhard Beilharz <eb1@sil.org>  Wed, 16 Mar 2022 11:15:54 +0100

keyman-config (14.0.287-1) unstable; urgency=medium

  * New upstream release
  * Re-release to Debian

 -- Eberhard Beilharz <eb1@sil.org>  Fri, 11 Mar 2022 12:32:34 +0100

keyman-config (14.0.284-3) unstable; urgency=medium

  * Team upload
  * No-change rebuild against python-requests-cache 0.9.1-1
    - The build of keyman-config 14.0.284-1 failed. Hopefully we'll be
      more lucky this time.

 -- Gunnar Hjalmarsson <gunnarhj@debian.org>  Wed, 19 Jan 2022 12:50:32 +0100

keyman-config (14.0.284-1) unstable; urgency=medium

  * New upstream release
  * Re-release to Debian

 -- Eberhard Beilharz <eb1@sil.org>  Fri, 14 Jan 2022 18:00:21 +0100

keyman-config (14.0.283-2) unstable; urgency=medium

  * New upstream release
  * Re-release to Debian

 -- Eberhard Beilharz <eb1@sil.org>  Thu, 02 Dec 2021 12:02:35 +0100

keyman-config (14.0.282-1) unstable; urgency=medium

  * New upstream release
  * Re-release to Debian

 -- Eberhard Beilharz <eb1@sil.org>  Wed, 29 Sep 2021 12:47:28 +0200

keyman-config (14.0.280-1) unstable; urgency=medium

  * New upstream release
  * Re-release to Debian

 -- Eberhard Beilharz <eb1@sil.org>  Mon, 23 Aug 2021 17:38:22 +0200

keyman-config (14.0.276-2) experimental; urgency=medium

  * Team upload
  * Add libglib2.0-bin to keyman Depends (closes: #990226)

 -- Gunnar Hjalmarsson <gunnarhj@debian.org>  Wed, 23 Jun 2021 15:28:27 +0200

keyman-config (14.0.276-1) experimental; urgency=medium

  * New upstream release
  * Re-release to Debian

 -- Eberhard Beilharz <eb1@sil.org>  Fri, 11 Jun 2021 14:43:46 +0200

keyman-config (14.0.273-1) experimental; urgency=medium

  * Keyman 14

 -- Eberhard Beilharz <eb1@sil.org>  Mon, 26 Apr 2021 18:24:41 +0200

keyman-config (11.0.103-3) unstable; urgency=medium

  * Update maintainer to Debian Input Method Team

 -- Daniel Glassey <wdg@debian.org>  Tue, 15 Jan 2019 17:35:50 +0700

keyman-config (11.0.103-2) unstable; urgency=medium

  * add appstream file com.keyman.config.appdata.xml

 -- Daniel Glassey <wdg@debian.org>  Tue, 15 Jan 2019 17:15:09 +0700

keyman-config (11.0.103-1) unstable; urgency=medium

  * New upstream beta
  * fix download window problem
  * d/keyman.install icons for km-config application and .kmp files
       fixes appstream hints error reported on tracker
  * add d/keyman.sharedmimeinfo for .kmp files

 -- Daniel Glassey <wdg@debian.org>  Fri, 04 Jan 2019 15:39:51 +0700

keyman-config (11.0.101-1) unstable; urgency=medium

  * New upstream Keyman for Linux 11.0 beta 1
  * d/control standards 4.3.0 no changes
  * remove d/p missing_files.patch as files are in next upstream
  * d/watch update for beta/stable

 -- Daniel Glassey <wdg@debian.org>  Fri, 04 Jan 2019 01:26:45 +0700

keyman-config (10.99.69-2) unstable; urgency=medium

  * d/p/missing_files.patch: files missing from released source

 -- Daniel Glassey <wdg@debian.org>  Sat, 22 Dec 2018 21:56:13 +0700

keyman-config (10.99.69-1) unstable; urgency=medium

  * New upstream pre-release
  * Linux part of website is active to get keyboards for Linux
      in download window
  * uses website search API to find list of keyboards for
      bash completion in cl tools
  * installs keyboards into IBus when you install them
  * d/control change to section utils, Closes: #916350
  * remove webkit->webkit2 patch merged upstream

 -- Daniel Glassey <wdg@debian.org>  Thu, 20 Dec 2018 09:44:44 +0700

keyman-config (10.99.33-1) unstable; urgency=low

  * source package automatically created by stdeb 0.8.5
    * and updated
  * Initial upload to Debian, Closes: #914781
  * d/patches patch from upstream git to move to WebKit2

 -- Daniel Glassey <wdg@debian.org>  Tue, 27 Nov 2018 15:56:13 +0700<|MERGE_RESOLUTION|>--- conflicted
+++ resolved
@@ -1,18 +1,10 @@
-<<<<<<< HEAD
-keyman (17.0.274-2) UNRELEASED; urgency=medium
+keyman (17.0.279-1) unstable; urgency=medium
 
   * Add libicu-dev dependency to libkeymancore-dev (closes: #1064915)
-
- -- Eberhard Beilharz <eb1@sil.org>  Wed, 28 Feb 2024 17:54:58 +0100
-=======
-keyman (17.0.279-1) unstable; urgency=medium
-
-  * Add libicu-dev dependency to libkeymancore-dev (closes: #1064915)
   * New upstream release.
   * Re-release to Debian
 
  -- Eberhard Beilharz <eb1@sil.org>  Thu, 29 Feb 2024 19:17:08 +0100
->>>>>>> 0a40c1a4
 
 keyman (17.0.274-1) unstable; urgency=medium
 
