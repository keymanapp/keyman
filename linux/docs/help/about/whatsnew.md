--- conflicted
+++ resolved
@@ -2,16 +2,4 @@
 title: What's New in Keyman 19.0 for Linux
 ---
 
-<<<<<<< HEAD
-Here are some significant changes to Keyman for Linux 18.0:
-
-- Minimum supported Ubuntu version is now 22.04 Jammy LTS.
-- Other supported versions are Ubuntu 24.04 Noble LTS and
-  Ubuntu 24.10 Oracular. Users that are running an older version of
-  Ubuntu will have to continue using an older Keyman version.
-- Keyman no longer requires a patched version of ibus as Keyman now uses
-  a system service to manage keystroke order (#11535).
-- Added support for simulation of AltGr (right Alt) with Ctrl+Alt (#11852)
-=======
-Here are some of the new features we have added to Keyman for Linux 19.0:
->>>>>>> 09fae4ec
+Here are some of the new features we have added to Keyman for Linux 19.0: