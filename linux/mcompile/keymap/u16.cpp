/*
 * Keyman is copyright 2024 (C) SIL International. MIT License.
 *
 * Functions for u16string
 */

#include "u16.h"
#include <codecvt>
#include <locale>
#include <stdarg.h>
#include "utfcodec.hpp"

<<<<<<< HEAD
=======
std::vector<std::u16string> convert_argv_to_Vector_u16str(int argc, char* argv[]) {
  std::vector<std::u16string> vector_u16;

  // for each arg convert to u16string and push to vector
  for (char** arg = argv, i=0; *arg; ++arg,i++) {
    std::string S(*arg);
    vector_u16.push_back(u16string_from_string(S));
  }
  return vector_u16;
}

std::vector<std::u16string> convert_argvW_to_Vector_u16str(int argc, wchar_t* argv[]) {
  std::vector<std::u16string> vector_u16;

  // for each arg convert to u16string and push to vector
  for (wchar_t** arg = argv, i=0; *arg; ++arg,i++) {
    std::wstring S(*arg);
    vector_u16.push_back(u16string_from_wstring(S));
  }
  return vector_u16;
}

// TODO codecvt needs to be replaced !!
>>>>>>> b7ddca8e

// string <- wstring
/** @brief Obtain a std::string from a std::wstring */
std::string string_from_wstring(std::wstring const str) {
  return convert<wchar_t, char>((const std::wstring)str);
}

// wstring <- string
/** @brief Obtain a std::wstring from a std::string */
std::wstring wstring_from_string(std::string const str) {
  return convert<char, wchar_t>((const std::string)str);
}

// u16string <- string
/** @brief  Obtain a std::string from a std::wstring */
std::u16string u16string_from_string(std::string const str) {
 return convert<char, char16_t>((const std::string)str);
}

// string <- u16string
/** @brief  Obtain a std::string from a std::u16string */
std::string string_from_u16string(std::u16string const str) {
  return convert<char16_t, char>((const std::u16string)str);
}

// wstring <- u16string
/** @brief  Obtain a std::wstring from a std::u16string */
std::wstring wstring_from_u16string(std::u16string const str) {
  std::string  s  = convert<char16_t, char>((const std::u16string)str);
  std::wstring ws = convert<char, wchar_t>((const std::string)s);
  return ws;
}

// u16string <- wstring
/** @brief  Obtain a std::u16string from a std::wstring */
std::u16string u16string_from_wstring(std::wstring const str) {
  std::string s = convert<wchar_t, char>((const std::wstring)str);
  std::u16string utf16 = convert<char, char16_t>((const std::string)s);
  return utf16;
}

  // UTF16 (=const wchar_t*) -> -> std::string  -> std::u16string -> UTF16 ( = char16_t*)
/** @brief @brief  Convert pointer to wchar_t to u16string and copy sz elements into dst */
void u16sprintf(KMX_WCHAR* dst, const size_t sz, const wchar_t* fmt, ...) {
  wchar_t* wbuf = new wchar_t[sz];
  va_list args;
  va_start(args, fmt);
  vswprintf(wbuf, sz, fmt, args);
  va_end(args);

  std::u16string u16str = u16string_from_wstring(wbuf);
  u16ncpy(dst, u16str.c_str(), sz);
  delete[] wbuf;
}

/** @brief @brief  Convert u16string to long integer */
long int u16tol(const KMX_WCHAR* str, KMX_WCHAR** endptr, int base) {
  auto s = string_from_u16string(str);
  char* t;
  long int result = strtol(s.c_str(), &t, base);
  if (endptr != nullptr) *endptr = (KMX_WCHAR*)str + (t - s.c_str());
  return result;
}

/** @brief  Append n characters from u16string */
const KMX_WCHAR* u16ncat(KMX_WCHAR* dst, const KMX_WCHAR* src, size_t max) {
  KMX_WCHAR* o = dst;
  dst = (KMX_WCHAR*)u16chr(dst, 0);
  //max -= (dst-o);
  while (*src && max > 0) {
    *dst++ = *src++;
    max--;
  }
  if (max > 0)
    *dst = 0;
  return o;
}

/** @brief  Append a '/' or '\\' to an array of char16_t */
const KMX_WCHAR* u16rchr_slash(KMX_WCHAR const* Name)
{
  const KMX_WCHAR* cp = NULL;
  cp = u16rchr(Name, '\\');
  if (cp == NULL)
    cp = u16rchr(Name, '/');
  return cp;
}

/** @brief  Append a '/' or '\\' to an array of char */
KMX_CHAR* strrchr_slash(KMX_CHAR* Name)
{
  KMX_CHAR* cp = NULL;
  cp = strrchr(Name, '\\');
  if (cp == NULL)
    cp = strrchr(Name, '/');
  return cp;
}

/** @brief  Locate last occurrence of character in u16string */
const KMX_WCHAR* u16rchr(const KMX_WCHAR* p, KMX_WCHAR ch) {
  const KMX_WCHAR* p_end = p + u16len(p) - 1;

  if (ch == '\0')
    return p_end + 1;
  while (p_end >= p) {
    if (*p_end == ch)
      return p_end;
    p_end--;
  }
  return NULL;
}

/** @brief @brief  Locate first occurrence of character in u16string */
const KMX_WCHAR* u16chr(const KMX_WCHAR* p, KMX_WCHAR ch) {
  while (*p) {
    if (*p == ch) return p;
    p++;
  }
  return ch == 0 ? p : NULL;
}

/** @brief @brief  Copy the u16string pointed to by source into the array pointed to by destination */
const KMX_WCHAR* u16cpy(KMX_WCHAR* dst, const KMX_WCHAR* src) {
  KMX_WCHAR* o = dst;
  while (*src) {
    *dst++ = *src++;
  }
  *dst = 0;
  return o;
}

/** @brief  Copy n characters of the u16string pointed to by source into the array pointed to by destination */
const KMX_WCHAR* u16ncpy(KMX_WCHAR* dst, const KMX_WCHAR* src, size_t max) {
  KMX_WCHAR* o = dst;
  while (*src && max > 0) {
    *dst++ = *src++;
    max--;
  }
  if (max > 0) {
    *dst = 0;
  }
  return o;
}

/** @brief @brief  Return the length of the u16string str */
size_t   u16len(const KMX_WCHAR* p) {
  int i = 0;
  while (*p) {
    p++;
    i++;
  }
  return i;
}

/** @brief @brief  Compare two u16strings */
int   u16cmp(const KMX_WCHAR* p, const KMX_WCHAR* q) {
  while (*p && *q) {
    if (*p != *q) return *p - *q;
    p++;
    q++;
  }
  return *p - *q;
}

/** @brief @brief Case sensitive comparison of up to count characters in two strings */
int   u16nicmp(const KMX_WCHAR* p, const KMX_WCHAR* q, size_t count) {
  while (*p && *q && count) {
    if (toupper(*p) != toupper(*q)) return *p - *q;
    p++;
    q++;
    count--;
  }
  if (count)
    return *p - *q;
  return 0;
}

/** @brief @brief Case sensitive comparison of two strings */
int   u16icmp(const KMX_WCHAR* p, const KMX_WCHAR* q) {
  while (*p && *q) {
    if (toupper(*p) != toupper(*q)) return *p - *q;
    p++;
    q++;
  }
  return *p - *q;
}

/** @brief Comparison of up to count characters in two strings */
int   u16ncmp(const KMX_WCHAR* p, const KMX_WCHAR* q, size_t count) {
  while (*p && *q && count) {
    if (*p != *q) return *p - *q;
    p++;
    q++;
    count--;
  }
  if (count)
    return *p - *q;
  return 0;
}

/** @brief Split u16string into tokens */
KMX_WCHAR* u16tok(KMX_WCHAR* p, const KMX_WCHAR ch, KMX_WCHAR** ctx) {
  if (!p) {
    p = *ctx;
    if (!p)
     return NULL;
  }
  KMX_WCHAR* q = p;
  while (*q && *q != ch) {
    q++;
  }
  if (*q) {
    *q = 0;
    q++;
    while (*q == ch)
      q++;
    *ctx = q;
  } else {
    *ctx = NULL;
  }
	return *p ? p : NULL;
}

/** @brief Split u16string into tokens */
KMX_WCHAR* u16tok(KMX_WCHAR* p, const KMX_WCHAR* delimiters, KMX_WCHAR** ctx) {
	if (!p) {
		p = *ctx;
		if (!p)
     return NULL;
	}

  KMX_WCHAR* q = p;
	while (*q && !u16chr(delimiters, *q)) {
		q++;
	}
	if (*q) {
		*q = 0;
		q++;
		while (*q && u16chr(delimiters, *q))
     q++;
		*ctx = q;
	} else {
		*ctx = NULL;
	}
	return *p ? p : NULL;
}

/** @brief Convert a u16string to a double */
double u16tof(KMX_WCHAR* str)
{
  double val = 0;
  int offsetdot = 0;
  char digit;

  PKMX_WCHAR q = (PKMX_WCHAR)u16chr(str, '.');
  size_t pos_dot = (q - str < 0) ? u16len(str) : q - str;

  for (size_t i = 0; i < u16len(str); i++)
  {
    digit = static_cast<char>(towupper(*str));

    if (i > pos_dot - 1)
      offsetdot = 1;

    if (digit != '.')
      val = val + ((int(digit)) - 48) * pow(10, (pos_dot - 1 - i + offsetdot));

    str++;
  }
  return val;
}<|MERGE_RESOLUTION|>--- conflicted
+++ resolved
@@ -9,33 +9,6 @@
 #include <locale>
 #include <stdarg.h>
 #include "utfcodec.hpp"
-
-<<<<<<< HEAD
-=======
-std::vector<std::u16string> convert_argv_to_Vector_u16str(int argc, char* argv[]) {
-  std::vector<std::u16string> vector_u16;
-
-  // for each arg convert to u16string and push to vector
-  for (char** arg = argv, i=0; *arg; ++arg,i++) {
-    std::string S(*arg);
-    vector_u16.push_back(u16string_from_string(S));
-  }
-  return vector_u16;
-}
-
-std::vector<std::u16string> convert_argvW_to_Vector_u16str(int argc, wchar_t* argv[]) {
-  std::vector<std::u16string> vector_u16;
-
-  // for each arg convert to u16string and push to vector
-  for (wchar_t** arg = argv, i=0; *arg; ++arg,i++) {
-    std::wstring S(*arg);
-    vector_u16.push_back(u16string_from_wstring(S));
-  }
-  return vector_u16;
-}
-
-// TODO codecvt needs to be replaced !!
->>>>>>> b7ddca8e
 
 // string <- wstring
 /** @brief Obtain a std::string from a std::wstring */
