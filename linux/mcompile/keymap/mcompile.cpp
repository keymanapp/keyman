/*
  Name:             mcompile
  Copyright:        Copyright (C) SIL International.
  Documentation:
  Description:
  Create Date:      24 Apr 2014

  Modified Date:    8 Apr 2015
  Authors:          mcdurdin
  Related Files:
  Dependencies:

  Bugs:
  Todo:
  Notes:
  History:          24 Apr 2014 - mcdurdin - I4174 - V9 - mcompile logs should be stored in diag folder
                    16 Jun 2014 - mcdurdin - I4273 - V9.0 - Convert keyboards to Unicode before installing
                    23 Jun 2014 - mcdurdin - I4279 - V9.0 - mcompile fails to start when converting keyboard to Unicode
                    03 Aug 2014 - mcdurdin - I4353 - V9.0 - mnemonic layout recompiler mixes up deadkey rules
                    03 Aug 2014 - mcdurdin - I4327 - V9.0 - Mnemonic layout compiler follow-up
                    31 Dec 2014 - mcdurdin - I4549 - V9.0 - Mnemonic layout recompiler does not translate Lctrl Ralt for deadkeys correctly
                    06 Feb 2015 - mcdurdin - I4552 - V9.0 - Add mnemonic recompile option to ignore deadkeys
                    08 Apr 2015 - mcdurdin - I4651 - V9.0 - Mnemonic layout recompiler maps AltGr+VK_BKSLASH rather than VK_OEM_102
*/
//_S2
// in /Projects/keyman/keyman/linux/mcompile/keymap/build_mcompile
// run with:
//./mcompile -d in.kmx bla.dll 0407 out.kmx
//./mcompile -d /Projects/keyman/keyman/linux/mcompile/keymap/anii.kmx bla.dll 0407 /Projects/keyman/keyman/linux/mcompile/keymap/anii_out.kmx
//./mcompile -d /Projects/keyman/keyman/linux/mcompile/keymap/sil_ipa_o.kmx bla.dll 0407 /Projects/keyman/keyman/linux/mcompile/keymap/sil_ipa_o_out2.kmx
//./mcompile -d /Projects/keyman/keyman/linux/mcompile/keymap/mcompile_test.kmx bla.dll 0407 /Projects/keyman/keyman/linux/mcompile/keymap/mcompile_test_out.kmx

#include "mcompile.h"

//------------------------------------------------------------------------------------------------
//------------------------------------------------------------------------------------------------
//------------------------------------------------------------------------------------------------

KMX_BOOL KMX_DoConvert(LPKMX_KEYBOARD kbd, PKMX_WCHAR kbid, KMX_BOOL bDeadkeyConversion, gint argc, gchar *argv[]);

bool KMX_ImportRules(KMX_WCHAR *kbid, LPKMX_KEYBOARD kp,v_dw_3D &All_Vector, GdkKeymap **keymap,std::vector<KMX_DeadkeyMapping> *KMX_FDeadkeys, KMX_BOOL bDeadkeyConversion); // I4353   // I4327

std::vector<KMX_DeadkeyMapping> KMX_FDeadkeys; // I4353

void KMX_TranslateKey(LPKMX_KEY key, KMX_WORD vk, KMX_UINT shift, KMX_WCHAR ch);
void KMX_TranslateGroup(LPKMX_GROUP group, KMX_WORD vk, KMX_UINT shift, KMX_WCHAR ch) ;
void KMX_TranslateKeyboard(LPKMX_KEYBOARD kbd, KMX_WORD vk, KMX_UINT shift, KMX_WCHAR ch) ;

void KMX_ReportUnconvertedKeyRule(LPKMX_KEY key);
void KMX_ReportUnconvertedGroupRules(LPKMX_GROUP group);
void KMX_ReportUnconvertedKeyboardRules(LPKMX_KEYBOARD kbd) ;

#if defined(_WIN32) || defined(_WIN64)
  int wmain(int argc, wchar_t* argv[]) {
    std::vector<std::u16string> str_argv_16 = convert_argvW_to_Vector_u16str( argc, argv);
    run(argc, str_argv_16);

#else  // LINUX
  int main(int argc, char* argv[]) {
    std::vector<std::u16string> str_argv_16 = convert_argv_to_Vector_u16str(argc, argv);
    run(argc, str_argv_16, argv);
#endif

}

int run(int argc, std::vector<std::u16string> str_argv, char* argv_ch[] = NULL){

  // convert std::vector<std::u16string> to std::vector<const char16_t*>
  std::vector<const char16_t*> argv;
  for (int i = 0; i < argc; i++) {
    const char16_t* cmdl_par = str_argv[i].c_str();
    argv.push_back(cmdl_par);
  }

  wprintf(L"##### started run\n");

  if(argc < 3 || (argc < 5 && u16cmp(argv[1], u"-u") != 0)) {   // I4273// I4273
    wprintf(
        L"Usage: mcompile -u infile.kmx outfile.kmx\n"
        L"       mcompile [-d] infile.kmx kbdfile.dll kbid outfile.kmx\n"
        L"  With -u parameter, converts keyboard from ANSI to Unicode\n"
        L"  Otherwise, mcompile converts a Keyman mnemonic layout to a\n"
        L"  positional one based on the Windows keyboard\n"
        L"  layout file given by kbdfile.dll\n\n"
        L"  kbid should be a hexadecimal number e.g. 409 for US English\n"
        L"  -d   convert deadkeys to plain keys\n");   // I4552

    return 1;
  }

<<<<<<< HEAD
  // _S2 QUESTION -------u option will be done later. Do we need it?? ----------------------
=======
//-_S2 -------u option will be done later DFo we need it?? ----------------------
>>>>>>> 6ff02e8b

    /* if(wcscmp(argv[1], L"-u") == 0) { // I4273
    wchar_t *infile = argv[2], *outfile = argv[3];

    LPKEYBOARD kmxfile;

    if(!LoadKeyboard(infile, &kmxfile)) {
      LogError(L"Failed to load keyboard (%d)", GetLastError());
      // replaced by _S2 KMX_LogError(L"Failed to load keyboard (%d)\n", errno );
      return 3;
    }

    if(ConvertKeyboardToUnicode(kmxfile)) {
      SaveKeyboard(kmxfile, outfile);
    }

    //DeleteReallocatedPointers(kmxfile); :TODO
    delete[] kmxfile;

    return 0;   // I4279
    }*/
  //-----------------------------

  int bDeadkeyConversion = u16cmp(argv[1], u"-d") == 0; // I4552
  int n = (bDeadkeyConversion ? 2 : 1);

  char16_t* infile = (char16_t*) argv[n], *indll = (char16_t*) argv[n+1], *kbid = (char16_t*) argv[n+2], *outfile = (char16_t*) argv[n+3];

  wprintf(L"mcompile%ls \"%ls\" \"%ls\" \"%ls\" \"%ls\"\n", bDeadkeyConversion ? L" -d" : L"", u16fmt((const char16_t*) infile).c_str(), u16fmt((const char16_t*) indll).c_str(), u16fmt((const char16_t*) kbid).c_str(), u16fmt((const char16_t*) outfile).c_str() ); // I4174

  // 1. Load the keyman keyboard file

  // 2. For each key on the system layout, determine its output character and perform a
  //    1-1 replacement on the keyman keyboard of that character with the base VK + shift
  //    state.  This fixup will transform the char to a vk, which will avoid any issues
  //    with the key.
  //
  //  --> deadkeys we will attack after the POC
  //
  //  For each deadkey, we need to determine its possible outputs.  Then we generate a VK
  //  rule for that deadkey, e.g. [K_LBRKT] > dk(c101)
  //
  //  Next, update each rule that references the output from that deadkey to add an extra
  //  context deadkey at the end of the context match, e.g. 'a' dk(c101) + [K_SPACE] > 'b'.
  //  This will require a memory layout change for the .kmx file, plus fixups on the
  //  context+output index offsets
  //
  //  --> virtual character keys
  //
  //  [CTRL ' '] : we look at the character, and replace it in the same way, but merely
  //  switch the shift state from the VIRTUALCHARKEY to VIRTUALKEY, without changing any
  //  other properties of the key.
  //
  // 3. Write the new keyman keyboard file


  LPKMX_KEYBOARD kmxfile;


  if(!KMX_LoadKeyboard(infile, &kmxfile)) {
    KMX_LogError(L"Failed to load keyboard (%d)\n", errno );
    return 3;
  }

#if defined(_WIN32) || defined(_WIN64)
  // _S2 DoConvert for windows needs to be done later ( can it be copied from engine/mcompile ?)
  /*if(DoConvert(kmxfile, kbid, bDeadkeyConversion)) {   // I4552F
      KMX_SaveKeyboard(kmxfile, outfile);
  }*/

#else  // LINUX
// _S2 ToDo :do I need all parameters?-no
  if(KMX_DoConvert( kmxfile,  kbid,  bDeadkeyConversion, argc, (gchar**) argv_ch)) { // I4552F
    KMX_SaveKeyboard(kmxfile, outfile);
}
#endif

  //DeleteReallocatedPointers(kmxfile); :TODO   // _S2 not my ToDo :-)
  delete kmxfile;

  wprintf(L"mmmmmmmmmmmmmmmmmmmmmmmmmmmmmmmmmmmmmmmmmmmmmmmmmmmmmmmmmmmm end\n");
  return 0 ;
}
// _S2 TODO which version of VKShiftStates do we use ?
// comment from win-version
// Map of all shift states that we will work with
//const UINT VKShiftState[] = {0, K_SHIFTFLAG, LCTRLFLAG|RALTFLAG, K_SHIFTFLAG|LCTRLFLAG|RALTFLAG, 0xFFFF};
const UINT VKShiftState[] = {0, K_SHIFTFLAG,  0xFFFF};

// my comment for Lin version
// Ubuntu:  Each of the 4 columns specifies a different modifier:  unmodified,  shift,   right alt (altgr),     shift+right alt(altgr)
// some hold up to 8 what are those ???
// we have assigned these to columns 1-4  ( column o holds the keycode)
//const UINT VKShiftState[] = {0, 1,  2,  3, 0xFFFF};

KMX_BOOL KMX_SetKeyboardToPositional(LPKMX_KEYBOARD kbd) {
  LPKMX_STORE sp;
  KMX_UINT i;
  for(i = 0, sp = kbd->dpStoreArray; i < kbd->cxStoreArray; i++, sp++) {
    if(sp->dwSystemID == TSS_MNEMONIC) {
      if(!sp->dpString) {
        KMX_LogError(L"Invalid &mnemoniclayout system store");
        return FALSE;
      }
      if(u16cmp((const KMX_WCHAR*)sp->dpString, u"1") != 0) {
        KMX_LogError(L"Keyboard is not a mnemonic layout keyboard");
        return FALSE;
      }
      *sp->dpString = '0';
      return TRUE;
    }
  }

  KMX_LogError(L"Keyboard is not a mnemonic layout keyboard");
  return FALSE;
}

// takes capital letter of US returns cpital character of Other keyboard
KMX_DWORD  KMX_VKUSToVKUnderlyingLayout(v_dw_3D &All_Vector,KMX_DWORD inUS) {
  // loop and find char in US; then return char of Other
  for( int i=0; i< (int)All_Vector[0].size();i++) {
    for( int j=1; j< (int)All_Vector[0][0].size();j++) {
      if((inUS == All_Vector[0][i][j] )) {
        return  All_Vector[1][i][2];
      }
    }
  }
  return inUS;
}

// takes capital letter of Other returns cpital character of US keyboard
KMX_WORD KMX_VKUnderlyingLayoutToVKUS(v_dw_3D &All_Vector,KMX_DWORD inOther) {
 // loop and find char in Other; then return char of US
  for( int i=0; i< (int)All_Vector[1].size();i++) {
    for( int j=1; j< (int)All_Vector[1][0].size();j++) {
      if((inOther == All_Vector[1][i][j] )) {
        return  All_Vector[0][i][2];
      }
    }
  }
  return inOther;
}


// takes cpital character of Other keyboard and returns character of Other keyboard with shiftstate VKShiftState[j]
KMX_DWORD KMX_CharFromVK(v_dw_3D &All_Vector,KMX_DWORD vkUnderlying, KMX_UINT VKShiftState, KMX_WCHAR* DeadKey){

  KMX_UINT VKShiftState_lin;

  /* 0000 0000 */
  if (VKShiftState == 0 )      VKShiftState_lin = 0;
  /* 0001 0000 */
  if (VKShiftState == 16)      VKShiftState_lin = 1;
  /* 0000 1001 */
  if (VKShiftState == 9 )      VKShiftState_lin = 2;
   /* 0001 1001 */
  if (VKShiftState == 25)      VKShiftState_lin = 3;

  // loop and find vkUnderlying in Other; then return char with correct shiftstate
  for( int i=0; i< (int)All_Vector[1].size();i++) {
      KMX_DWORD CharOther = All_Vector[1][i][2];
      if( vkUnderlying == CharOther ) {
        return All_Vector[1][i][VKShiftState_lin+1];    // [VKShiftState_lin+1] because we have the name of the key in All_Vector[1][i][0], so we need to get the one after this
      }
  }
  return vkUnderlying;
}

bool InitializeGDK(GdkKeymap **keymap,int argc, gchar *argv[]){
// get keymap of keyboard layout in use

  gdk_init(&argc, &argv);
  GdkDisplay *display = gdk_display_get_default();
  if (!display) {
    wprintf(L"ERROR: can't get display\n");
    return 1;
  }

  *keymap = gdk_keymap_get_for_display(display);
  if (!keymap) {
    wprintf(L"ERROR: Can't get keymap\n");
    gdk_display_close(display);
    return 2;
  }

  return 0;
}

int createOneVectorFromBothKeyboards(v_dw_3D &All_Vector,GdkKeymap *keymap){

  std::string US_language    = "us";
  const char* text_us        = "xkb_symbols \"basic\"";
  //const char* text_us        = "xkb_symbols \"intl\"";

  if(write_US_ToVector(All_Vector,US_language, text_us)) {
    wprintf(L"ERROR: can't write US to Vector \n");
    return 1;
  }

  // add contents of other keyboard to All_Vector
  if( append_other_ToVector(All_Vector,keymap)) {
    wprintf(L"ERROR: can't append Other ToVector \n");
    return 2;
  }
  return 0;
}


KMX_BOOL KMX_DoConvert(LPKMX_KEYBOARD kbd, PKMX_WCHAR kbid, KMX_BOOL bDeadkeyConversion, gint argc, gchar *argv[]) {

  KMX_WCHAR DeadKey;

  if(!KMX_SetKeyboardToPositional(kbd)) return FALSE;

  // Go through each of the shift states - base, shift, ctrl+alt, ctrl+alt+shift, [caps vs ncaps?]
  // Currently, we go in this order so the 102nd key works. But this is not ideal for keyboards without 102nd key:   // I4651
  // it catches only the first key that matches a given rule, but multiple keys may match that rule. This is particularly
  // evident for the 102nd key on UK, for example, where \ can be generated with VK_OEM_102 or AltGr+VK_QUOTE.
  // For now, we get the least shifted version, which is hopefully adequate.

  // _S2 TODO first version with GTK - change later to  XklGetGroupNames  und XklGetCurrentState  as Eberhard suggested
  //_ init gdk
  GdkKeymap *keymap;
  if(InitializeGDK(&keymap , argc,  argv)) {
      wprintf(L"ERROR: can't Initialize GDK\n");
      return FALSE;
  }

  // create vector
  v_dw_3D All_Vector;
  if(createOneVectorFromBothKeyboards(All_Vector,keymap)){
    wprintf(L"ERROR: can't create one vector from both keyboards\n");
    return FALSE;
  }

  const wchar_t* ERROR = L"   ";

  for (int j = 0; VKShiftState[j] != 0xFFFF; j++) { // I4651
  wprintf(L"\n");

    // Loop through each possible key on the keyboard
    for (int i = 0;KMX_VKMap[i]; i++) { // I4651

      KMX_DWORD vkUnderlying = KMX_VKUSToVKUnderlyingLayout(All_Vector,(int) KMX_VKMap[i] );

      KMX_WCHAR ch = KMX_CharFromVK(All_Vector,vkUnderlying, VKShiftState[j], &DeadKey);

      //_S2 marker in wprintf if difference is not 32= (unshifted-shifted ) - can go later
      if (!( ((int) KMX_VKMap[i] == ch ) || ((int) KMX_VKMap[i] == (int) ch -32)    )  )
        ERROR = L" !!!";
      else
        ERROR = L" ";

<<<<<<< HEAD
      //wprintf(L"  DoConvert-read i:  %i \t(KMX_VKMap): %i (%c)  \t--->  vkUnderlying: %i (%c)    \tshiftstate[%i]: ( %i )   \t---- >  ch: %i (%c)  \t%ls  \t%ls\n" , i,(int) KMX_VKMap[i],(int)KMX_VKMap[i],  vkUnderlying,vkUnderlying, j, VKShiftState[j] ,  ch ,ch ,  ((int) vkUnderlying != (int) KMX_VKMap[i] ) ? L" *** ": L"", ERROR);
=======
      wprintf(L"  DoConvert-read i:  %i \t(KMX_VKMap): %i (%c)  \t--->  vkUnderlying: %i (%c)    \tshiftstate[%i]: ( %i )   \t---- >  ch: %i (%c)  \t%ls  \t%ls\n" , i,(int) KMX_VKMap[i],(int)KMX_VKMap[i],  vkUnderlying,vkUnderlying, j, VKShiftState[j] ,  ch ,ch ,  ((int) vkUnderlying != (int) KMX_VKMap[i] ) ? L" *** ": L"", ERROR);
>>>>>>> 6ff02e8b
      //LogError("--- VK_%d -> VK_%d [%c] dk=%d", VKMap[i], vkUnderlying, ch == 0 ? 32 : ch, DeadKey);

      /* _S2 ToDo
      if(bDeadkeyConversion) {   // I4552
        if(ch == 0xFFFF) {
          ch = DeadKey;
        }
      }*/

      //wprintf(L"     switch with  ch: %i (%c)......\n" ,  ch,ch);
      switch(ch) {

        case 0x0000: break;

        // _S2 TODO deadkeys will be done later
        //case 0xFFFF: ConvertDeadkey(kbd, VKMap[i], VKShiftState[j], DeadKey); break;
        default:     KMX_TranslateKeyboard(kbd, KMX_VKMap[i], VKShiftState[j], ch);
      }
    }
  }

  KMX_ReportUnconvertedKeyboardRules(kbd);

  if(!KMX_ImportRules(kbid, kbd, All_Vector, &keymap, &KMX_FDeadkeys, bDeadkeyConversion)) {   // I4353   // I4552
    return FALSE;
  }
  return TRUE;
}

void KMX_LogError(const KMX_WCHART* m1,int m2) {
  wprintf((PWSTR)m1, m2);
}
/*
void KMX_LogError(const KMX_WCHART* m1,int m2, LPKMX_KEY key) {
  wprintf((PWSTR)m1, m2);
}
*/

//
// TranslateKey
//
// For each key rule on the keyboard, remap its key to the
// correct shift state and key.  Adjust the LCTRL+RALT -> RALT if necessary
//
void KMX_TranslateKey(LPKMX_KEY key, KMX_WORD vk, KMX_UINT shift, KMX_WCHAR ch) {

  // The weird LCTRL+RALT is Windows' way of mapping the AltGr key.
  // We store that as just RALT, and use the option "Simulate RAlt with Ctrl+Alt"
  // to provide an alternate..
  if((shift & (LCTRLFLAG|RALTFLAG)) == (LCTRLFLAG|RALTFLAG))
    shift &= ~LCTRLFLAG;

  if(key->ShiftFlags == 0 && key->Key == ch) {
    // Key is a mnemonic key with no shift state defined.
    // Remap the key according to the character on the key cap.
    //LogError(L"Converted mnemonic rule on line %d, + '%c' TO + [%x K_%d]", key->Line, key->Key, shift, vk);
    key->ShiftFlags = ISVIRTUALKEY | shift;
    key->Key = vk;
    //wprintf(L"ISVIRTUALKEY: %i , shift: %i, key->ShiftFlags for mnemonic=  %i\n", ISVIRTUALKEY,shift, key->ShiftFlags);
    //wprintf(L"     1 and changed, %i (%c)  %i (%c) ", ch,ch, vk,vk);
  } else if(key->ShiftFlags & VIRTUALCHARKEY && key->Key == ch) {
    // Key is a virtual character key with a hard-coded shift state.
    // Do not remap the shift state, just move the key.
    // This will not result in 100% wonderful mappings as there could
    // be overlap, depending on how keys are arranged on the target layout.
    // But that is up to the designer.
    //LogError(L"Converted mnemonic virtual char key rule on line %d, + [%x '%c'] TO + [%x K_%d]", key->Line, key->ShiftFlags, key->Key, key->ShiftFlags & ~VIRTUALCHARKEY, vk);
    key->ShiftFlags &= ~VIRTUALCHARKEY;
    key->Key = vk;
    //wprintf(L"key->ShiftFlags for VIRTUALCHARKEY=  %i", key->ShiftFlags);
    //wprintf(L"     2 and changed, vk: %i (%c) --->  %i (%c) ", vk,vk, ch,ch);
  }
}

void KMX_TranslateGroup(LPKMX_GROUP group, KMX_WORD vk, KMX_UINT shift, KMX_WCHAR ch) {
<<<<<<< HEAD
=======

>>>>>>> 6ff02e8b
  for(unsigned int i = 0; i < group->cxKeyArray; i++) {
    KMX_TranslateKey(&group->dpKeyArray[i], vk, shift, ch);
  }
}

void KMX_TranslateKeyboard(LPKMX_KEYBOARD kbd, KMX_WORD vk, KMX_UINT shift, KMX_WCHAR ch) {
//if((shift & (LCTRLFLAG|RALTFLAG)) == (LCTRLFLAG|RALTFLAG)){
  for(unsigned int i = 0; i < kbd->cxGroupArray; i++) {
    if(kbd->dpGroupArray[i].fUsingKeys) {
      KMX_TranslateGroup(&kbd->dpGroupArray[i], vk, shift, ch);
    }
  }
}

void KMX_ReportUnconvertedKeyRule(LPKMX_KEY key) {
  if(key->ShiftFlags == 0) {
    //KMX_LogError(L"Did not find a match for mnemonic rule on line %d, + '%c' > ...", key->Line, key->Key);
    //wprintf(L" SAB Did not find a match for mnemonic rule on line %d, + '%c' > ...\n", key->Line, key->Key);
  } else if(key->ShiftFlags & VIRTUALCHARKEY) {
    //KMX_LogError(L"Did not find a match for mnemonic virtual character key rule on line %d, + [%x '%c'] > ...", key->Line, key->ShiftFlags, key->Key);
    //wprintf(L"SAB Did not find a match for mnemonic virtual character key rule on line %d, + [%x '%c'] > ...\n", key->Line, key->ShiftFlags, key->Key);
  }
}

void KMX_ReportUnconvertedGroupRules(LPKMX_GROUP group) {
  for(unsigned int i = 0; i < group->cxKeyArray; i++) {
    KMX_ReportUnconvertedKeyRule(&group->dpKeyArray[i]);
  }
}

void KMX_ReportUnconvertedKeyboardRules(LPKMX_KEYBOARD kbd) {
  for(unsigned int i = 0; i < kbd->cxGroupArray; i++) {
    if(kbd->dpGroupArray[i].fUsingKeys) {
      KMX_ReportUnconvertedGroupRules(&kbd->dpGroupArray[i]);
    }
  }
}






// ---- old copy code from here ----------------------------------------------------------

/*
BOOL ConvertKeyboardToUnicode(LPKEYBOARD kbd); // I4273


#define KEYMAN_SENTRY_LOGGER_DESKTOP_ENGINE_MCOMPILE KEYMAN_SENTRY_LOGGER_DESKTOP_ENGINE ".mcompile"

//
// Map of all shift states that we will work with
//
const UINT VKShiftState[] = {0, K_SHIFTFLAG, LCTRLFLAG|RALTFLAG, K_SHIFTFLAG|LCTRLFLAG|RALTFLAG, 0xFFFF};


void ReportUnconvertedKeyRule(LPKEY key) {
  if(key->ShiftFlags == 0) {
    LogError(L"Did not find a match for mnemonic rule on line %d, + '%c' > ...", key->Line, key->Key);
  } else if(key->ShiftFlags & VIRTUALCHARKEY) {
    LogError(L"Did not find a match for mnemonic virtual character key rule on line %d, + [%x '%c'] > ...", key->Line, key->ShiftFlags, key->Key);
  }
}

void ReportUnconvertedGroupRules(LPGROUP group) {
  for(unsigned int i = 0; i < group->cxKeyArray; i++) {
    ReportUnconvertedKeyRule(&group->dpKeyArray[i]);
  }
}

void ReportUnconvertedKeyboardRules(LPKEYBOARD kbd) {
  for(unsigned int i = 0; i < kbd->cxGroupArray; i++) {
    if(kbd->dpGroupArray[i].fUsingKeys) {
      ReportUnconvertedGroupRules(&kbd->dpGroupArray[i]);
    }
  }
}

void TranslateDeadkeyKey(LPKEY key, WCHAR deadkey, WORD vk, UINT shift, WORD ch) {
  if((key->ShiftFlags == 0 || key->ShiftFlags & VIRTUALCHARKEY) && key->Key == ch) {

    // The weird LCTRL+RALT is Windows' way of mapping the AltGr key.
    // We store that as just RALT, and use the option "Simulate RAlt with Ctrl+Alt"
    // to provide an alternate..
    if((shift & (LCTRLFLAG|RALTFLAG)) == (LCTRLFLAG|RALTFLAG))   // I4327
      shift &= ~LCTRLFLAG;

    if(key->ShiftFlags == 0) {
      //LogError("Converted mnemonic rule on line %d, + '%c' TO dk(%d) + [%x K_%d]", key->Line, key->Key, deadkey, shift, vk);
      key->ShiftFlags = ISVIRTUALKEY | shift;
    } else {
      //LogError("Converted mnemonic virtual char key rule on line %d, + [%x '%c'] TO dk(%d) + [%x K_%d]", key->Line, key->ShiftFlags, key->Key, deadkey, key->ShiftFlags & ~VIRTUALCHARKEY, vk);
      key->ShiftFlags &= ~VIRTUALCHARKEY;
    }

    int len = wcslen(key->dpContext);
    PWSTR context = new WCHAR[len + 4];
    memcpy(context, key->dpContext, len * sizeof(WCHAR));
    context[len] = UC_SENTINEL;
    context[len+1] = CODE_DEADKEY;
    context[len+2] = deadkey;
    context[len+3] = 0;
    key->dpContext = context;
    key->Key = vk;
  }
}

void TranslateDeadkeyGroup(LPGROUP group, WCHAR deadkey, WORD vk, UINT shift, WORD ch) {
  for(unsigned int i = 0; i < group->cxKeyArray; i++) {
    TranslateDeadkeyKey(&group->dpKeyArray[i], deadkey, vk, shift, ch);
  }
}

void TranslateDeadkeyKeyboard(LPKEYBOARD kbd, WCHAR deadkey, WORD vk, UINT shift, WORD ch) {
  for(unsigned int i = 0; i < kbd->cxGroupArray; i++) {
    if(kbd->dpGroupArray[i].fUsingKeys) {
      TranslateDeadkeyGroup(&kbd->dpGroupArray[i], deadkey, vk, shift, ch);
    }
  }
}

void AddDeadkeyRule(LPKEYBOARD kbd, WCHAR deadkey, WORD vk, UINT shift) {
  // The weird LCTRL+RALT is Windows' way of mapping the AltGr key.
  // We store that as just RALT, and use the option "Simulate RAlt with Ctrl+Alt"
  // to provide an alternate..
  if((shift & (LCTRLFLAG|RALTFLAG)) == (LCTRLFLAG|RALTFLAG)) // I4549
    shift &= ~LCTRLFLAG;

  // If the first group is not a matching-keys group, then we need to add into
  // each subgroup, otherwise just the match group
  for(unsigned int i = 0; i < kbd->cxGroupArray; i++) {
    if(kbd->dpGroupArray[i].fUsingKeys) {
      LPKEY keys = new KEY[kbd->dpGroupArray[i].cxKeyArray + 1];
      memcpy(keys+1, kbd->dpGroupArray[i].dpKeyArray, kbd->dpGroupArray[i].cxKeyArray * sizeof(KEY));
      keys[0].dpContext = new WCHAR[1];
      keys[0].dpContext[0] = 0;
      keys[0].dpOutput = new WCHAR[4]; // UC_SENTINEL, CODE_DEADKEY, deadkey_value, 0
      keys[0].dpOutput[0] = UC_SENTINEL;
      keys[0].dpOutput[1] = CODE_DEADKEY;
      keys[0].dpOutput[2] = deadkey; // TODO: translate to unique index
      keys[0].dpOutput[3] = 0;
      keys[0].Key = vk;
      keys[0].Line = 0;
      keys[0].ShiftFlags = shift | ISVIRTUALKEY;
      kbd->dpGroupArray[i].dpKeyArray = keys;
      kbd->dpGroupArray[i].cxKeyArray++;
      //LogError("Add deadkey rule:  + [%d K_%d] > dk(%d)", shift, vk, deadkey);
      if(i == kbd->StartGroup[1]) break;  // If this is the initial group, that's all we need to do.
    }
  }
}

WCHAR ScanXStringForMaxDeadkeyID(LPWSTR str) {
  WCHAR dkid = 0;
  while(str && *str) {
    if(*str == UC_SENTINEL) {
      switch(*(str+1)) {
      case CODE_DEADKEY:
        dkid = max(dkid, *(str+2));
      }
    }
    str = incxstr(str);
  }
  return dkid;
}

struct dkidmap {
  WCHAR src_deadkey, dst_deadkey;
};

WCHAR GetUniqueDeadkeyID(LPKEYBOARD kbd, WCHAR deadkey) {
  LPGROUP gp;
  LPKEY kp;
  LPSTORE sp;
  UINT i, j;
  WCHAR dkid = 0;
  static WCHAR s_next_dkid = 0;
  static dkidmap *s_dkids = NULL;
  static int s_ndkids = 0;

  if(!kbd) {
    if(s_dkids) {
      delete s_dkids;
    }
    s_dkids = NULL;
    s_ndkids = 0;
    s_next_dkid = 0;
    return 0;
  }

  for(int i = 0; i < s_ndkids; i++) {
    if(s_dkids[i].src_deadkey == deadkey) {
      return s_dkids[i].dst_deadkey;
    }
  }

  if(s_next_dkid != 0) {
    s_dkids = (dkidmap*) realloc(s_dkids, sizeof(dkidmap) * (s_ndkids+1));
    s_dkids[s_ndkids].src_deadkey = deadkey;
    return s_dkids[s_ndkids++].dst_deadkey = ++s_next_dkid;
  }

  for(i = 0, gp = kbd->dpGroupArray; i < kbd->cxGroupArray; i++, gp++) {
    for(j = 0, kp = gp->dpKeyArray; j < gp->cxKeyArray; j++, kp++) {
      dkid = max(dkid, ScanXStringForMaxDeadkeyID(kp->dpContext));
      dkid = max(dkid, ScanXStringForMaxDeadkeyID(kp->dpOutput));
    }
    dkid = max(dkid, ScanXStringForMaxDeadkeyID(gp->dpMatch));
    dkid = max(dkid, ScanXStringForMaxDeadkeyID(gp->dpNoMatch));
  }

  for(i = 0, sp = kbd->dpStoreArray; i < kbd->cxStoreArray; i++, sp++) {
    dkid = max(dkid, ScanXStringForMaxDeadkeyID(sp->dpString));
  }

  s_dkids = (dkidmap*) realloc(s_dkids, sizeof(dkidmap) * (s_ndkids+1));
  s_dkids[s_ndkids].src_deadkey = deadkey;
  return s_dkids[s_ndkids++].dst_deadkey = s_next_dkid = ++dkid;
}


void ConvertDeadkey(LPKEYBOARD kbd, WORD vk, UINT shift, WCHAR deadkey) {
  WORD deadkeys[512], *pdk;

  // Lookup the deadkey table for the deadkey in the physical keyboard
  // Then for each character, go through and map it through

  WCHAR dkid = GetUniqueDeadkeyID(kbd, deadkey);

  // Add the deadkey to the mapping table for use in the import rules phase
  DeadkeyMapping deadkeyMapping = { deadkey, dkid, shift, vk };   // I4353
  FDeadkeys.push_back(deadkeyMapping); //dkid, vk, shift);   // I4353

  AddDeadkeyRule(kbd, dkid, vk, shift);

  GetDeadkeys(deadkey, pdk = deadkeys);  // returns array of [usvk, ch_out] pairs
  while(*pdk) {
    // Look up the ch
    UINT vkUnderlying = VKUnderlyingLayoutToVKUS(*pdk);
    TranslateDeadkeyKeyboard(kbd, dkid, vkUnderlying, *(pdk+1), *(pdk+2));
    pdk+=3;
  }
}

*/


//---------old- - original code------------------------------------------
/*#include "pch.h"
#include <vector>

#include <stdio.h>
#include <stdarg.h>
#include <varargs.h>

BOOL DoConvert(LPKEYBOARD kbd, PWSTR kbid, BOOL bDeadkeyConversion);
BOOL SaveKeyboard(LPKEYBOARD kbd, PWSTR filename);
bool ImportRules(WCHAR *kbid, LPKEYBOARD kp, std::vector<DeadkeyMapping> *FDeadkeys, BOOL bDeadkeyConversion);   // I4353   // I4327
BOOL ConvertKeyboardToUnicode(LPKEYBOARD kbd);   // I4273
int run(int argc, wchar_t * argv[]);

std::vector<DeadkeyMapping> FDeadkeys;   // I4353

#define KEYMAN_SENTRY_LOGGER_DESKTOP_ENGINE_MCOMPILE KEYMAN_SENTRY_LOGGER_DESKTOP_ENGINE ".mcompile"

int wmain(int argc, wchar_t * argv[])
{
  return keyman_sentry_wmain(false, KEYMAN_SENTRY_LOGGER_DESKTOP_ENGINE_MCOMPILE, argc, argv, run);
}

int run(int argc, wchar_t * argv[])
{
  if(argc < 3 || (argc < 5 && wcscmp(argv[1], L"-u") != 0)) {   // I4273
    printf(
         "Usage: mcompile -u infile.kmx outfile.kmx\n"
         "       mcompile [-d] infile.kmx kbdfile.dll kbid outfile.kmx\n"
         "  With -u parameter, converts keyboard from ANSI to Unicode\n"
         "  Otherwise, mcompile converts a Keyman mnemonic layout to a\n"
         "  positional one based on the Windows keyboard\n"
         "  layout file given by kbdfile.dll\n\n"
         "  kbid should be a hexadecimal number e.g. 409 for US English\n"
         "  -d   convert deadkeys to plain keys\n");   // I4552

    return 1;
  }

  if(wcscmp(argv[1], L"-u") == 0) {   // I4273
    wchar_t *infile = argv[2], *outfile = argv[3];

    LPKEYBOARD kmxfile;

    if(!LoadKeyboard(infile, &kmxfile)) {
      LogError(L"Failed to load keyboard (%d)", GetLastError());
      return 3;
    }

    if(ConvertKeyboardToUnicode(kmxfile)) {
      SaveKeyboard(kmxfile, outfile);
    }

    //DeleteReallocatedPointers(kmxfile); :TODO
    delete[] kmxfile;

    return 0;   // I4279
  }

  int bDeadkeyConversion = wcscmp(argv[1], L"-d") == 0;   // I4552
  int n = (bDeadkeyConversion ? 2 : 1);

  wchar_t *infile = argv[n], *indll = argv[n+1], *kbid = argv[n+2], *outfile = argv[n+3];

  wprintf(L"mcompile%ls \"%ls\" \"%ls\" \"%ls\" \"%ls\"\n", bDeadkeyConversion ? L" -d":L"", infile, indll, kbid, outfile);   // I4174

  // 1. Load the keyman keyboard file

  // 2. For each key on the system layout, determine its output character and perform a
  //    1-1 replacement on the keyman keyboard of that character with the base VK + shift
  //    state.  This fixup will transform the char to a vk, which will avoid any issues
  //    with the key.
  //
  //  --> deadkeys we will attack after the POC
  //
  //  For each deadkey, we need to determine its possible outputs.  Then we generate a VK
  //  rule for that deadkey, e.g. [K_LBRKT] > dk(c101)
  //
  //  Next, update each rule that references the output from that deadkey to add an extra
  //  context deadkey at the end of the context match, e.g. 'a' dk(c101) + [K_SPACE] > 'b'.
  //  This will require a memory layout change for the .kmx file, plus fixups on the
  //  context+output index offsets
  //
  //  --> virtual character keys
  //
  //  [CTRL ' '] : we look at the character, and replace it in the same way, but merely
  //  switch the shift state from the VIRTUALCHARKEY to VIRTUALKEY, without changing any
  //  other properties of the key.
  //

  // 3. Write the new keyman keyboard file

  if(!LoadNewLibrary(indll)) {
    LogError(L"Failed to load keyboard DLL (%d)", GetLastError());
    return 2;
  }

  LPKEYBOARD kmxfile;

  if(!LoadKeyboard(infile, &kmxfile)) {
    LogError(L"Failed to load keyboard (%d)", GetLastError());
    return 3;
  }

  if(DoConvert(kmxfile, kbid, bDeadkeyConversion)) {   // I4552
    SaveKeyboard(kmxfile, outfile);
  }

  //DeleteReallocatedPointers(kmxfile); :TODO
  delete kmxfile;

	return 0;
}


//
// Map of all US English virtual key codes that we can translate
//
const WORD VKMap[] = {
  'A', 'B', 'C', 'D', 'E', 'F', 'G', 'H', 'I', 'J', 'K', 'L', 'M', 'N', 'O', 'P', 'Q', 'R', 'S', 'T', 'U', 'V', 'W', 'X', 'Y', 'Z',
  '0', '1', '2', '3', '4', '5', '6', '7', '8', '9',
  VK_SPACE,
  VK_ACCENT, VK_HYPHEN, VK_EQUAL,
  VK_LBRKT, VK_RBRKT, VK_BKSLASH,
  VK_COLON, VK_QUOTE,
  VK_COMMA, VK_PERIOD, VK_SLASH,
  VK_xDF, VK_OEM_102,
  0
};


//
// Map of all shift states that we will work with
//
const UINT VKShiftState[] = {0, K_SHIFTFLAG, LCTRLFLAG|RALTFLAG, K_SHIFTFLAG|LCTRLFLAG|RALTFLAG, 0xFFFF};

//
// TranslateKey
//
// For each key rule on the keyboard, remap its key to the
// correct shift state and key.  Adjust the LCTRL+RALT -> RALT if necessary
//
void TranslateKey(LPKEY key, WORD vk, UINT shift, WCHAR ch) {

  // The weird LCTRL+RALT is Windows' way of mapping the AltGr key.
  // We store that as just RALT, and use the option "Simulate RAlt with Ctrl+Alt"
  // to provide an alternate..
  if((shift & (LCTRLFLAG|RALTFLAG)) == (LCTRLFLAG|RALTFLAG))
    shift &= ~LCTRLFLAG;

  if(key->ShiftFlags == 0 && key->Key == ch) {
    // Key is a mnemonic key with no shift state defined.
    // Remap the key according to the character on the key cap.
    //LogError(L"Converted mnemonic rule on line %d, + '%c' TO + [%x K_%d]", key->Line, key->Key, shift, vk);
    key->ShiftFlags = ISVIRTUALKEY | shift;
    key->Key = vk;
  } else if(key->ShiftFlags & VIRTUALCHARKEY && key->Key == ch) {
    // Key is a virtual character key with a hard-coded shift state.
    // Do not remap the shift state, just move the key.
    // This will not result in 100% wonderful mappings as there could
    // be overlap, depending on how keys are arranged on the target layout.
    // But that is up to the designer.
    //LogError(L"Converted mnemonic virtual char key rule on line %d, + [%x '%c'] TO + [%x K_%d]", key->Line, key->ShiftFlags, key->Key, key->ShiftFlags & ~VIRTUALCHARKEY, vk);
    key->ShiftFlags &= ~VIRTUALCHARKEY;
    key->Key = vk;
  }
}

void TranslateGroup(LPGROUP group, WORD vk, UINT shift, WCHAR ch) {
  for(unsigned int i = 0; i < group->cxKeyArray; i++) {
    TranslateKey(&group->dpKeyArray[i], vk, shift, ch);
  }
}

void TranslateKeyboard(LPKEYBOARD kbd, WORD vk, UINT shift, WCHAR ch) {
  for(unsigned int i = 0; i < kbd->cxGroupArray; i++) {
    if(kbd->dpGroupArray[i].fUsingKeys) {
      TranslateGroup(&kbd->dpGroupArray[i], vk, shift, ch);
    }
  }
}

void ReportUnconvertedKeyRule(LPKEY key) {
  if(key->ShiftFlags == 0) {
    LogError(L"Did not find a match for mnemonic rule on line %d, + '%c' > ...", key->Line, key->Key);
  } else if(key->ShiftFlags & VIRTUALCHARKEY) {
    LogError(L"Did not find a match for mnemonic virtual character key rule on line %d, + [%x '%c'] > ...", key->Line, key->ShiftFlags, key->Key);
  }
}

void ReportUnconvertedGroupRules(LPGROUP group) {
  for(unsigned int i = 0; i < group->cxKeyArray; i++) {
    ReportUnconvertedKeyRule(&group->dpKeyArray[i]);
  }
}

void ReportUnconvertedKeyboardRules(LPKEYBOARD kbd) {
  for(unsigned int i = 0; i < kbd->cxGroupArray; i++) {
    if(kbd->dpGroupArray[i].fUsingKeys) {
      ReportUnconvertedGroupRules(&kbd->dpGroupArray[i]);
    }
  }
}

void TranslateDeadkeyKey(LPKEY key, WCHAR deadkey, WORD vk, UINT shift, WORD ch) {
  if((key->ShiftFlags == 0 || key->ShiftFlags & VIRTUALCHARKEY) && key->Key == ch) {

    // The weird LCTRL+RALT is Windows' way of mapping the AltGr key.
    // We store that as just RALT, and use the option "Simulate RAlt with Ctrl+Alt"
    // to provide an alternate..
    if((shift & (LCTRLFLAG|RALTFLAG)) == (LCTRLFLAG|RALTFLAG))   // I4327
      shift &= ~LCTRLFLAG;

    if(key->ShiftFlags == 0) {
      //LogError("Converted mnemonic rule on line %d, + '%c' TO dk(%d) + [%x K_%d]", key->Line, key->Key, deadkey, shift, vk);
      key->ShiftFlags = ISVIRTUALKEY | shift;
    } else {
      //LogError("Converted mnemonic virtual char key rule on line %d, + [%x '%c'] TO dk(%d) + [%x K_%d]", key->Line, key->ShiftFlags, key->Key, deadkey, key->ShiftFlags & ~VIRTUALCHARKEY, vk);
      key->ShiftFlags &= ~VIRTUALCHARKEY;
    }

    int len = wcslen(key->dpContext);
    PWSTR context = new WCHAR[len + 4];
    memcpy(context, key->dpContext, len * sizeof(WCHAR));
    context[len] = UC_SENTINEL;
    context[len+1] = CODE_DEADKEY;
    context[len+2] = deadkey;
    context[len+3] = 0;
    key->dpContext = context;
    key->Key = vk;
  }
}

void TranslateDeadkeyGroup(LPGROUP group, WCHAR deadkey, WORD vk, UINT shift, WORD ch) {
  for(unsigned int i = 0; i < group->cxKeyArray; i++) {
    TranslateDeadkeyKey(&group->dpKeyArray[i], deadkey, vk, shift, ch);
  }
}

void TranslateDeadkeyKeyboard(LPKEYBOARD kbd, WCHAR deadkey, WORD vk, UINT shift, WORD ch) {
  for(unsigned int i = 0; i < kbd->cxGroupArray; i++) {
    if(kbd->dpGroupArray[i].fUsingKeys) {
      TranslateDeadkeyGroup(&kbd->dpGroupArray[i], deadkey, vk, shift, ch);
    }
  }
}

void AddDeadkeyRule(LPKEYBOARD kbd, WCHAR deadkey, WORD vk, UINT shift) {
  // The weird LCTRL+RALT is Windows' way of mapping the AltGr key.
  // We store that as just RALT, and use the option "Simulate RAlt with Ctrl+Alt"
  // to provide an alternate..
  if((shift & (LCTRLFLAG|RALTFLAG)) == (LCTRLFLAG|RALTFLAG))   // I4549
    shift &= ~LCTRLFLAG;

  // If the first group is not a matching-keys group, then we need to add into
  // each subgroup, otherwise just the match group
  for(unsigned int i = 0; i < kbd->cxGroupArray; i++) {
    if(kbd->dpGroupArray[i].fUsingKeys) {
      LPKEY keys = new KEY[kbd->dpGroupArray[i].cxKeyArray + 1];
      memcpy(keys+1, kbd->dpGroupArray[i].dpKeyArray, kbd->dpGroupArray[i].cxKeyArray * sizeof(KEY));
      keys[0].dpContext = new WCHAR[1];
      keys[0].dpContext[0] = 0;
      keys[0].dpOutput = new WCHAR[4]; // UC_SENTINEL, CODE_DEADKEY, deadkey_value, 0
      keys[0].dpOutput[0] = UC_SENTINEL;
      keys[0].dpOutput[1] = CODE_DEADKEY;
      keys[0].dpOutput[2] = deadkey; // TODO: translate to unique index
      keys[0].dpOutput[3] = 0;
      keys[0].Key = vk;
      keys[0].Line = 0;
      keys[0].ShiftFlags = shift | ISVIRTUALKEY;
      kbd->dpGroupArray[i].dpKeyArray = keys;
      kbd->dpGroupArray[i].cxKeyArray++;
      //LogError("Add deadkey rule:  + [%d K_%d] > dk(%d)", shift, vk, deadkey);
      if(i == kbd->StartGroup[1]) break;  // If this is the initial group, that's all we need to do.
    }
  }
}

WCHAR ScanXStringForMaxDeadkeyID(LPWSTR str) {
  WCHAR dkid = 0;
  while(str && *str) {
    if(*str == UC_SENTINEL) {
      switch(*(str+1)) {
      case CODE_DEADKEY:
        dkid = max(dkid, *(str+2));
      }
    }
    str = incxstr(str);
  }
  return dkid;
}

struct dkidmap {
  WCHAR src_deadkey, dst_deadkey;
};

WCHAR GetUniqueDeadkeyID(LPKEYBOARD kbd, WCHAR deadkey) {
  LPGROUP gp;
  LPKEY kp;
  LPSTORE sp;
  UINT i, j;
  WCHAR dkid = 0;
  static WCHAR s_next_dkid = 0;
  static dkidmap *s_dkids = NULL;
  static int s_ndkids = 0;

  if(!kbd) {
    if(s_dkids) {
      delete s_dkids;
    }
    s_dkids = NULL;
    s_ndkids = 0;
    s_next_dkid = 0;
    return 0;
  }

  for(int i = 0; i < s_ndkids; i++) {
    if(s_dkids[i].src_deadkey == deadkey) {
      return s_dkids[i].dst_deadkey;
    }
  }

  if(s_next_dkid != 0) {
    s_dkids = (dkidmap*) realloc(s_dkids, sizeof(dkidmap) * (s_ndkids+1));
    s_dkids[s_ndkids].src_deadkey = deadkey;
    return s_dkids[s_ndkids++].dst_deadkey = ++s_next_dkid;
  }

  for(i = 0, gp = kbd->dpGroupArray; i < kbd->cxGroupArray; i++, gp++) {
    for(j = 0, kp = gp->dpKeyArray; j < gp->cxKeyArray; j++, kp++) {
      dkid = max(dkid, ScanXStringForMaxDeadkeyID(kp->dpContext));
      dkid = max(dkid, ScanXStringForMaxDeadkeyID(kp->dpOutput));
    }
    dkid = max(dkid, ScanXStringForMaxDeadkeyID(gp->dpMatch));
    dkid = max(dkid, ScanXStringForMaxDeadkeyID(gp->dpNoMatch));
  }

  for(i = 0, sp = kbd->dpStoreArray; i < kbd->cxStoreArray; i++, sp++) {
    dkid = max(dkid, ScanXStringForMaxDeadkeyID(sp->dpString));
  }

  s_dkids = (dkidmap*) realloc(s_dkids, sizeof(dkidmap) * (s_ndkids+1));
  s_dkids[s_ndkids].src_deadkey = deadkey;
  return s_dkids[s_ndkids++].dst_deadkey = s_next_dkid = ++dkid;
}


void ConvertDeadkey(LPKEYBOARD kbd, WORD vk, UINT shift, WCHAR deadkey) {
  WORD deadkeys[512], *pdk;

  // Lookup the deadkey table for the deadkey in the physical keyboard
  // Then for each character, go through and map it through

  WCHAR dkid = GetUniqueDeadkeyID(kbd, deadkey);

  // Add the deadkey to the mapping table for use in the import rules phase
  DeadkeyMapping deadkeyMapping = { deadkey, dkid, shift, vk };   // I4353
  FDeadkeys.push_back(deadkeyMapping); //dkid, vk, shift);   // I4353

  AddDeadkeyRule(kbd, dkid, vk, shift);

  GetDeadkeys(deadkey, pdk = deadkeys);  // returns array of [usvk, ch_out] pairs
  while(*pdk) {
    // Look up the ch
    UINT vkUnderlying = VKUnderlyingLayoutToVKUS(*pdk);
    TranslateDeadkeyKeyboard(kbd, dkid, vkUnderlying, *(pdk+1), *(pdk+2));
    pdk+=3;
  }
}

BOOL SetKeyboardToPositional(LPKEYBOARD kbd) {
  LPSTORE sp;
  UINT i;
  for(i = 0, sp = kbd->dpStoreArray; i < kbd->cxStoreArray; i++, sp++) {
    if(sp->dwSystemID == TSS_MNEMONIC) {
      if(!sp->dpString) {
        LogError(L"Invalid &mnemoniclayout system store");
        return FALSE;
      }
      if(wcscmp(sp->dpString, L"1") != 0) {
        LogError(L"Keyboard is not a mnemonic layout keyboard");
        return FALSE;
      }
      *sp->dpString = '0';
      return TRUE;
    }
  }

  LogError(L"Keyboard is not a mnemonic layout keyboard");
  return FALSE;
}

BOOL DoConvert(LPKEYBOARD kbd, LPWSTR kbid, BOOL bDeadkeyConversion) {   // I4552
  WCHAR DeadKey;

  if(!SetKeyboardToPositional(kbd)) return FALSE;

  // Go through each of the shift states - base, shift, ctrl+alt, ctrl+alt+shift, [caps vs ncaps?]
  // Currently, we go in this order so the 102nd key works. But this is not ideal for keyboards without 102nd key:   // I4651
  // it catches only the first key that matches a given rule, but multiple keys may match that rule. This is particularly
  // evident for the 102nd key on UK, for example, where \ can be generated with VK_OEM_102 or AltGr+VK_QUOTE.
  // For now, we get the least shifted version, which is hopefully adequate.

  for(int j = 0; VKShiftState[j] != 0xFFFF; j++) {   // I4651
    // Go through each possible key on the keyboard
    for(int i = 0; VKMap[i]; i++) {   // I4651
      UINT vkUnderlying = VKUSToVKUnderlyingLayout(VKMap[i]);

      WCHAR ch = CharFromVK(vkUnderlying, VKShiftState[j], &DeadKey);

      //LogError("--- VK_%d -> VK_%d [%c] dk=%d", VKMap[i], vkUnderlying, ch == 0 ? 32 : ch, DeadKey);

      if(bDeadkeyConversion) {   // I4552
        if(ch == 0xFFFF) {
          ch = DeadKey;
        }
      }

      switch(ch) {
        case 0x0000: break;
        case 0xFFFF: ConvertDeadkey(kbd, VKMap[i], VKShiftState[j], DeadKey); break;
        default:     TranslateKeyboard(kbd, VKMap[i], VKShiftState[j], ch);
      }

      //
    }
  }

  ReportUnconvertedKeyboardRules(kbd);

  if(!ImportRules(kbid, kbd, &FDeadkeys, bDeadkeyConversion)) {   // I4353   // I4552
    return FALSE;
  }

  return TRUE;
}

void LogError(PWSTR fmt, ...) {
	WCHAR fmtbuf[256];

	va_list vars;
	va_start(vars, fmt);
	_vsnwprintf_s(fmtbuf, _countof(fmtbuf), _TRUNCATE, fmt, vars);  // I2248   // I3547
	fmtbuf[255] = 0;
  _putws(fmtbuf);
}
*/

// _S2 maybe I will need that later??

/*  static xkb_keysym_t get_ascii(struct xkb_state *state, xkb_keycode_t keycode) {
    struct xkb_keymap *keymap;
    xkb_layout_index_t num_layouts;
    xkb_layout_index_t layout;
    xkb_level_index_t level;
    const xkb_keysym_t *syms;
    int num_syms;

    keymap = xkb_state_get_keymap(state);
    num_layouts = xkb_keymap_num_layouts_for_key(keymap, keycode);

    for (layout = 0; layout < num_layouts; layout++) {
        level = xkb_state_key_get_level(state, keycode, layout);
        num_syms = xkb_keymap_key_get_syms_by_level(keymap, keycode,
                                                    layout, level, &syms);
        if (num_syms != 1)
            continue;

        if (syms[0] > 0 && xkb_keysym_to_utf32(syms[0]) < 128)
            return syms[0];
    }

    return XKB_KEY_NoSymbol;
}
*/


  /*static xkb_keysym_t get_ascii_SAB(xkb_keycode_t keycode) {

    xkb_layout_index_t num_layouts;
    xkb_layout_index_t layout;
    xkb_level_index_t level;
    const xkb_keysym_t *syms;
    int num_syms;

    struct xkb_context *ctx;

    ctx = xkb_context_new(XKB_CONTEXT_NO_FLAGS);
    if (!ctx) 
      MyCoutW(L"  # Error in xkb_context_new", 1);




// get a keymap from a given name ( is)
struct xkb_keymap *keymap_is;
    struct xkb_rule_names names = {
    // Example RMLVO for Icelandic Dvorak. 
        .rules = NULL,
        .model = "pc105",
        .layout = "is",
        .variant = "dvorak",
        .options = "terminate:ctrl_alt_bksp"
    };
    keymap_is = xkb_keymap_new_from_names(ctx, &names, XKB_KEYMAP_COMPILE_NO_FLAGS);

    if (!keymap_is)     
      MyCoutW(L"  # Error in xkb_keymap_new_from_names", 1);

    // how many layouts are in keymap ( here is: 4)
    num_layouts = xkb_keymap_num_layouts_for_key(keymap_is, keycode);
    std::wcout << L"     num_layouts: " << num_layouts << L"\n";

    for (layout = 0; layout < num_layouts; layout++) {

      // how many levels  do we have per key e.g. [a, A, ä, ascitilde ]
      std::wcout << L"     layout: Nr" << layout << L"\n"; 
      xkb_level_index_t level = xkb_keymap_num_levels_for_key 	( 	keymap_is,		keycode,   	layout 	) 	;	
      std::wcout <<  L"               we have level nr of : " << level << L"\n";

for( int j=0; j< level;j++)
{
           std::wcout <<  L"     j: " << j << L"\n";
           // get the keysym(characzter) in level level ( get  a for level 1; A for level 2;)
           num_syms = xkb_keymap_key_get_syms_by_level(keymap_is, keycode,  layout, j, &syms);     
           std::wcout <<  L"     num_syms(j): " << num_syms << L"\n";

            // if no entry for this level
            if (num_syms != 1)
                continue;

            if (syms[0] > 0 && xkb_keysym_to_utf32(syms[0]) < 128)
                return syms[0];

    }
        }

    return XKB_KEY_NoSymbol;
}*/
// bak all tries for DoConvert here:
/*

//#include "XKeyboard.h"
#include "/usr/include/libxklavier/xklavier.h"
#include "/usr/include/libxklavier/xkl_config_item.h"
#include "/usr/include/libxklavier/xkl_config_rec.h
#include "/usr/include/libxklavier/xkl_config_registry.h
#include "/usr/include/libxklavier/xkl_engine.h
#include "/usr/include/libxklavier/xkl_engine_marshal.h
#include "/usr/include/libxklavier/xkl-enum-types.h
#include "/usr/include/libxklavier/xklavier.h"
#include "/usr/include/libxklavier/xklavier.h"




std::wcout << L"qqqqqqqqqqqqqqqqqqqqqqqqqqqqqqqqqqqqqqqqqqqqqqqqqqqqqqqqqqqqqqqq\n";
std::string st =  std::locale("").name() ;
std::wstring wstr = wstring_from_string(st);

std::wcout << wstr;
std::wcout << L"qqqqqqqqqqqqqqqqqqqqqqqqqqqqqqqqqqqqqqqqqqqqqqqqqqqqqqqqqqqqqqqq\n";
xklgetg
//const char** ccc = XklGetGroupNames 	(  	  		 ) ;
//xkl_engine_get_groups_names
//const char**  cccc = XkbGetNames 	( ) ;
/*
  Display *dpy = XOpenDisplay(NULL);

  if (dpy == NULL) {
    fprintf(stderr, "Cannot open display\n");
    exit(1);
  }

  XkbStateRec state;
  XkbGetState(dpy, XkbUseCoreKbd, &state);

  XkbDescPtr desc = XkbGetKeyboard(dpy, XkbAllComponentsMask, XkbUseCoreKbd);
  char*symbols = XGetAtomName(dpy, desc->names->symbols);
 //char *group = XGetAtomName(dpy, desc->names->groups[state.group]);
  //printf("Full name: %s\n", group);

XKeyboard xkb;

std::string cGrpName=xkb.currentGroupName(); //return somethings like "USA"
std::string cGrpSymb=xkb.currentGroupSymbol(); //return somethings like "us"

xkb.setGroupByNum(0);//set keyboard layout to first layout in available ones

//wprintf(L"Full name: %s\n", symbols);

//std::wcout << L"qqqqqqqqqqqqqqqqqqqq: " << *symbols;




  xkb_keysym_t in;
  xkb_keysym_t out;  

std::vector < int > vi ={34,39,43,47,48,61,57};
for( int i=0; i<vi.size();i++)
{
  in = vi[i];
 out =  get_ascii_SAB(in) ;
 std:: wcout << L" in : " << in << L" out : " << out << L" ( " << (char)out << L")\n " ;
}

        MyCoutW(L"#### KMX_DoConvert of keymap started", 1);

        gdk_init(&argc, &argv);
        GdkDisplay *display = gdk_display_get_default();
        if (!display) {
          printf("ERROR: can't get display\n");
          return 1;
        }
        GdkKeymap *keymap = gdk_keymap_get_for_display(display);
        if (!keymap) {
          printf("ERROR: Can't get keymap\n");
          gdk_display_close(display);
          return 2;
        }

        MyCoutW(L"  # Top checks of keymap OK", 1);
das geht... v
    struct xkb_context *ctx;

    ctx = xkb_context_new(XKB_CONTEXT_NO_FLAGS);
    if (!ctx) 
      MyCoutW(L"  # Error in xkb_context_new", 1);

struct xkb_keymap *keymap;

    struct xkb_rule_names names = {
    // Example RMLVO for Icelandic Dvorak. 
        .rules = NULL,
        .model = "pc105",
        .layout = "is",
        .variant = "dvorak",
        .options = "terminate:ctrl_alt_bksp"
    };

    keymap = xkb_keymap_new_from_names(ctx, &names,
                                       XKB_KEYMAP_COMPILE_NO_FLAGS);
    if (!keymap)     
      MyCoutW(L"  # Error in xkb_keymap_new_from_names", 1);


      MyCoutW(L"  # XKB setup OK", 1);

    xkb_layout_index_t num_layouts;
    xkb_layout_index_t layout;
    xkb_level_index_t level;
    const xkb_keysym_t *syms;
    int num_syms;

std::vector < int > vi ={34,39,43,47,48,61,57};
for( int i=0; i<vi.size();i++)
{

        num_syms = xkb_keymap_key_get_syms_by_level(keymap, vi[i], layout, 0, &syms);

      std::wcout << L"keycode in: " << vi[i]  <<  L" keysym out: " << num_syms << L"\n";; 

}

 das geht...  ^

        //num_syms = xkb_keymap_key_get_syms_by_level(keymap, keycode, layout, level, &syms);
// *******************************************************************************************************************
struct xkb_keymap *keymap1;
    xkb_layout_index_t num_layouts;
    xkb_layout_index_t layout;
    xkb_level_index_t level;
    const xkb_keysym_t *syms;
    int num_syms;

    keymap1 = xkb_state_get_keymap(state);
    num_layouts = xkb_keymap_num_layouts_for_key(keymap1, keycode);

    for (layout = 0; layout < num_layouts; layout++) {
        level = xkb_state_key_get_level(state, keycode, layout);
        num_syms = xkb_keymap_key_get_syms_by_level(keymap1, keycode,
                                                    layout, level, &syms);
        if (num_syms != 1)
            continue;

        if (syms[0] > 0 && xkb_keysym_to_utf32(syms[0]) < 128)
            return syms[0];

            
    }


    //return XKB_KEY_NoSymbol;


      MyCoutW(L"  # XKB get syn  OK", 1);

     // https://cpp.hotexamples.com/examples/-/-/xkb_state_get_keymap/cpp-xkb_state_get_keymap-function-examples.html

 int num;
      lv = xkb_state_key_get_level(state, code + KBDXKB_SHIFT, lo);
                num = xkb_keymap_key_get_syms_by_level(keymap, code + KBDXKB_SHIFT, lo, lv, &s);
      


*/

/*int get_OtherKeysym_From_US_Keysym(v_str_3D &All_Vector,int inUS){
  int outOther;
  MyCoutW(L"  #### get_OtherKeysym_From_US_Keysym of keymap started", 1);
  wprintf(L"    in Us #####################  %i  and KeysymsUS  : \n",   inUS   );
  // loop and find char in US; then find char of Other
  for( int i=0; i< (int)All_Vector[1].size();i++) {
    for( int j=0; j< (int)All_Vector[1][0].size();j++) {

      int KeysymUS = (int) *All_Vector[0][i][j].c_str();
      int KeysymOther  = (int) *All_Vector[1][i][j].c_str();
      std::wstring KeysymUS_wstr = wstring_from_string(All_Vector[0][i][j]);      
      //if ( inUS == 58)
wprintf(L"    in Us   %i  and KeysymsUS %i : \n",   inUS ,KeysymUS  );
//wprintf(L"   ...................................................................................   inxx: %s  outxx: %s %s\n", All_Vector[0][25][2].c_str(),All_Vector[1][25][0].c_str(),All_Vector[1][25][2].c_str());
      if( inUS == KeysymUS ) {
        //wprintf(L"     FOUND Value in US !!!!! : %i  out ########:  %S \n", inUS,KeysymUS_wstr.c_str());     
        //wprintf(L"     FOUND Value in US !!!!! : %i  out ########:  %S \n", inUS,KeysymUS_wstr.c_str());      
         // wprintf(L"     FOUND  Value in OTHER !!!!! : Other in: %i ( %s ) -- Keycode : %s -- US out ########:  %i ( %s ) \n", KeysymUS,All_Vector[0][i][j].c_str(),  All_Vector[1][i][0].c_str()   ,        KeysymOther,All_Vector[1][i][j].c_str());
       wprintf(L"    get_OtherKeysym_From_US_Keysym FOUND  Value in US !!!!! : Other in: %i ( %s ) -- Keycode : %s -- US out ########:  %i ( %s ) \n", 
       KeysymUS,All_Vector[0][i][j].c_str(),  All_Vector[1][i][0].c_str()   ,        KeysymOther,All_Vector[1][i][j].c_str());
        
        
         //wprintf(L"     FOUND 2 Value in OTHER !!!!! : Other in: %i ( %s ) -- Keycode : %s -- US out ########:  %i ( %s ) \n", KeysymOther,All_Vector[1][i][j].c_str(),  All_Vector[1][i][0].c_str()   ,        KeysymUS,All_Vector[0][i][j].c_str());
    
        outOther = KeysymOther;

  MyCoutW(L"  #### get_OtherKeysym_From_US_Keysym of keymap ended", 1);
  
        return outOther;
      }
    }
  }
  MyCoutW(L"  #### get_US_Char_FromOther of keymap ended", 1);
  return true;
}
*/
<|MERGE_RESOLUTION|>--- conflicted
+++ resolved
@@ -88,11 +88,7 @@
     return 1;
   }
 
-<<<<<<< HEAD
   // _S2 QUESTION -------u option will be done later. Do we need it?? ----------------------
-=======
-//-_S2 -------u option will be done later DFo we need it?? ----------------------
->>>>>>> 6ff02e8b
 
     /* if(wcscmp(argv[1], L"-u") == 0) { // I4273
     wchar_t *infile = argv[2], *outfile = argv[3];
@@ -151,7 +147,6 @@
 
   LPKMX_KEYBOARD kmxfile;
 
-
   if(!KMX_LoadKeyboard(infile, &kmxfile)) {
     KMX_LogError(L"Failed to load keyboard (%d)\n", errno );
     return 3;
@@ -346,11 +341,7 @@
       else
         ERROR = L" ";
 
-<<<<<<< HEAD
       //wprintf(L"  DoConvert-read i:  %i \t(KMX_VKMap): %i (%c)  \t--->  vkUnderlying: %i (%c)    \tshiftstate[%i]: ( %i )   \t---- >  ch: %i (%c)  \t%ls  \t%ls\n" , i,(int) KMX_VKMap[i],(int)KMX_VKMap[i],  vkUnderlying,vkUnderlying, j, VKShiftState[j] ,  ch ,ch ,  ((int) vkUnderlying != (int) KMX_VKMap[i] ) ? L" *** ": L"", ERROR);
-=======
-      wprintf(L"  DoConvert-read i:  %i \t(KMX_VKMap): %i (%c)  \t--->  vkUnderlying: %i (%c)    \tshiftstate[%i]: ( %i )   \t---- >  ch: %i (%c)  \t%ls  \t%ls\n" , i,(int) KMX_VKMap[i],(int)KMX_VKMap[i],  vkUnderlying,vkUnderlying, j, VKShiftState[j] ,  ch ,ch ,  ((int) vkUnderlying != (int) KMX_VKMap[i] ) ? L" *** ": L"", ERROR);
->>>>>>> 6ff02e8b
       //LogError("--- VK_%d -> VK_%d [%c] dk=%d", VKMap[i], vkUnderlying, ch == 0 ? 32 : ch, DeadKey);
 
       /* _S2 ToDo
@@ -426,10 +417,6 @@
 }
 
 void KMX_TranslateGroup(LPKMX_GROUP group, KMX_WORD vk, KMX_UINT shift, KMX_WCHAR ch) {
-<<<<<<< HEAD
-=======
-
->>>>>>> 6ff02e8b
   for(unsigned int i = 0; i < group->cxKeyArray; i++) {
     KMX_TranslateKey(&group->dpKeyArray[i], vk, shift, ch);
   }
@@ -1421,4 +1408,4 @@
   MyCoutW(L"  #### get_US_Char_FromOther of keymap ended", 1);
   return true;
 }
-*/
+*/