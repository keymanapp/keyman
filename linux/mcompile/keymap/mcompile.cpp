/*
 * Keyman is copyright (C) 2004 SIL International. MIT License.
 *
 * Mnemonic layout support for Linux
 *
 * Defines the entry point for the console application.
 *
 * Note: this program deliberately leaks memory as it has a very short life cycle and managing the memory allocations
 * for the subcomponents of the compiled keyboard is an unnecessary optimisation. Just so you know.
 */

#include "mcompile.h"

<<<<<<< HEAD
/**
 * @brief  convert mnemonic keyboard layout to positional keyboard layout and translate keyboard
 * @param  kbd pointer to US keyboard
 * @param  bDeadkeyConversion option for converting a deadkey to a character: 1 = dk conversion; 0 = no dk conversion
 * @param  argc number of command line arguments
 * @param  argv pointer to command line arguments
 * @return TRUE if conversion was successful;
 *         FALSE if not
 */
KMX_BOOL KMX_DoConvert(LPKMX_KEYBOARD kbd, KMX_BOOL bDeadkeyConversion, gint argc, gchar* argv[]);

/** @brief  Collect the key data, translate it to kmx and append to the existing keyboard */
bool KMX_ImportRules(LPKMX_KEYBOARD kp, vec_dword_3D& all_vector, GdkKeymap** keymap, std::vector<KMX_DeadkeyMapping>* KMX_FDeadkeys, KMX_BOOL bDeadkeyConversion);  // I4353   // I4327

/**
 * @brief  start of mcompile; load, convert and save keyboard
 * @param  argc number of commandline arguments
 * @param  argv pointer to commandline arguments: executable, inputfile, outputfile
 * @param  argv_gdk pointer to (commandline arguments)
 * @return 0 on success, 1 for wrong usage of calling parameters, 3 if unable to load keyboard
 */
int run(int argc, char* argv[], char* argv_gdk[] = NULL);
=======
//------------------------------------------------------------------------------------------------
//------------------------------------------------------------------------------------------------

KMX_BOOL KMX_DoConvert(LPKMX_KEYBOARD kbd, KMX_BOOL bDeadkeyConversion, gint argc, gchar *argv[]);

bool KMX_ImportRules(LPKMX_KEYBOARD kp, vec_dword_3D& all_vector, GdkKeymap** keymap, std::vector<KMX_DeadkeyMapping>* KMX_FDeadkeys, KMX_BOOL bDeadkeyConversion); // I4353   // I4327

int run(int argc, char* argv[]);
>>>>>>> b7ddca8e

/**
 * @brief  return an array of [usvk, ch_out] pairs: all existing combinations of a deadkey + character for the underlying keyboard
 * @param dk_Table shiftstate of the deadkey
 * @param deadkey deadkey character
 * @param [out] outputPairs pointer to array of [usvk, ch_out] pairs
 * @param keymap pointer to  the currently used (underlying) keyboard Layout
 * @return size of array of [usvk, ch_out] pairs
 */
int KMX_GetDeadkeys(vec_dword_2D& dk_Table, KMX_WORD deadkey, KMX_WORD* outputPairs, GdkKeymap* keymap);

std::vector<KMX_DeadkeyMapping> KMX_FDeadkeys;  // I4353

#define _countof(a) (sizeof(a) / sizeof(*(a)))

/**
 * @brief  main function for mcompile for Windows, Linux, Mac
 * @param  argc number of commandline arguments
 * @param  argv commandline arguments
 * @return 0 on success
 */
#if defined(_WIN32) || defined(_WIN64)
<<<<<<< HEAD
int wmain(int argc, wchar_t* argv[]) {
  /**
 * TODO for cros platform use: if we want to use wmain instead of main:
 * inside wmain convert wchar_t* argv[] to char* argv_ch[]
 * to be able to use run(int argc, char* argv[])
 */
  run(argc, argv);

#else  // LINUX
int main(int argc, char* argv[]) {
  run(argc, argv, argv);
=======
  int wmain(int argc, wchar_t* argv[]) {
#else  // LINUX
  int main(int argc, char* argv[]) {
>>>>>>> b7ddca8e
#endif

  run(argc, argv);
}

<<<<<<< HEAD
/** @brief  start of mcompile; load, convert and save keyboard */
int run(int argc, char* argv[], char* argv_gdk[]) {
=======
int run(int argc, char* argv[]) {

>>>>>>> b7ddca8e
  int bDeadkeyConversion = 0;

  if (argc > 1)
    bDeadkeyConversion = (strcmp(argv[1], "-d") == 0);  // I4552

  int n = (bDeadkeyConversion ? 2 : 1);

  if (argc < 3 || argc > 4 || (argc - n) != 2) {  // I4273// I4273
    printf(
        "Usage:  \tmcompile [-d] infile.kmx outfile.kmx\n"
        "        \tmcompile -u ...  (not available for Linux)\n "
        "        \tmcompile converts a Keyman mnemonic layout to\n"
        "        \ta positional one based on the currently used \n"
        "        \tLinux keyboard layout\n"
        "        \t(-d convert deadkeys to plain keys) \n \n");  // I4552

    return 1;
  }

  // -u option is not available for Linux and macOS

  KMX_CHAR* infile = argv[n];
  KMX_CHAR* outfile = argv[n + 1];

  printf("mcompile%s \"%s\" \"%s\"\n", bDeadkeyConversion ? " -d" : "", infile, outfile);  // I4174

  // 1. Load the keyman keyboard file

  // 2. For each key on the system layout, determine its output character and perform a
  //    1-1 replacement on the keyman keyboard of that character with the base VK + shift
  //    state.  This fixup will transform the char to a vk, which will avoid any issues
  //    with the key.
  //
  //  --> deadkeys we will attack after the POC
  //
  //  For each deadkey, we need to determine its possible outputs.  Then we generate a VK
  //  rule for that deadkey, e.g. [K_LBRKT] > dk(c101)
  //
  //  Next, update each rule that references the output from that deadkey to add an extra
  //  context deadkey at the end of the context match, e.g. 'a' dk(c101) + [K_SPACE] > 'b'.
  //  This will require a memory layout change for the .kmx file, plus fixups on the
  //  context+output index offsets
  //
  //  --> virtual character keys
  //
  //  [CTRL ' '] : we look at the character, and replace it in the same way, but merely
  //  switch the shift state from the VIRTUALCHARKEY to VIRTUALKEY, without changing any
  //  other properties of the key.
  //
  // 3. Write the new keyman keyboard file

  LPKMX_KEYBOARD kmxfile;

  if (!KMX_LoadKeyboard(infile, &kmxfile)) {
    KMX_LogError(L"Failed to load keyboard (%d)\n", errno);
    return 3;
  }

#if defined(_WIN32) || defined(_WIN64)
  /*if (DoConvert(kmxfile, kbid, bDeadkeyConversion)) {   // I4552F
      KMX_SaveKeyboard(kmxfile, outfile);
  }*/

#else  // LINUX
  if (KMX_DoConvert(kmxfile, bDeadkeyConversion, argc, (gchar**)argv)) {  // I4552F
    KMX_SaveKeyboard(kmxfile, outfile);
  }

#endif
  // DeleteReallocatedPointers(kmxfile); :TODO   // _S2 not my ToDo :-)
  delete kmxfile;
  return 0;
}

// Map of all shift states that we will work with
const UINT VKShiftState[] = {0, K_SHIFTFLAG, LCTRLFLAG | RALTFLAG, K_SHIFTFLAG | LCTRLFLAG | RALTFLAG, 0xFFFF};

//
// TranslateKey
//
// For each key rule on the keyboard, remap its key to the
// correct shift state and key.  Adjust the LCTRL+RALT -> RALT if necessary
//

/**
 * @brief  translate each key of a group: remap the content of a key (key->Key) of the US keyboard to a character (ch)
 * @param  key pointer to a key
 * @param  vk a keyvalue of the US keyboard
 * @param  shift shiftstate
 * @param  ch character of the underlying keyboard to be remapped
 * @return void
 */
void KMX_TranslateKey(LPKMX_KEY key, KMX_WORD vk, UINT shift, KMX_WCHAR ch) {
  // The weird LCTRL+RALT is Windows' way of mapping the AltGr key.
  // We store that as just RALT, and use the option "Simulate RAlt with Ctrl+Alt"
  // to provide an alternate..
  if ((shift & (LCTRLFLAG | RALTFLAG)) == (LCTRLFLAG | RALTFLAG))
    shift &= ~LCTRLFLAG;

  if (key->ShiftFlags == 0 && key->Key == ch) {
    // Key is a mnemonic key with no shift state defined.
    // Remap the key according to the character on the key cap.
    // KMX_LogError(L"Converted mnemonic rule on line %d, + '%c' TO + [%x K_%d]", key->Line, key->Key, shift, vk);
    key->ShiftFlags = ISVIRTUALKEY | shift;
    key->Key = vk;
  } else if (key->ShiftFlags & VIRTUALCHARKEY && key->Key == ch) {
    // Key is a virtual character key with a hard-coded shift state.
    // Do not remap the shift state, just move the key.
    // This will not result in 100% wonderful mappings as there could
    // be overlap, depending on how keys are arranged on the target layout.
    // But that is up to the designer.
    // KMX_LogError(L"Converted mnemonic virtual char key rule on line %d, + [%x '%c'] TO + [%x K_%d]", key->Line, key->ShiftFlags, key->Key, key->ShiftFlags & ~VIRTUALCHARKEY, vk);
    key->ShiftFlags &= ~VIRTUALCHARKEY;
    key->Key = vk;
  }
}

/**
 * @brief  translate a group of a keyboard
 * @param  group pointer to a keyboard group
 * @param  vk a keyvalue of the US keyboard
 * @param  shift shiftstate
 * @param  ch character of the underlying keyboard to be remapped
 * @return void
 */
void KMX_TranslateGroup(LPKMX_GROUP group, KMX_WORD vk, UINT shift, KMX_WCHAR ch) {
  for (unsigned int i = 0; i < group->cxKeyArray; i++) {
    KMX_TranslateKey(&group->dpKeyArray[i], vk, shift, ch);
  }
}

/**
 * @brief  translate  a keyboard
 * @param  kbd pointer to the US keyboard
 * @param  vk a keyvalue of the US keyboard
 * @param  shift shiftstate
 * @param  ch character of the underlying keyboard to be remapped
 * @return void
 */
void KMX_TranslateKeyboard(LPKMX_KEYBOARD kbd, KMX_WORD vk, UINT shift, KMX_WCHAR ch) {
  for (unsigned int i = 0; i < kbd->cxGroupArray; i++) {
    if (kbd->dpGroupArray[i].fUsingKeys) {
      KMX_TranslateGroup(&kbd->dpGroupArray[i], vk, shift, ch);
    }
  }
}

/**
 * @brief  check key for unconverted key rules
 * @param  key pointer to a key
 * @return void
 */
void KMX_ReportUnconvertedKeyRule(LPKMX_KEY key) {
  if (key->ShiftFlags == 0) {
    // KMX_LogError(L"Did not find a match for mnemonic rule on line %d, + '%c' > ...", key->Line, key->Key);
  } else if (key->ShiftFlags & VIRTUALCHARKEY) {
    KMX_LogError(L"Did not find a match for mnemonic virtual character key rule on line %d, + [%x '%c'] > ...", key->Line, key->ShiftFlags, key->Key);
  }
}

/**
 * @brief  check a group for unconverted rules
 * @param  group pointer to a keyboard group
 * @return void
 */
void KMX_ReportUnconvertedGroupRules(LPKMX_GROUP group) {
  for (unsigned int i = 0; i < group->cxKeyArray; i++) {
    KMX_ReportUnconvertedKeyRule(&group->dpKeyArray[i]);
  }
}

/**
 * @brief  check a keyboard for unconverted rules
 * @param  kbd pointer to the US keyboard
 * @return void
 */
void KMX_ReportUnconvertedKeyboardRules(LPKMX_KEYBOARD kbd) {
  for (unsigned int i = 0; i < kbd->cxGroupArray; i++) {
    if (kbd->dpGroupArray[i].fUsingKeys) {
      KMX_ReportUnconvertedGroupRules(&kbd->dpGroupArray[i]);
    }
  }
}

/**
 * @brief  remap the content of a key (key->dpContext) of the US keyboard to a deadkey sequence
 * @param  key pointer to a key
 * @param  deadkey a deadkey to be remapped
 * @param  vk a keyvalue of the US keyboard
 * @param  shift shiftstate
 * @param  ch character of the underlying keyboard
 * @return void
 */
void KMX_TranslateDeadkeyKey(LPKMX_KEY key, KMX_WCHAR deadkey, KMX_WORD vk, UINT shift, KMX_WORD ch) {

  if ((key->ShiftFlags == 0 || key->ShiftFlags & VIRTUALCHARKEY) && key->Key == ch) {
    // The weird LCTRL+RALT is Windows' way of mapping the AltGr key.
    // We store that as just RALT, and use the option "Simulate RAlt with Ctrl+Alt"
    // to provide an alternate..
    if ((shift & (LCTRLFLAG | RALTFLAG)) == (LCTRLFLAG | RALTFLAG))  // I4327
      shift &= ~LCTRLFLAG;

    if (key->ShiftFlags == 0) {
      // KMX_LogError(L"Converted mnemonic rule on line %d, + '%c' TO dk(%d) + [%x K_%d]", key->Line, key->Key, deadkey, shift, vk);
      key->ShiftFlags = ISVIRTUALKEY | shift;
    } else {
      // KMX_LogError(L"Converted mnemonic virtual char key rule on line %d, + [%x '%c'] TO dk(%d) + [%x K_%d]", key->Line, key->ShiftFlags, key->Key, deadkey, key->ShiftFlags & ~VIRTUALCHARKEY, vk);
      key->ShiftFlags &= ~VIRTUALCHARKEY;
    }

    int len = u16len(key->dpContext);

    PKMX_WCHAR context = new KMX_WCHAR[len + 4];
    memcpy(context, key->dpContext, len * sizeof(KMX_WCHAR));
    context[len] = UC_SENTINEL;
    context[len + 1] = CODE_DEADKEY;
    context[len + 2] = deadkey;
    context[len + 3] = 0;
    key->dpContext = context;
    key->Key = vk;
  }
}

/**
 * @brief  translate a group
 * @param  group pointer to a keyboard group
 * @param  a deadkey to be remapped
 * @param  vk a keyvalue of the US keyboard
 * @param  shift shiftstate
 * @param  character of the underlying keyboard
 * @return void
 */
void KMX_TranslateDeadkeyGroup(LPKMX_GROUP group, KMX_WCHAR deadkey, KMX_WORD vk, UINT shift, KMX_WORD ch) {
  for (unsigned int i = 0; i < group->cxKeyArray; i++) {
    KMX_TranslateDeadkeyKey(&group->dpKeyArray[i], deadkey, vk, shift, ch);
  }
}

/**
 * @brief  translate a keyboard
 * @param  kbd pointer to the US keyboard
 * @param  a deadkey to be remapped
 * @param  vk a keyvalue of the US keyboard
 * @param  shift shiftstate
 * @param  character of the underlying keyboard
 * @return void
 */
void KMX_TranslateDeadkeyKeyboard(LPKMX_KEYBOARD kbd, KMX_WCHAR deadkey, KMX_WORD vk, UINT shift, KMX_WORD ch) {
  for (unsigned int i = 0; i < kbd->cxGroupArray; i++) {
    if (kbd->dpGroupArray[i].fUsingKeys) {
      KMX_TranslateDeadkeyGroup(&kbd->dpGroupArray[i], deadkey, vk, shift, ch);
    }
  }
}

/**
 * @brief  add a deadkey rule
 * @param  kbd pointer to the US keyboard
 * @param  deadkey a deadkey to be added
 * @param  vk a keyvalue of the US keyboard
 * @param  shift shiftstate
 * @return void
 */
void KMX_AddDeadkeyRule(LPKMX_KEYBOARD kbd, KMX_WCHAR deadkey, KMX_WORD vk, UINT shift) {
  // The weird LCTRL+RALT is Windows' way of mapping the AltGr key.
  // We store that as just RALT, and use the option "Simulate RAlt with Ctrl+Alt"
  // to provide an alternate..
  if ((shift & (LCTRLFLAG | RALTFLAG)) == (LCTRLFLAG | RALTFLAG))  // I4549
    shift &= ~LCTRLFLAG;
  // If the first group is not a matching-keys group, then we need to add into
  // each subgroup, otherwise just the match group
  for (unsigned int i = 0; i < kbd->cxGroupArray; i++) {
    if (kbd->dpGroupArray[i].fUsingKeys) {
      LPKMX_KEY keys = new KMX_KEY[kbd->dpGroupArray[i].cxKeyArray + 1];
      memcpy(keys + 1, kbd->dpGroupArray[i].dpKeyArray, kbd->dpGroupArray[i].cxKeyArray * sizeof(KMX_KEY));
      keys[0].dpContext = new KMX_WCHAR[1];
      keys[0].dpContext[0] = 0;
      keys[0].dpOutput = new KMX_WCHAR[4];
      keys[0].dpOutput[0] = UC_SENTINEL;
      keys[0].dpOutput[1] = CODE_DEADKEY;
      keys[0].dpOutput[2] = deadkey; // TODO: translate to unique index
      keys[0].dpOutput[3] = 0;
      keys[0].Key = vk;
      keys[0].Line = 0;
      keys[0].ShiftFlags = shift | ISVIRTUALKEY;
      kbd->dpGroupArray[i].dpKeyArray = keys;
      kbd->dpGroupArray[i].cxKeyArray++;
      KMX_LogError(L"Add deadkey rule:  + [%d K_%d] > dk(%d)", shift, vk, deadkey);
      if (i == kbd->StartGroup[1])
        break;  // If this is the initial group, that's all we need to do.
    }
  }
}

/**
 * @brief  find the maximal deadkey id
 * @param  str the deadkey
 * @return the maximum deadkey id
 */
KMX_WCHAR KMX_ScanXStringForMaxDeadkeyID(PKMX_WCHAR str) {
  KMX_WCHAR dkid = 0;
  while (str && *str) {
    if (*str == UC_SENTINEL && *(str + 1) == CODE_DEADKEY) {
      dkid = std::max(dkid, *(str + 2));
    }
    str = KMX_incxstr(str);
  }
  return dkid;
}

struct KMX_dkidmap {
  KMX_WCHAR src_deadkey, dst_deadkey;
};

/**
 * @brief  find the deadkey id for a given deadkey
 * @param  kbd pointer to the keyboard
 * @param  deadkey for which an id is to be found
 * @return 0 if failed; otherwise a deadkey-id
 */
KMX_WCHAR KMX_GetUniqueDeadkeyID(LPKMX_KEYBOARD kbd, KMX_WCHAR deadkey) {
  LPKMX_GROUP gp;
  LPKMX_KEY kp;
  LPKMX_STORE sp;
  UINT i, j;
  KMX_WCHAR dkid = 0;
  static KMX_WCHAR s_next_dkid = 0;
  static KMX_dkidmap* s_dkids = NULL;
  static int s_ndkids = 0;

  if (!kbd) {
    if (s_dkids) {
      delete s_dkids;
    }
    s_dkids = NULL;
    s_ndkids = 0;
    s_next_dkid = 0;
    return 0;
  }

  for (int i = 0; i < s_ndkids; i++) {
    if (s_dkids[i].src_deadkey == deadkey) {
      return s_dkids[i].dst_deadkey;
    }
  }

  if (s_next_dkid != 0) {
    s_dkids = (KMX_dkidmap*)realloc(s_dkids, sizeof(KMX_dkidmap) * (s_ndkids + 1));
    s_dkids[s_ndkids].src_deadkey = deadkey;
    return s_dkids[s_ndkids++].dst_deadkey = ++s_next_dkid;
  }

  for (i = 0, gp = kbd->dpGroupArray; i < kbd->cxGroupArray; i++, gp++) {
    for (j = 0, kp = gp->dpKeyArray; j < gp->cxKeyArray; j++, kp++) {
      dkid = std::max(dkid, KMX_ScanXStringForMaxDeadkeyID(kp->dpContext));
      dkid = std::max(dkid, KMX_ScanXStringForMaxDeadkeyID(kp->dpOutput));
    }
    dkid = std::max(dkid, KMX_ScanXStringForMaxDeadkeyID(gp->dpMatch));
    dkid = std::max(dkid, KMX_ScanXStringForMaxDeadkeyID(gp->dpNoMatch));
  }

  for (i = 0, sp = kbd->dpStoreArray; i < kbd->cxStoreArray; i++, sp++) {
    dkid = std::max(dkid, KMX_ScanXStringForMaxDeadkeyID(sp->dpString));
  }

  s_dkids = (KMX_dkidmap*)realloc(s_dkids, sizeof(KMX_dkidmap) * (s_ndkids + 1));
  s_dkids[s_ndkids].src_deadkey = deadkey;
  return s_dkids[s_ndkids++].dst_deadkey = s_next_dkid = ++dkid;
}

/**
 * @brief  Lookup the deadkey table for the deadkey in the physical keyboard. Then for each character, go through and map it through
 * @param  kbd pointer to the keyboard
 * @param  vk_US virtual key of the us keyboard
 * @param  shift shiftstate
 * @param  deadkey character produced by a deadkey
 * @param  all_vector vector that holds the data of the US keyboard and the currently used (underlying) keyboard
 * @param  keymap pointer to the currently used (underlying) keyboard Layout
 * @param  dk_Table a vector of all possible deadkey combinations for all Linux keyboards
 * @return void
 */
void KMX_ConvertDeadkey(LPKMX_KEYBOARD kbd, KMX_WORD vk_US, UINT shift, KMX_WCHAR deadkey, vec_dword_3D& all_vector, GdkKeymap* keymap, vec_dword_2D dk_Table) {
  KMX_WORD deadkeys[512], *pdk;

  // Lookup the deadkey table for the deadkey in the physical keyboard
  // Then for each character, go through and map it through
  KMX_WCHAR dkid = KMX_GetUniqueDeadkeyID(kbd, deadkey);

  // Add the deadkey to the mapping table for use in the import rules phase
  KMX_DeadkeyMapping KMX_deadkeyMapping = {deadkey, dkid, shift, vk_US};  // I4353

  KMX_FDeadkeys.push_back(KMX_deadkeyMapping);  // dkid, vk, shift);   // I4353
  KMX_AddDeadkeyRule(kbd, dkid, vk_US, shift);

  KMX_GetDeadkeys(dk_Table, deadkey, pdk = deadkeys, keymap);  // returns array of [usvk, ch_out] pairs

  while (*pdk) {
    // Look up the ch
    UINT KeyValUnderlying = (UINT) KMX_get_KeyValUnderlying_From_KeyValUS(all_vector, *pdk);
    KMX_TranslateDeadkeyKeyboard(kbd, dkid, KeyValUnderlying, *(pdk + 1), *(pdk + 2));
    pdk += 3;
  }
}

/**
 * @brief  convert a mnemonic keyboard to a positional keyboard
 *         (i.e. setting *sp->dpString = '0' / TSS_MNEMONIC=0)
 * @param  kbd pointer to keyboard
 * @return TRUE if conversion was successful; FALSE otherwise
 */
KMX_BOOL KMX_SetKeyboardToPositional(LPKMX_KEYBOARD kbd) {
  LPKMX_STORE sp;
  UINT i;
  for (i = 0, sp = kbd->dpStoreArray; i < kbd->cxStoreArray; i++, sp++) {
    if (sp->dwSystemID == TSS_MNEMONIC) {
      if (!sp->dpString) {
        KMX_LogError(L"Invalid &mnemoniclayout system store");
        return FALSE;
      }
      if (u16cmp((const KMX_WCHAR*)sp->dpString, u"1") != 0) {
        KMX_LogError(L"Keyboard is not a mnemonic layout keyboard");
        return FALSE;
      }
      *sp->dpString = '0';
      return TRUE;
    }
  }
  KMX_LogError(L"Keyboard is not a mnemonic layout keyboard");
  return FALSE;
}

/** @brief  convert mnemonic keyboard layout to positional keyboard layout and translate keyboard */
KMX_BOOL KMX_DoConvert(LPKMX_KEYBOARD kbd, KMX_BOOL bDeadkeyConversion, gint argc, gchar* argv[]) {
  KMX_WCHAR DeadKey = 0;

  if (!KMX_SetKeyboardToPositional(kbd))
    return FALSE;

  // Go through each of the shift states - base, shift, ctrl+alt, ctrl+alt+shift, [caps vs ncaps?]
  // Currently, we go in this order so the 102nd key works. But this is not ideal for keyboards without 102nd key:   // I4651
  // it catches only the first key that matches a given rule, but multiple keys may match that rule. This is particularly
  // evident for the 102nd key on UK, for example, where \ can be generated with VK_OEM_102 or AltGr+VK_QUOTE.
  // For now, we get the least shifted version, which is hopefully adequate.

  GdkKeymap* keymap;
  if (InitializeGDK(&keymap, argc, argv)) {
    printf("ERROR: can't Initialize GDK\n");
    return FALSE;
  }

  // create vector that contains Keycode, base, shift for US-KEyboard and underlying keyboard
  vec_dword_3D all_vector;
  if (createOneVectorFromBothKeyboards(all_vector, keymap)) {
    printf("ERROR: can't create one vector from both keyboards\n");
    return FALSE;
  }

  vec_dword_2D dk_Table;
  create_DKTable(dk_Table);

  for (int j = 0; VKShiftState[j] != 0xFFFF; j++) {  // I4651

    // Loop through each possible key on the keyboard
    for (int i = 0; KMX_VKMap[i]; i++) {  // I4651

      // windows uses  VK, Linux uses SC/Keycode
      UINT scUnderlying = (UINT)KMX_get_KeyCodeUnderlying_From_VKUS(KMX_VKMap[i]);
      KMX_WCHAR ch = KMX_get_KeyValUnderlying_From_KeyCodeUnderlying(keymap, scUnderlying, VKShiftState[j], &DeadKey);

      // printf("--- VK_%d -> SC_ [%c] dk=%d  ( ss %i) \n", KMX_VKMap[i], ch == 0 ? 32 : ch, DeadKey, VKShiftState[j]);

      if (bDeadkeyConversion) {  // I4552
        if (ch == 0xFFFF) {
          ch = DeadKey;
        }
      }

      switch (ch) {
        case 0x0000: break;
        case 0xFFFF: KMX_ConvertDeadkey(kbd, KMX_VKMap[i], VKShiftState[j], DeadKey, all_vector, keymap, dk_Table); break;
        default: KMX_TranslateKeyboard(kbd, KMX_VKMap[i], VKShiftState[j], ch);
      }
    }
  }

  KMX_ReportUnconvertedKeyboardRules(kbd);

  if (!KMX_ImportRules(kbd, all_vector, &keymap, &KMX_FDeadkeys, bDeadkeyConversion)) {  // I4353   // I4552
    return FALSE;
  }
  return TRUE;
}

/**
 * @brief  return an array of [usvk, ch_out] pairs: all existing combinations of a deadkey + character for the underlying keyboard
 * @param       deadkey deadkey character
 * @param [out] OutputPairs pointer to array of [usvk, ch_out] pairs
 * @param       keymap pointer to  the currently used (underlying) keyboard Layout
 * @param       dk_Table shiftstate of the deadkey
 * @return      size of array of [usvk, ch_out] pairs
 */
int KMX_GetDeadkeys(vec_dword_2D& dk_Table, KMX_WORD deadkey, KMX_WORD* outputPairs, GdkKeymap* keymap) {
  KMX_WORD* p = outputPairs;
  KMX_DWORD shift;
  vec_dword_2D dk_SingleTable;

  query_dk_combinations_for_specific_dk(dk_Table, deadkey, dk_SingleTable);
  for (int i = 0; i < (int)dk_SingleTable.size(); i++) {
    KMX_WORD vk = KMX_change_keyname_to_capital(dk_SingleTable[i][1], shift, keymap);
    if (vk != 0) {
      *p++ = vk;
      *p++ = shift;
      *p++ = dk_SingleTable[i][2];
    } else {
      KMX_LogError(L"Warning: complex deadkey not supported.");
    }
  }
  *p = 0;
  return (p - outputPairs);
}

/** @brief  print (error) messages */
void KMX_LogError(const wchar_t* fmt, ...) {
  WCHAR fmtbuf[256];
  const wchar_t* end = L"\0";
  const wchar_t* nl  = L"\n";
  va_list vars;
  int j = 0;

  va_start(vars, fmt);
  vswprintf(fmtbuf, _countof(fmtbuf), fmt, vars);
  fmtbuf[255] = 0;

  do {
    putwchar(fmtbuf[j]);
    j++;
  } while (fmtbuf[j] != *end);
  putwchar(*nl);
}<|MERGE_RESOLUTION|>--- conflicted
+++ resolved
@@ -11,39 +11,11 @@
 
 #include "mcompile.h"
 
-<<<<<<< HEAD
-/**
- * @brief  convert mnemonic keyboard layout to positional keyboard layout and translate keyboard
- * @param  kbd pointer to US keyboard
- * @param  bDeadkeyConversion option for converting a deadkey to a character: 1 = dk conversion; 0 = no dk conversion
- * @param  argc number of command line arguments
- * @param  argv pointer to command line arguments
- * @return TRUE if conversion was successful;
- *         FALSE if not
- */
 KMX_BOOL KMX_DoConvert(LPKMX_KEYBOARD kbd, KMX_BOOL bDeadkeyConversion, gint argc, gchar* argv[]);
 
-/** @brief  Collect the key data, translate it to kmx and append to the existing keyboard */
-bool KMX_ImportRules(LPKMX_KEYBOARD kp, vec_dword_3D& all_vector, GdkKeymap** keymap, std::vector<KMX_DeadkeyMapping>* KMX_FDeadkeys, KMX_BOOL bDeadkeyConversion);  // I4353   // I4327
-
-/**
- * @brief  start of mcompile; load, convert and save keyboard
- * @param  argc number of commandline arguments
- * @param  argv pointer to commandline arguments: executable, inputfile, outputfile
- * @param  argv_gdk pointer to (commandline arguments)
- * @return 0 on success, 1 for wrong usage of calling parameters, 3 if unable to load keyboard
- */
-int run(int argc, char* argv[], char* argv_gdk[] = NULL);
-=======
-//------------------------------------------------------------------------------------------------
-//------------------------------------------------------------------------------------------------
-
-KMX_BOOL KMX_DoConvert(LPKMX_KEYBOARD kbd, KMX_BOOL bDeadkeyConversion, gint argc, gchar *argv[]);
-
 bool KMX_ImportRules(LPKMX_KEYBOARD kp, vec_dword_3D& all_vector, GdkKeymap** keymap, std::vector<KMX_DeadkeyMapping>* KMX_FDeadkeys, KMX_BOOL bDeadkeyConversion); // I4353   // I4327
 
 int run(int argc, char* argv[]);
->>>>>>> b7ddca8e
 
 /**
  * @brief  return an array of [usvk, ch_out] pairs: all existing combinations of a deadkey + character for the underlying keyboard
@@ -66,35 +38,21 @@
  * @return 0 on success
  */
 #if defined(_WIN32) || defined(_WIN64)
-<<<<<<< HEAD
-int wmain(int argc, wchar_t* argv[]) {
-  /**
+  int wmain(int argc, wchar_t* argv[]) {  
+/**
  * TODO for cros platform use: if we want to use wmain instead of main:
  * inside wmain convert wchar_t* argv[] to char* argv_ch[]
  * to be able to use run(int argc, char* argv[])
  */
-  run(argc, argv);
-
-#else  // LINUX
-int main(int argc, char* argv[]) {
-  run(argc, argv, argv);
-=======
-  int wmain(int argc, wchar_t* argv[]) {
 #else  // LINUX
   int main(int argc, char* argv[]) {
->>>>>>> b7ddca8e
 #endif
 
   run(argc, argv);
 }
 
-<<<<<<< HEAD
-/** @brief  start of mcompile; load, convert and save keyboard */
-int run(int argc, char* argv[], char* argv_gdk[]) {
-=======
 int run(int argc, char* argv[]) {
 
->>>>>>> b7ddca8e
   int bDeadkeyConversion = 0;
 
   if (argc > 1)
