--- conflicted
+++ resolved
@@ -9,8 +9,6 @@
 #include <string>
 #include <cstring>
 #include <vector>
-<<<<<<< HEAD
-
 
 /**
  * @brief  Obtain a std::string from a std::wstring
@@ -20,18 +18,6 @@
 std::string string_from_wstring(std::wstring const wstr);
 
 /**
-=======
-
-
-/**
- * @brief  Obtain a std::string from a std::wstring
- * @param  str the std::wstring to be converted
- * @return a std::string
- */
-std::string string_from_wstring(std::wstring const str);
-
-/**
->>>>>>> 03df66de
  * @brief  Obtain a std::wstring from a std::string
  * @param  str the std::string to be converted
  * @return a std::wstring
@@ -39,26 +25,18 @@
 std::wstring wstring_from_string(std::string const str);
 
 /**
-<<<<<<< HEAD
  * @brief  Obtain a std::u16string from a std::string
  * @param  str the std::string to be converted
  * @return a std::u16string
-=======
- * @brief  Obtain a std::string from a std::wstring
- * @param  str the std::wstring to be converted
- * @return a std::string
->>>>>>> 03df66de
  */
 std::u16string u16string_from_string(std::string const str);
 
 /**
  * @brief  Obtain a std::string from a std::u16string
-<<<<<<< HEAD
  * @param  str16 the std::u16string to be converted
  * @return a std::string
  */
 std::string string_from_u16string(std::u16string const str16);
-
 
 /**
  * @brief  Obtain a std::wstring from a std::u16string
@@ -73,50 +51,22 @@
  * @return a std::u16string
  */
 std::u16string u16string_from_wstring(std::wstring const wstr);
-=======
- * @param  str the std::string to be converted
- * @return a std::u16string
- */
-std::string string_from_u16string(std::u16string const str);
-
-/**
- * @brief  Obtain a std::wstring from a std::u16string
- * @param  str the std::u16string to be converted
- * @return a std::wstring
- */
-std::wstring wstring_from_u16string(std::u16string const str);
-
-/**
- * @brief  Obtain a std::u16string from a std::wstring
- * @param  str the std::wstring to be converted
- * @return a std::u16string
- */
-std::u16string u16string_from_wstring(std::wstring const str);
->>>>>>> 03df66de
 
 /**
  * @brief  Convert pointer to wchar_t to pointer to char16_t and copy sz elements into dst
  * @param  dst destination
-<<<<<<< HEAD
  * @param  sz  nr of characters to be copied
  * @param  fmt source to convert and copy
-=======
- * @param  sz nr of characters to be copied
- * @param  fmt source to convert and copy
- * @return void
->>>>>>> 03df66de
  */
 void u16sprintf(KMX_WCHAR* dst, const size_t sz, const wchar_t* fmt, ...);
 
 /**
  * @brief  Convert u16string to long integer
-<<<<<<< HEAD
  * @param  str    u16string beginning with the representation of an integral number.
  * @param  endptr Reference to the next character in str
  * @param  base   Numerical base (radix) that determines the valid characters and their interpretation
  * @return a long
  */
-
 long int u16tol(const KMX_WCHAR* str, KMX_WCHAR** endptr, int base);
 
 /**
@@ -125,26 +75,10 @@
  * @param  src u16string to be appended
  * @param  max Maximum number of characters to be appended.
  * @return Pointer to dst
-=======
- * @param  str u16string beginning with the representation of an integral number.
- * @param  endptr Reference to the next character in str
- * @param  base Numerical base (radix) that determines the valid characters and their interpretation
- * @return a std::string
- */
-long int u16tol(const KMX_WCHAR* str, KMX_WCHAR** endptr, int base);
-
-/**
- * @brief  Append n characters from u16string
- * @param  dst Pointer to the destination array
- * @param  src u16string to be appended
- * @param  max Maximum number of characters to be appended.
- * @return Pointer to the destination array
->>>>>>> 03df66de
  */
 const KMX_WCHAR* u16ncat(KMX_WCHAR* dst, const KMX_WCHAR* src, size_t max);
 
 /**
-<<<<<<< HEAD
  * @brief  Find last '/' or '\\' in an array of char16_t
  * @param  name Pointer to the source
  * @return Pointer to the last slash/backslash
@@ -157,6 +91,7 @@
  * @return Pointer to the last slash/backslash
  */
 KMX_CHAR* strrchr_slash(KMX_CHAR* name);
+
 /**
  * @brief  Locate last occurrence of character in u16string
  * @param  p  Pointer to the source
@@ -256,119 +191,7 @@
 /**
  * @brief  Convert a u16string to a double
  * @param  tr Pointer to u16string
-=======
- * @brief  Append a '/' or '\\' to an array of char16_t
- * @param  Name Pointer to the source
- * @return Pointer to the source with slash/backslash added
- */
-const KMX_WCHAR* u16rchr_slash(KMX_WCHAR const* Name);
 
-/**
- * @brief  Append a '/' or '\\' to an array of char
- * @param  Name Pointer to the source
- * @return Pointer to the source with slash/backslash added
- */
-KMX_CHAR* strrchr_slash(KMX_CHAR* Name);
-/**
- * @brief  Locate last occurrence of character in u16string
- * @param  p Pointer to the source
- * @param  ch The character to be found
- * @return A pointer to the last occurrence of character in u16str
- */
-const KMX_WCHAR* u16rchr(const KMX_WCHAR* p, KMX_WCHAR ch);
-
-/**
- * @brief  Locate first occurrence of character in u16string
- * @param  p Pointer to the source
- * @param  ch The character to be found
- * @return A pointer to the first occurrence of character in u16str
- */
-const KMX_WCHAR* u16chr(const KMX_WCHAR* p, KMX_WCHAR ch);
-
-/**
- * @brief  Copy the u16string pointed by source into the array pointed by destination
- * @param  dst Pointer to the destination
- * @param  src Pointer to the source to be copied
- * @return Pointer to the destination
- */
-
-const KMX_WCHAR* u16cpy(KMX_WCHAR* dst, const KMX_WCHAR* src);
-/**
- * @brief  Copy n characters of the u16string pointed by source into the array pointed by destination
- * @param  dst Pointer to the destination
- * @param  src Pointer to the source to be copied
- * @param  max Maximum number of characters to be copied
- * @return Pointer to the destination
- */
-const KMX_WCHAR* u16ncpy(KMX_WCHAR* dst, const KMX_WCHAR* src, size_t max);
-
-/**
- * @brief  Return the length of the u16string str
- * @param  p Pointer to the source
- * @return The length of u16string
- */
-size_t  u16len(const KMX_WCHAR* p);
-
-/**
- * @brief  Compare two u16strings
- * @param  p Pointer one u16string
- * @param  q Pointer another u16string
- * @return 0 if strings are eqaual
- *         ! = 0 if unequal
- */
-int  u16cmp(const KMX_WCHAR* p, const KMX_WCHAR* q);
-
-/**
- * @brief Case sensitive comparison of up to count characters in two strings
- * @param  p Pointer one u16string
- * @param  q Pointer another u16string
- * @param  count Maximum number of characters to compare
- * @return 0 if strings are eqaual
- *         ! = 0 if unequal
- */
-int  u16nicmp(const KMX_WCHAR* p, const KMX_WCHAR* q, size_t count);
-
-/**
- * @brief Case sensitive comparison of two strings
- * @param  p Pointer one u16string
- * @param  q Pointer another u16string
- * @return 0 if strings are eqaual
- *         ! = 0 if unequal
- */
-int  u16icmp(const KMX_WCHAR* p, const KMX_WCHAR* q);
-
-/**
- * @brief Comparison of up to count characters in two strings
- * @param  p Pointer one u16string
- * @param  q Pointer another u16string
- * @param  count Maximum number of characters to compare
- * @return 0 if strings are eqaual
- *         ! = 0 if unequal
- */
-int  u16ncmp(const KMX_WCHAR* p, const KMX_WCHAR* q, size_t count);
-
-/**
- * @brief Split u16string into tokens
- * @param  p Pointer to u16string to truncate.
- * @param  ch the delimiter character
- * @param  ctx the string until and without the delimiter
- * @return Pointer to the destination or NULL
- */
-KMX_WCHAR* u16tok(KMX_WCHAR* p, const KMX_WCHAR ch, KMX_WCHAR** ctx);
-
-/**
- * @brief Split u16string into tokens
- * @param  p Pointer to u16string to truncate.
- * @param  delim the delimiter character
- * @param  ctx the string until and without the delimiter
- * @return Pointer to the destination or NULL
- */
-KMX_WCHAR* u16tok(KMX_WCHAR* p, const KMX_WCHAR* delim, KMX_WCHAR** ctx);
-
-/**
- * @brief Convert a u16string to a double
- * @param  str Pointer to u16string
->>>>>>> 03df66de
  * @return double value equivalent to the string
  */
 double u16tof(KMX_WCHAR* str);
