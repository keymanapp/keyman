/*
 * Keyman is copyright (C) 2004 - 2024 SIL International. MIT License.
 *
 * Mnemonic layout support for Linux
 */


#include <vector>
#include <string>
#include <stdio.h>
#include "mc_kmxfile.h"
#include "keymap.h"

const int KMX_ShiftStateMap[] = {
    ISVIRTUALKEY,
    ISVIRTUALKEY | K_SHIFTFLAG,
    ISVIRTUALKEY | K_CTRLFLAG,
    ISVIRTUALKEY | K_SHIFTFLAG | K_CTRLFLAG,
    0,
    0,
    ISVIRTUALKEY | RALTFLAG,
    ISVIRTUALKEY | RALTFLAG | K_SHIFTFLAG,
    0,
    0};

/** @brief Constructor */
DeadKey::DeadKey(KMX_WCHAR deadCharacter) {
  this->m_deadchar = deadCharacter;
}

/** @brief return dead character */
KMX_WCHAR DeadKey::KMX_DeadCharacter() {
  return this->m_deadchar;
}

/** @brief set Deadkey with values */
void DeadKey::KMX_AddDeadKeyRow(KMX_WCHAR baseCharacter, KMX_WCHAR combinedCharacter) {
  this->m_rgbasechar.push_back(baseCharacter);
  this->m_rgcombchar.push_back(combinedCharacter);
}

/** @brief check if character exists in DeadKey */
bool DeadKey::KMX_ContainsBaseCharacter(KMX_WCHAR baseCharacter) {
  std::vector<KMX_WCHAR>::iterator it;
  for (it = this->m_rgbasechar.begin(); it < m_rgbasechar.end(); it++) {
    if (*it == baseCharacter) {
      return true;
    }
  }
  return false;
}

<<<<<<< HEAD
/**
 * @brief  Find a keyvalue for given keycode, shiftstate and caps. A function similar to Window`s ToUnicodeEx() function.
 *
 * Contrary to what the function name might suggest, the function KMX_ToUnicodeEx does not process surrogate pairs. 
 * This is because it is used in mcompile only which only deals with latin scripts.
 * In case this function should be used for surrogate pairs, they will be ignored and a message will be printed out

 * @param  keycode  a key of the currently used keyboard Layout
 * @param  pwszBuff Buffer to store resulting character
 * @param  ss       a shiftstate of the currently used keyboard Layout
 * @param  caps     state of the caps key of the currently used keyboard Layout
 * @param  keymap   the currently used (underlying)keyboard Layout
 * @return -1 if a deadkey was found;
 *          0 if no translation is available;
 *          +1 if character was found and written to pwszBuff
 */
int KMX_ToUnicodeEx(guint keycode, PKMX_WCHAR pwszBuff, ShiftState rgkey_ss, int caps, GdkKeymap* keymap) {
=======
int KMX_ToUnicodeEx(guint keycode, PKMX_WCHAR pwszBuff, ShiftState rgkey_ss, int caps, GdkKeymap* keymap) {
/*
  * Contrary to what the function name might suggest, the function KMX_ToUnicodeEx does not process surrogate pairs. 
  * This is because it is used in mcompile only which only deals with latin scripts.
  * In case this function is used for surrogate pairs, they will be ignored and a message will be printed out
*/

>>>>>>> 03df66de
  GdkKeymapKey* maps;
  guint* keyvals;
  gint count;

  if (!gdk_keymap_get_entries_for_keycode(keymap, keycode, &maps, &keyvals, &count))
    return 0;

  if (!(ensureValidInputForKeyboardTranslation(convert_rgkey_Shiftstate_to_LinuxShiftstate(rgkey_ss), keycode))){
    g_free(keyvals);
    g_free(maps);
    return 0;
  }

  KMX_DWORD keyVal = (KMX_DWORD)KMX_get_KeyVal_From_KeyCode(keymap, keycode, rgkey_ss, caps);
  std::u16string str = convert_DeadkeyValues_To_U16str(keyVal);
  KMX_WCHAR firstchar = *(PKMX_WCHAR)str.c_str();

  if ((firstchar >= 0xD800) &&(firstchar <= 0xDFFF)) {
    wprintf(L"Surrogate pair found that is not processed in KMX_ToUnicodeEx\n");
    return 0;
  }

  pwszBuff[0] = firstchar;

  g_free(keyvals);
  g_free(maps);

  if (u16len(pwszBuff) < 1)
    return 0;

  if ((keyVal >= deadkey_min) && (keyVal <= deadkey_max))   // deadkeys
    return -1;
  else if (gdk_keyval_to_unicode(keyVal) == 0)              // NO UNICODE
    return 0;
  else                                                      // usable char
    return 1;
}

KMX_WCHAR KMX_DeadKeyMap(int index, std::vector<DeadKey*>* deadkeys, int deadkeyBase, std::vector<KMX_DeadkeyMapping>* deadkeyMappings) {  // I4327   // I4353
  for (size_t i = 0; i < deadkeyMappings->size(); i++) {
    if ((*deadkeyMappings)[i].deadkey == index) {
      return (*deadkeyMappings)[i].dkid;
    }
  }

  for (size_t i = 0; i < deadkeys->size(); i++) {
    if ((*deadkeys)[i]->KMX_DeadCharacter() == index) {
      return (KMX_WCHAR)(deadkeyBase + i);
    }
  }
  return 0xFFFF;
}

/** @brief Base class for dealing with rgkey*/
class KMX_VirtualKey {
private:
  UINT m_vk;
  UINT m_sc;
  bool m_rgfDeadKey[10][2];
  std::u16string m_rgss[10][2];

public:
  KMX_VirtualKey(UINT scanCode) {
    this->m_vk = KMX_get_VKUS_From_KeyCodeUnderlying(scanCode);
    this->m_sc = scanCode;
    memset(this->m_rgfDeadKey, 0, sizeof(this->m_rgfDeadKey));
  }

/** @brief return member variable virtual key */
  UINT VK() {
    return this->m_vk;
  }

/** @brief return member variable scancode */
  UINT SC() {
    return this->m_sc;
  }

  std::u16string KMX_GetShiftState(ShiftState shiftState, bool capsLock) {
    return this->m_rgss[(UINT)shiftState][(capsLock ? 1 : 0)];
  }

  void KMX_SetShiftState(ShiftState shiftState, std::u16string value, bool isDeadKey, bool capsLock) {
    this->m_rgfDeadKey[(UINT)shiftState][(capsLock ? 1 : 0)] = isDeadKey;
    this->m_rgss[(UINT)shiftState][(capsLock ? 1 : 0)] = value;
  }

  bool KMX_IsSGCAPS() {
    std::u16string stBase = this->KMX_GetShiftState(Base, false);
    std::u16string stShift = this->KMX_GetShiftState(Shft, false);
    std::u16string stCaps = this->KMX_GetShiftState(Base, true);
    std::u16string stShiftCaps = this->KMX_GetShiftState(Shft, true);
    return (
        ((stCaps.size() > 0) &&
        (stBase.compare(stCaps) != 0) &&
        (stShift.compare(stCaps) != 0)) ||
        ((stShiftCaps.size() > 0) &&
        (stBase.compare(stShiftCaps) != 0) &&
        (stShift.compare(stShiftCaps) != 0)));
  }

  bool KMX_IsCapsEqualToShift() {
    std::u16string stBase = this->KMX_GetShiftState(Base, false);
    std::u16string stShift = this->KMX_GetShiftState(Shft, false);
    std::u16string stCaps = this->KMX_GetShiftState(Base, true);
    return (
        (stBase.size() > 0) &&
        (stShift.size() > 0) &&
        (stBase.compare(stShift) != 0) &&
        (stShift.compare(stCaps) == 0));
  }

  bool KMX_IsAltGrCapsEqualToAltGrShift() {
    std::u16string stBase  = this->KMX_GetShiftState(MenuCtrl, false);
    std::u16string stShift = this->KMX_GetShiftState(ShftMenuCtrl, false);
    std::u16string stCaps  = this->KMX_GetShiftState(MenuCtrl, true);
    return (
        (stBase.size() > 0) &&
        (stShift.size() > 0) &&
        (stBase.compare(stShift) != 0) &&
        (stShift.compare(stCaps) == 0));
  }

  bool KMX_IsXxxxGrCapsEqualToXxxxShift() {
    std::u16string stBase = this->KMX_GetShiftState(Xxxx, false);
    std::u16string stShift = this->KMX_GetShiftState(ShftXxxx, false);
    std::u16string stCaps = this->KMX_GetShiftState(Xxxx, true);
    return (
        (stBase.size() > 0) &&
        (stShift.size() > 0) &&
        (stBase.compare(stShift) != 0) &&
        (stShift.compare(stCaps) == 0));
    }

  bool KMX_IsEmpty() {
    for (int i = 0; i < 10; i++) {
      for (int j = 0; j <= 1; j++) {
        if (this->KMX_GetShiftState((ShiftState)i, (j == 1)).size() > 0) {
          return (false);
        }
      }
    }
    return true;
  }
/** @brief check if we use only keys used in mcompile */
  bool KMX_IsKeymanUsedKey() {
    return (this->m_vk >= 0x20 && this->m_vk <= 0x5F) || (this->m_vk >= 0x88);
  }

  UINT KMX_GetShiftStateValue(int capslock, int caps, ShiftState ss) {
    return KMX_ShiftStateMap[(int)ss] | (capslock ? (caps ? CAPITALFLAG : NOTCAPITALFLAG) : 0);
  }

/** @brief count the number of keys */
  int KMX_GetKeyCount(int MaxShiftState) {
    int nkeys = 0;

    // Get the CAPSLOCK value
    for (int ss = 0; ss <= MaxShiftState; ss++) {
      if (ss == Menu || ss == ShftMenu) {
        // Alt and Shift+Alt don't work, so skip them
        continue;
      }
      for (int caps = 0; caps <= 1; caps++) {
        std::u16string st = this->KMX_GetShiftState((ShiftState)ss, (caps == 1));
        // ctrl and shift+ctrl will be skipped since rgkey has no entries in m_rgss[2] m_rgss[3]
        if (st.size() == 0) {
          // No character assigned here
        } else if (this->m_rgfDeadKey[(int)ss][caps]) {
          // It's a dead key, append an @ sign.
          nkeys++;
        } else {
          bool isvalid = true;
          for (size_t ich = 0; ich < st.size(); ich++) {
            if (st[ich] < 0x20 || st[ich] == 0x7F) {
              isvalid = false;
              printf("invalid for: %i\n", st[ich]);
              break;
            }
          }
          if (isvalid) {
            nkeys++;
          }
        }
      }
    }
    return nkeys;
  }

  bool KMX_LayoutRow(int MaxShiftState, LPKMX_KEY key, std::vector<DeadKey*>* deadkeys, int deadkeyBase, BOOL bDeadkeyConversion, vec_dword_3D& all_vector, GdkKeymap* keymap) {  // I4552
    // Get the CAPSLOCK value
    /*int capslock =
          (this->KMX_IsCapsEqualToShift() ? 1 : 0) |
          (this->KMX_IsSGCAPS() ? 2 : 0) |
          (this->KMX_IsAltGrCapsEqualToAltGrShift() ? 4 : 0) |
          (this->KMX_IsXxxxGrCapsEqualToXxxxShift() ? 8 : 0);*/

    int capslock = 1;  // we do not use the equation to obtain capslock. On Linux we set capslock = 1

    for (int ss = 0; ss <= MaxShiftState; ss++) {
      if (ss == Menu || ss == ShftMenu) {
        // Alt and Shift+Alt don't work, so skip them
        continue;
      }
      for (int caps = 0; caps <= 1; caps++) {
        std::u16string st = this->KMX_GetShiftState((ShiftState)ss, (caps == 1));

        PKMX_WCHAR p;

        if (st.size() == 0) {
          // No character assigned here
        } else if (this->m_rgfDeadKey[(int)ss][caps]) {
          // It's a dead key, append an @ sign.
          key->dpContext = new KMX_WCHAR[1];
          *key->dpContext = 0;

          key->ShiftFlags = this->KMX_GetShiftStateValue(capslock, caps, (ShiftState)ss);
          // we already use VK_US so no need to convert it as we do on Windows
          key->Key = this->VK();
          key->Line = 0;

          if (bDeadkeyConversion) {  // I4552
            p = key->dpOutput = new KMX_WCHAR[2];
            *p++ = st[0];
            *p = 0;
          } else {
            p = key->dpOutput = new KMX_WCHAR[4];
            *p++ = UC_SENTINEL;
            *p++ = CODE_DEADKEY;
            *p++ = KMX_DeadKeyMap(st[0], deadkeys, deadkeyBase, &KMX_FDeadkeys);  // I4353
            *p = 0;
          }
          key++;
        } else {
          bool isvalid = true;
          for (size_t ich = 0; ich < st.size(); ich++) {
            if (st[ich] < 0x20 || st[ich] == 0x7F) {
              isvalid = false;
              printf("invalid 16 for: %i\n", st[ich]);
              break;
            }
          }
          if (isvalid) {
           /*
             * this is different to mcompile Windows !!!!
             * this->m_sc    stores SC-US = SCUnderlying
             * this->m_vk    stores VK-US ( not VK underlying !!)
             * key->Key      stores VK-US ( not VK underlying !!)
             * key->dpOutput stores character Underlying
             */
            KMX_DWORD sc_underlying = KMX_get_KeyCodeUnderlying_From_KeyCodeUS(keymap, all_vector, this->SC(), (ShiftState)ss, caps);

            key->Key = KMX_get_VKUS_From_KeyCodeUnderlying(sc_underlying);

            key->Line = 0;
            key->ShiftFlags = this->KMX_GetShiftStateValue(capslock, caps, (ShiftState)ss);

            key->dpContext = new KMX_WCHAR;
            *key->dpContext = 0;
            p = key->dpOutput = new KMX_WCHAR[st.size() + 1];
            for (size_t ich = 0; ich < st.size(); ich++) {
              *p++ = st[ich];
            }
            *p = 0;
            key++;
          }
        }
      }
    }
    return true;
  }
};

/** @brief Base class for KMX_loader*/
class KMX_Loader {
private:
  KMX_BYTE lpKeyStateNull[256];
  UINT m_XxxxVk;

public:
  KMX_Loader() {
    m_XxxxVk = 0;
    memset(lpKeyStateNull, 0, sizeof(lpKeyStateNull));
  }

  UINT Get_XxxxVk() {
    return m_XxxxVk;
  }

  void Set_XxxxVk(UINT value) {
    m_XxxxVk = value;
  }

  ShiftState KMX_MaxShiftState() {
    return (Get_XxxxVk() == 0 ? ShftMenuCtrl : ShftXxxx);
  }

  bool KMX_IsControlChar(char16_t ch) {
    return (ch < 0x0020) || (ch >= 0x007F && ch <= 0x009F);
  }
};

/**
 * @brief  find the maximum index of a deadkey
 * @param  p pointer to deadkey
 * @return index of deadkey
 */
int KMX_GetMaxDeadkeyIndex(KMX_WCHAR* p) {
  int n = 0;
  while (p && *p) {
    if (*p == UC_SENTINEL && *(p + 1) == CODE_DEADKEY)
      n = std::max(n, (int)*(p + 2));
    p = KMX_incxstr(p);
  }
  return n;
}

/**
 * @brief  Collect the key data, translate it to kmx and append to the existing keyboard
 *         It is important to understand that this function has different sorting order in rgkey compared to mcompile-windows!
 *         On Windows the values of rgkey are sorted according to the VK of the underlying keyboard
 *         On Linux   the values of rgkey are sorted according to the VK of the the US keyboard
 *         Since Linux Keyboards do not use a VK mcompile uses the VK of the the US keyboard because
 *         these are available in mcompile through USVirtualKeyToScanCode/ScanCodeToUSVirtualKey and an offset of 8
 * @param  kp                 pointer to keyboard
 * @param  all_vector         vector that holds the data of the US keyboard and the currently used (underlying) keyboard
 * @param  keymap             the currently used (underlying)keyboard Layout
 * @param  FDeadkeys          vector of all deadkeys for the currently used (underlying)keyboard Layout
 * @param  bDeadkeyConversion 1 to convert a deadkey to a character; 0 no conversion
 * @return true in case of success
 */
bool KMX_ImportRules(LPKMX_KEYBOARD kp, vec_dword_3D& all_vector, GdkKeymap** keymap, std::vector<KMX_DeadkeyMapping>* FDeadkeys, KMX_BOOL bDeadkeyConversion) {  // I4353   // I4552
  KMX_Loader loader;

  std::vector<KMX_VirtualKey*> rgKey;  //= new VirtualKey[256];
  std::vector<DeadKey*> alDead;
  std::vector<DeadKey*> alDead_byBasechar = create_deadkeys_by_basechar();

  rgKey.resize(256);

  // Scroll through the Scan Code (SC) values and get the valid Virtual Key (VK)
  // values in it. Then, store the SC in each valid VK so it can act as both a
  // flag that the VK is valid, and it can store the SC value.

  // Windows and Linux Keycodes start with 1; Mac keycodes start with 0
  for (UINT sc = 0x01; sc <= 0x7f; sc++) {
    /* HERE IS A BIG DIFFERENCE COMPARED TO MCOMPILE FOR WINDOWS:
    * mcompile on Windows fills rgkey.m_vk with the VK of the Underlying keyboard
    * mcompile for Linux  fills rgkey.m_vk with the VK of the US keyboard
    * this results in a different sorting order in rgkey[] !

    * Linux cannot get a VK for the underling Keyboard since this does not exist
    * Linux can only get a VK for the US Keyboard (by using USVirtualKeyToScanCode/ScanCodeToUSVirtualKey)
    * therefore we use VK_US in rgkey[ ] which we get from all_vector
    */
    KMX_VirtualKey* key = new KMX_VirtualKey(sc);

    if ((key->VK() != 0)) {
      rgKey[key->VK()] = key;
    } else {
      delete key;
    }
  }

  // in this part we skip shiftstates 4, 5, 8, 9
  for (UINT iKey = 0; iKey < rgKey.size(); iKey++) {
    if (rgKey[iKey] != NULL) {
      KMX_WCHAR sbBuffer[256];  // Scratchpad we use many places
      for (ShiftState ss = Base; ss <= loader.KMX_MaxShiftState(); ss = (ShiftState)((int)ss + 1)) {
        if (ss == Menu || ss == ShftMenu) {
          // Alt and Shift+Alt don't work, so skip them (ss 4+5)
          continue;
        }

        KMX_DWORD kc_underlying = KMX_get_KeyCodeUnderlying_From_VKUS(iKey);

        for (int caps = 0; caps <= 1; caps++) {
          int rc = KMX_ToUnicodeEx(kc_underlying, sbBuffer, ss, caps, *keymap);

          if (rc > 0) {
            if (*sbBuffer == 0) {
              rgKey[iKey]->KMX_SetShiftState(ss, u"", false, (caps));  // different to windows since behavior on Linux is different (see above)
            } else {
            if ((ss == Ctrl || ss == ShftCtrl)) {
                continue;
              }
              sbBuffer[rc] = 0;
              rgKey[iKey]->KMX_SetShiftState(ss, sbBuffer, false, (caps));  // different to windows since behavior on Linux is different (see above)
          }
          } else if (rc < 0) {
            sbBuffer[2] = 0;
            rgKey[iKey]->KMX_SetShiftState(ss, sbBuffer, true, (caps));  // different to windows since behavior on Linux is different (see above)

            refine_alDead(sbBuffer[0], alDead, alDead_byBasechar);
          }
        }
      }
    }
  }

  //-------------------------------------------------------------
  // Now that we've collected the key data, we need to
  // translate it to kmx and append to the existing keyboard
  //-------------------------------------------------------------

  int nDeadkey = 0;
  LPKMX_GROUP gp = new KMX_GROUP[kp->cxGroupArray + 4];  // leave space for old
  memcpy(gp, kp->dpGroupArray, sizeof(KMX_GROUP) * kp->cxGroupArray);

  //
  // Find the current highest deadkey index
  //

  kp->dpGroupArray = gp;
  for (UINT i = 0; i < kp->cxGroupArray; i++, gp++) {
    LPKMX_KEY kkp = gp->dpKeyArray;

    for (UINT j = 0; j < gp->cxKeyArray; j++, kkp++) {
      nDeadkey = std::max(nDeadkey, KMX_GetMaxDeadkeyIndex(kkp->dpContext));
      nDeadkey = std::max(nDeadkey, KMX_GetMaxDeadkeyIndex(kkp->dpOutput));
    }
  }

  kp->cxGroupArray++;
  gp = &kp->dpGroupArray[kp->cxGroupArray - 1];

  // calculate the required size of `gp->dpKeyArray`

  UINT nkeys = 0;
  for (UINT iKey = 0; iKey < rgKey.size(); iKey++) {
    if ((rgKey[iKey] != NULL) && rgKey[iKey]->KMX_IsKeymanUsedKey() && (!rgKey[iKey]->KMX_IsEmpty())) {
      nkeys += rgKey[iKey]->KMX_GetKeyCount(loader.KMX_MaxShiftState());
    }
  }

  gp->fUsingKeys = TRUE;
  gp->dpMatch = NULL;
  gp->dpName = NULL;
  gp->dpNoMatch = NULL;
  gp->cxKeyArray = nkeys;
  gp->dpKeyArray = new KMX_KEY[gp->cxKeyArray];

  nDeadkey++;  // ensure a 1-based index above the max deadkey value already in the keyboard

  //
  // Fill in the new rules
  //
  nkeys = 0;
  for (UINT iKey = 0; iKey < rgKey.size(); iKey++) {
    if ((rgKey[iKey] != NULL) && rgKey[iKey]->KMX_IsKeymanUsedKey() && (!rgKey[iKey]->KMX_IsEmpty())) {
      if (rgKey[iKey]->KMX_LayoutRow(loader.KMX_MaxShiftState(), &gp->dpKeyArray[nkeys], &alDead, nDeadkey, bDeadkeyConversion, all_vector, *keymap)) {  // I4552
        nkeys += rgKey[iKey]->KMX_GetKeyCount(loader.KMX_MaxShiftState());
      }
    }
  }

  gp->cxKeyArray = nkeys;

  //
  // Add nomatch control to each terminating 'using keys' group   // I4550
  //
  LPKMX_GROUP gp2 = kp->dpGroupArray;
  for (UINT i = 0; i < kp->cxGroupArray - 1; i++, gp2++) {
    if (gp2->fUsingKeys && gp2->dpNoMatch == NULL) {
      KMX_WCHAR* p = gp2->dpNoMatch = new KMX_WCHAR[4];
      *p++ = UC_SENTINEL;
      *p++ = CODE_USE;
      *p++ = (KMX_WCHAR)(kp->cxGroupArray);
      *p = 0;

      // I4550 - Each place we have a nomatch > use(baselayout) (this last group), we need to add all
      // the AltGr and ShiftAltGr combinations as rules to allow them to be matched as well.  Yes, this
      // loop is not very efficient but it's not worthy of optimisation.
      //
      UINT j;
      LPKMX_KEY kkp;
      for (j = 0, kkp = gp->dpKeyArray; j < gp->cxKeyArray; j++, kkp++) {
        if ((kkp->ShiftFlags & (K_CTRLFLAG | K_ALTFLAG | LCTRLFLAG | LALTFLAG | RCTRLFLAG | RALTFLAG)) != 0) {
          gp2->cxKeyArray++;
          LPKMX_KEY kkp2 = new KMX_KEY[gp2->cxKeyArray];
          memcpy(kkp2, gp2->dpKeyArray, sizeof(KMX_KEY) * (gp2->cxKeyArray - 1));
          gp2->dpKeyArray = kkp2;
          kkp2 = &kkp2[gp2->cxKeyArray - 1];
          kkp2->dpContext = new KMX_WCHAR;
          *kkp2->dpContext = 0;
          kkp2->Key = kkp->Key;
          kkp2->ShiftFlags = kkp->ShiftFlags;
          kkp2->Line = 0;
          KMX_WCHAR* p = kkp2->dpOutput = new KMX_WCHAR[4];
          *p++ = UC_SENTINEL;
          *p++ = CODE_USE;
          *p++ = (KMX_WCHAR)(kp->cxGroupArray);
          *p = 0;
        }
      }
    }
  }

  // If we have deadkeys, then add a new group to translate the deadkeys per the deadkey tables
  // We only do this if not in deadkey conversion mode
  //

  if (alDead.size() > 0 && !bDeadkeyConversion) {  // I4552
    kp->cxGroupArray++;

    KMX_WCHAR* p = gp->dpMatch = new KMX_WCHAR[4];
    *p++ = UC_SENTINEL;
    *p++ = CODE_USE;
    *p++ = (KMX_WCHAR)kp->cxGroupArray;
    *p = 0;

    gp++;

    gp->fUsingKeys = FALSE;
    gp->dpMatch = NULL;
    gp->dpName = NULL;
    gp->dpNoMatch = NULL;
    gp->cxKeyArray = alDead.size();
    LPKMX_KEY kkp = gp->dpKeyArray = new KMX_KEY[alDead.size()];

    LPKMX_STORE sp = new KMX_STORE[kp->cxStoreArray + alDead.size() * 2];
    memcpy(sp, kp->dpStoreArray, sizeof(KMX_STORE) * kp->cxStoreArray);

    kp->dpStoreArray = sp;

    sp = &sp[kp->cxStoreArray];
    int nStoreBase = kp->cxStoreArray;
    kp->cxStoreArray += alDead.size() * 2;

    for (UINT i = 0; i < alDead.size(); i++) {
      DeadKey* dk = alDead[i];

      sp->dpName = NULL;
      sp->dwSystemID = 0;
      sp->dpString = new KMX_WCHAR[dk->KMX_Count() + 1];
      for (int j = 0; j < dk->KMX_Count(); j++)
        sp->dpString[j] = dk->KMX_GetBaseCharacter(j);
      sp->dpString[dk->KMX_Count()] = 0;
      sp++;

      sp->dpName = NULL;
      sp->dwSystemID = 0;
      sp->dpString = new KMX_WCHAR[dk->KMX_Count() + 1];
      for (int j = 0; j < dk->KMX_Count(); j++)
        sp->dpString[j] = dk->KMX_GetCombinedCharacter(j);
      sp->dpString[dk->KMX_Count()] = 0;
      sp++;

      kkp->Line = 0;
      kkp->ShiftFlags = 0;
      kkp->Key = 0;
      KMX_WCHAR* p = kkp->dpContext = new KMX_WCHAR[8];
      *p++ = UC_SENTINEL;
      *p++ = CODE_DEADKEY;
      *p++ = KMX_DeadKeyMap(dk->KMX_DeadCharacter(), &alDead, nDeadkey, FDeadkeys);  // I4353
      // *p++ = nDeadkey+i;
      *p++ = UC_SENTINEL;
      *p++ = CODE_ANY;
      *p++ = nStoreBase + i * 2 + 1;
      *p = 0;

      p = kkp->dpOutput = new KMX_WCHAR[5];
      *p++ = UC_SENTINEL;
      *p++ = CODE_INDEX;
      *p++ = nStoreBase + i * 2 + 2;
      *p++ = 2;
      *p = 0;
      kkp++;
    }
  }
return true;
}<|MERGE_RESOLUTION|>--- conflicted
+++ resolved
@@ -50,7 +50,6 @@
   return false;
 }
 
-<<<<<<< HEAD
 /**
  * @brief  Find a keyvalue for given keycode, shiftstate and caps. A function similar to Window`s ToUnicodeEx() function.
  *
@@ -68,15 +67,7 @@
  *          +1 if character was found and written to pwszBuff
  */
 int KMX_ToUnicodeEx(guint keycode, PKMX_WCHAR pwszBuff, ShiftState rgkey_ss, int caps, GdkKeymap* keymap) {
-=======
-int KMX_ToUnicodeEx(guint keycode, PKMX_WCHAR pwszBuff, ShiftState rgkey_ss, int caps, GdkKeymap* keymap) {
-/*
-  * Contrary to what the function name might suggest, the function KMX_ToUnicodeEx does not process surrogate pairs. 
-  * This is because it is used in mcompile only which only deals with latin scripts.
-  * In case this function is used for surrogate pairs, they will be ignored and a message will be printed out
-*/
-
->>>>>>> 03df66de
+
   GdkKeymapKey* maps;
   guint* keyvals;
   gint count;
