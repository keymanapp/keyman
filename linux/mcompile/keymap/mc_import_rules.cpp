/*
 * Keyman is copyright (C) 2004 SIL International. MIT License.
 *
 * Mnemonic layout support for Linux
 */

#include <vector>
#include <string>
#include <stdio.h>
#include "mc_kmxfile.h"
#include "keymap.h"

const int KMX_ShiftStateMap[] = {
    ISVIRTUALKEY,
    ISVIRTUALKEY | K_SHIFTFLAG,
    ISVIRTUALKEY | K_CTRLFLAG,
    ISVIRTUALKEY | K_SHIFTFLAG | K_CTRLFLAG,
    0,
    0,
    ISVIRTUALKEY | RALTFLAG,
    ISVIRTUALKEY | RALTFLAG | K_SHIFTFLAG,
    0,
    0};

/** @brief Constructor */
DeadKey::DeadKey(KMX_WCHAR deadCharacter) {
  this->m_deadchar = deadCharacter;
}

/** @brief  return dead character */
KMX_WCHAR DeadKey::KMX_DeadCharacter() {
  return this->m_deadchar;
}

/** @brief set Deadkey with values */
void DeadKey::KMX_AddDeadKeyRow(KMX_WCHAR baseCharacter, KMX_WCHAR combinedCharacter) {
  this->m_rgbasechar.push_back(baseCharacter);
  this->m_rgcombchar.push_back(combinedCharacter);
}

/** @brief check if character exists in DeadKey */
bool DeadKey::KMX_ContainsBaseCharacter(KMX_WCHAR baseCharacter) {
  std::vector<KMX_WCHAR>::iterator it;
  for (it = this->m_rgbasechar.begin(); it < m_rgbasechar.end(); it++) {
    if (*it == baseCharacter) {
      return true;
    }
  }
  return false;
}

<<<<<<< HEAD
/**
 * @brief  Find a keyvalue for given keycode, shiftstate and caps. A function similar to Window`s ToUnicodeEx() function.
 *
 * Contrary to what the function name might suggest, the function KMX_ToUnicodeEx does not process surrogate pairs. 
 * This is because it is used in mcompile only which only deals with latin scripts.
 * In case this function should be used for surrogate pairs, they will be ignored and a message will be printed out

 * @param  keycode a key of the currently used keyboard Layout
 * @param  pwszBuff Buffer to store resulting character
 * @param  ss a shiftstate of the currently used keyboard Layout
 * @param  caps state of the caps key of the currently used keyboard Layout
 * @param  keymap the currently used (underlying)keyboard Layout
 * @return -1 if a deadkey was found;
 *          0 if no translation is available;
 *          +1 if character was found and written to pwszBuff
 */
int KMX_ToUnicodeEx(guint keycode, PKMX_WCHAR pwszBuff, int ss, int caps, GdkKeymap* keymap) {
=======
int KMX_ToUnicodeEx(guint keycode, PKMX_WCHAR pwszBuff, int shift_state_pos, int caps, GdkKeymap* keymap) {
/*
  * Contrary to what the function name might suggest, the function KMX_ToUnicodeEx does not process surrogate pairs. 
  * This is because it is used in mcompile only which only deals with latin scripts.
  * In case this function is used for surrogate pairs, they will be ignored and a message will be printed out
*/

>>>>>>> b7ddca8e
  GdkKeymapKey* maps;
  guint* keyvals;
  gint count;

  if (!gdk_keymap_get_entries_for_keycode(keymap, keycode, &maps, &keyvals, &count))
    return 0;

<<<<<<< HEAD
  if (!(ensureValidInputForKeyboardTranslation(ss, count, keycode))) {
=======
  if (!(ensureValidInputForKeyboardTranslation(convert_rgkey_Shiftstate_to_LinuxShiftstate(rgkey_ss), keycode))){
>>>>>>> b7ddca8e
    g_free(keyvals);
    g_free(maps);
    return 0;
  }

<<<<<<< HEAD
  KMX_DWORD keyVal = KMX_get_KeyVal_From_KeyCode(keymap, keycode, ShiftState(ss), caps);
=======
  KMX_DWORD keyVal = (KMX_DWORD)KMX_get_KeyVal_From_KeyCode(keymap, keycode, ShiftState(rgkey_ss), caps);
>>>>>>> b7ddca8e
  std::u16string str = convert_DeadkeyValues_To_U16str(keyVal);
  KMX_WCHAR firstchar = *(PKMX_WCHAR)str.c_str();

  if ((firstchar >= 0xD800) &&(firstchar <= 0xDFFF)) {
    wprintf(L"Surrogate pair found that is not processed in KMX_ToUnicodeEx\n");
    return 0;
  }

  pwszBuff[0] = firstchar;

  g_free(keyvals);
  g_free(maps);

  if (u16len(pwszBuff) < 1)
    return 0;

  if ((keyVal >= deadkey_min) && (keyVal <= deadkey_max))   // deadkeys
    return -1;
  else if (gdk_keyval_to_unicode(keyVal) == 0)              // NO UNICODE
    return 0;
  else                                                      // usable char
    return 1;
}

KMX_WCHAR KMX_DeadKeyMap(int index, std::vector<DeadKey*>* deadkeys, int deadkeyBase, std::vector<KMX_DeadkeyMapping>* deadkeyMappings) {  // I4327   // I4353
  for (size_t i = 0; i < deadkeyMappings->size(); i++) {
    if ((*deadkeyMappings)[i].deadkey == index) {
      return (*deadkeyMappings)[i].dkid;
    }
  }

  for (size_t i = 0; i < deadkeys->size(); i++) {
    if ((*deadkeys)[i]->KMX_DeadCharacter() == index) {
      return (KMX_WCHAR)(deadkeyBase + i);
    }
  }
  return 0xFFFF;
}

/** @brief  Base class for dealing with rgkey*/
class KMX_VirtualKey {
private:
  UINT m_vk;
  UINT m_sc;
  bool m_rgfDeadKey[10][2];
  std::u16string m_rgss[10][2];

public:
  KMX_VirtualKey(UINT scanCode) {
    this->m_vk = KMX_get_VKUS_From_KeyCodeUnderlying(scanCode);
    this->m_sc = scanCode;
    memset(this->m_rgfDeadKey, 0, sizeof(this->m_rgfDeadKey));
  }

/** @brief return member variable virtual key */
  UINT VK() {
    return this->m_vk;
  }

/** @brief return member variable scancode */
  UINT SC() {
    return this->m_sc;
  }

  std::u16string KMX_GetShiftState(ShiftState shiftState, bool capsLock) {
    return this->m_rgss[(UINT)shiftState][(capsLock ? 1 : 0)];
  }

  void KMX_SetShiftState(ShiftState shiftState, std::u16string value, bool isDeadKey, bool capsLock) {
    this->m_rgfDeadKey[(UINT)shiftState][(capsLock ? 1 : 0)] = isDeadKey;
    this->m_rgss[(UINT)shiftState][(capsLock ? 1 : 0)] = value;
  }

  bool KMX_IsSGCAPS() {
    std::u16string stBase = this->KMX_GetShiftState(Base, false);
    std::u16string stShift = this->KMX_GetShiftState(Shft, false);
    std::u16string stCaps = this->KMX_GetShiftState(Base, true);
    std::u16string stShiftCaps = this->KMX_GetShiftState(Shft, true);
    return (
        ((stCaps.size() > 0) &&
        (stBase.compare(stCaps) != 0) &&
        (stShift.compare(stCaps) != 0)) ||
        ((stShiftCaps.size() > 0) &&
        (stBase.compare(stShiftCaps) != 0) &&
        (stShift.compare(stShiftCaps) != 0)));
  }

  bool KMX_IsCapsEqualToShift() {
    std::u16string stBase = this->KMX_GetShiftState(Base, false);
    std::u16string stShift = this->KMX_GetShiftState(Shft, false);
    std::u16string stCaps = this->KMX_GetShiftState(Base, true);
    return (
        (stBase.size() > 0) &&
        (stShift.size() > 0) &&
        (stBase.compare(stShift) != 0) &&
        (stShift.compare(stCaps) == 0));
  }

  bool KMX_IsAltGrCapsEqualToAltGrShift() {
    std::u16string stBase  = this->KMX_GetShiftState(MenuCtrl, false);
    std::u16string stShift = this->KMX_GetShiftState(ShftMenuCtrl, false);
    std::u16string stCaps  = this->KMX_GetShiftState(MenuCtrl, true);
    return (
        (stBase.size() > 0) &&
        (stShift.size() > 0) &&
        (stBase.compare(stShift) != 0) &&
        (stShift.compare(stCaps) == 0));
  }

  bool KMX_IsXxxxGrCapsEqualToXxxxShift() {
    std::u16string stBase = this->KMX_GetShiftState(Xxxx, false);
    std::u16string stShift = this->KMX_GetShiftState(ShftXxxx, false);
    std::u16string stCaps = this->KMX_GetShiftState(Xxxx, true);
    return (
        (stBase.size() > 0) &&
        (stShift.size() > 0) &&
        (stBase.compare(stShift) != 0) &&
        (stShift.compare(stCaps) == 0));
    }

  bool KMX_IsEmpty() {
    for (int i = 0; i < 10; i++) {
      for (int j = 0; j <= 1; j++) {
        if (this->KMX_GetShiftState((ShiftState)i, (j == 1)).size() > 0) {
          return (false);
        }
      }
    }
    return true;
  }
/** @brief check if we use only keys used in mcompile */
  bool KMX_IsKeymanUsedKey() {
    return (this->m_vk >= 0x20 && this->m_vk <= 0x5F) || (this->m_vk >= 0x88);
  }

  UINT KMX_GetShiftStateValue(int capslock, int caps, ShiftState ss) {
    return KMX_ShiftStateMap[(int)ss] | (capslock ? (caps ? CAPITALFLAG : NOTCAPITALFLAG) : 0);
  }

/** @brief count the number of keys */
  int KMX_GetKeyCount(int MaxShiftState) {
    int nkeys = 0;

    // Get the CAPSLOCK value
    for (int ss = 0; ss <= MaxShiftState; ss++) {
      if (ss == Menu || ss == ShftMenu) {
        // Alt and Shift+Alt don't work, so skip them
        continue;
      }
      for (int caps = 0; caps <= 1; caps++) {
        std::u16string st = this->KMX_GetShiftState((ShiftState)ss, (caps == 1));
        // ctrl and shift+ctrl will be skipped since rgkey has no entries in m_rgss[2] m_rgss[3]
        if (st.size() == 0) {
          // No character assigned here
        } else if (this->m_rgfDeadKey[(int)ss][caps]) {
          // It's a dead key, append an @ sign.
          nkeys++;
        } else {
          bool isvalid = true;
          for (size_t ich = 0; ich < st.size(); ich++) {
            if (st[ich] < 0x20 || st[ich] == 0x7F) {
              isvalid = false;
              printf("invalid for: %i\n", st[ich]);
              break;
            }
          }
          if (isvalid) {
            nkeys++;
          }
        }
      }
    }
    return nkeys;
  }

  bool KMX_LayoutRow(int MaxShiftState, LPKMX_KEY key, std::vector<DeadKey*>* deadkeys, int deadkeyBase, BOOL bDeadkeyConversion, vec_dword_3D& all_vector, GdkKeymap* keymap) {  // I4552
    // Get the CAPSLOCK value
    /*int capslock =
          (this->KMX_IsCapsEqualToShift() ? 1 : 0) |
          (this->KMX_IsSGCAPS() ? 2 : 0) |
          (this->KMX_IsAltGrCapsEqualToAltGrShift() ? 4 : 0) |
          (this->KMX_IsXxxxGrCapsEqualToXxxxShift() ? 8 : 0);*/

    int capslock = 1;  // we do not use the equation to obtain capslock. On Linux we set capslock = 1

    for (int ss = 0; ss <= MaxShiftState; ss++) {
      if (ss == Menu || ss == ShftMenu) {
        // Alt and Shift+Alt don't work, so skip them
        continue;
      }
      for (int caps = 0; caps <= 1; caps++) {
        std::u16string st = this->KMX_GetShiftState((ShiftState)ss, (caps == 1));

        PKMX_WCHAR p;

        if (st.size() == 0) {
          // No character assigned here
        } else if (this->m_rgfDeadKey[(int)ss][caps]) {
          // It's a dead key, append an @ sign.
          key->dpContext = new KMX_WCHAR[1];
          *key->dpContext = 0;

          key->ShiftFlags = this->KMX_GetShiftStateValue(capslock, caps, (ShiftState)ss);
          // we already use VK_US so no need to convert it as we do on Windows
          key->Key = this->VK();
          key->Line = 0;

          if (bDeadkeyConversion) {  // I4552
            p = key->dpOutput = new KMX_WCHAR[2];
            *p++ = st[0];
            *p = 0;
          } else {
            p = key->dpOutput = new KMX_WCHAR[4];
            *p++ = UC_SENTINEL;
            *p++ = CODE_DEADKEY;
            *p++ = KMX_DeadKeyMap(st[0], deadkeys, deadkeyBase, &KMX_FDeadkeys);  // I4353
            *p = 0;
          }
          key++;
        } else {
          bool isvalid = true;
          for (size_t ich = 0; ich < st.size(); ich++) {
            if (st[ich] < 0x20 || st[ich] == 0x7F) {
              isvalid = false;
              printf("invalid 16 for: %i\n", st[ich]);
              break;
            }
          }
          if (isvalid) {
           /*
             * this is different to mcompile Windows !!!!
             * this->m_sc    stores SC-US = SCUnderlying
             * this->m_vk    stores VK-US ( not VK underlying !!)
             * key->Key      stores VK-US ( not VK underlying !!)
             * key->dpOutput stores character Underlying
             */
            KMX_DWORD sc_underlying = KMX_get_KeyCodeUnderlying_From_KeyCodeUS(keymap, all_vector, this->SC(), (ShiftState)ss, caps);

            key->Key = KMX_get_VKUS_From_KeyCodeUnderlying(sc_underlying);

            key->Line = 0;
            key->ShiftFlags = this->KMX_GetShiftStateValue(capslock, caps, (ShiftState)ss);

            key->dpContext = new KMX_WCHAR;
            *key->dpContext = 0;
            p = key->dpOutput = new KMX_WCHAR[st.size() + 1];
            for (size_t ich = 0; ich < st.size(); ich++) {
              *p++ = st[ich];
            }
            *p = 0;
            key++;
          }
        }
      }
    }
    return true;
  }
};

/** @brief  Base class for KMX_loader*/
class KMX_Loader {
private:
  KMX_BYTE lpKeyStateNull[256];
  UINT m_XxxxVk;

public:
  KMX_Loader() {
    m_XxxxVk = 0;
    memset(lpKeyStateNull, 0, sizeof(lpKeyStateNull));
  }

  UINT Get_XxxxVk() {
    return m_XxxxVk;
  }

  void Set_XxxxVk(UINT value) {
    m_XxxxVk = value;
  }

  ShiftState KMX_MaxShiftState() {
    return (Get_XxxxVk() == 0 ? ShftMenuCtrl : ShftXxxx);
  }

  bool KMX_IsControlChar(char16_t ch) {
    return (ch < 0x0020) || (ch >= 0x007F && ch <= 0x009F);
  }
};

/**
 * @brief find the maximum index of a deadkey
 * @param p pointer to deadkey
 * @return index of deadkey
 */
int KMX_GetMaxDeadkeyIndex(KMX_WCHAR* p) {
  int n = 0;
  while (p && *p) {
    if (*p == UC_SENTINEL && *(p + 1) == CODE_DEADKEY)
      n = std::max(n, (int)*(p + 2));
    p = KMX_incxstr(p);
  }
  return n;
}

/**
 * @brief  Collect the key data, translate it to kmx and append to the existing keyboard
 *         It is important to understand that this function has different sorting order in rgkey compared to mcompile-windows!
 *         On Windows the values of rgkey are sorted according to the VK of the underlying keyboard
 *         On Linux   the values of rgkey are sorted according to the VK of the the US keyboard
 *         Since Linux Keyboards do not use a VK mcompile uses the VK of the the US keyboard because
 *         these are available in mcompile through USVirtualKeyToScanCode/ScanCodeToUSVirtualKey and an offset of 8
 * @param  kp pointer to keyboard
 * @param  all_vector vector that holds the data of the US keyboard and the currently used (underlying) keyboard
 * @param  keymap the currently used (underlying)keyboard Layout
 * @param  FDeadkeys vector of all deadkeys for the currently used (underlying)keyboard Layout
 * @param  bDeadkeyConversion 1 to convert a deadkey to a character; 0 no conversion
 * @return true in case of success
 */
bool KMX_ImportRules(LPKMX_KEYBOARD kp, vec_dword_3D& all_vector, GdkKeymap** keymap, std::vector<KMX_DeadkeyMapping>* FDeadkeys, KMX_BOOL bDeadkeyConversion) {  // I4353   // I4552
  KMX_Loader loader;

  std::vector<KMX_VirtualKey*> rgKey;  //= new VirtualKey[256];
  std::vector<DeadKey*> alDead;
  std::vector<DeadKey*> alDead_byBasechar = create_deadkeys_by_basechar();

  rgKey.resize(256);

  // Scroll through the Scan Code (SC) values and get the valid Virtual Key (VK)
  // values in it. Then, store the SC in each valid VK so it can act as both a
  // flag that the VK is valid, and it can store the SC value.

  // Windows and Linux Keycodes start with 1; Mac keycodes start with 0
  for (UINT sc = 0x01; sc <= 0x7f; sc++) {
    /* HERE IS A BIG DIFFERENCE COMPARED TO MCOMPILE FOR WINDOWS:
    * mcompile on Windows fills rgkey.m_vk with the VK of the Underlying keyboard
    * mcompile for Linux  fills rgkey.m_vk with the VK of the US keyboard
    * this results in a different sorting order in rgkey[] !

    * Linux cannot get a VK for the underling Keyboard since this does not exist
    * Linux can only get a VK for the US Keyboard (by using USVirtualKeyToScanCode/ScanCodeToUSVirtualKey)
    * therefore we use VK_US in rgkey[ ] which we get from all_vector
    */
    KMX_VirtualKey* key = new KMX_VirtualKey(sc);

    if ((key->VK() != 0)) {
      rgKey[key->VK()] = key;
    } else {
      delete key;
    }
  }

  // in this part we skip shiftstates 4, 5, 8, 9
  for (UINT iKey = 0; iKey < rgKey.size(); iKey++) {
    if (rgKey[iKey] != NULL) {
      KMX_WCHAR sbBuffer[256];  // Scratchpad we use many places
      for (ShiftState ss = Base; ss <= loader.KMX_MaxShiftState(); ss = (ShiftState)((int)ss + 1)) {
        if (ss == Menu || ss == ShftMenu) {
          // Alt and Shift+Alt don't work, so skip them (ss 4+5)
          continue;
        }

        KMX_DWORD kc_underlying = KMX_get_KeyCodeUnderlying_From_VKUS(iKey);

        for (int caps = 0; caps <= 1; caps++) {
          int rc = KMX_ToUnicodeEx(kc_underlying, sbBuffer, ss, caps, *keymap);

          if (rc > 0) {
            if (*sbBuffer == 0) {
              rgKey[iKey]->KMX_SetShiftState(ss, u"", false, (caps));  // different to windows since behavior on Linux is different (see above)
            } else {
            if ((ss == Ctrl || ss == ShftCtrl)) {
                continue;
              }
              sbBuffer[rc] = 0;
              rgKey[iKey]->KMX_SetShiftState(ss, sbBuffer, false, (caps));  // different to windows since behavior on Linux is different (see above)
          }
          } else if (rc < 0) {
            sbBuffer[2] = 0;
            rgKey[iKey]->KMX_SetShiftState(ss, sbBuffer, true, (caps));  // different to windows since behavior on Linux is different (see above)

            refine_alDead(sbBuffer[0], alDead, alDead_byBasechar);
          }
        }
      }
    }
  }

  //-------------------------------------------------------------
  // Now that we've collected the key data, we need to
  // translate it to kmx and append to the existing keyboard
  //-------------------------------------------------------------

  int nDeadkey = 0;
  LPKMX_GROUP gp = new KMX_GROUP[kp->cxGroupArray + 4];  // leave space for old
  memcpy(gp, kp->dpGroupArray, sizeof(KMX_GROUP) * kp->cxGroupArray);

  //
  // Find the current highest deadkey index
  //

  kp->dpGroupArray = gp;
  for (UINT i = 0; i < kp->cxGroupArray; i++, gp++) {
    LPKMX_KEY kkp = gp->dpKeyArray;

    for (UINT j = 0; j < gp->cxKeyArray; j++, kkp++) {
      nDeadkey = std::max(nDeadkey, KMX_GetMaxDeadkeyIndex(kkp->dpContext));
      nDeadkey = std::max(nDeadkey, KMX_GetMaxDeadkeyIndex(kkp->dpOutput));
    }
  }

  kp->cxGroupArray++;
  gp = &kp->dpGroupArray[kp->cxGroupArray - 1];

  // calculate the required size of `gp->dpKeyArray`

  UINT nkeys = 0;
  for (UINT iKey = 0; iKey < rgKey.size(); iKey++) {
    if ((rgKey[iKey] != NULL) && rgKey[iKey]->KMX_IsKeymanUsedKey() && (!rgKey[iKey]->KMX_IsEmpty())) {
      nkeys += rgKey[iKey]->KMX_GetKeyCount(loader.KMX_MaxShiftState());
    }
  }

  gp->fUsingKeys = TRUE;
  gp->dpMatch = NULL;
  gp->dpName = NULL;
  gp->dpNoMatch = NULL;
  gp->cxKeyArray = nkeys;
  gp->dpKeyArray = new KMX_KEY[gp->cxKeyArray];

  nDeadkey++;  // ensure a 1-based index above the max deadkey value already in the keyboard

  //
  // Fill in the new rules
  //
  nkeys = 0;
  for (UINT iKey = 0; iKey < rgKey.size(); iKey++) {
    if ((rgKey[iKey] != NULL) && rgKey[iKey]->KMX_IsKeymanUsedKey() && (!rgKey[iKey]->KMX_IsEmpty())) {
      if (rgKey[iKey]->KMX_LayoutRow(loader.KMX_MaxShiftState(), &gp->dpKeyArray[nkeys], &alDead, nDeadkey, bDeadkeyConversion, all_vector, *keymap)) {  // I4552
        nkeys += rgKey[iKey]->KMX_GetKeyCount(loader.KMX_MaxShiftState());
      }
    }
  }

  gp->cxKeyArray = nkeys;

  //
  // Add nomatch control to each terminating 'using keys' group   // I4550
  //
  LPKMX_GROUP gp2 = kp->dpGroupArray;
  for (UINT i = 0; i < kp->cxGroupArray - 1; i++, gp2++) {
    if (gp2->fUsingKeys && gp2->dpNoMatch == NULL) {
      KMX_WCHAR* p = gp2->dpNoMatch = new KMX_WCHAR[4];
      *p++ = UC_SENTINEL;
      *p++ = CODE_USE;
      *p++ = (KMX_WCHAR)(kp->cxGroupArray);
      *p = 0;

      // I4550 - Each place we have a nomatch > use(baselayout) (this last group), we need to add all
      // the AltGr and ShiftAltGr combinations as rules to allow them to be matched as well.  Yes, this
      // loop is not very efficient but it's not worthy of optimisation.
      //
      UINT j;
      LPKMX_KEY kkp;
      for (j = 0, kkp = gp->dpKeyArray; j < gp->cxKeyArray; j++, kkp++) {
        if ((kkp->ShiftFlags & (K_CTRLFLAG | K_ALTFLAG | LCTRLFLAG | LALTFLAG | RCTRLFLAG | RALTFLAG)) != 0) {
          gp2->cxKeyArray++;
          LPKMX_KEY kkp2 = new KMX_KEY[gp2->cxKeyArray];
          memcpy(kkp2, gp2->dpKeyArray, sizeof(KMX_KEY) * (gp2->cxKeyArray - 1));
          gp2->dpKeyArray = kkp2;
          kkp2 = &kkp2[gp2->cxKeyArray - 1];
          kkp2->dpContext = new KMX_WCHAR;
          *kkp2->dpContext = 0;
          kkp2->Key = kkp->Key;
          kkp2->ShiftFlags = kkp->ShiftFlags;
          kkp2->Line = 0;
          KMX_WCHAR* p = kkp2->dpOutput = new KMX_WCHAR[4];
          *p++ = UC_SENTINEL;
          *p++ = CODE_USE;
          *p++ = (KMX_WCHAR)(kp->cxGroupArray);
          *p = 0;
        }
      }
    }
  }

  // If we have deadkeys, then add a new group to translate the deadkeys per the deadkey tables
  // We only do this if not in deadkey conversion mode
  //

  if (alDead.size() > 0 && !bDeadkeyConversion) {  // I4552
    kp->cxGroupArray++;

    KMX_WCHAR* p = gp->dpMatch = new KMX_WCHAR[4];
    *p++ = UC_SENTINEL;
    *p++ = CODE_USE;
    *p++ = (KMX_WCHAR)kp->cxGroupArray;
    *p = 0;

    gp++;

    gp->fUsingKeys = FALSE;
    gp->dpMatch = NULL;
    gp->dpName = NULL;
    gp->dpNoMatch = NULL;
    gp->cxKeyArray = alDead.size();
    LPKMX_KEY kkp = gp->dpKeyArray = new KMX_KEY[alDead.size()];

    LPKMX_STORE sp = new KMX_STORE[kp->cxStoreArray + alDead.size() * 2];
    memcpy(sp, kp->dpStoreArray, sizeof(KMX_STORE) * kp->cxStoreArray);

    kp->dpStoreArray = sp;

    sp = &sp[kp->cxStoreArray];
    int nStoreBase = kp->cxStoreArray;
    kp->cxStoreArray += alDead.size() * 2;

    for (UINT i = 0; i < alDead.size(); i++) {
      DeadKey* dk = alDead[i];

      sp->dpName = NULL;
      sp->dwSystemID = 0;
      sp->dpString = new KMX_WCHAR[dk->KMX_Count() + 1];
      for (int j = 0; j < dk->KMX_Count(); j++)
        sp->dpString[j] = dk->KMX_GetBaseCharacter(j);
      sp->dpString[dk->KMX_Count()] = 0;
      sp++;

      sp->dpName = NULL;
      sp->dwSystemID = 0;
      sp->dpString = new KMX_WCHAR[dk->KMX_Count() + 1];
      for (int j = 0; j < dk->KMX_Count(); j++)
        sp->dpString[j] = dk->KMX_GetCombinedCharacter(j);
      sp->dpString[dk->KMX_Count()] = 0;
      sp++;

      kkp->Line = 0;
      kkp->ShiftFlags = 0;
      kkp->Key = 0;
      KMX_WCHAR* p = kkp->dpContext = new KMX_WCHAR[8];
      *p++ = UC_SENTINEL;
      *p++ = CODE_DEADKEY;
      *p++ = KMX_DeadKeyMap(dk->KMX_DeadCharacter(), &alDead, nDeadkey, FDeadkeys);  // I4353
      // *p++ = nDeadkey+i;
      *p++ = UC_SENTINEL;
      *p++ = CODE_ANY;
      *p++ = nStoreBase + i * 2 + 1;
      *p = 0;

      p = kkp->dpOutput = new KMX_WCHAR[5];
      *p++ = UC_SENTINEL;
      *p++ = CODE_INDEX;
      *p++ = nStoreBase + i * 2 + 2;
      *p++ = 2;
      *p = 0;
      kkp++;
    }
  }
return true;
}<|MERGE_RESOLUTION|>--- conflicted
+++ resolved
@@ -49,7 +49,6 @@
   return false;
 }
 
-<<<<<<< HEAD
 /**
  * @brief  Find a keyvalue for given keycode, shiftstate and caps. A function similar to Window`s ToUnicodeEx() function.
  *
@@ -66,16 +65,7 @@
  *          0 if no translation is available;
  *          +1 if character was found and written to pwszBuff
  */
-int KMX_ToUnicodeEx(guint keycode, PKMX_WCHAR pwszBuff, int ss, int caps, GdkKeymap* keymap) {
-=======
-int KMX_ToUnicodeEx(guint keycode, PKMX_WCHAR pwszBuff, int shift_state_pos, int caps, GdkKeymap* keymap) {
-/*
-  * Contrary to what the function name might suggest, the function KMX_ToUnicodeEx does not process surrogate pairs. 
-  * This is because it is used in mcompile only which only deals with latin scripts.
-  * In case this function is used for surrogate pairs, they will be ignored and a message will be printed out
-*/
-
->>>>>>> b7ddca8e
+int KMX_ToUnicodeEx(guint keycode, PKMX_WCHAR pwszBuff, ShiftState rgkey_ss, int caps, GdkKeymap* keymap) {
   GdkKeymapKey* maps;
   guint* keyvals;
   gint count;
@@ -83,21 +73,13 @@
   if (!gdk_keymap_get_entries_for_keycode(keymap, keycode, &maps, &keyvals, &count))
     return 0;
 
-<<<<<<< HEAD
-  if (!(ensureValidInputForKeyboardTranslation(ss, count, keycode))) {
-=======
   if (!(ensureValidInputForKeyboardTranslation(convert_rgkey_Shiftstate_to_LinuxShiftstate(rgkey_ss), keycode))){
->>>>>>> b7ddca8e
     g_free(keyvals);
     g_free(maps);
     return 0;
   }
 
-<<<<<<< HEAD
-  KMX_DWORD keyVal = KMX_get_KeyVal_From_KeyCode(keymap, keycode, ShiftState(ss), caps);
-=======
-  KMX_DWORD keyVal = (KMX_DWORD)KMX_get_KeyVal_From_KeyCode(keymap, keycode, ShiftState(rgkey_ss), caps);
->>>>>>> b7ddca8e
+  KMX_DWORD keyVal = (KMX_DWORD)KMX_get_KeyVal_From_KeyCode(keymap, keycode, rgkey_ss, caps);
   std::u16string str = convert_DeadkeyValues_To_U16str(keyVal);
   KMX_WCHAR firstchar = *(PKMX_WCHAR)str.c_str();
 
