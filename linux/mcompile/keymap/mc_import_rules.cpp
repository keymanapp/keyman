/*
  Name:             mc_import_rules
  Copyright:        Copyright (C) SIL International.
  Documentation:    
  Description:      
  Create Date:      3 Aug 2014

  Modified Date:    6 Feb 2015
  Authors:          mcdurdin
  Related Files:    
  Dependencies:     

  Bugs:             
  Todo:             
  Notes:            
  History:          03 Aug 2014 - mcdurdin - I4327 - V9.0 - Mnemonic layout compiler follow-up
                    03 Aug 2014 - mcdurdin - I4353 - V9.0 - mnemonic layout recompiler mixes up deadkey rules
                    31 Dec 2014 - mcdurdin - I4550 - V9.0 - logical flaw in mnemonic layout recompiler means that AltGr base keys are never processed
                    06 Feb 2015 - mcdurdin - I4552 - V9.0 - Add mnemonic recompile option to ignore deadkeys
*/

#include <vector>
#include <string>
#include <stdio.h>
#include "mc_kmxfile.h"
#include "keymap.h"

const int KMX_ShiftStateMap[] = {
    ISVIRTUALKEY,
    ISVIRTUALKEY | K_SHIFTFLAG,
    ISVIRTUALKEY | K_CTRLFLAG,
    ISVIRTUALKEY | K_SHIFTFLAG | K_CTRLFLAG,
    0,
    0,
    ISVIRTUALKEY | RALTFLAG,
    ISVIRTUALKEY | RALTFLAG | K_SHIFTFLAG,
    0,
    0};

DeadKey::DeadKey(KMX_WCHAR deadCharacter) {
  this->m_deadchar = deadCharacter;
}

KMX_WCHAR DeadKey::KMX_DeadCharacter() {
  return this->m_deadchar;
}

void DeadKey::KMX_AddDeadKeyRow(KMX_WCHAR baseCharacter, KMX_WCHAR combinedCharacter) {
  this->m_rgbasechar.push_back(baseCharacter);
  this->m_rgcombchar.push_back(combinedCharacter);
}

bool DeadKey::KMX_ContainsBaseCharacter(KMX_WCHAR baseCharacter) {
  std::vector<KMX_WCHAR>::iterator it;
  for (it = this->m_rgbasechar.begin(); it < m_rgbasechar.end(); it++) {
    if (*it == baseCharacter) {
      return true;
    }
  }
  return false;
}

int KMX_ToUnicodeEx(guint keycode, PKMX_WCHAR pwszBuff, int shift_state_pos, int caps, GdkKeymap* keymap) {
/*
  * Contrary to what the function name might suggest, the function KMX_ToUnicodeEx does not process surrogate pairs. 
  * This is because it is used in mcompile only which only deals with latin scripts.
  * In case this function is used for surrogate pairs, they will be ignored and a message will be printed out
*/

  GdkKeymapKey* maps;
  guint* keyvals;
  gint count;

  if (!gdk_keymap_get_entries_for_keycode(keymap, keycode, &maps, &keyvals, &count))
    return 0;

<<<<<<< HEAD
  if (!(ensureValidInputForKeyboardTranslation(shift_state_pos, count, keycode))) {
=======
  if (!(ensureValidInputForKeyboardTranslation(shift_state_pos, (int)count, (int)keycode))){
>>>>>>> adbd27a3
    g_free(keyvals);
    g_free(maps);
    return 0;
  }

  KMX_DWORD keyVal = (KMX_DWORD)KMX_get_KeyVal_From_KeyCode(keymap, keycode, ShiftState(shift_state_pos), caps);
  std::u16string str = convert_DeadkeyValues_To_U16str(keyVal);
  KMX_WCHAR firstchar = *(PKMX_WCHAR)str.c_str();

  if ((firstchar >= 0xD800) &&(firstchar <= 0xDFFF)) {
    wprintf(L"Surrogate pair found that is not processed in KMX_ToUnicodeEx\n");
    return 0;
  }

  pwszBuff[0] = firstchar;

  g_free(keyvals);
  g_free(maps);

  if (u16len(pwszBuff) < 1)
    return 0;

  if ((keyVal >= deadkey_min) && (keyVal <= deadkey_max))   // deadkeys
    return -1;
  else if (gdk_keyval_to_unicode(keyVal) == 0)              // NO UNICODE
    return 0;
  else                                                      // usable char
    return 1;
}

KMX_WCHAR KMX_DeadKeyMap(int index, std::vector<DeadKey*>* deadkeys, int deadkeyBase, std::vector<KMX_DeadkeyMapping>* deadkeyMappings) {  // I4327   // I4353
  for (size_t i = 0; i < deadkeyMappings->size(); i++) {
    if ((*deadkeyMappings)[i].deadkey == index) {
      return (*deadkeyMappings)[i].dkid;
    }
  }

  for (size_t i = 0; i < deadkeys->size(); i++) {
    if ((*deadkeys)[i]->KMX_DeadCharacter() == index) {
      return (KMX_WCHAR)(deadkeyBase + i);
    }
  }
  return 0xFFFF;
}

class KMX_VirtualKey {
private:
  UINT m_vk;
  UINT m_sc;
  bool m_rgfDeadKey[10][2];
  std::u16string m_rgss[10][2];

public:
  KMX_VirtualKey(UINT scanCode) {
    this->m_vk = KMX_get_VKUS_From_KeyCodeUnderlying(scanCode);
    this->m_sc = scanCode;
    memset(this->m_rgfDeadKey, 0, sizeof(this->m_rgfDeadKey));
  }

  UINT VK() {
    return this->m_vk;
  }

  UINT SC() {
    return this->m_sc;
  }

  std::u16string KMX_GetShiftState(ShiftState shiftState, bool capsLock) {
    return this->m_rgss[(UINT)shiftState][(capsLock ? 1 : 0)];
  }

  void KMX_SetShiftState(ShiftState shiftState, std::u16string value, bool isDeadKey, bool capsLock) {
    this->m_rgfDeadKey[(UINT)shiftState][(capsLock ? 1 : 0)] = isDeadKey;
    this->m_rgss[(UINT)shiftState][(capsLock ? 1 : 0)] = value;
  }

  bool KMX_IsSGCAPS() {
    std::u16string stBase      = this->KMX_GetShiftState(Base, false);
    std::u16string stShift     = this->KMX_GetShiftState(Shft, false);
    std::u16string stCaps      = this->KMX_GetShiftState(Base, true);
    std::u16string stShiftCaps = this->KMX_GetShiftState(Shft, true);
    return (
        ((stCaps.size() > 0) && (stBase.compare(stCaps) != 0) && (stShift.compare(stCaps) != 0)) ||
        ((stShiftCaps.size() > 0) && (stBase.compare(stShiftCaps) != 0) && (stShift.compare(stShiftCaps) != 0)));
  }

  bool KMX_IsCapsEqualToShift() {
    std::u16string stBase  = this->KMX_GetShiftState(Base, false);
    std::u16string stShift = this->KMX_GetShiftState(Shft, false);
    std::u16string stCaps  = this->KMX_GetShiftState(Base, true);
    return ((stBase.size() > 0) && (stShift.size() > 0) && (stBase.compare(stShift) != 0) && (stShift.compare(stCaps) == 0));
  }

  bool KMX_IsAltGrCapsEqualToAltGrShift() {
    std::u16string stBase  = this->KMX_GetShiftState(MenuCtrl, false);
    std::u16string stShift = this->KMX_GetShiftState(ShftMenuCtrl, false);
    std::u16string stCaps  = this->KMX_GetShiftState(MenuCtrl, true);
    return ((stBase.size() > 0) && (stShift.size() > 0) && (stBase.compare(stShift) != 0) && (stShift.compare(stCaps) == 0));
  }

  bool KMX_IsXxxxGrCapsEqualToXxxxShift() {
    std::u16string stBase  = this->KMX_GetShiftState(Xxxx, false);
    std::u16string stShift = this->KMX_GetShiftState(ShftXxxx, false);
    std::u16string stCaps  = this->KMX_GetShiftState(Xxxx, true);
    return ((stBase.size() > 0) && (stShift.size() > 0) && (stBase.compare(stShift) != 0) && (stShift.compare(stCaps) == 0));
  }

  bool KMX_IsEmpty() {
    for (int i = 0; i < 10; i++) {
      for (int j = 0; j <= 1; j++) {
        if (this->KMX_GetShiftState((ShiftState)i, (j == 1)).size() > 0) {
          return (false);
        }
      }
    }
    return true;
  }

  bool KMX_IsKeymanUsedKey() {
    return (this->m_vk >= 0x20 && this->m_vk <= 0x5F) || (this->m_vk >= 0x88);
  }

  UINT KMX_GetShiftStateValue(int capslock, int caps, ShiftState ss) {
    return KMX_ShiftStateMap[(int)ss] | (capslock ? (caps ? CAPITALFLAG : NOTCAPITALFLAG) : 0);
  }

  int KMX_GetKeyCount(int MaxShiftState) {
    int nkeys = 0;

    // Get the CAPSLOCK value
    for (int ss = 0; ss <= MaxShiftState; ss++) {
      if (ss == Menu || ss == ShftMenu) {
        // Alt and Shift+Alt don't work, so skip them
        continue;
      }
      for (int caps = 0; caps <= 1; caps++) {
        std::u16string st = this->KMX_GetShiftState((ShiftState)ss, (caps == 1));

        if (st.size() == 0) {
          // No character assigned here
        } else if (this->m_rgfDeadKey[(int)ss][caps]) {
          // It's a dead key, append an @ sign.
          nkeys++;
        } else {
          bool isvalid = true;
          for (size_t ich = 0; ich < st.size(); ich++) {
            if (st[ich] < 0x20 || st[ich] == 0x7F) {
              isvalid = false;

              printf("invalid for: %i\n", st[ich]);
              break;
            }
          }
          if (isvalid) {
            nkeys++;
          }
        }
      }
    }
    return nkeys;
  }

  bool KMX_LayoutRow(int MaxShiftState, LPKMX_KEY key, std::vector<DeadKey*>* deadkeys, int deadkeyBase, BOOL bDeadkeyConversion, vec_dword_3D& all_vector, GdkKeymap* keymap) {  // I4552
    // Get the CAPSLOCK value
    int capslock = (this->KMX_IsCapsEqualToShift() ? 1 : 0) | (this->KMX_IsSGCAPS() ? 2 : 0) |
                   (this->KMX_IsAltGrCapsEqualToAltGrShift() ? 4 : 0) | (this->KMX_IsXxxxGrCapsEqualToXxxxShift() ? 8 : 0);

    for (int ss = 0; ss <= MaxShiftState; ss++) {
      if (ss == Menu || ss == ShftMenu) {
        // Alt and Shift+Alt don't work, so skip them
        continue;
      }
      for (int caps = 0; caps <= 1; caps++) {
        std::u16string st = this->KMX_GetShiftState((ShiftState)ss, (caps == 1));

        PKMX_WCHAR p;

        if (st.size() == 0) {
          // No character assigned here
        } else if (this->m_rgfDeadKey[(int)ss][caps]) {
          // It's a dead key, append an @ sign.
          key->dpContext = new KMX_WCHAR[1];
          *key->dpContext = 0;

          key->ShiftFlags = this->KMX_GetShiftStateValue(capslock, caps, (ShiftState)ss);
          // we already use VK_US so no need to convert it as we do on windows
          key->Key = this->VK();
          key->Line = 0;

          if (bDeadkeyConversion) {  // I4552
            p = key->dpOutput = new KMX_WCHAR[2];
            *p++ = st[0];
            *p = 0;
          } else {
            p = key->dpOutput = new KMX_WCHAR[4];
            *p++ = UC_SENTINEL;
            *p++ = CODE_DEADKEY;
            *p++ = KMX_DeadKeyMap(st[0], deadkeys, deadkeyBase, &KMX_FDeadkeys);  // I4353
            *p = 0;
          }
          key++;
        } else {
          bool isvalid = true;
          for (size_t ich = 0; ich < st.size(); ich++) {
            if (st[ich] < 0x20 || st[ich] == 0x7F) {
              isvalid = false;
              printf("invalid 16 for: %i\n", st[ich]);
              break;
            }
          }
          if (isvalid) {
            // this is different to mcompile windows !!!!
            // this->m_sc    stores SC-US = SCUnderlying
            // this->m_vk    stores VK-US ( not underlying !!)
            // key->Key      stores VK-US ( not underlying !!)
            // key->dpOutput stores character Underlying

            KMX_DWORD SC_Underlying = KMX_get_KeyCodeUnderlying_From_KeyCodeUS(keymap, all_vector, this->SC(), (ShiftState)ss, caps);
            key->Key = KMX_get_VKUS_From_KeyCodeUnderlying(SC_Underlying);

            key->Line = 0;
            key->ShiftFlags = this->KMX_GetShiftStateValue(capslock, caps, (ShiftState)ss);

            key->dpContext = new KMX_WCHAR;
            *key->dpContext = 0;
            p = key->dpOutput = new KMX_WCHAR[st.size() + 1];
            for (size_t ich = 0; ich < st.size(); ich++) {
              *p++ = st[ich];
            }
            *p = 0;
            key++;
          }
        }
      }
    }
    return true;
  }
};

class KMX_Loader {
private:
  KMX_BYTE lpKeyStateNull[256];
  UINT m_XxxxVk;

public:
  KMX_Loader() {
    m_XxxxVk = 0;
    memset(lpKeyStateNull, 0, sizeof(lpKeyStateNull));
  }

  UINT Get_XxxxVk() {
    return m_XxxxVk;
  }

  void Set_XxxxVk(UINT value) {
    m_XxxxVk = value;
  }

  ShiftState KMX_MaxShiftState() {
    return (Get_XxxxVk() == 0 ? ShftMenuCtrl : ShftXxxx);
  }

  bool KMX_IsControlChar(char16_t ch) {
    return (ch < 0x0020) || (ch >= 0x007F && ch <= 0x009F);
  }
};

int KMX_GetMaxDeadkeyIndex(KMX_WCHAR* p) {
  int n = 0;
  while (p && *p) {
    if (*p == UC_SENTINEL && *(p + 1) == CODE_DEADKEY)
      n = std::max(n, (int)*(p + 2));
    p = KMX_incxstr(p);
  }
  return n;
}

bool KMX_ImportRules(LPKMX_KEYBOARD kp, vec_dword_3D& all_vector, GdkKeymap** keymap, std::vector<KMX_DeadkeyMapping>* FDeadkeys, KMX_BOOL bDeadkeyConversion) {  // I4353   // I4552
  KMX_Loader loader;

  std::vector<KMX_VirtualKey*> rgKey; //= new VirtualKey[256];
  std::vector<DeadKey*> alDead;
  std::vector<DeadKey*> alDead_byBasechar = create_deadkeys_by_basechar();

  rgKey.resize(256);

  // Scroll through the Scan Code (SC) values and get the valid Virtual Key (VK)
  // values in it. Then, store the SC in each valid VK so it can act as both a
  // flag that the VK is valid, and it can store the SC value.

  for (UINT sc = 0x01; sc <= 0x7f; sc++) {
    // fills m_vk with the VK of the US keyboard
    // ( mcompile win uses MapVirtualKeyEx() to fill m_vk with the VK of the Underlying keyboard)
    // Linux can get a VK for the US Keyboard using USVirtualKeyToScanCode/ScanCodeToUSVirtualKey
    // Linux cannot get a VK for the underling Keyboard
    // this "connection" is possible only when using all_vector

    KMX_VirtualKey* key = new KMX_VirtualKey(sc);

    if ((key->VK() != 0)) {
      rgKey[key->VK()] = key;
    } else {
      delete key;
    }
  }

  /* _S2 TODO I assume we do not need those...
  rgKey[VK_DIVIDE] = new KMX_VirtualKey(hkl, VK_DIVIDE);
  rgKey[VK_CANCEL] = new KMX_VirtualKey(hkl, VK_CANCEL);
  rgKey[VK_DECIMAL] = new KMX_VirtualKey(hkl, VK_DECIMAL);*/

  // in this part we skip shiftstates 4, 5, 8, 9
  for (UINT iKey = 0; iKey < rgKey.size(); iKey++) {
    if (rgKey[iKey] != NULL) {
      KMX_WCHAR sbBuffer[256];  // Scratchpad we use many places

      for (ShiftState ss = Base; ss <= loader.KMX_MaxShiftState(); ss = (ShiftState)((int)ss + 1)) {
        if (ss == Menu || ss == ShftMenu) {
          // Alt and Shift+Alt don't work, so skip them (ss 4+5)
          continue;
        }

        KMX_DWORD kc_us = (KMX_DWORD)KMX_get_KeyCodeUnderlying_From_VKUS(iKey);

        for (int caps = 0; caps <= 1; caps++) {
          int rc = KMX_ToUnicodeEx(kc_us, sbBuffer, ss, caps, *keymap);

          if (rc > 0) {
            if (*sbBuffer == 0) {
              rgKey[iKey]->KMX_SetShiftState(ss, u"", false, (caps));  // different to windows since behavior on Linux is different
            } else {
              if ((ss == Ctrl || ss == ShftCtrl)) {
                continue;
              }
              sbBuffer[rc] = 0;
              rgKey[iKey]->KMX_SetShiftState(ss, sbBuffer, false, (caps));  // different to windows since behavior on Linux is different
            }
          } else if (rc < 0) {
            sbBuffer[2] = 0;
            rgKey[iKey]->KMX_SetShiftState(ss, sbBuffer, true, (caps));  // different to windows since behavior on Linux is different

            refine_alDead(sbBuffer[0], alDead, alDead_byBasechar);
          }
        }
      }
    }
  }

  //-------------------------------------------------------------
  // Now that we've collected the key data, we need to
  // translate it to kmx and append to the existing keyboard
  //-------------------------------------------------------------

  int nDeadkey = 0;
  LPKMX_GROUP gp = new KMX_GROUP[kp->cxGroupArray + 4];  // leave space for old
  memcpy(gp, kp->dpGroupArray, sizeof(KMX_GROUP) * kp->cxGroupArray);

  //
  // Find the current highest deadkey index
  //

  kp->dpGroupArray = gp;
  for (UINT i = 0; i < kp->cxGroupArray; i++, gp++) {
    LPKMX_KEY kkp = gp->dpKeyArray;

    for (UINT j = 0; j < gp->cxKeyArray; j++, kkp++) {
      nDeadkey = std::max(nDeadkey, KMX_GetMaxDeadkeyIndex(kkp->dpContext));
      nDeadkey = std::max(nDeadkey, KMX_GetMaxDeadkeyIndex(kkp->dpOutput));
    }
  }

  kp->cxGroupArray++;
  gp = &kp->dpGroupArray[kp->cxGroupArray - 1];

  // calculate the required size of `gp->dpKeyArray`

  UINT nkeys = 0;
  for (UINT iKey = 0; iKey < rgKey.size(); iKey++) {
    if ((rgKey[iKey] != NULL) && rgKey[iKey]->KMX_IsKeymanUsedKey() && (!rgKey[iKey]->KMX_IsEmpty())) {
      nkeys += rgKey[iKey]->KMX_GetKeyCount(loader.KMX_MaxShiftState());
    }
  }

  gp->fUsingKeys = TRUE;
  gp->dpMatch    = NULL;
  gp->dpName     = NULL;
  gp->dpNoMatch  = NULL;
  gp->cxKeyArray = nkeys;
  gp->dpKeyArray = new KMX_KEY[gp->cxKeyArray];

  nDeadkey++;  // ensure a 1-based index above the max deadkey value already in the keyboard

  //
  // Fill in the new rules
  //
  nkeys = 0;
  for (UINT iKey = 0; iKey < rgKey.size(); iKey++) {
    if ((rgKey[iKey] != NULL) && rgKey[iKey]->KMX_IsKeymanUsedKey() && (!rgKey[iKey]->KMX_IsEmpty())) {
      if (rgKey[iKey]->KMX_LayoutRow(loader.KMX_MaxShiftState(), &gp->dpKeyArray[nkeys], &alDead, nDeadkey, bDeadkeyConversion, all_vector, *keymap)) {  // I4552
        nkeys += rgKey[iKey]->KMX_GetKeyCount(loader.KMX_MaxShiftState());
      }
    }
  }

  gp->cxKeyArray = nkeys;

  //
  // Add nomatch control to each terminating 'using keys' group   // I4550
  //
  LPKMX_GROUP gp2 = kp->dpGroupArray;
  for (UINT i = 0; i < kp->cxGroupArray - 1; i++, gp2++) {
    if (gp2->fUsingKeys && gp2->dpNoMatch == NULL) {
      KMX_WCHAR* p = gp2->dpNoMatch = new KMX_WCHAR[4];
      *p++ = UC_SENTINEL;
      *p++ = CODE_USE;
      *p++ = (KMX_WCHAR)(kp->cxGroupArray);
      *p = 0;

      // I4550 - Each place we have a nomatch > use(baselayout) (this last group), we need to add all
      // the AltGr and ShiftAltGr combinations as rules to allow them to be matched as well.  Yes, this
      // loop is not very efficient but it's not worthy of optimisation.
      //
      UINT j;
      LPKMX_KEY kkp;
      for (j = 0, kkp = gp->dpKeyArray; j < gp->cxKeyArray; j++, kkp++) {
        if ((kkp->ShiftFlags & (K_CTRLFLAG | K_ALTFLAG | LCTRLFLAG | LALTFLAG | RCTRLFLAG | RALTFLAG)) != 0) {
          gp2->cxKeyArray++;
          LPKMX_KEY kkp2 = new KMX_KEY[gp2->cxKeyArray];
          memcpy(kkp2, gp2->dpKeyArray, sizeof(KMX_KEY) * (gp2->cxKeyArray - 1));
          gp2->dpKeyArray = kkp2;
          kkp2 = &kkp2[gp2->cxKeyArray - 1];
          kkp2->dpContext = new KMX_WCHAR;
          *kkp2->dpContext = 0;
          kkp2->Key = kkp->Key;
          kkp2->ShiftFlags = kkp->ShiftFlags;
          kkp2->Line = 0;
          KMX_WCHAR* p = kkp2->dpOutput = new KMX_WCHAR[4];
          *p++ = UC_SENTINEL;
          *p++ = CODE_USE;
          *p++ = (KMX_WCHAR)(kp->cxGroupArray);
          *p = 0;
        }
      }
    }
  }

  // If we have deadkeys, then add a new group to translate the deadkeys per the deadkey tables
  // We only do this if not in deadkey conversion mode
  //

  if (alDead.size() > 0 && !bDeadkeyConversion) {  // I4552
    kp->cxGroupArray++;

    KMX_WCHAR* p = gp->dpMatch = new KMX_WCHAR[4];
    *p++ = UC_SENTINEL;
    *p++ = CODE_USE;
    *p++ = (KMX_WCHAR)kp->cxGroupArray;
    *p = 0;

    gp++;

    gp->fUsingKeys = FALSE;
    gp->dpMatch    = NULL;
    gp->dpName     = NULL;
    gp->dpNoMatch  = NULL;
    gp->cxKeyArray = alDead.size();
    LPKMX_KEY kkp = gp->dpKeyArray = new KMX_KEY[alDead.size()];

    LPKMX_STORE sp = new KMX_STORE[kp->cxStoreArray + alDead.size() * 2];
    memcpy(sp, kp->dpStoreArray, sizeof(KMX_STORE) * kp->cxStoreArray);

    kp->dpStoreArray = sp;

    sp = &sp[kp->cxStoreArray];
    int nStoreBase = kp->cxStoreArray;
    kp->cxStoreArray += alDead.size() * 2;

    for (UINT i = 0; i < alDead.size(); i++) {
      DeadKey* dk = alDead[i];

      sp->dpName = NULL;
      sp->dwSystemID = 0;
      sp->dpString = new KMX_WCHAR[dk->KMX_Count() + 1];
      for (int j = 0; j < dk->KMX_Count(); j++)
        sp->dpString[j] = dk->KMX_GetBaseCharacter(j);
      sp->dpString[dk->KMX_Count()] = 0;
      sp++;

      sp->dpName = NULL;
      sp->dwSystemID = 0;
      sp->dpString = new KMX_WCHAR[dk->KMX_Count() + 1];
      for (int j = 0; j < dk->KMX_Count(); j++)
        sp->dpString[j] = dk->KMX_GetCombinedCharacter(j);
      sp->dpString[dk->KMX_Count()] = 0;
      sp++;

      kkp->Line = 0;
      kkp->ShiftFlags = 0;
      kkp->Key = 0;
      KMX_WCHAR* p = kkp->dpContext = new KMX_WCHAR[8];
      *p++ = UC_SENTINEL;
      *p++ = CODE_DEADKEY;
      *p++ = KMX_DeadKeyMap(dk->KMX_DeadCharacter(), &alDead, nDeadkey, FDeadkeys);  // I4353
      // *p++ = nDeadkey+i;
      *p++ = UC_SENTINEL;
      *p++ = CODE_ANY;
      *p++ = nStoreBase + i * 2 + 1;
      *p = 0;

      p = kkp->dpOutput = new KMX_WCHAR[5];
      *p++ = UC_SENTINEL;
      *p++ = CODE_INDEX;
      *p++ = nStoreBase + i * 2 + 2;
      *p++ = 2;
      *p = 0;
      kkp++;
    }
  }

  return true;
}<|MERGE_RESOLUTION|>--- conflicted
+++ resolved
@@ -74,11 +74,7 @@
   if (!gdk_keymap_get_entries_for_keycode(keymap, keycode, &maps, &keyvals, &count))
     return 0;
 
-<<<<<<< HEAD
-  if (!(ensureValidInputForKeyboardTranslation(shift_state_pos, count, keycode))) {
-=======
   if (!(ensureValidInputForKeyboardTranslation(shift_state_pos, (int)count, (int)keycode))){
->>>>>>> adbd27a3
     g_free(keyvals);
     g_free(maps);
     return 0;
