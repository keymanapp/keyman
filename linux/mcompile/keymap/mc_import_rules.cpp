--- conflicted
+++ resolved
@@ -162,11 +162,8 @@
     //                                                  If there is no translation, the function returns 0.
     //                                                  SC -> VK
     this->m_vk = get_VirtualKey_Other_From_SC(scanCode, All_Vector);
-<<<<<<< HEAD
 
    //this->m_vk = get_VirtualKey_Other_From_SC_NEW(scanCode, All_Vector, keymap, scanCode,scanCode);
-=======
->>>>>>> 6ff02e8b
     this->m_hkl = hkl;
     this->m_sc = scanCode ;
   }
@@ -578,7 +575,6 @@
   return n;
 }
 
-<<<<<<< HEAD
 
 
 bool is_Letter(int pos, v_dw_3D & All_Vector){
@@ -586,11 +582,6 @@
     return true;
   return false;
 }
-=======
-// _S2 has to go !!
-bool  write_rgKey_ToFile(std::vector<KMX_VirtualKey*> rgKey ){
-  std::string RGKey_FileName="/Projects/keyman/keyman/linux/mcompile/keymap/rgKey_lin.txt";
->>>>>>> 6ff02e8b
 
 bool is_Number(int pos, v_dw_3D & All_Vector){
   if(  (All_Vector[1][pos][1] >= 48) && (All_Vector[1][pos][1]  <= 57)    )
@@ -610,19 +601,7 @@
   return false;
 }
 
-bool is_Letter(int pos, v_dw_3D & All_Vector){
-  if( ( All_Vector[1][pos][1] == All_Vector[1][pos][2] + 32)  )
-    return true;
-  return false;
-}
-
-bool is_Number(int pos, v_dw_3D & All_Vector){
-  if(  (All_Vector[1][pos][1] >= 48) && (All_Vector[1][pos][1]  <= 57)    )
-      return true;
-  return false;
-}
-
-<<<<<<< HEAD
+
 // _S2 where to put this??
 std::wstring  get_VirtualKey_Other_from_iKey(KMX_DWORD iKey, ShiftState &ss, int &caps, v_dw_3D &All_Vector) {
 
@@ -631,32 +610,6 @@
   // All_Vector[25] contains SC(38), unshifted A (97) shifted A (65) )
   KMX_DWORD pos = get_position_From_VirtualKey_Other(iKey, All_Vector,99);
 
-=======
-bool is_Special(int pos, v_dw_3D & All_Vector){
-  if( !is_Number && !is_Letter)
-    return true;
-  return false;
-}
-
-bool is_Edges(int pos, v_dw_3D & All_Vector){
-  if( (All_Vector[1][pos][1] == 48))
-    return true;
-  return false;
-}
-
-
-// _S2 where to put this??
-std::wstring  get_VirtualKey_Other_from_iKey(KMX_DWORD iKey, ShiftState &ss, int &caps, v_dw_3D &All_Vector) {
-
-  // _S2 this will find the correct row in All_Vector
-  //( e.g. get_position_From_VirtualKey_Other(65 ,All_Vector ) returns 25
-  // All_Vector[25] contains SC(38), unshifted A (97) shifted A (65) )
-  KMX_DWORD pos = get_position_From_VirtualKey_Other(iKey, All_Vector,99);
-   /*KMX_DWORD pos0 = get_position_From_VirtualKey_Other(iKey, All_Vector,0);
-   KMX_DWORD pos1 = get_position_From_VirtualKey_Other(iKey, All_Vector,1);
-   KMX_DWORD pos2 = get_position_From_VirtualKey_Other(iKey, All_Vector,2);
-   KMX_DWORD pos3 = get_position_From_VirtualKey_Other(iKey, All_Vector,99);*/
->>>>>>> 6ff02e8b
   int icaps;
   if (ss >9)
     return L"";
@@ -688,10 +641,7 @@
   return L"";
 }
 
-<<<<<<< HEAD
-
-=======
->>>>>>> 6ff02e8b
+
 bool KMX_ImportRules(KMX_WCHAR *kbid, LPKMX_KEYBOARD kp,v_dw_3D  &All_Vector, GdkKeymap **keymap, std::vector<KMX_DeadkeyMapping> *FDeadkeys, KMX_BOOL bDeadkeyConversion) {   // I4353   // I4552
   KMX_Loader loader;
   const size_t BUF_sz= 256;
@@ -734,7 +684,6 @@
 //should be 65 (=shifted)
 //KMX_VirtualKey *key2 = new KMX_VirtualKey(38, hkl, All_Vector, keymap);
 
-<<<<<<< HEAD
 //------------------------------------
 
 /*//for(UINT sc = 0x01; sc <= 0x7f; sc++) {
@@ -761,19 +710,6 @@
       key->set_VK( (UINT)(*str.c_str())) ;
 
     /*wprintf(L" sc= %i ---  VK = %i (%c)\n",sc,key_vk,key_vk);*/
-=======
-
-  for(UINT sc = 0x01; sc <= 0x7f; sc++) {
-    // KMX_VirtualKey *key = new KMX_VirtualKey(sc, hkl, All_Vector);      // _S2 get this from my Vector
-    KMX_VirtualKey *key = new KMX_VirtualKey(sc, hkl, All_Vector, keymap);      // _S2 get this from my Vector
-    uint key_vk = key->VK() ;
-    std::wstring s= PrintKeymapForCodeReturnKeySym2( *keymap, (guint) sc , All_Vector, Shft, 0 );
-    if ( !s.empty() );
-      UINT in1_dw = (UINT)(*s.c_str());
-
-    key->set_VK( in1_dw) ;
-    wprintf(L" sc= %i ---  VK = %i (%c)\n",sc,key_vk,key_vk);
->>>>>>> 6ff02e8b
     if((key->VK() != 0) && (key->VK() <256)) {
         rgKey[key->VK()] = key;
     } else {
@@ -816,30 +752,19 @@
   }
 */
   // _S2 test rgkey can go later
-<<<<<<< HEAD
   for(UINT iKey = 100; iKey < rgKey.size(); iKey++) {
-=======
-  for(UINT iKey = 0; iKey < rgKey.size(); iKey++) {
->>>>>>> 6ff02e8b
       if(rgKey[iKey] != NULL) {
           wprintf(L" Key Nr %i is available\n",iKey);
       }
   }
-<<<<<<< HEAD
 
   // _S2 This part is not finished completely. It still needs some work..
-=======
->>>>>>> 6ff02e8b
 
   // _S2 in this part we skip shiftstates 4, 5, 8, 9
   for(UINT iKey = 0; iKey < rgKey.size(); iKey++) {
     if(rgKey[iKey] != NULL) {
       WCHAR sbBuffer[256];     // Scratchpad we use many places
 
-<<<<<<< HEAD
-=======
-      //UINT mapped_ikey = Lin_KM__map[iKey];
->>>>>>> 6ff02e8b
       UINT mapped_ikey = Lin_KM__map(iKey, All_Vector);
 
       for(ShiftState ss = Base; ss <= loader.MaxShiftState(); ss = (ShiftState)((int)ss + 1)) {
@@ -848,47 +773,15 @@
           continue;
         }
 
-int Keypos =  get_position_From_VirtualKey_Other(mapped_ikey , All_Vector, 2);
-UINT pp = (UINT) All_Vector[1][Keypos][0];
-
-
-
         for(int caps = 0; caps <= 1; caps++) {
 
-<<<<<<< HEAD
           //_S2 TODO get char  - do I need rc ?? ( was rc = ToUnicodeEx...)
           std::wstring VK_Other = get_VirtualKey_Other_from_iKey(mapped_ikey, ss, caps, All_Vector);
-=======
-    //wprintf(L"this was ss %i - ikey %i\n",ss ,iKey);
-          //_S2 TODO
-          //_S2 get char  - do I need rc ?? ( was rc = ToUnicodeEx...)
-          std::wstring VK_Other_OLD = get_VirtualKey_Other_from_iKey(mapped_ikey, ss, caps, All_Vector);
-          //std::wstring VK_Other= PrintKeymapForCodeReturnKeySym(  *keymap, mapped_ikey, All_Vector, ss, caps);
-          std::wstring VK_Other= PrintKeymapForCodeReturnKeySym(  *keymap, pp, All_Vector, ss, caps);
-
-
-
-
-
-
-
-          if ( VK_Other_OLD != VK_Other) {
-            if(VK_Other_OLD!=L"" )
-              wprintf(L"\nVK`s are different :-(  %s <--> %s  ",VK_Other_OLD.c_str() ,VK_Other.c_str());
-          }
-
-          //std::wstring VK_Other = get_VirtualKey_Other_from_iKey(iKey, ss, caps, All_Vector);
-          //wprintf(L"ikey : %i (mapped to %i ) SS (%i)  caps(%i) ----> returns  %s (%i)\n",          iKey, mapped_ikey , ss, caps, VK_Other.c_str(), (int) *( VK_Other.c_str()));
->>>>>>> 6ff02e8b
 
           //_S2 TODO do I need that ??
           //if rc >0: it got 1 or more char AND buffer is empty ( nothing inside ) {
             if(VK_Other == L"") {
-<<<<<<< HEAD
               rgKey[iKey]->KMX_SetShiftState(ss, L"", false, (caps == 0));
-=======
-                  rgKey[iKey]->KMX_SetShiftState(ss, L"", false, (caps == 0));
->>>>>>> 6ff02e8b
             }
 
             //_S2 TODO
@@ -899,17 +792,8 @@
               continue;
             }
 
-<<<<<<< HEAD
             //_S2 TODO fill m_rgfDeadkey ( m_rgfDeadkey will be done later)
             rgKey[iKey]->KMX_SetShiftState(ss, VK_Other, false, (caps==0));
-=======
-            //_S2 TODO
-            // fill m_rgss and m_rgfDeadkey ( m_rgfDeadkey will be done later)
-            //rgKey[iKey]->KMX_SetShiftState(ss, VK_Other, false, (caps == 0));
-           rgKey[iKey]->KMX_SetShiftState(ss, VK_Other, false, (caps));
-          //}  // from rc==1
-        // } // from rc > 0
->>>>>>> 6ff02e8b
 
 
         //_S2 TODO
@@ -921,32 +805,14 @@
         // } from rc<0
         }
       }
-      wprintf(L"                            Values for SC: %i\t: VK: %i     \n", rgKey[iKey]->SC(),rgKey[iKey]->VK()   );
-    }
-  }
-
-<<<<<<< HEAD
+    }
+  }
+
   //_S2 this gan co later
   //std::vector< int > TestValues = {48,49,50,52,53,54,55,56,57,54,65,89,189,188};
   std::vector< int > TestValues = {48,49,50,51,52,53,54,55,56,57,65,66,67,88,89,90};
  // std::vector< int > TestValues = {65};
   wprintf(L"-----------------\nNow some tests:\n");
-=======
-
-
-  // _S2 can go later: check if all correct
-  /*write_rgKey_ToFile(rgKey)  ;
-  v_dw_2D  V_lin,V_win,V_map;
-  write_RGKEY_FileToVector(V_lin, "rgKey_lin.txt");
-  write_RGKEY_FileToVector(V_win, "rgKey_Win.txt");
-  write_RGKEY_FileToVector(V_map, "map.txt");
-  CompareVector_To_VectorOfFile_RGKEY( V_win, V_lin,V_map);*/
-
-  //std::vector< int > TestValues = {48,49,50,52,53,54,55,56,57,54,65,89,189,188};
-  //std::vector< int > TestValues = {48,49,50,52,53,54,55,56};
-  wprintf(L"-----------------\nNow the tests:\n");
-  std::vector< int > TestValues = {65};
->>>>>>> 6ff02e8b
   for ( int i=0; i < TestValues.size();i++) {
     wprintf(L"Results for %i\t: %s  %s  %s  %s   \n", TestValues[i], rgKey[TestValues[i]]->KMX_GetShiftState(Base,0).c_str(),   rgKey[TestValues[i]]->KMX_GetShiftState(Base,1).c_str() ,  rgKey[TestValues[i]]->KMX_GetShiftState(Shft,0).c_str(), rgKey[TestValues[i]]->KMX_GetShiftState(Shft,1).c_str());
   }
