--- conflicted
+++ resolved
@@ -51,7 +51,6 @@
   VK_ACCENT,    /*   192 VK_OEM_3 */
   VK_HYPHEN,    /* - 189 VK_OEM_MINUS */
   VK_EQUAL,     /* = 187 VK_OEM_PLUS */
-<<<<<<< HEAD
 
   VK_LBRKT,     /* [ 219 VK_OEM_4 */
   VK_RBRKT,     /* ] 221 VK_OEM_6 */
@@ -60,16 +59,6 @@
   VK_COLON,     /* ; 186 VK_OEM_1  or ö */
   VK_QUOTE,     /* ' 222 VK_OEM_7  or Ä */
 
-=======
-
-  VK_LBRKT,     /* [ 219 VK_OEM_4 */
-  VK_RBRKT,     /* ] 221 VK_OEM_6 */
-  VK_BKSLASH,   /* \ 220 VK_OEM_5 */
-
-  VK_COLON,     /* ; 186 VK_OEM_1  or ö */
-  VK_QUOTE,     /* ' 222 VK_OEM_7  or Ä */
-
->>>>>>> 6ff02e8b
   VK_COMMA,     /* , 188 VK_OEM_COMMA */
   VK_PERIOD,    /* . 190 VK_OEM_PERIOD */
   VK_SLASH,     /* / 191 VK_OEM_2 */
@@ -80,162 +69,9 @@
   VK_OEM_102,   /* < > | 226 */
 
   0
-<<<<<<< HEAD
 };
 
 //_S2 QUESTION Which character do we use in that case?  0 or FFFF or 32 or ??
-=======
-};
-// _S2 how many fields do I need??
-// mapping between Linux keycodes and keyman SC
-const int keycode_map[60]={
-  0,   /* */
-  10,  /*10. 1 */
-  11,  /*11. 2 */
-  12,  /*12. 3 */
-  13,  /*13. 4 */
-  14,  /*14. 5 */
-  15,  /*15. 6 */
-  16,  /*16. 7 */
-  17,  /*17. 8 */
-  18,  /*18. 9 */
-  19,  /*19. 0 */
-  20,  /*20. MINUS */
-  21,  /*21. EQUALS*/
-      22,  /*22. BACKSPACE*/
-      23,  /*23. TAB*/
-  0,   /* */
-  24,  /* 16. Q */
-  25,  /* 17. W */
-  26,  /* 18. E */
-  27,  /* 19. R */
-  28,  /* 20. T */
-  29,  /* 21. Z */
-  30,  /* 22. U */
-  31,  /* 23. I*/
-  32,  /* 24. O*/
-  33,  /* 25. P*/
-  34,  /*26. LEFTBRACE*/
-  35,  /*27. RIGHTBRACE*/
-      36,  /*28. ENTER*/
-      37,  /*29. LEFTCTRL*/
-  38,  /* 30. A */
-  39,  /* 31. S */
-  40,  /* 32. D */
-  41,  /* 33. F */
-  42,  /* 34. G */
-  43,  /* 35. H */
-  44,  /* 36. J */
-  45,  /* 37. K */
-  46,  /* 38. L */
-  47,  /*39. SEMICOLON*/
-  48,  /*40. APOSTROPHE*/
-      49,   /*41. GRAVE*/
-      50,   /*42. LEFTSHIFT*/
-      51,   /*43. BACKSLASH*/
-  52,  /*44. Z */
-  53,  /*45. X */
-  54,  /*46. C */
-  55,  /*47. V */
-  56,  /*48. B */
-  57,  /*49. N */
-  58,  /*50. M */
-  59,  /*51. COMMA */
-  60,  /*52. DOT */
-      61,  /*53. SLASH */
-      62,  /*54. R_SHIFT */
-      63,  /*55. * */
-      64,  /*56. LEFTALT*/
-      65,  /*57. SPACE*/
-      66 , /*58. CAPSLOCK*/
-  0,   /* */
-};
-
-// _S2 not used-can go later
-// _S2 how many fielsds do I need??
-const int Lin_KM__map_arr[70]={
-  0,  /* */
-  1,  /* */
-  2,  /* */
-  3,  /* */
-  4,  /* */
-  5,  /* */
-  6,  /* */
-  7,  /* */
-  8,  /* */
-  9,  /* */
-
-  10,  /*10. 1 */
-  11,  /*11. 2 */
-  12,  /*12. 3 */
-  13,  /*13. 4 */
-  14,  /*14. 5 */
-  15,  /*15. 6 */
-  16,  /*16. 7 */
-  17,  /*17. 8 */
-  18,  /*18. 9 */
-  19,  /*19. 0 */
-
-  20,  /*20. MINUS */
-  21,  /*21. EQUALS*/
-  22,  /*22. BACKSPACE*/
-  23,  /*23. TAB*/
-  24,  /* 16. Q */
-  25,  /* 17. W */
-  26,  /* 18. E */
-  27,  /* 19. R */
-  28,  /* 20. T */
-  29,  /* 21. Z */
-
-  30,  /* 22. U */
-  31,  /* 23. I*/
-  32,  /* 24. O*/
-  33,  /* 25. P*/
-  34,  /*26. LEFTBRACE*/
-  35,  /*27. RIGHTBRACE*/
-  36,  /*28. ENTER*/
-  37,  /*29. LEFTCTRL*/
-  38,  /* 30. A */
-  39,  /* 31. S */
-
-  40,  /* 32. D */
-  41,  /* 33. F */
-  42,  /* 34. G */
-  43,  /* 35. H */
-  44,  /* 36. J */
-  45,  /* 37. K */
-  46,  /* 38. L */
-  47,  /*39. SEMICOLON*/
-  48,  /*40. APOSTROPHE*/
-  49,   /*41. GRAVE*/
-
-  50,   /*42. LEFTSHIFT*/
-  51,   /*43. BACKSLASH*/
-  52,  /*44. Z */
-  53,  /*45. X */
-  54,  /*46. C */
-  55,  /*47. V */
-  56,  /*48. B */
-  57,  /*49. N */
-  58,  /*50. M */
-  188,  /*51. COMMA */
-
-  190,  /*52. DOT */
-  61,  /*53. SLASH */
-  62,  /*54. R_SHIFT */
-  63,  /*55. * */
-  64,  /*56. LEFTALT*/
-  65,  /*57. SPACE*/
-  66 , /*58. CAPSLOCK*/
-};
-
-const int Lin_KM__map(int i);
-const int Lin_KM__map(int i, v_dw_3D &All_Vector);
-std::wstring  PrintKeymapForCodeReturnKeySym(GdkKeymap *keymap,guint keycode, ShiftState ss, int caps  );
-std::wstring  PrintKeymapForCodeReturnKeySym(GdkKeymap *keymap, guint VK, v_dw_3D &All_Vector, ShiftState ss, int caps  );
-std::wstring  PrintKeymapForCodeReturnKeySym2(GdkKeymap *keymap, guint VK, v_dw_3D &All_Vector, ShiftState ss, int caps  );
-
->>>>>>> 6ff02e8b
 // this is what we return when we find an invalid character
 static KMX_DWORD returnIfCharInvalid = 32;
 
@@ -260,21 +96,9 @@
 // create an empty 2D vector containing "--" in all fields
 v_dw_2D create_empty_2D(int dim_rows, int dim_shifts);
 
-<<<<<<< HEAD
-=======
-
->>>>>>> 6ff02e8b
 // query All_Vector
 // return the VirtualKey of the Other Keyboard for given Scancode
-KMX_DWORD get_VirtualKey_Other_From_SC(KMX_DWORD SC , v_dw_3D &All_Vector, GdkKeymap **keymap);
 KMX_DWORD get_VirtualKey_Other_From_SC(KMX_DWORD SC , v_dw_3D &All_Vector);
-KMX_DWORD get_VirtualKey_Other_From_SC_GDK(KMX_DWORD SC , v_dw_3D &All_Vector);
-KMX_DWORD get_VirtualKey_Other_From_SC_NEW(KMX_DWORD SC , v_dw_3D &All_Vector,GdkKeymap **keymap,KMX_DWORD SC1,KMX_DWORD SC2);
-KMX_DWORD get_VirtualKey_Other_Layer1_From_SC(KMX_DWORD SC , v_dw_3D &All_Vector);
-KMX_DWORD get_VirtualKey_Other_Layer2_From_SC(KMX_DWORD SC , v_dw_3D &All_Vector);
-
-KMX_DWORD get_VirtualKey_Other_From_SC_GDK_dw(v_dw_3D &All_Vector, GdkKeymap **keymap, KMX_DWORD keycode ,  guint VK);
-
 // return the VirtualKey of the US Keyboard for given Scancode
 KMX_DWORD get_VirtualKey_US_From_SC(KMX_DWORD SC , v_dw_3D &All_Vector);
 // return the Scancode of for given VirtualKey of Other Keyboard
@@ -285,13 +109,6 @@
 KMX_DWORD get_position_From_VirtualKey_Other(KMX_DWORD VK_US , v_dw_3D &All_Vector);
 // return the Scancode of for given VirtualKey of Other in specific column. If column > available columns look in all columns;
 KMX_DWORD get_position_From_VirtualKey_Other(KMX_DWORD VK_Other , v_dw_3D &All_Vector, int which_columns);
-<<<<<<< HEAD
-=======
-
-bool IsKeyIn_VKMap(UINT SC);
-
-#if USE_GDK
->>>>>>> 6ff02e8b
 
 // initialize GDK
 bool InitializeGDK(GdkKeymap **keymap,int argc, gchar *argv[]);
