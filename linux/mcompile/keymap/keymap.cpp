--- conflicted
+++ resolved
@@ -668,11 +668,7 @@
   if (!gdk_keymap_get_entries_for_keycode(keymap, keycode, &maps, &keyvals, &count))
     return 0;
 
-<<<<<<< HEAD
-  if (!(ensureValidInputForKeyboardTranslation( map_VKShiftState_to_LinModifier(ss), count, keycode))) {
-=======
   if (!(ensureValidInputForKeyboardTranslation(convert_WinShiftstate_to_LinuxShiftstate(ss), (int)count, (int)keycode))) {
->>>>>>> adbd27a3
     g_free(keyvals);
     g_free(maps);
     return 0;
@@ -763,11 +759,7 @@
   if (!gdk_keymap_get_entries_for_keycode(keymap, keycode, &maps, &keyvals, &count))
     return 0;
 
-<<<<<<< HEAD
-  if (!(ensureValidInputForKeyboardTranslation( shift_state_pos, count, keycode))) {
-=======
   if (!(ensureValidInputForKeyboardTranslation(shift_state_pos, (int)count, (int)keycode))) {
->>>>>>> adbd27a3
     g_free(keyvals);
     g_free(maps);
     return 0;
@@ -790,12 +782,8 @@
   if (!gdk_keymap_get_entries_for_keycode(keymap, kc_underlying, &maps, &keyvals, &count))
     return 0;
 
-<<<<<<< HEAD
-  if (!(ensureValidInputForKeyboardTranslation( map_VKShiftState_to_LinModifier(vk_ShiftState), count, kc_underlying))) {
-=======
   if (!(ensureValidInputForKeyboardTranslation(
     convert_WinShiftstate_to_LinuxShiftstate(vk_ShiftState), (int)count, (int)kc_underlying))) {
->>>>>>> adbd27a3
     g_free(keyvals);
     g_free(maps);
     return 0;
@@ -810,22 +798,13 @@
     dky = (PKMX_WCHAR)(convert_DeadkeyValues_To_U16str((int)keyV)).c_str();
     *deadkey = *dky;
     return 0xFFFF;
-<<<<<<< HEAD
-  }
-  else if ((keyV >  deadkey_max) || ((keyV <  deadkey_min)  &&  ( keyV > 0xFF)))            // out of range
-=======
   } else if ((keyV > deadkey_max) || ((keyV < deadkey_min) && (keyV > 0xFF)))   // out of range
->>>>>>> adbd27a3
     return 0xFFFE;
   else                                                                          // usable char
     return keyV;
 }
 
-<<<<<<< HEAD
-KMX_WCHAR KMX_get_KeyValUnderlying_From_KeyValUS(vec_dword_3D & all_vector, KMX_DWORD vk_US) {
-=======
 KMX_WCHAR KMX_get_KeyValUnderlying_From_KeyValUS(vec_dword_3D& all_vector, KMX_DWORD vk_US) {
->>>>>>> adbd27a3
   KMX_DWORD vk_underlying;
   for (int i = 0; i < (int)all_vector[0].size() - 1; i++) {
     for (int j = 1; j < (int)all_vector[0][0].size(); j++) {
