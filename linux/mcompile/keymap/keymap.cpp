/*
 * Keyman is copyright (C) 2004 SIL International. MIT License.
 *
 * Mnemonic layout support for Linux
 *
 * Throughout mcompile we use the following naming conventions:
 *  KEYCODE:     (name on Linux, Mac):The physical position of a key on a keyboard e.g. Keycode for 'Z' on US: 6 on Mac |  52 on Linux/x11 |  44 on Windows
 *  SCANCODE     (name on Windows):  The physical position of a key on a keyboard e.g. Keycode for 'Z' on US: 44 on Windows
 *  VIRTUAL KEY: The value of a character on a key e.g. 'A' = 65; 'a' = 97 - not neccessarily the same as ACSII- exists on a Windows keyboard only
 *  KEYVAL(UE):  The value of a character on a key e.g. 'A' = 65; 'a' = 97 - not neccessarily the same as ACSII
 */

#include "keymap.h"
#include "kmx_file.h"
#include "/usr/include/xcb/xproto.h"
#include <xkbcommon/xkbcommon.h>

/** @brief map a shiftstate used on Windows to a shiftstate suitable for gdk_keymap_translate_keyboard_state() on Linux */
int convert_Shiftstate_to_LinuxShiftstate(int shiftState) {
  if (shiftState == 0)                                           return 0;                                           // Win ss 0  -> Lin ss 0
  else if (shiftState == K_SHIFTFLAG)                            return XCB_MOD_MASK_SHIFT;                          // Win ss 16 -> Lin ss 1
  else if (shiftState == (LCTRLFLAG | RALTFLAG))                 return XCB_MOD_MASK_LOCK;                           // Win ss 9  -> Lin ss 2
  else if (shiftState == (K_SHIFTFLAG | LCTRLFLAG | RALTFLAG))   return (XCB_MOD_MASK_SHIFT | XCB_MOD_MASK_LOCK);    // Win ss 25 -> Lin ss 3
  else return shiftState;                                                                                            // Lin ss x  -> Lin ss x
}

int convert_rgkey_Shiftstate_to_LinuxShiftstate(ShiftState shiftState) {
  // if shiftState is a rgkey ShiftState: convert the rgkey ShiftState (0,1,6,7) to a Linux ShiftState (0,1,2,3) that is then used as "Level" in gdk
  // if shiftState is NOT a rgkey ShiftState (then in_ShiftState is already a Linux shiftstate): return the entered shiftstate

<<<<<<< HEAD
/** @brief check for correct input parameter that will later be used in gdk_keymap_translate_keyboard_state() */
bool ensureValidInputForKeyboardTranslation(int gdk_level, gint count, gint keycode) {
  if (gdk_level > (int)count)
    return false;

  if ((int)keycode > (int)keycode_max)
=======
  if (shiftState == Base)                return 0;                                           // rgkey ss 0  -> Lin ss 0
  else if (shiftState == Shft)           return XCB_MOD_MASK_SHIFT;                          // rgkey ss 1  -> Lin ss 1
  else if (shiftState == MenuCtrl)       return XCB_MOD_MASK_LOCK;                           // rgkey ss 6  -> Lin ss 2
  else if (shiftState == ShftMenuCtrl)   return (XCB_MOD_MASK_SHIFT | XCB_MOD_MASK_LOCK);    // rgkey ss 7  -> Lin ss 3
  else return shiftState;                                                                    // Lin   ss x  -> Lin ss x
}

bool ensureValidInputForKeyboardTranslation(int shiftstate, gint keycode) {

  // We're dealing with shiftstates 0,1,2,3
  if (shiftstate < 0 || shiftstate > 3)
    return false;

  // For K_Space (keycode = 65) only Base and Shift are allowed
  if (keycode == 65 && shiftstate > 1)
    return false;

  if (keycode > keycode_max)
>>>>>>> b7ddca8e
    return false;

  return true;
}

/** @brief convert names of keys stated in a symbol file to a keyvalue */
KMX_DWORD convertNamesTo_DWORD_Value(std::string tok_str) {
  // more on https://manpages.ubuntu.com/manpages/jammy/man3/keysyms.3tk.html
  std::map<std::string, KMX_DWORD> key_values;

  key_values["ampersand"]    = 38;
  key_values["apostrophe"]   = 39;
  key_values["asciicircum"]  = 136;
  key_values["asciitilde"]   = 126;
  key_values["asterisk"]     = 42;
  key_values["at"]           = 64;
  key_values["backslash"]    = 92;
  key_values["BackSpace"]    = 65288;
  key_values["bar"]          = 124;
  key_values["braceleft"]    = 123;
  key_values["braceright"]   = 125;
  key_values["bracketleft"]  = 91;
  key_values["bracketright"] = 93;
  key_values["colon"]        = 58;
  key_values["comma"]        = 44;
  key_values["diaeresis"]    = 168;
  key_values["dollar"]       = 36;
  key_values["equal"]        = 61;
  key_values["exclam"]       = 33;
  key_values["grave"]        = 96;
  key_values["greater"]      = 62;
  key_values["less"]         = 60;
  key_values["minus"]        = 45;
  key_values["numbersign"]   = 35;
  key_values["parenleft"]    = 40;
  key_values["parenright"]   = 41;
  key_values["percent"]      = 37;
  key_values["period"]       = 46;
  key_values["plus"]         = 43;
  key_values["question"]     = 63;
  key_values["quotedbl"]     = 34;
  key_values["semicolon"]    = 59;
  key_values["slash"]        = 47;
  key_values["space"]        = 32;
  key_values["ssharp"]       = 223;
  key_values["underscore"]   = 95;

  key_values["nobreakspace"]   = 160;
  key_values["exclamdown"]     = 161;
  key_values["cent"]           = 162;
  key_values["sterling"]       = 163;
  key_values["currency"]       = 164;
  key_values["yen"]            = 165;
  key_values["brokenbar"]      = 166;
  key_values["section"]        = 167;
  key_values["copyright"]      = 169;
  key_values["ordfeminine"]    = 170;
  key_values["guillemotleft"]  = 171;
  key_values["notsign"]        = 172;
  key_values["hyphen"]         = 173;
  key_values["registered"]     = 174;
  key_values["macron"]         = 175;
  key_values["degree"]         = 176;
  key_values["plusminus"]      = 177;
  key_values["twosuperior"]    = 178;
  key_values["threesuperior"]  = 179;
  key_values["acute"]          = 180;
  key_values["mu"]             = 181;
  key_values["paragraph"]      = 182;
  key_values["periodcentered"] = 183;
  key_values["cedilla"]        = 184;
  key_values["onesuperior"]    = 185;
  key_values["masculine"]      = 186;
  key_values["guillemotright"] = 187;
  key_values["onequarter"]     = 188;
  key_values["onehalf"]        = 189;
  key_values["threequarters"]  = 190;
  key_values["questiondown"]   = 191;
  key_values["Agrave"]         = 192;
  key_values["Aacute"]         = 193;
  key_values["Acircumflex"]    = 194;
  key_values["Atilde"]         = 195;
  key_values["Adiaeresis"]     = 196;
  key_values["Aring"]          = 197;
  key_values["AE"]             = 198;
  key_values["Ccedilla"]       = 199;
  key_values["Egrave"]         = 200;
  key_values["Eacute"]         = 201;
  key_values["Ecircumflex"]    = 202;
  key_values["Ediaeresis"]     = 203;
  key_values["Igrave"]         = 204;
  key_values["Iacute"]         = 205;
  key_values["Icircumflex"]    = 206;
  key_values["Idiaeresis"]     = 207;
  key_values["ETH"]            = 208;
  key_values["Ntilde"]         = 209;
  key_values["Ograve"]         = 210;
  key_values["Oacute"]         = 211;
  key_values["Ocircumflex"]    = 212;
  key_values["Otilde"]         = 213;
  key_values["Odiaeresis"]     = 214;
  key_values["multiply"]       = 215;
  key_values["Oslash"]         = 216;
  key_values["Ugrave"]         = 217;
  key_values["Uacute"]         = 218;
  key_values["Ucircumflex"]    = 219;
  key_values["Udiaeresis"]     = 220;
  key_values["Yacute"]         = 221;
  key_values["THORN"]          = 222;
  key_values["agrave"]         = 224;
  key_values["aacute"]         = 225;
  key_values["acircumflex"]    = 226;
  key_values["atilde"]         = 227;
  key_values["adiaeresis"]     = 228;
  key_values["aring"]          = 229;
  key_values["ae"]             = 230;
  key_values["ccedilla"]       = 231;
  key_values["egrave"]         = 232;
  key_values["eacute"]         = 233;
  key_values["ecircumflex"]    = 234;
  key_values["ediaeresis"]     = 235;
  key_values["igrave"]         = 236;
  key_values["iacute"]         = 237;
  key_values["icircumflex"]    = 238;
  key_values["idiaeresis"]     = 239;
  key_values["eth"]            = 240;
  key_values["ntilde"]         = 241;
  key_values["ograve"]         = 242;
  key_values["oacute"]         = 243;
  key_values["ocircumflex"]    = 244;
  key_values["otilde"]         = 245;
  key_values["odiaeresis"]     = 246;
  key_values["division"]       = 247;
  key_values["oslash"]         = 248;
  key_values["ugrave"]         = 249;
  key_values["uacute"]         = 250;
  key_values["ucircumflex"]    = 251;
  key_values["udiaeresis"]     = 252;
  key_values["yacute"]         = 253;
  key_values["thorn"]          = 254;
  key_values["ydiaeresis"]     = 255;
  key_values["Aogonek"]        = 417;
  key_values["breve"]          = 418;
  key_values["Lstroke"]        = 419;
  key_values["Lcaron"]         = 421;
  key_values["Sacute"]         = 422;
  key_values["Scaron"]         = 425;
  key_values["Scedilla"]       = 426;
  key_values["Tcaron"]         = 427;
  key_values["Zacute"]         = 428;
  key_values["Zcaron"]         = 430;
  key_values["Zabovedot"]      = 431;
  key_values["aogonek"]        = 433;
  key_values["ogonek"]         = 434;
  key_values["lstroke"]        = 435;
  key_values["lcaron"]         = 437;
  key_values["sacute"]         = 438;
  key_values["caron"]          = 439;
  key_values["scaron"]         = 441;
  key_values["scedilla"]       = 442;
  key_values["tcaron"]         = 443;
  key_values["zacute"]         = 444;
  key_values["doubleacute"]    = 445;
  key_values["zcaron"]         = 446;
  key_values["zabovedot"]      = 447;
  key_values["Racute"]         = 448;
  key_values["Abreve"]         = 451;
  key_values["Lacute"]         = 453;
  key_values["Cacute"]         = 454;
  key_values["Ccaron"]         = 456;
  key_values["Eogonek"]        = 458;
  key_values["Ecaron"]         = 460;
  key_values["Dcaron"]         = 463;
  key_values["Dstroke"]        = 464;
  key_values["Nacute"]         = 465;
  key_values["Ncaron"]         = 466;
  key_values["Odoubleacute"]   = 469;
  key_values["Rcaron"]         = 472;
  key_values["Uring"]          = 473;
  key_values["Udoubleacute"]   = 475;
  key_values["Tcedilla"]       = 478;
  key_values["racute"]         = 480;
  key_values["abreve"]         = 483;
  key_values["lacute"]         = 485;
  key_values["cacute"]         = 486;
  key_values["ccaron"]         = 488;
  key_values["eogonek"]        = 490;
  key_values["ecaron"]         = 492;
  key_values["dcaron"]         = 495;
  key_values["dstroke"]        = 496;
  key_values["nacute"]         = 497;
  key_values["ncaron"]         = 498;
  key_values["odoubleacute"]   = 501;
  key_values["rcaron"]         = 504;
  key_values["uring"]          = 505;
  key_values["udoubleacute"]   = 507;
  key_values["tcedilla"]       = 510;
  key_values["abovedot"]       = 511;
  key_values["Hstroke"]        = 673;
  key_values["Hcircumflex"]    = 678;
  key_values["Iabovedot"]      = 681;
  key_values["Gbreve"]         = 683;
  key_values["Jcircumflex"]    = 684;
  key_values["hstroke"]        = 689;
  key_values["hcircumflex"]    = 694;
  key_values["idotless"]       = 697;
  key_values["gbreve"]         = 699;
  key_values["jcircumflex"]    = 700;
  key_values["Cabovedot"]      = 709;
  key_values["Ccircumflex"]    = 710;
  key_values["Gabovedot"]      = 725;
  key_values["Gcircumflex"]    = 728;
  key_values["Ubreve"]         = 733;
  key_values["Scircumflex"]    = 734;
  key_values["cabovedot"]      = 741;
  key_values["ccircumflex"]    = 742;
  key_values["gabovedot"]      = 757;
  key_values["gcircumflex"]    = 760;
  key_values["ubreve"]         = 765;
  key_values["scircumflex"]    = 766;
  key_values["kra"]            = 930;
  key_values["Rcedilla"]       = 931;
  key_values["Itilde"]         = 933;
  key_values["Lcedilla"]       = 934;
  key_values["Emacron"]        = 938;
  key_values["Gcedilla"]       = 939;
  key_values["Tslash"]         = 940;
  key_values["rcedilla"]       = 947;
  key_values["itilde"]         = 949;
  key_values["lcedilla"]       = 950;
  key_values["emacron"]        = 954;
  key_values["gcedilla"]       = 955;
  key_values["tslash"]         = 956;
  key_values["ENG"]            = 957;
  key_values["eng"]            = 959;
  key_values["Amacron"]        = 960;
  key_values["Iogonek"]        = 967;
  key_values["Eabovedot"]      = 972;
  key_values["Imacron"]        = 975;
  key_values["Ncedilla"]       = 977;
  key_values["Omacron"]        = 978;
  key_values["Kcedilla"]       = 979;
  key_values["Uogonek"]        = 985;
  key_values["Utilde"]         = 989;
  key_values["Umacron"]        = 990;
  key_values["amacron"]        = 992;
  key_values["iogonek"]        = 999;
  key_values["eabovedot"]      = 1004;
  key_values["imacron"]        = 1007;
  key_values["ncedilla"]       = 1009;
  key_values["omacron"]        = 1010;
  key_values["kcedilla"]       = 1011;
  key_values["uogonek"]        = 1017;
  key_values["utilde"]         = 1021;
  key_values["umacron"]        = 1022;
  key_values["overline"]       = 1150;

  key_values["dead_abovedot"]    = 729;
  key_values["dead_abovering"]   = 730;
  key_values["dead_acute"]       = 180;
  key_values["dead_breve"]       = 728;
  key_values["dead_caron"]       = 711;
  key_values["dead_cedilla"]     = 184;
  key_values["dead_circumflex"]  = 94;
  key_values["dead_diaeresis"]   = 168;
  key_values["dead_doubleacute"] = 733;
  key_values["dead_grave"]       = 96;
  key_values["dead_ogonek"]      = 731;
  key_values["dead_perispomeni"] = 126;
  key_values["dead_tilde"]       = 126;

  key_values["acute accent"] = 0xB4;

  if (tok_str.size() == 1) {
    return (KMX_DWORD)(*tok_str.c_str());
  } else {
    std::map<std::string, KMX_DWORD>::iterator it;
    for (it = key_values.begin(); it != key_values.end(); ++it) {
      if (it->first == tok_str)
        return it->second;
    }
  }
  return INVALID_NAME;
}

/** @brief create a 3D-Vector containing data of the US keyboard and the currently used (underlying) keyboard */
int createOneVectorFromBothKeyboards(vec_dword_3D& all_vector, GdkKeymap* keymap) {
  // store contents of the English (US) keyboard in all_vector
  if (write_US_ToVector(all_vector)) {
    printf("ERROR: can't write full US to Vector \n");
    return 1;
  }

  // add contents of underlying keyboard to all_vector
  if (append_underlying_ToVector(all_vector, keymap)) {
    printf("ERROR: can't append underlying ToVector \n");
    return 2;
  }
  return 0;
}

/** @brief write data of the US keyboard into a 3D-Vector */
int write_US_ToVector(vec_dword_3D& vec_us) {
  // create 1D-vector of the complete line
  vec_string_1D vector_completeUS;
  if (createCompleteVector_US(vector_completeUS)) {
    printf("ERROR: can't create complete row US \n");
    return 1;
  }

  // split contents of 1D Vector to 3D vector
  if (split_US_To_3D_Vector(vec_us, vector_completeUS)) {
    return 1;
  }

  if (vector_completeUS.size() < 2) {
    printf("ERROR: several keys of the US keyboard are not processed \n");
    return 1;
  }

  if (vector_completeUS.size() != 48) {
    printf("WARNING: the wrong keyboard input might have been chosen.\n");
    return 0;
  }

  return 0;
}

/** @brief create a 1D-Vector containing all relevant entries of the symbol file us basic */
bool createCompleteVector_US(vec_string_1D& complete_List) {
  // in the Configuration file we find the appopriate paragraph between "xkb_symbol <text>" and the next xkb_symbol
  // then copy all rows starting with "key <" to a 1D-Vector

  bool create_row = false;
  const char* key = "key <";
  std::string line;
  std::string str_us_kbd_name("xkb_symbols \"basic\"");
  std::string xbk_mark = "xkb_symbol";
  std::ifstream inputFile("/usr/share/X11/xkb/symbols/us");

  if (!inputFile.is_open()) {
    printf("ERROR: could not open file!\n");
    return 1;
  }

  else {
    while (getline(inputFile, line)) {
      // stop when finding the mark xkb_symbol
      if (line.find(xbk_mark) != std::string::npos)
        create_row = false;

      // start when finding the mark xkb_symbol + correct layout
      if (line.find(str_us_kbd_name) != std::string::npos)
        create_row = true;

      // as long as we are in the same xkb_symbol layout block and find "key <" we push the whole line into a 1D-vector
      else if (create_row && (line.find(key) != std::string::npos)) {
        complete_List.push_back(line);
      }
    }
  }
  complete_List.push_back("    key <SPCE>  { [ space,        space] };");

  inputFile.close();
  return 0;
}

/** @brief convert the key name obtained from symbol file to the matching keycode */
int get_keycode_from_keyname(std::string key_name) {
  int out = INVALID_NAME;

  if (key_name == "key<TLDE>")
    out = 49; /* VK_ BKQUOTE         */
  else if (key_name == "key<AE01>")
    out = 10; /* VK_1                */
  else if (key_name == "key<AE02>")
    out = 11; /* VK_2                */
  else if (key_name == "key<AE03>")
    out = 12; /* VK_3                */
  else if (key_name == "key<AE04>")
    out = 13; /* VK_4                */
  else if (key_name == "key<AE05>")
    out = 14; /* VK_5                */
  else if (key_name == "key<AE06>")
    out = 15; /* VK_6                */
  else if (key_name == "key<AE07>")
    out = 16; /* VK_7                */
  else if (key_name == "key<AE08>")
    out = 17; /* VK_8                */
  else if (key_name == "key<AE09>")
    out = 18; /* VK_9                */
  else if (key_name == "key<AE10>")
    out = 19; /* VK_0                */
  else if (key_name == "key<AE11>")
    out = 20; /* VK_MINUS K_HYPHEN   */
  else if (key_name == "key<AE12>")
    out = 21; /* VK_EQUAL            */

  else if (key_name == "key<AD01>")
    out = 24; /* VK_Q                */
  else if (key_name == "key<AD02>")
    out = 25; /* VK_W                */
  else if (key_name == "key<AD03>")
    out = 26; /* VK_E                */
  else if (key_name == "key<AD04>")
    out = 27; /* VK_R                */
  else if (key_name == "key<AD05>")
    out = 28; /* VK_T                */
  else if (key_name == "key<AD06>")
    out = 29; /* VK_Y                */
  else if (key_name == "key<AD07>")
    out = 30; /* VK_U                */
  else if (key_name == "key<AD08>")
    out = 31; /* VK_I                */
  else if (key_name == "key<AD09>")
    out = 32; /* VK_O                */
  else if (key_name == "key<AD10>")
    out = 33; /* VK_P                */
  else if (key_name == "key<AD11>")
    out = 34; /* VK_LEFTBRACE        */
  else if (key_name == "key<AD12>")
    out = 35; /* VK_RIGHTBRACE       */

  else if (key_name == "key<AC01>")
    out = 38; /* VK_A                */
  else if (key_name == "key<AC02>")
    out = 39; /* VK_S                */
  else if (key_name == "key<AC03>")
    out = 40; /* VK_D                */
  else if (key_name == "key<AC04>")
    out = 41; /* VK_F                */
  else if (key_name == "key<AC05>")
    out = 42; /* VK_G                */
  else if (key_name == "key<AC06>")
    out = 43; /* VK_H                */
  else if (key_name == "key<AC07>")
    out = 44; /* VK_J                */
  else if (key_name == "key<AC08>")
    out = 45; /* VK_K                */
  else if (key_name == "key<AC09>")
    out = 46; /* VK_L                */
  else if (key_name == "key<AC10>")
    out = 47; /* VK_SEMICOLON        */
  else if (key_name == "key<AC11>")
    out = 48; /* VK_APOSTROPHE       */

  else if (key_name == "key<AB01>")
    out = 52; /* VK_Z                */
  else if (key_name == "key<AB02>")
    out = 53; /* VK_X                */
  else if (key_name == "key<AB03>")
    out = 54; /* VK_C                */
  else if (key_name == "key<AB04>")
    out = 55; /* VK_V                */
  else if (key_name == "key<AB05>")
    out = 56; /* VK_B                */
  else if (key_name == "key<AB06>")
    out = 57; /* VK_N                */
  else if (key_name == "key<AB07>")
    out = 58; /* VK_M                */
  else if (key_name == "key<AB08>")
    out = 59; /* VK_ COMMA           */
  else if (key_name == "key<AB09>")
    out = 60; /* VK_DOT              */
  else if (key_name == "key<AB10>")
    out = 61; /* VK_SLASH            */
  else if (key_name == "key<BKSL>")
    out = 51; /* VK_BKSLASH          */
  else if (key_name == "key<LSGT>")
    out = 63; /* VK_RIGHTSHIFT       */
  else if (key_name == "key<SPCE>")
    out = 65; /* VK_SPACE            */

  return out;
}

/** @brief process each element of a 1D-Vector, split and write to a 3D-Vector */
int split_US_To_3D_Vector(vec_dword_3D& all_US, vec_string_1D completeList) {
  // 1: take the whole line of the 1D-Vector and remove unwanted characters.
  // 2: seperate the name e.g. key<AD06> from the shiftstates
  // 3: convert to KMX_DWORD
  // 4: push Names/Shiftstates to shift_states and then shift_states to All_US, our 3D-Vector holding all Elements

  std::vector<char> delim{' ', '[', ']', '}', ';', '\t', '\n'};
  int keyCode;
  vec_string_1D tokens;
  vec_dword_1D tokens_dw;
  vec_dword_2D shift_states;

  // loop through the whole vector
  for (int k = 0; k < (int)completeList.size(); k++) {
    // remove all unwanted char
    for (int i = 0; i < (int)delim.size(); i++) {
      completeList[k].erase(remove(completeList[k].begin(), completeList[k].end(), delim[i]), completeList[k].end());
    }

    // only lines with ("key<.. are of interest
    if (completeList[k].find("key<") != std::string::npos) {
      // split off the key names
      std::istringstream split_Keyname(completeList[k]);
      for (std::string each; std::getline(split_Keyname, each, '{'); tokens.push_back(each)) {
        // empty
      }

      // replace keys names with Keycode (<AD06> with 21,...)
      keyCode   = get_keycode_from_keyname(tokens[0]);
      tokens[0] = std::to_string(keyCode);

      // seperate rest of the vector to its elements and push to 'tokens'
      std::istringstream split_Characters(tokens[1]);
      tokens.pop_back();

      for (std::string each; std::getline(split_Characters, each, ',');
        tokens.push_back(each));

      // now convert all to KMX_DWORD and fill tokens
      tokens_dw.push_back((KMX_DWORD)keyCode);

      for (int i = 1; i < (int)tokens.size(); i++) {
        // replace a name with a single character ( a -> a  ; equal -> = )
        KMX_DWORD tokens_int = convertNamesTo_DWORD_Value(tokens[i]);
        tokens_dw.push_back(tokens_int);
      }

      shift_states.push_back(tokens_dw);
      tokens_dw.clear();
      tokens.clear();
    }
  }
  all_US.push_back(shift_states);

  if (all_US.size() == 0) {
    printf("ERROR: Can't split US to 3D-Vector\n");
    return 1;
  }
  return 0;
}

/** @brief create an 2D-Vector with all fields initialized to INVALID_NAME */
vec_dword_2D create_empty_2D_Vector(int dim_rows, int dim_ss) {
  vec_dword_1D shifts;
  vec_dword_2D vector_2D;

  for (int j = 0; j < dim_ss; j++) {
    shifts.push_back(INVALID_NAME);
  }

  for (int i = 0; i < dim_rows; i++) {
    vector_2D.push_back(shifts);
  }
  return vector_2D;
}

/** @brief append a 2D-vector containing data of the currently used (underlying) keyboard to the 3D-vector */
int append_underlying_ToVector(vec_dword_3D& all_vector, GdkKeymap* keymap) {
  if (all_vector.size() != 1) {
    printf("ERROR: data for US keyboard not correct\n");
    return 1;
  }

  // create a 2D vector all filled with " " and push to 3D-Vector
  vec_dword_2D underlying_Vector2D = create_empty_2D_Vector(all_vector[0].size(), all_vector[0][0].size());

  if (underlying_Vector2D.size() == 0) {
    printf("ERROR: can't create empty 2D-Vector\n");
    return 1;
  }

  all_vector.push_back(underlying_Vector2D);
  if (all_vector.size() < 2) {
    printf("ERROR: creation of 3D-Vector failed\n");
    return 2;
  }

  for (int i = 0; i < (int)all_vector[1].size(); i++) {
    // get key name US stored in [0][i][0] and copy to name in "underlying"-block[1][i][0]
    all_vector[1][i][0] = all_vector[0][i][0];

    // get Keyvals of this key and copy to unshifted/shifted in "underlying"-block[1][i][1] / block[1][i][2]
    all_vector[1][i][0 + 1] = KMX_get_KeyValUnderlying_From_KeyCodeUnderlying(keymap, all_vector[0][i][0], convert_rgkey_Shiftstate_to_LinuxShiftstate(ShiftState::Base));  // shift state: unshifted:0
    all_vector[1][i][1 + 1] = KMX_get_KeyValUnderlying_From_KeyCodeUnderlying(keymap, all_vector[0][i][0], convert_rgkey_Shiftstate_to_LinuxShiftstate(ShiftState::Shft));  // shift state: shifted:1
  }

  return 0;
}

/** @brief create a pointer to pointer of the current keymap for later use */
bool InitializeGDK(GdkKeymap** keymap, int argc, gchar* argv[]) {
  // get keymap of underlying keyboard

  gdk_init(&argc, &argv);
  GdkDisplay* display = gdk_display_get_default();
  if (!display) {
    printf("ERROR: can't get display\n");
    return 1;
  }

  *keymap = gdk_keymap_get_for_display(display);
  if (!keymap) {
    printf("ERROR: Can't get keymap\n");
    gdk_display_close(display);
    return 2;
  }
  // intentionally leaking `display` in order to still be able to access `keymap`
  return 0;
}

/** @brief check if keyval correponds to a character we use in mcompile */
bool IsKeymanUsedChar(int kv) {
  //         32            A-Z                      a-z
  if ((kv == 0x20) || (kv >= 65 && kv <= 90) || (kv >= 97 && kv <= 122))
    return true;
  else
    return false;
}

/** @brief convert a deadkey-value to a u16string if it is in the range of deadkeys used for mcompile. */
std::u16string convert_DeadkeyValues_To_U16str(KMX_DWORD in) {
  if (in == 0)
    return u"\0";

  if (in < (int)deadkey_min) {                    // no deadkey; no Unicode
    return std::u16string(1, in);
  }

  std::string long_name((const char*)gdk_keyval_name(in));  // e.g. "dead_circumflex",  "U+017F",  "t"

  if (long_name.substr(0, 2) == "U+")             // U+... Unicode value
    return CodePointToU16String(in - 0x1000000);  // GDK's gdk_keymap_translate_keyboard_state() returns (Keyvalue | 0x01000000)
                                                  // since we never have a carry-over we can just subtract 0x01000000

  KMX_DWORD lname = convertNamesTo_DWORD_Value(long_name);  // 65106 => "dead_circumflex" => 94 => "^"

  if (lname != INVALID_NAME) {
    return std::u16string(1, lname);
  } else
    return u"\0";
}

/** @brief return the keyvalue for a given Keycode, shiftstate and caps*/
KMX_DWORD KMX_get_KeyVal_From_KeyCode(GdkKeymap* keymap, guint keycode, ShiftState ss, int caps) {
  GdkModifierType consumed;
  GdkKeymapKey* maps;
  guint* keyvals;
  gint count;
  if (!gdk_keymap_get_entries_for_keycode(keymap, keycode, &maps, &keyvals, &count))
    return 0;

  if (!(ensureValidInputForKeyboardTranslation(convert_rgkey_Shiftstate_to_LinuxShiftstate(ss), keycode))) {
    g_free(keyvals);
    g_free(maps);
    return 0;
  }

  // BASE (shiftstate: 0)
  if ((ss == Base) && (caps == 0)) {
    GdkModifierType MOD_base = (GdkModifierType)(~GDK_MODIFIER_MASK);
    gdk_keymap_translate_keyboard_state(keymap, keycode, MOD_base, 0, keyvals, NULL, NULL, &consumed);
  }

  // BASE + CAPS (shiftstate: 0)
  else if ((ss == Base) && (caps == 1)) {
    GdkModifierType MOD_Caps = (GdkModifierType)(GDK_LOCK_MASK);
    gdk_keymap_translate_keyboard_state(keymap, keycode, MOD_Caps, 0, keyvals, NULL, NULL, &consumed);
  }

  // SHIFT (shiftstate: 1)
  else if ((ss == Shft) && (caps == 0)) {
    GdkModifierType MOD_Shift = (GdkModifierType)(GDK_SHIFT_MASK);
    gdk_keymap_translate_keyboard_state(keymap, keycode, MOD_Shift, 0, keyvals, NULL, NULL, &consumed);
  }

  // SHIFT + CAPS (shiftstate: 1)
  else if ((ss == Shft) && (caps == 1)) {
    GdkModifierType MOD_ShiftCaps = (GdkModifierType)((GDK_SHIFT_MASK | GDK_LOCK_MASK));
    gdk_keymap_translate_keyboard_state(keymap, keycode, MOD_ShiftCaps, 0, keyvals, NULL, NULL, &consumed);
  }

  // Ctrl (shiftstate: 2)
  else if ((ss == Ctrl) && (caps == 0)) {
    GdkModifierType MOD_Ctrl = (GdkModifierType)(GDK_MOD5_MASK);
    gdk_keymap_translate_keyboard_state(keymap, keycode, MOD_Ctrl, 0, keyvals, NULL, NULL, &consumed);
  }

  // Ctrl + CAPS  (shiftstate: 2)
  else if ((ss == Ctrl) && (caps == 1)) {
    GdkModifierType MOD_CtrlCaps = (GdkModifierType)(GDK_MOD5_MASK | GDK_LOCK_MASK);
    gdk_keymap_translate_keyboard_state(keymap, keycode, MOD_CtrlCaps, 0, keyvals, NULL, NULL, &consumed);
  }

  // SHIFT+Ctrl (shiftstate: 3)
  else if ((ss == ShftCtrl) && (caps == 0)) {
    GdkModifierType MOD_Ctrl = (GdkModifierType)(GDK_SHIFT_MASK | GDK_MOD5_MASK);
    gdk_keymap_translate_keyboard_state(keymap, keycode, MOD_Ctrl, 0, keyvals, NULL, NULL, &consumed);
  }

  // SHIFT+Ctrl + CAPS  (shiftstate: 3)
  else if ((ss == ShftCtrl) && (caps == 1)) {
    GdkModifierType MOD_CtrlCaps = (GdkModifierType)(GDK_SHIFT_MASK | GDK_MOD5_MASK | GDK_LOCK_MASK);
    gdk_keymap_translate_keyboard_state(keymap, keycode, MOD_CtrlCaps, 0, keyvals, NULL, NULL, &consumed);
  }

  // ALT-GR (shiftstate: 6)
  else if ((ss == MenuCtrl) && (caps == 0)) {
    GdkModifierType MOD_AltGr = (GdkModifierType)(GDK_MOD2_MASK | GDK_MOD5_MASK);
    gdk_keymap_translate_keyboard_state(keymap, keycode, MOD_AltGr, 0, keyvals, NULL, NULL, &consumed);
  }

  // ALT-GR + CAPS (shiftstate: 6)
  else if ((ss == MenuCtrl) && (caps == 1)) {
    GdkModifierType MOD_AltGr = (GdkModifierType)(GDK_MOD2_MASK | GDK_MOD5_MASK | GDK_LOCK_MASK);
    gdk_keymap_translate_keyboard_state(keymap, keycode, MOD_AltGr, 0, keyvals, NULL, NULL, &consumed);
  }

  // ALT-GR (shiftstate: 7)
  else if ((ss == ShftMenuCtrl) && (caps == 0)) {
    GdkModifierType MOD_AltGr = (GdkModifierType)((GDK_SHIFT_MASK | GDK_MOD2_MASK | GDK_MOD5_MASK));
    gdk_keymap_translate_keyboard_state(keymap, keycode, MOD_AltGr, 0, keyvals, NULL, NULL, &consumed);
  }

  // ALT-GR +CAPS (shiftstate: 7)
  else if ((ss == ShftMenuCtrl) && (caps == 1)) {
    GdkModifierType MOD_AltGr = (GdkModifierType)((GDK_SHIFT_MASK | GDK_MOD2_MASK | GDK_MOD5_MASK | GDK_LOCK_MASK));
    gdk_keymap_translate_keyboard_state(keymap, keycode, MOD_AltGr, 0, keyvals, NULL, NULL, &consumed);
  } else
    return 0;

  return (int)*keyvals;
}

/** @brief return the keyvalue for a given Keycode and shiftstate of the currently used (underlying) keyboard layout. */
KMX_DWORD KMX_get_KeyValUnderlying_From_KeyCodeUnderlying(GdkKeymap* keymap, guint keycode, int shiftState) {
  GdkKeymapKey* maps;
  guint* keyvals;
  gint count;
  KMX_DWORD kVal;

  if (!gdk_keymap_get_entries_for_keycode(keymap, keycode, &maps, &keyvals, &count))
    return 0;

<<<<<<< HEAD
  if (!(ensureValidInputForKeyboardTranslation(shiftState, count, keycode))) {
=======
  if (!(ensureValidInputForKeyboardTranslation(shift_state_pos, keycode))) {
>>>>>>> b7ddca8e
    g_free(keyvals);
    g_free(maps);
    return 0;
  }

  kVal = KMX_get_KeyVal_From_KeyCode(keymap, keycode, (ShiftState)shiftState, 0);

  g_free(keyvals);
  g_free(maps);

  return kVal;
}

/** @brief return the keyvalue for a given Keycode and shiftstate of the currently used (underlying) keyboard layout. */
KMX_DWORD KMX_get_KeyValUnderlying_From_KeyCodeUnderlying(GdkKeymap* keymap, guint keycode, UINT shiftState, PKMX_WCHAR deadkey) {
  GdkKeymapKey* maps;
  guint* keyvals;
  gint count;
  PKMX_WCHAR dky = NULL;

  if (!gdk_keymap_get_entries_for_keycode(keymap, keycode, &maps, &keyvals, &count))
    return 0;

<<<<<<< HEAD
  if (!(ensureValidInputForKeyboardTranslation(convert_Shiftstate_to_LinuxShiftstate(shiftState), count, keycode))) {
=======
  if (!(ensureValidInputForKeyboardTranslation(convert_Shiftstate_to_LinuxShiftstate(vk_ShiftState), kc_underlying))) {
>>>>>>> b7ddca8e
    g_free(keyvals);
    g_free(maps);
    return 0;
  }

  KMX_DWORD keyV = KMX_get_KeyVal_From_KeyCode(keymap, keycode, ShiftState(convert_Shiftstate_to_LinuxShiftstate(shiftState)), 0);

  g_free(keyvals);
  g_free(maps);

  if ((keyV >= deadkey_min) && (keyV <= deadkey_max)) {                          // deadkey
    dky = (PKMX_WCHAR)(convert_DeadkeyValues_To_U16str(keyV)).c_str();
    *deadkey = *dky;
    return 0xFFFF;
  } else if ((keyV > deadkey_max) || ((keyV < deadkey_min) && (keyV > 0xFF)))   // out of range
    return 0xFFFE;
  else                                                                          // usable char
    return keyV;
}


/** @brief return the keyvalue of a key of the the currently used (underlying) keyboard for a given keyvalue of the US keyboard */
KMX_DWORD KMX_get_KeyValUnderlying_From_KeyValUS(vec_dword_3D& all_vector, KMX_DWORD kv_us) {
  // look for kv_us for any shiftstate of US keyboard
  for (int i = 0; i < (int)all_vector[0].size() - 1; i++) {
    for (int j = 1; j < (int)all_vector[0][0].size(); j++) {
      if (all_vector[0][i][j] == kv_us)
        return all_vector[1][i][j];
    }
  }
  return kv_us;
}

/** @brief return the keycode of the currently used (underlying) keyboard for a given keycode of the US keyboard */
KMX_DWORD KMX_get_KeyCodeUnderlying_From_KeyCodeUS(GdkKeymap* keymap, vec_dword_3D& all_vector, KMX_DWORD kc_us, ShiftState ss, int caps) {
  std::u16string u16str = convert_DeadkeyValues_To_U16str(KMX_get_KeyVal_From_KeyCode(keymap, kc_us, ss, caps));

  for (int i = 0; i < (int)all_vector[1].size() - 1; i++) {
    for (int j = 1; j < (int)all_vector[1][0].size(); j++) {
      if ((all_vector[1][i][j] == (KMX_DWORD)*u16str.c_str()))
        return all_vector[1][i][0];
    }
  }
  return kc_us;
}

/** @brief return the keycode of the currently used (underlying) keyboard for a given virtual key of the US keyboard */
KMX_DWORD KMX_get_KeyCodeUnderlying_From_VKUS(KMX_DWORD virtualKeyUS) {
  // Linux virtualKeys are always 8 different to Windows virtualKeys
  return (KMX_DWORD)(8 + USVirtualKeyToScanCode[virtualKeyUS]);
}

/** @brief return a virtual key of the US keyboard for a given keycode of the currently used (underlying) keyboard */
KMX_DWORD KMX_get_VKUS_From_KeyCodeUnderlying(KMX_DWORD keycode) {
  // Linux virtualKeys are always 8 different to Windows virtualKeys
  if (keycode > 7)
    return (KMX_DWORD)ScanCodeToUSVirtualKey[keycode - 8];

  return 0;
}

/** @brief convert a codepoint to a u16string */
std::u16string CodePointToU16String(unsigned int codepoint) {
  std::u16string str;

  if (codepoint <= 0xFFFF) {
    str = static_cast<char16_t>(codepoint);
  } else {
    assert(codepoint < 0x10FFFF);
    assert(isLittleEndianSystem());

    codepoint -= 0x10000;
    str.resize(2);
    str[0] = static_cast<char16_t>(0xDC00 + (codepoint & 0x3FF));
    str[1] = static_cast<char16_t>(0xD800 + ((codepoint >> 10) & 0x3FF));
  }
  return str;
}<|MERGE_RESOLUTION|>--- conflicted
+++ resolved
@@ -27,15 +27,7 @@
 int convert_rgkey_Shiftstate_to_LinuxShiftstate(ShiftState shiftState) {
   // if shiftState is a rgkey ShiftState: convert the rgkey ShiftState (0,1,6,7) to a Linux ShiftState (0,1,2,3) that is then used as "Level" in gdk
   // if shiftState is NOT a rgkey ShiftState (then in_ShiftState is already a Linux shiftstate): return the entered shiftstate
-
-<<<<<<< HEAD
-/** @brief check for correct input parameter that will later be used in gdk_keymap_translate_keyboard_state() */
-bool ensureValidInputForKeyboardTranslation(int gdk_level, gint count, gint keycode) {
-  if (gdk_level > (int)count)
-    return false;
-
-  if ((int)keycode > (int)keycode_max)
-=======
+  
   if (shiftState == Base)                return 0;                                           // rgkey ss 0  -> Lin ss 0
   else if (shiftState == Shft)           return XCB_MOD_MASK_SHIFT;                          // rgkey ss 1  -> Lin ss 1
   else if (shiftState == MenuCtrl)       return XCB_MOD_MASK_LOCK;                           // rgkey ss 6  -> Lin ss 2
@@ -54,7 +46,6 @@
     return false;
 
   if (keycode > keycode_max)
->>>>>>> b7ddca8e
     return false;
 
   return true;
@@ -795,11 +786,8 @@
   if (!gdk_keymap_get_entries_for_keycode(keymap, keycode, &maps, &keyvals, &count))
     return 0;
 
-<<<<<<< HEAD
-  if (!(ensureValidInputForKeyboardTranslation(shiftState, count, keycode))) {
-=======
-  if (!(ensureValidInputForKeyboardTranslation(shift_state_pos, keycode))) {
->>>>>>> b7ddca8e
+
+  if (!(ensureValidInputForKeyboardTranslation(shiftState, keycode))) {
     g_free(keyvals);
     g_free(maps);
     return 0;
@@ -823,11 +811,7 @@
   if (!gdk_keymap_get_entries_for_keycode(keymap, keycode, &maps, &keyvals, &count))
     return 0;
 
-<<<<<<< HEAD
-  if (!(ensureValidInputForKeyboardTranslation(convert_Shiftstate_to_LinuxShiftstate(shiftState), count, keycode))) {
-=======
-  if (!(ensureValidInputForKeyboardTranslation(convert_Shiftstate_to_LinuxShiftstate(vk_ShiftState), kc_underlying))) {
->>>>>>> b7ddca8e
+ if (!(ensureValidInputForKeyboardTranslation(convert_Shiftstate_to_LinuxShiftstate(shiftState), keycode))) {
     g_free(keyvals);
     g_free(maps);
     return 0;
