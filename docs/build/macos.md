--- conflicted
+++ resolved
@@ -66,11 +66,7 @@
   PATH="$HOMEBREW_PREFIX/opt/coreutils/libexec/gnubin:$PATH"
   ```
 
-<<<<<<< HEAD
-* Web: node.js ≥v18, emscripten, openjdk 8
-=======
 * Web: node.js 18+, emscripten, openjdk 8
->>>>>>> aaa1fd1a
 
   ```shell
   brew install node emscripten openjdk@8
