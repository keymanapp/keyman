---
title: Keyman Minimum Versions
---

Changes in [minimum-versions.inc.sh](minimum-versions.inc.sh) should manually be propagated to the linked help files below:

## Keyman 18.0

Target Operating System and Platform Versions

### Keyman for Windows

Helpfile: [os.md](../../windows/src/desktop/help/common/os.md)

### Keyman for macOS

Helpfile: [requirements.md](../../mac/help/about/requirements.md)

### Keyman for Linux

Helpfile: [common/index.md](../../linux/help/common/index.md#q-what-linux-distros-will-keyman-work-with)

### Keyman iPhone and iPad

Helpfile: [system-requirements.md](../../ios/help/about/system-requirements.md)

### Keyman for Android

Helpfile: [system-requirements.md](../../android/help/about/system-requirements.md)

----

## Product Build Documentation

[linux-ubuntu.md](../../docs/build/linux-ubuntu.md)

[macos.md](../../docs/build/macos.md)

[windows.md](../../docs/build/windows.md)

## Keyman Engine Documentation

https://help.keyman.com/developer/engine/android/latest-version/

----

## minimum-versions.inc.sh Variables

|          KEYMAN Variable          |     Value    |
|-----------------------------------|--------------|
| KEYMAN_DEFAULT_VERSION_UBUNTU_CONTAINER | noble |
| KEYMAN_MIN_TARGET_VERSION_ANDROID | 5 |
| KEYMAN_MIN_TARGET_VERSION_CHROME | 95.0 |
| KEYMAN_MIN_TARGET_VERSION_IOS | 12.2 |
| KEYMAN_MIN_TARGET_VERSION_MAC | 10.13 |
| KEYMAN_MIN_TARGET_VERSION_UBUNTU | 20.04 |
| KEYMAN_MIN_TARGET_VERSION_WINDOWS | 10 |
| KEYMAN_MIN_VERSION_ANDROID_SDK | 21 |
| KEYMAN_MIN_VERSION_CPP | 17 |
<<<<<<< HEAD
| KEYMAN_MIN_VERSION_EMSCRIPTEN | 3.1.58 |
=======
| KEYMAN_MIN_VERSION_EMSCRIPTEN | 3.1.64 |
>>>>>>> a0eecab5
| KEYMAN_MIN_VERSION_MESON | 1.0.0 |
| KEYMAN_MIN_VERSION_NODE_MAJOR | 20 |
| KEYMAN_MIN_VERSION_NPM | 10.5.1 |
| KEYMAN_MIN_VERSION_VISUAL_STUDIO | 2019 |
| KEYMAN_VERSION_CLDR | 45 |
| KEYMAN_VERSION_ICU | 73.1 |
| KEYMAN_VERSION_ISO639_3 | 2024-05-22 |
| KEYMAN_VERSION_JAVA | 11 |
| KEYMAN_VERSION_LANGTAGS | 2024-05-22 |
| KEYMAN_VERSION_LANGTAGS_SUBTAG_REGISTRY | 2024-05-16 |
| KEYMAN_VERSION_UNICODE | 15.1.0 |

> ### This file is auto-generated by publish-minimum-versions.sh. Do not modify<|MERGE_RESOLUTION|>--- conflicted
+++ resolved
@@ -57,11 +57,7 @@
 | KEYMAN_MIN_TARGET_VERSION_WINDOWS | 10 |
 | KEYMAN_MIN_VERSION_ANDROID_SDK | 21 |
 | KEYMAN_MIN_VERSION_CPP | 17 |
-<<<<<<< HEAD
-| KEYMAN_MIN_VERSION_EMSCRIPTEN | 3.1.58 |
-=======
 | KEYMAN_MIN_VERSION_EMSCRIPTEN | 3.1.64 |
->>>>>>> a0eecab5
 | KEYMAN_MIN_VERSION_MESON | 1.0.0 |
 | KEYMAN_MIN_VERSION_NODE_MAJOR | 20 |
 | KEYMAN_MIN_VERSION_NPM | 10.5.1 |
