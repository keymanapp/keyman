--- conflicted
+++ resolved
@@ -1,6 +1,7 @@
 # KeymanWeb Version History
 
-<<<<<<< HEAD
+## 12.0 alpha
+
 ## 2019-01-04 11.0.202 beta
 * Bug Fix:
   * Fixed external keyboard keys "tab" and "backspace" for embedded platforms (#1474)
@@ -11,9 +12,6 @@
 
 * Bug Fix:
   * Fixed keyboard layer transition bug on mobile devices. (#978)
-=======
-## 12.0 alpha
->>>>>>> 14e9188c
 
 ## 2019-01-02 11.0.200 beta
 * Initial beta release of KeymanWeb 11
