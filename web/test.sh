#!/usr/bin/env bash

set -eu

## START STANDARD BUILD SCRIPT INCLUDE
# adjust relative paths as necessary
THIS_SCRIPT="$(readlink -f "${BASH_SOURCE[0]}")"
. "${THIS_SCRIPT%/*}/../resources/build/build-utils.sh"
## END STANDARD BUILD SCRIPT INCLUDE

. "$KEYMAN_ROOT/resources/build/build-utils-ci.inc.sh"
. "$KEYMAN_ROOT/resources/shellHelperFunctions.sh"

# This script runs from its own folder
cd "$THIS_SCRIPT_PATH"

################################ Main script ################################

# Temp-removed dependency:
# "@./src/tools/testing/recorder test:engine" \

builder_describe "Runs the Keyman Engine for Web unit-testing suites" \
  "test+" \
  ":engine               Runs the top-level Keyman Engine for Web unit tests" \
  ":libraries            Runs all unit tests for KMW's submodules.  Currently excludes predictive-text tests" \
  "--ci                  Set to utilize CI-based test configurations & reporting.  May not be set with $(builder_term --debug)." \
  "--reporters=REPORTERS Set to override the 'reporters' used by the unit testing engines" \
  "--browsers=BROWSERS   Set to override automatic browser selection for $(builder_term :engine) tests"

builder_parse "$@"

if builder_start_action test:libraries; then
  HEADLESS_FLAGS=

  if builder_has_option --ci; then
    HEADLESS_FLAGS=--ci
  fi

  # No --reporter option exists yet for the headless modules.

  $KEYMAN_ROOT/common/web/keyboard-processor/build.sh test $HEADLESS_FLAGS
  $KEYMAN_ROOT/common/web/input-processor/build.sh build:tools test $HEADLESS_FLAGS

  builder_finish_action success test:libraries
fi

# Browserstack or CI-based tests

DO_BROWSER_TEST_SUITE=true

if [[ $VERSION_ENVIRONMENT == test ]]; then
  # Implied: CONFIG=CI.conf.js because `-CI` parameter is passed.
  #
  # If we are running a TeamCity test build, for now, only run BrowserStack
  # tests when on a PR branch with a title including "(web)" or with the label
  # test-browserstack. This is because the BrowserStack tests are currently
  # unreliable, and the false positive failures are masking actual failures.
  #
  # We do not run BrowserStack tests on master, beta, or stable-x.y test
  # builds.
  DO_BROWSER_TEST_SUITE=false
  if builder_pull_get_details; then
    if [[ $builder_pull_title =~ \(web\) ]] || builder_pull_has_label test-browserstack; then
      DO_BROWSER_TEST_SUITE=true
    fi
  fi
fi

get_default_browser_set ( ) {
  if [[ $BUILDER_OS == mac ]]; then
      BROWSERS="--browsers Firefox,Chrome,Safari"
<<<<<<< HEAD
  elif [ $os_id = "win" ]; then
      BROWSERS="--browsers Firefox,Chrome"
=======
  elif [[ $BUILDER_OS == win ]]; then
      BROWSERS="--browsers Firefox,Chrome,Edge"
>>>>>>> c8ea8a6c
  else
      BROWSERS="--browsers Firefox,Chrome"
  fi
}

if builder_start_action test:engine; then
  if builder_has_option --ci && builder_is_debug_build; then
    builder_die "Options --ci and --debug are incompatible."
  fi

  if [[ $DO_BROWSER_TEST_SUITE == false ]]; then
    builder_warn "Skipping action test:engine - this CI build does not appear to be for a Web PR."
    builder_finish_action success test:engine
    exit 0
  fi

  # Auto-select browsers if not specified as an option
  if ! builder_has_option --browsers; then
    get_default_browser_set
  fi

  # Select the right CONFIG file.
  if builder_has_option --ci; then
    CONFIG=CI.conf.cjs
  else
    CONFIG=manual.conf.cjs
  fi

  # Build modernizr module
  npm --no-color run modernizr -- -c src/test/auto/integrated/modernizr.config.json -d src/test/auto/integrated/modernizr.js

  # Prepare the flags for the karma command.
  KARMA_FLAGS=

  if builder_is_debug_build; then
    KARMA_FLAGS="$KARMA_FLAGS --no-single-run"
  fi

  if builder_has_option --reporters; then
    KARMA_FLAGS="$KARMA_FLAGS --reporters $REPORTERS"
  fi

  KARMA_EXT_FLAGS=
  if ! builder_has_option --ci; then
    KARMA_EXT_FLAGS="$KARMA_FLAGS --browsers $BROWSERS"
  fi

  npm --no-color run karma -- start $KARMA_FLAGS src/test/auto/dom/$CONFIG
  npm --no-color run karma -- start $KARMA_FLAGS $KARMA_EXT_FLAGS src/test/auto/integrated/$CONFIG

  builder_finish_action success test:engine
fi<|MERGE_RESOLUTION|>--- conflicted
+++ resolved
@@ -69,13 +69,8 @@
 get_default_browser_set ( ) {
   if [[ $BUILDER_OS == mac ]]; then
       BROWSERS="--browsers Firefox,Chrome,Safari"
-<<<<<<< HEAD
   elif [ $os_id = "win" ]; then
       BROWSERS="--browsers Firefox,Chrome"
-=======
-  elif [[ $BUILDER_OS == win ]]; then
-      BROWSERS="--browsers Firefox,Chrome,Edge"
->>>>>>> c8ea8a6c
   else
       BROWSERS="--browsers Firefox,Chrome"
   fi
