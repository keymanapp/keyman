--- conflicted
+++ resolved
@@ -126,12 +126,11 @@
     onKeyboardChange(kbdInfo?: KeyboardChangeData | string) {
       let keyman = com.keyman.singleton;
 
-<<<<<<< HEAD
       if(!this._enabled) {
         return Promise.resolve();
       }
 
-      if(typeof kbdInfo == 'string') {
+      if(typeof kbdInfo == 'string') {  // This case refers to the active language code.
         kbdInfo = {
           ['internalName']: keyman.keyboardManager.getActiveKeyboardName(),
           ['languageCode']: kbdInfo,
@@ -139,8 +138,6 @@
         }
       }
 
-=======
->>>>>>> dcc6a76a
       let lgCode = kbdInfo['languageCode'];
       let model = this.languageModelMap[lgCode];
       var loadPromise: Promise<void>;
@@ -207,12 +204,8 @@
 
     public predict(transcription: Transcription) {
       // If there's no active model, there can be no predictions.
-<<<<<<< HEAD
-      if(!this.currentModel) { // Will always be undefined when _enabled == false.
-=======
       // We'll also be missing important data needed to even properly REQUEST the predictions.
       if(!this.currentModel || !this.configuration) {
->>>>>>> dcc6a76a
         return;
       }
       let context = new TranscriptionContext(transcription.preInput, this.configuration);
