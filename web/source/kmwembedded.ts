// Since 'web' compilation is the path recognized by VSCode, we need to make references here to prevent TS errors.
// References the base Keyman object (and consequently, the rest of the core objects).
/// <reference path="kmwbase.ts" />
/// <reference path="osk/embedded/keytip.ts" />
/// <reference path="osk/embedded/pendingLongpress.ts" />

// KeymanWeb 11.0
// Copyright 2019 SIL International

/*****************************************/
/*                                       */
/*   Embedded application-specific code  */
/*                                       */
/*****************************************/

namespace com.keyman.osk {
  VisualKeyboard.prototype.optionKey = function(this: VisualKeyboard, e: KeyElement, keyName: string, keyDown: boolean) {
    let keyman = com.keyman.singleton;

    if(keyName.indexOf('K_LOPT') >= 0) {
      if(keyDown) {
        this.menuEvent = e;
        if(typeof keyman['showKeyboardList'] == 'function') {
          keyman['showKeyboardList']();
        }
      } else {
        if(this.menuEvent) {
          this.highlightKey(this.menuEvent, false);
        }
        if(typeof(window['menuKeyUp']) == 'function') {
          window['menuKeyUp']();
        }
        this.menuEvent = null;
      }
    } else if(keyName.indexOf('K_ROPT') >= 0) {
      if(keyDown) {
        this.highlightKey(e,false);            
        if(typeof keyman['hideKeyboard'] == 'function') {
          keyman['hideKeyboard']();
        }
      }
    }
  };

  // iOS now relies upon native-mode popup key management, so we only implement these hybrid-targeted
  // methods when embedding in Android.
  let device = com.keyman.singleton.util.device;

  if(device.OS == 'Android') { // assumption - if this file is being loaded, keyman.isEmbedded == true.
    // Send the subkey array to iOS, with centre,top of base key position
    /**
     * Create a popup key array natively 
     * 
     * @param {Object}  key   base key element
     */            
    VisualKeyboard.prototype.startLongpress = function(this: VisualKeyboard, key: KeyElement): PendingGesture {
      if(typeof(window['oskCreatePopup']) == 'function') {
        var xBase = dom.Utils.getAbsoluteX(key) - dom.Utils.getAbsoluteX(this.kbdDiv) + key.offsetWidth/2,
            yBase = dom.Utils.getAbsoluteY(key);

        // #3718: No longer prepend base key to subkey array
        window['oskCreatePopup'](key['subKeys'], xBase, yBase, key.offsetWidth, key.offsetHeight);

        return new embedded.PendingLongpress(this, key);
      } else {
        // When embedded within our Android app, we expect the `oskCreatePopup` function to
        // exist; all subkey control is delegated to the app.
        //
        // No function = big problem.
        console.error("Missing `oskCreatePopup` function for engine integration.");
        return null;
      }
    };

    // Create a keytip (dummy call - actual keytip handled by native code)
    VisualKeyboard.prototype.createKeyTip = function(this: VisualKeyboard) {
      if(com.keyman.singleton.util.device.formFactor == 'phone') {
        this.keytip = new osk.embedded.KeyTip(window['oskCreateKeyPreview'], window['oskClearKeyPreview']);
      }
    };

    VisualKeyboard.prototype.waitForFonts = function(this: VisualKeyboard, kfd, ofd) {
      // a dummy function; it's only really used for 'native' KMW.
      return true;
    }
  }

  SuggestionManager.prototype.platformHold = function(this: SuggestionManager, suggestionObj: BannerSuggestion, isCustom: boolean) {
    // Parallels VisualKeyboard.prototype.touchHold, but for predictive suggestions instead of keystrokes.
    let suggestionEle = suggestionObj.div;

    // Need to know if it's a <keep> option or not!

    var xBase = dom.Utils.getAbsoluteX(suggestionEle) - dom.Utils.getAbsoluteX(suggestionEle.parentElement) + suggestionEle.offsetWidth/2,
        yBase = dom.Utils.getAbsoluteY(suggestionEle) - dom.Utils.getAbsoluteY(suggestionEle.parentElement);

    window['suggestionPopup'](suggestionObj.suggestion, isCustom, xBase, yBase, suggestionEle.offsetWidth, suggestionEle.offsetHeight);
  }
}

namespace com.keyman.text {
  let nativeForBaseKeys = DefaultOutput.forBaseKeys;

  // Overrides the 'native'-mode implementation with in-app friendly defaults prioritized over 'native' defaults.
  DefaultOutput.forBaseKeys = function(Lkc: KeyEvent): string {
    let Codes = com.keyman.text.Codes;
    let code = Lkc.Lcode;

    // Intentionally not assigning K_TAB or K_ENTER so KMW will pass them back
    // to the mobile apps to handle (insert characters or navigate forms).
    if (code == Codes.keyCodes.K_oE2) {
      // Using defaults of English US layout for the 102nd key
      if (Lkc.Lmodifiers == Codes.modifierCodes['SHIFT']) {
        return '|';
      } else {
        return '\\';
      }
    }

    // Use 'native'-mode defaults, determining the character from the OSK
    return nativeForBaseKeys(Lkc);
  }
}

(function() {
  // Declare KeymanWeb and related objects
  var keymanweb=window['keyman'],util=keymanweb['util'],device=util.device;
  var dom = com.keyman.dom;

  // Allow definition of application name
  keymanweb.options['app']='';
  
  // Flag to control refreshing of a keyboard that is already loaded
  keymanweb.mustReloadKeyboard = true;
  
  // Skip full page initialization - skips native-mode only code
  keymanweb.isEmbedded = true;

  // Set default device options
  keymanweb.setDefaultDeviceOptions = function(opt: com.keyman.OptionType) {
    opt['attachType'] = 'manual';
    device.app=opt['app'];
    device.touchable=true; 
    device.formFactor='phone'; 
    if(navigator && navigator.userAgent && navigator.userAgent.indexOf('iPad') >= 0) device.formFactor='tablet';
    if(device.app.indexOf('Mobile') >= 0) device.formFactor='phone';
    if(device.app.indexOf('Tablet') >= 0) device.formFactor='tablet';
    device.browser='native';
  };
  
  // Get default style sheet path
  keymanweb.getStyleSheetPath = function(ssName) {
    return keymanweb.rootPath+ssName;
  };

  // Get KMEI, KMEA keyboard path (overrides default function, allows direct app control of paths)
  keymanweb.getKeyboardPath = function(Lfilename, packageID) {
    return Lfilename + "?v=" + (new Date()).getTime(); /*cache buster*/
  };

  // Establishes keyboard namespacing.
  keymanweb.namespaceID = function(Pstub) {
    if(typeof(Pstub['KP']) != 'undefined') {
      // An embedded use case wants to utilize package-namespacing.
      Pstub['KI'] = Pstub['KP'] + "::" + Pstub['KI'];
    }
  }

  // In conjunction with the KeyboardManager's installKeyboard method and script IDs, preserves a keyboard's
  // namespaced ID.
  keymanweb.preserveID = function(Pk) {
    var trueID;

    // Find the currently-executing script tag; KR is called directly from each keyboard's definition script.
    if(document.currentScript) {
      trueID = document.currentScript.id;
    } else {
      var scripts = document.getElementsByTagName('script');
      var currentScript = scripts[scripts.length-1];

      trueID = currentScript.id;
    }

    // Final check that the script tag is valid and appropriate for the loading keyboard.
    if(trueID.indexOf(Pk['KI']) != -1) {
      Pk['KI'] = trueID;  // Take the script's version of the ID, which may include package namespacing.
    } else {
      console.error("Error when registering keyboard:  current SCRIPT tag's ID does not match!");
    }
  }

    /**
   * Force reload of resource
   * 
   *  @param  {string}  s unmodified URL
   *  @return {string}    modified URL
   */
  util.unCached = function(s) {
    var t=(new Date().getTime());
    s = s + '?v=' + t;
    return s;
  };
  
  util.wait = function() {
    // Empty stub - this function should not be implemented or used within embedded code routes.
    console.warn("util.wait() call attempted in embedded mode!");  // Sends log message to embedding app.
  };

  util.alert = function() {
    // Empty stub - this function should not be implemented or used within embedded code routes.
    console.warn("util.alert() call attempted in embedded mode!");  // Sends log message to embedding app.
  };

  /**
   * Refresh element content after change of text (if required)
   * 
   *  @param  {Object}  Pelem   input element
   */         
  keymanweb.refreshElementContent = function(Pelem) 
  {
    if('ontextchange' in keymanweb) keymanweb['ontextchange'](Pelem);
  };

  /**
   * Set target element text direction (LTR or RTL): not functional for KMEI, KMEA
   *    
   * @param       {Object}      Ptarg      Target element
   */    
  keymanweb.domManager._SetTargDir = function(Ptarg){};
  
  /**
   * Align input fields (should not be needed with KMEI, KMEA)
   * 
   *  @param  {object}   eleList    A list of specific elements to align.  If nil, selects all elements.
   * 
   **/
  keymanweb.alignInputs = function(eleList: HTMLElement[]) {};

  /**
   * Use rotation events to adjust OSK element positions and scaling if necessary
   */     
  keymanweb.handleRotationEvents = function() {};
  
  /**
   * Caret position always determined from the active (but hidden) element
   * 
   * @return  {boolean}
   **/          
  keymanweb.isPositionSynthesized = function()
  {
    return false;
  };

  /**
   * correctOSKTextSize handles rotation event -- currently rebuilds keyboard and adjusts font sizes
   */
  keymanweb['correctOSKTextSize']=function() {
<<<<<<< HEAD
    let osk: com.keyman.osk.OSKManager = keymanweb.osk;
    if(osk && osk.vkbd && osk.vkbd.adjustHeights(osk.getKeyboardHeight())) {
=======
    let osk = keymanweb.osk;
    if(osk?.vkbd?.adjustHeights(osk.getKeyboardHeight())) {
>>>>>>> 27096c88
      var b: HTMLElement = osk._Box, bs=b.style;
      bs.height=bs.maxHeight=osk.vkbd.computedAdjustedOskHeight(osk.getHeight())+'px';

      osk._Load();
    }
  };

  /**
   * Register a lexical model
   * 
   * @param {com.keyman.text.prediction.ModelSpec} model  Spec of the lexical model
   */
  keymanweb['registerModel']=function(model: com.keyman.text.prediction.ModelSpec) {
    keymanweb.modelManager.register(model);
  };

  /**
   * Function called by Android and iOS when a device-implemented keyboard popup 
   * is displayed or hidden.  As this is controlled by the app, we use it as a
   * trigger for 'embedded'-mode gesture state management.
   * 
   *  @param  {boolean}  isVisible
   *     
   **/
  keymanweb['popupVisible'] = function(isVisible) {
    let osk = keymanweb.osk;
    let gesture = osk.vkbd.subkeyGesture as com.keyman.osk.embedded.SubkeyDelegator;
    let pendingLongpress = osk.vkbd.pendingSubkey;

    /*
     * If a longpress popup was visible, but is no longer, this means that the
     * associated longpress gesture was cancelled.  It is possible for the base
     * key to emit if selected at this time; detecton of this is managed by 
     * the `SubkeyDelegator` class.
     */
    if(!isVisible) {
      if(gesture) {
        gesture.resolve(null);
        osk.vkbd.subkeyGesture = null;
      } else if(pendingLongpress) {
        pendingLongpress.cancel();
        osk.vkbd.pendingSubkey = null;
      }
    }

    /*
     * If the popup was not visible, but now is, that means our previously-pending
     * longpress is now 'realized' (complete).  The OSK relies upon this state 
     * information, which will be properly updated by `resolve`.
     * 
     * Prominent uses of such state info helps prevent change of base key, key
     * previews, and key output from occurring while a subkey popup remains active.
     */
    if(isVisible && pendingLongpress) {
      // Fulfills the first-stage promise.
      pendingLongpress.resolve();
    }
  };

  /**
   *  Return position of language menu key to KeymanTouch
   *  
   *  @return  {string}      comma-separated x,y,w,h of language menu key
   *  
   **/
  keymanweb['touchMenuPos'] = function() {
    let osk = keymanweb.osk;
    if(osk.vkbd.lgKey == null) {
      return '';
    }

    var key: HTMLElement = osk.vkbd.lgKey;
    // A CSS change of kmd-key-square from position:fixed to position:static was needed
    // for Android 4.3 to display the OSK correctly, but resulted in the position of
    // the menu key not being returned correctly.  The following line gets the 
    // key element, instead of the key-square element, fixes this.  It should be 
    // removed again when the key-square elements are all removed as planned.
    if(typeof key.firstChild != 'undefined' && key.firstChild != null && util.hasClass(key.firstChild,'kmw-key')) {
      key = <HTMLElement> key.firstChild;
    }

    var w=key.offsetWidth, 
        h=key.offsetHeight,
        // Since the full OSKManager '_Box' is displayed within the keyboards' WebViews,
        // these calculations should be performed with respect to that, rather than osk.vkbd.kbdDiv.
        x=dom.Utils.getAbsoluteX(key) - dom.Utils.getAbsoluteX(osk._Box) + w/2,
        y=dom.Utils.getAbsoluteY(key) - dom.Utils.getAbsoluteY(osk._Box);

    return x+','+y+','+w+','+h;
  };
  
 /**
   *  Accept an external key ID (from KeymanTouch) and pass to the keyboard mapping
   *  
   *  @param  {string}  keyName   key identifier
   **/            
  keymanweb['executePopupKey'] = function(keyName: string) {
      let osk = keymanweb.osk;
      var origArg = keyName;
      if(!keymanweb.core.activeKeyboard || !osk.vkbd) {
        return false;
      }

      /* Clear any pending (non-popup) key */
      osk.vkbd.keyPending = null;

      // Changes for Build 353 to resolve KMEI popup key issues      
      keyName=keyName.replace('popup-',''); //remove popup prefix if present (unlikely)

      // Can't just split on '-' because some layers like ctrl-shift contain it.
      let separatorIndex = keyName.lastIndexOf('-');

      if (separatorIndex > 0) {
        keyName = keyName.substring(separatorIndex+1);
      }

      // Note:  this assumes Lelem is properly attached and has an element interface.
      // Currently true in the Android and iOS apps.
      var Lelem=keymanweb.domManager.getLastActiveElement();
      keymanweb.domManager.initActiveElement(Lelem);

      // This should be set if we're within this method... but it's best to guard against nulls here, just in case.
      if(osk.vkbd.subkeyGesture) {
        let gesture = osk.vkbd.subkeyGesture as com.keyman.osk.embedded.SubkeyDelegator;
        gesture.resolve(keyName);
        osk.vkbd.subkeyGesture = null;
      } else {
        console.warn("No base key exists for the subkey being executed: '" + origArg + "'");
      }
  };

  /**
   *  API endpoint for hardware keystroke events from Android external keyboards
   *  
   *  @param  {number}  code   key identifier
   *  @param  {number}  shift  shift state (0x01=left ctrl 0x02=right ctrl 0x04=left alt 0x08=right alt
   *                                        0x10=shift 0x20=ctrl 0x40=alt)
   *  @param  {number}  lstates lock state (0x0200=no caps 0x0400=num 0x0800=no num 0x1000=scroll 0x2000=no scroll locks)
   *  @return {boolean} false when KMW _has_ fully handled the event and true when not.
   **/            
  keymanweb['executeHardwareKeystroke'] = function(code, shift, lstates = 0): boolean {
    if(!keymanweb.core.activeKeyboard || code == 0) {
      return false;
    }

    // Clear any pending (non-popup) key
    keymanweb.osk.vkbd.keyPending = null;
    
    // Note:  this assumes Lelem is properly attached and has an element interface.
    // Currently true in the Android and iOS apps.
    var Lelem = keymanweb.domManager.getLastActiveElement();
    
    keymanweb.domManager.initActiveElement(Lelem);

    // Check the virtual key 
    var Lkc: com.keyman.text.KeyEvent = {
      Lmodifiers: shift,
      vkCode: code,
      Lcode: code,
      Lstates: lstates,
      LisVirtualKey: true,
      kName: '',
      device: keymanweb.util.physicalDevice.coreSpec, // As we're executing a hardware keystroke.
      isSynthetic: false
    }; 

    try {
      // Now that we've manually constructed a proper keystroke-sourced KeyEvent, pass control
      // off to the processor for its actual execution.

      // Should return 'false' when KMW _has_ fully handled the event and 'true' when not.
      return !keymanweb.core.processKeyEvent(Lkc, com.keyman.dom.Utils.getOutputTarget(Lelem));
    } catch (err) {
      console.error(err.message, err);
      return false;
    }
  };
})();<|MERGE_RESOLUTION|>--- conflicted
+++ resolved
@@ -255,13 +255,8 @@
    * correctOSKTextSize handles rotation event -- currently rebuilds keyboard and adjusts font sizes
    */
   keymanweb['correctOSKTextSize']=function() {
-<<<<<<< HEAD
     let osk: com.keyman.osk.OSKManager = keymanweb.osk;
-    if(osk && osk.vkbd && osk.vkbd.adjustHeights(osk.getKeyboardHeight())) {
-=======
-    let osk = keymanweb.osk;
     if(osk?.vkbd?.adjustHeights(osk.getKeyboardHeight())) {
->>>>>>> 27096c88
       var b: HTMLElement = osk._Box, bs=b.style;
       bs.height=bs.maxHeight=osk.vkbd.computedAdjustedOskHeight(osk.getHeight())+'px';
 
