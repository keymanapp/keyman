--- conflicted
+++ resolved
@@ -235,12 +235,8 @@
         return true;
       }
 
-<<<<<<< HEAD
-      var LeventMatched = !!core.processKeyEvent(Levent);
-=======
       let outputTarget = PreProcessor.getEventOutputTarget(e);
       var LeventMatched = (core.processKeyEvent(Levent, outputTarget) != null);
->>>>>>> 22aebbde
 
       if(LeventMatched) {
         if(e  &&  e.preventDefault) {
