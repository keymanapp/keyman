--- conflicted
+++ resolved
@@ -368,22 +368,6 @@
     }
 
     /**
-<<<<<<< HEAD
-=======
-     * Function   _SelectionChange
-     * Scope      Private
-     * Description Respond to selection change event
-     */
-    _SelectionChange: () => boolean = function(this: DOMEventHandlers): boolean {
-      if(DOMEventHandlers.states._IgnoreNextSelChange) {
-        DOMEventHandlers.states._IgnoreNextSelChange--;
-      }
-      return true;
-    }.bind(this);
-
-
-    /**
->>>>>>> 8bc61094
      * Function     _KeyDown
      * Scope        Private
      * Description  Processes keydown event and passes data to keyboard.
@@ -790,14 +774,6 @@
         sbs.visibility='hidden';
       }
     }
-<<<<<<< HEAD
-=======
-
-    dragEnd: (e: TouchEvent|MouseEvent) => void = function(this: DOMTouchHandlers, e: TouchEvent|MouseEvent) {
-      e.stopPropagation();
-      this.firstTouch = null;
-    }.bind(this);
->>>>>>> 8bc61094
 
     /**
      * Handle the touch move event for an input element
