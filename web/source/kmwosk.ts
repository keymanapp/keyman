/// <reference path="kmwexthtml.ts" />  // Includes KMW-added property declaration extensions for HTML elements.
/// <reference path="kmwstring.ts" />  // Includes KMW string extension declarations.

/***
   KeymanWeb 10.0
   Copyright 2017 SIL International
***/

// If KMW is already initialized, the KMW script has been loaded more than once. We wish to prevent resetting the
// KMW system, so we use the fact that 'initialized' is only 1 / true after all scripts are loaded for the initial
// load of KMW.
if(!window['keyman']['initialized']) {
  /*****************************************/
  /*                                       */
  /*   On-Screen (Visual) Keyboard Code    */
  /*                                       */
  /*****************************************/

  (function() {
    // Declare KeymanWeb and member objects
    var keymanweb=window['keyman'], osk=keymanweb['osk'], util=keymanweb['util'], device=util.device, dbg=keymanweb.debug;
    var kbdInterface=keymanweb['interface'];

    // Define Keyman Developer modifier bit-flags (exposed for use by other modules)
    osk.modifierCodes = {
      "LCTRL":0x0001,
      "RCTRL":0x0002,
      "LALT":0x0004,
      "RALT":0x0008,
      "SHIFT":0x0010,
      "CTRL":0x0020,
      "ALT":0x0040,
      "CAPS":0x0100,
      "NO_CAPS":0x0200,
      "NUM_LOCK":0x0400,
      "NO_NUM_LOCK":0x0800,
      "SCROLL_LOCK":0x1000,
      "NO_SCROLL_LOCK":0x2000,
      "VIRTUAL_KEY":0x4000
    };

    osk.modifierBitmasks = {
      "ALL":0x007F,
      "ALT_GR_SIM": (osk.modifierCodes['LCTRL'] | osk.modifierCodes['LALT']),
      "CHIRAL":0x001F,    // The base bitmask for chiral keyboards.  Includes SHIFT, which is non-chiral.
      "IS_CHIRAL":0x000F, // Used to test if a bitmask uses a chiral modifier.
      "NON_CHIRAL":0x0070 // The default bitmask, for non-chiral keyboards
    };

    osk.stateBitmasks = {
      "ALL":0x3F00,
      "CAPS":0x0300,
      "NUM_LOCK":0x0C00,
      "SCROLL_LOCK":0x3000
    };

    // Define standard keycode numbers (exposed for use by other modules)
    osk.keyCodes={
      "K_BKSP":8,"K_TAB":9,"K_ENTER":13,
      "K_SHIFT":16,"K_CONTROL":17,"K_ALT":18,"K_PAUSE":19,"K_CAPS":20,
      "K_ESC":27,"K_SPACE":32,"K_PGUP":33,
      "K_PGDN":34,"K_END":35,"K_HOME":36,"K_LEFT":37,"K_UP":38,
      "K_RIGHT":39,"K_DOWN":40,"K_SEL":41,"K_PRINT":42,"K_EXEC":43,
      "K_INS":45,"K_DEL":46,"K_HELP":47,"K_0":48,
      "K_1":49,"K_2":50,"K_3":51,"K_4":52,"K_5":53,"K_6":54,"K_7":55,
      "K_8":56,"K_9":57,"K_A":65,"K_B":66,"K_C":67,"K_D":68,"K_E":69,
      "K_F":70,"K_G":71,"K_H":72,"K_I":73,"K_J":74,"K_K":75,"K_L":76,
      "K_M":77,"K_N":78,"K_O":79,"K_P":80,"K_Q":81,"K_R":82,"K_S":83,
      "K_T":84,"K_U":85,"K_V":86,"K_W":87,"K_X":88,"K_Y":89,"K_Z":90,
      "K_NP0":96,"K_NP1":97,"K_NP2":98,
      "K_NP3":99,"K_NP4":100,"K_NP5":101,"K_NP6":102,
      "K_NP7":103,"K_NP8":104,"K_NP9":105,"K_NPSTAR":106,
      "K_NPPLUS":107,"K_SEPARATOR":108,"K_NPMINUS":109,"K_NPDOT":110,
      "K_NPSLASH":111,"K_F1":112,"K_F2":113,"K_F3":114,"K_F4":115,
      "K_F5":116,"K_F6":117,"K_F7":118,"K_F8":119,"K_F9":120,
      "K_F10":121,"K_F11":122,"K_F12":123,"K_NUMLOCK":144,"K_SCROLL":145,
      "K_LSHIFT":160,"K_RSHIFT":161,"K_LCONTROL":162,"K_RCONTROL":163,
      "K_LALT":164,"K_RALT":165,
      "K_COLON":186,"K_EQUAL":187,"K_COMMA":188,"K_HYPHEN":189,
      "K_PERIOD":190,"K_SLASH":191,"K_BKQUOTE":192,
      "K_LBRKT":219,"K_BKSLASH":220,"K_RBRKT":221,
      "K_QUOTE":222,"K_oE2":226,
      "K_LOPT":50001,"K_ROPT":50002,
      "K_NUMERALS":50003,"K_SYMBOLS":50004,"K_CURRENCIES":50005,
      "K_UPPER":50006,"K_LOWER":50007,"K_ALPHA":50008,
      "K_SHIFTED":50009,"K_ALTGR":50010,
      "K_TABBACK":50011,"K_TABFWD":50012
    };

    // Cross-reference with the ids in osk.setButtonClass.
    osk.buttonClasses = {
      'DEFAULT':'0',
      'SHIFT':'1',
      'SHIFT-ON':'2',
      'SPECIAL':'3',
      'SPECIAL-ON':'4',
      'DEADKEY':'8',
      'BLANK':'9',
      'HIDDEN':'10'
    };

    var codesUS=[['0123456789',';=,-./`','[\\]\''],[')!@#$%^&*(',':+<_>?~','{|}"']];

    var dfltCodes=["K_BKQUOTE","K_1","K_2","K_3","K_4","K_5","K_6","K_7","K_8","K_9","K_0",
      "K_HYPHEN","K_EQUAL","K_*","K_*","K_*","K_Q","K_W","K_E","K_R","K_T",
      "K_Y","K_U","K_I","K_O","K_P","K_LBRKT","K_RBRKT","K_BKSLASH","K_*",
      "K_*","K_*","K_A","K_S","K_D","K_F","K_G","K_H","K_J","K_K","K_L",
      "K_COLON","K_QUOTE","K_*","K_*","K_*","K_*","K_*","K_oE2",
      "K_Z","K_X","K_C","K_V","K_B","K_N","K_M","K_COMMA","K_PERIOD",
      "K_SLASH","K_*","K_*","K_*","K_*","K_*","K_SPACE"];

    var dfltText='`1234567890-=\xA7~~qwertyuiop[]\\~~~asdfghjkl;\'~~~~~?zxcvbnm,./~~~~~ '
                +'~!@#$%^&*()_+\xA7~~QWERTYUIOP{}\\~~~ASDFGHJKL:"~~~~~?ZXCVBNM<>?~~~~~ ';

    osk._Box = null;              // Main DIV for OSK
    osk._DivVKbd = null;
    osk._DivVKbdHelp = null;
    osk._Visible = 0;             // Whether or not actually visible
    osk._Enabled = 1;             // Whether or not enabled by UI
    osk._VShift = [];
    osk._VKeySpans = [];
    osk._VKeyDown = null;
    osk._VKbdContainer = null;
    osk._VOriginalWidth = 1;      // Non-zero default value needed
    osk._BaseLayout = 'us';       // default BaseLayout
    osk._BaseLayoutEuro = {};     // I1299 (not currently exposed, but may need to be e.g. for external users)
    osk._BaseLayoutEuro['se'] = '\u00a71234567890+´~~~QWERTYUIOP\u00c5\u00a8\'~~~ASDFGHJKL\u00d6\u00c4~~~~~<ZXCVBNM,.-~~~~~ ';  // Swedish
    osk._BaseLayoutEuro['uk'] = '`1234567890-=~~~QWERTYUIOP[]#~~~ASDFGHJKL;\'~~~~~\\ZXCVBNM,./~~~~~ '; // UK

    // Tracks the OSK-based state of supported state keys.
    // Using the exact keyCode name from above allows for certain optimizations elsewhere in the code.
    osk._stateKeys = {
      "K_CAPS":false,
      "K_NUMLOCK":false,
      "K_SCROLL":false
    };

    // Additional members (mainly for touch input devices)
    osk.lgTimer = null;           // language switching timer
    osk.lgKey = null;             // language menu key element
    osk.hkKey = null;             // OSK hide key element
    osk.spaceBar = null;          // space bar key element
    osk.lgList = null;            // language menu list
    osk.frameColor = '#ad4a28';   // KeymanWeb standard frame color
    osk.keyPending = null;        // currently depressed key (if any)
    osk.fontFamily = '';          // layout-specified font for keyboard
    osk.fontSize = '1em';         // layout-specified fontsize for keyboard
    osk.layout = null;            // reference to complete layout
    osk.layers = null;            // reference to layout (layers array for this device)
    osk.layerId = 'default';      // currently active OSK layer (if any)
    osk.nextLayer = 'default';    // layer to be activated after pressing key in current layer
    osk.layerIndex = 0;           // currently displayed layer index
    osk.currentKey = '';          // id of currently pressed key (desktop OSK only)
    osk.subkeyDelayTimer = null;  // id for touch-hold delay timer
    osk.popupPending = false;     // Device popup pending flag
    osk.popupVisible = false;     // Device popup displayed
    osk.popupCallout = null;      // OSK popup callout element
    osk.styleSheet = null;        // current OSK style sheet object, if any
    osk.loadRetry = 0;            // counter for delayed loading, if keyboard loading prevents OSK being ready at start
    osk.popupDelay = 500;         // Delay must be less than native touch-hold delay (build 352)
    osk.currentTarget = null;     // Keep track of currently touched key when moving over keyboard
    osk.touchCount = 0;           // Number of active (unreleased) touch points
    osk.touchX = 0;               // First touch point x (to check for sliding off screen)
    osk.deleting = 0;             // Backspace repeat timer

    // Additional members for desktop OSK
    osk.x = 99;                   // last visible offset left
    osk.y = 0;                    // last visible offset top
    osk.width = 1;                // Saved width of OSK (since actual width only available if visible)
    osk.height = 1;               // Saved height of OSK
    osk.rowHeight = 1;            // Current row height in px
    osk.nRows = 1;                // Number of rows in each layer of current layout
    osk.vpScale = 1;              // Current viewport scale factor  (not valid until initialized)
    osk.closeButton = null;       // icon to hide OSK
    osk.resizeIcon = null;        // resizing icon
    osk.resizing = 0;             // resizing flag
    osk.pinImg = null;            // icon to restore OSK to default position
    osk.userPositioned = 0;       // Set to true(<>0) if dragged by user
    osk.dfltX = '';               // Left position set by page code
    osk.dfltY = '';               // Top position set by page code
    osk.noDrag = false;           // allow page to override user OSK dragging
    osk.keytip = null;            // Key preview (phones)
    osk.touchY = 0;               // First y position of touched key

    // Placeholder functions
    osk.addCallout = function(e){};

    /**
     * Function     addEventListener
     * Scope        Public
     * @param       {string}            event     event name
     * @param       {function(Object)}  func      event handler
     * @return      {boolean}
     * Description  Wrapper function to add and identify OSK-specific event handlers
     */
    osk['addEventListener'] = function(event, func)
    {
      return util.addEventListener('osk.'+event, func);
    }

    /**
     * Function     _TitleBarInterior
     * Scope        Private
     * Description  Title bar interior formatting and element event handling
     */
    osk._TitleBarInterior = function()
    {
      var Ldiv = util._CreateElement('DIV');
      var Ls = Ldiv.style;
      Ls.paddingLeft='2px';
      Ls.cursor='move';
      Ls.background='#ad4a28';
      Ls.font='8pt Tahoma,Arial,sans-serif';  //I2186

      // Add container for buttons, handle mousedown event
      var LdivButtons = util._CreateElement('DIV');
      LdivButtons.className = 'kmw-title-bar-actions';
      LdivButtons.onmousedown=osk._CancelMouse;

      // Add close button, handle click and mousedown events
      var Limg = util._CreateElement('DIV');
      Limg.className='kmw-close-button';
      Limg.onmousedown=osk._CancelMouse;
      Limg.onclick=function () {osk._Hide(true);}
      osk.closeButton = Limg;
      LdivButtons.appendChild(Limg);

      /**
       * Move OSK back to default position
       */
      osk.restorePosition = function()
      {
        if(osk._Visible)
        {
          keymanweb._FocusLastActiveElement();  // I2036 - OSK does not unpin to correct location
          osk.loadCookie(); osk.userPositioned=false; osk.saveCookie();
          osk._Show();
          osk.doResizeMove(); //allow the UI to respond to OSK movements
        }
        if(osk.pinImg) osk.pinImg.style.display='none';
        if(window.event) window.event.returnValue=false;
      }

      // Add 'Unpin' button for restoring OSK to default location, handle mousedown and click events
      Limg=osk.pinImg = util._CreateElement('DIV');  //I2186
      Limg.className='kmw-pin-image';
      Limg.title='Pin the On Screen Keyboard to its default location on the active text box';
      Limg.onclick=osk.restorePosition;
      Limg.onmousedown=osk._CancelMouse;
      Limg.style.display='none';

      // Do not use Unpin button on touch screens (OSK location fixed)
      if(!device.touchable) LdivButtons.appendChild(Limg); // I3363 (Build 301)

      // Attach button container to title bar
      Ldiv.appendChild(LdivButtons);

      // Add title bar caption
      Limg=keymanweb._TitleElement=util._CreateElement('SPAN');  // I1972
      Limg.className='kmw-title-bar-caption';
      Limg.innerHTML='KeymanWeb';
      Ldiv.appendChild(Limg);

      return Ldiv;
    }

    // End of TitleBarInterior

    /**
     * Function     enabled
     * Scope        Public
     * @return      {boolean|number}    True if KMW OSK enabled
     * Description  Test if KMW OSK is enabled
     */
    osk['isEnabled'] = osk.isEnabled = function()
    {
      return osk._Enabled;
    }

    /**
     * Function     isVisible
     * Scope        Public
     * @return      {boolean|number}    True if KMW OSK visible
     * Description  Test if KMW OSK is actually visible
     * Note that this will usually return false after any UI event that results in (temporary) loss of input focus
     */
    osk['isVisible'] = osk.isVisible = function()
    {
      return osk._Visible;
    }

    /**
     * Function     getRect //TODO:  This is probably not correct, anyway!!!!!
     * Scope        Public
     * @return      {Object.<string,number>}   Array object with position and size of OSK container
     * Description  Get rectangle containing KMW Virtual Keyboard
     */
    osk['getRect'] = osk.getRect = function() {		// I2405
      var p: any;
      p = {};

      if(osk._DivVKbd) {
        p['left'] = p.left = util._GetAbsoluteX(osk._DivVKbd);
        p['top']  = p.top  = util._GetAbsoluteY(osk._DivVKbd);
        p['width']  = p.width  = util._GetAbsoluteX(osk._DivVKbdHelp) - util._GetAbsoluteX(osk._DivVKbd) + osk._DivVKbdHelp.offsetWidth;
        p['height'] = p.height = util._GetAbsoluteY(osk._DivVKbdHelp) - util._GetAbsoluteY(osk._DivVKbd) + osk._DivVKbdHelp.offsetHeight;
      } else {
        p['left'] = p.left = util._GetAbsoluteX(osk._Box);
        p['top']  = p.top  = util._GetAbsoluteY(osk._Box);
        p['width']  = p.width  = util._GetAbsoluteX(osk._Box) + osk._Box.offsetWidth;
        p['height'] = p.height = util._GetAbsoluteY(osk._Box) + osk._Box.offsetHeight;
      }
      return p;
    }

    /**
     * Allow the UI or page to set the position and size of the OSK
     * and (optionally) override user repositioning or sizing
     *
     * @param       {Object.<string,number>}   p  Array object with position and size of OSK container
    **/
    osk['setRect'] = osk.setRect = function(p)
    {
      var q={};

      if(osk._Box == null || device.formFactor != 'desktop') return;

      var b=osk._Box,bs=b.style;
      if('left' in p)
      {
        bs.left=(p['left']-util._GetAbsoluteX(b)+b.offsetLeft)+'px';
        osk.dfltX=bs.left;
      }

      if('top' in p)
      {
        bs.top=(p['top']-util._GetAbsoluteY(b)+b.offsetTop)+'px';
        osk.dfltY=bs.top;
      }

      //Do not allow user resizing for non-standard keyboards (e.g. EuroLatin)
      if(osk._DivVKbd != null)
      {
        var d=osk._DivVKbd,ds=d.style;

        // Set width, but limit to reasonable value
        if('width' in p)
        {
          var w=(p['width']-(b.offsetWidth-d.offsetWidth));
          if(w < 0.2*screen.width) w=0.2*screen.width;
          if(w > 0.9*screen.width) w=0.9*screen.width;
          ds.width=w+'px'; osk.width=w;
        }

        // Set height, but limit to reasonable value
        // This sets the default font size for the OSK in px, but that
        // can be modified at the key text level by setting
        // the font size in em in the kmw-key-text class
        if('height' in p)
        {
          var h=(p['height']-(b.offsetHeight-d.offsetHeight));
          if(h < 0.1*screen.height) h=0.1*screen.height;
          if(h > 0.5*screen.height) h=0.5*screen.height;
          ds.height=h+'px'; ds.fontSize=(h/8)+'px'; osk.height=h;
        }

        // Fix or release user resizing
        if('nosize' in p)
          if(osk.resizeIcon) osk.resizeIcon.style.display=(p['nosize'] ? 'none' : 'block');

      }
      // Fix or release user dragging
      if('nomove' in p)
      {
        osk.noDrag=p['nomove'];
        if(osk.pinImg) osk.pinImg.style.display=(p['nomove'] || !osk.userPositioned) ? 'none' : 'block';
      }
      // Save the user-defined OSK size
      osk.saveCookie();
    }


    /**
     * Get position of OSK window
     *
     * @return      {Object.<string,number>}     Array object with OSK window position
    **/
    osk.getPos = function() {
      var Lkbd=osk._Box, p={
        left: osk._Visible ? Lkbd.offsetLeft : osk.x,
        top:osk._Visible ? Lkbd.offsetTop : osk.y
      };

      return p;
    }

    /**
     * Function     setPos
     * Scope        Private
     * @param       {Object.<string,number>}    p     Array object with OSK left, top
     * Description  Set position of OSK window, but limit to screen, and ignore if  a touch input device
     */
    osk['setPos'] = osk.setPos = function(p)
    {
      if(typeof(osk._Box) == 'undefined' || device.touchable) return; // I3363 (Build 301)
      if(osk.userPositioned)
      {
        var Px=p['left'],Py=p['top'];
        if(typeof(Px) != 'undefined')
        {
          if(Px < -0.8*osk._Box.offsetWidth) Px = -0.8*osk._Box.offsetWidth;
          if(osk.userPositioned) {osk._Box.style.left=Px+'px'; osk.x = Px;}
        }
        // May not be needed - vertical positioning is handled differently and defaults to input field if off screen
        if(typeof(Py) != 'undefined')
        {
          if(Py < 0) Py = 0;
          if(osk.userPositioned) {osk._Box.style.top=Py+'px'; osk.y = Py;}
        }
      }

      if(osk.pinImg)
        osk.pinImg.style.display=(osk.userPositioned ? 'block' : 'none');
    }

    /**
     * Function     _VKeyGetTarget
     * Scope        Private
     * @param       {Object}    e     OSK event
     * @return      {Object}          Target element for key in OSK
     * Description  Identify the OSK key clicked
     */
    osk._VKeyGetTarget = function(e) {
      var Ltarg;
      e = keymanweb._GetEventObject(e);   // I2404 - Manage IE events in IFRAMEs
      Ltarg = util.eventTarget(e);
      if (Ltarg == null) {
        return null;
      }
      if (Ltarg.nodeType == 3) { // defeat Safari bug
        Ltarg = Ltarg.parentNode;
      }
      if (Ltarg.tagName == 'SPAN') {
        Ltarg = Ltarg.parentNode;
      }
      return Ltarg;
    }

    /**
     *  Add or remove a class from a keyboard key (when touched or clicked)
     *  or add a key preview for phone devices
     *
     *  @param    {Object}    key   key affected
     *  @param    {boolean}   on    add or remove highlighting
     **/
    osk.highlightKey = function(key,on)
    {
      // Do not change element class unless a key
      if(!key || (key.className == '') || (key.className.indexOf('kmw-key-row') >= 0)) return;

      var classes=key.className, cs = ' kmw-key-touched';

      // For phones, use key preview rather than highlighting the key,
      // except for space, bksp, enter, shift and popup keys
      var usePreview = ((osk.keytip != null)
        && (classes.indexOf('kmw-key-shift') < 0)
        && (classes.indexOf('kmw-spacebar') < 0)
        && (key.id.indexOf('popup') < 0 ));

      if(usePreview)
      {
        osk.showKeyTip(key,on);
      }
      else
      {
        if(on && classes.indexOf(cs) < 0)
        {
          key.className=classes+cs;
          osk.showKeyTip(null,false);     // Moved here by Serkan
        }
        else
        {
          key.className=classes.replace(cs,'');
        }
      }
    }

    /**
     * Display touch-hold array of 'sub-keys' above the currently touched key
     * @param       {Object}    e      primary key element
     */
    osk.showSubKeys = function(e) {
      // Do not show subkeys if key already released
      if(osk.keyPending == null) {
        return;
      }

      // Create holder DIV for subkey array, and set styles.
      // A subkey array for Shift will only appear if extra layers exist

      // The holder is position:fixed, but the keys do not need to be, as no scrolling
      // is possible while the array is visible.  So it is simplest to let the keys have
      // position:static and display:inline-block
      var subKeys=document.createElement('DIV'),i,sk,
        t,ts,t1,ts1,kDiv,ks,btn,bs;

      var tKey = osk.getDefaultKeyObject();

      subKeys.id='kmw-popup-keys';
      osk.popupBaseKey = e;

      // Does the popup array include the base key?   *** condition for phone only ***
      if(device.formFactor == 'phone') {
        osk.prependBaseKey(e);
      }
      var idx = e.id.split('-'), baseId = idx[idx.length-1];

      // If not, insert at start
      if(device.formFactor == 'phone' && e.subKeys[0].id != baseId) {
        var eCopy={'id':baseId,'layer':''};
        if(idx.length > 1) {
          eCopy['layer'] = idx[0];
        }
        for(i=0; i<e.childNodes.length; i++) {
          if(osk.hasClass(e.childNodes[i],'kmw-key-text')) {
            break;
          }
        }
        if(i < e.childNodes.length) {
          eCopy['text'] = e.childNodes[i].textContent;
        }
        e.subKeys.splice(0,0,eCopy);
      }

      // Must set position dynamically, not in CSS
      var ss=subKeys.style;
      ss.bottom=(parseInt(e.style.bottom,10)+parseInt(e.style.height,10)+4)+'px';

      // Set key font according to layout, or defaulting to OSK font
      // (copied, not inherited, since OSK is not a parent of popup keys)
      ss.fontFamily=osk.fontFamily;

      // Copy the font size from the parent key, allowing for style inheritance
      ss.fontSize=util.getStyleValue(e,'font-size');
      ss.visibility='hidden';

      var nKeys=e.subKeys.length,nRow,nRows,nCols;
      nRows=Math.min(Math.ceil(nKeys/9),2);
      nCols=Math.ceil(nKeys/nRows);
      if(nRows > 1) {
        ss.width=(nCols*e.offsetWidth+nCols*5)+'px';
      }

      // Add nested button elements for each sub-key
      for(i=0; i<nKeys; i++) {
        sk=e.subKeys[i];
        kDiv=document.createElement('DIV');

        for(var tp in tKey) {
          if(typeof sk[tp] != 'string') {
            sk[tp]=tKey[tp];
          }
        }

        kDiv.className='kmw-key-square-ex';
        kDiv.keyId=sk['id'];
        ks=kDiv.style;
        nRow=Math.floor(i/nCols);
        if(nRows > 1 && nRow > 0) {
          ks.marginTop='5px';
        }

        if(typeof sk['width'] != 'undefined') {
          kDiv.width=ks.width=(parseInt(sk['width'],10)*e.offsetWidth/100)+'px';
        } else {
          kDiv.width=ks.width=e.offsetWidth+'px';
        }
        ks.height=e.offsetHeight+'px';

        btn=document.createElement('DIV');
        osk.setButtonClass(sk,btn);

        // Create (temporarily) unique ID by prefixing 'popup-' to actual key ID
        if(typeof(sk['layer']) == 'string' && sk['layer'] != '') {
          btn.id='popup-'+sk['layer']+'-'+sk['id'];
        } else {
          btn.id='popup-' + osk.layerId + '-'+sk['id'];
        }

        btn.key = sk;

        // Must set button size (in px) dynamically, not from CSS
        bs=btn.style; bs.height=ks.height; bs.width=ks.width;

        // Must set position explicitly, at least for Android
        bs.position='absolute';
        t=util._CreateElement('SPAN');
        t.className='kmw-key-text';
        if(sk['text'] == null || sk['text'] == '') {
          t.innerHTML='\xa0';
          if(typeof sk['id'] == 'string') {
            if(/^U_[0-9A-F]{4}$/i.test(sk['id'])) {
              t.innerHTML=String.fromCharCode(parseInt(sk['id'].substr(2),16));
            }
          }
        } else {
          t.innerHTML=sk['text'];
        }

        // Override the font name and size if set in the layout
        ts=t.style;
        ts.fontSize=osk.fontSize;     //Build 344, KMEW-90
        if(typeof sk['font'] == 'string' && sk['font'] != '') {
          ts.fontFamily=sk['font'];
        }
        if(typeof sk['fontsize'] == 'string' && sk['fontsize'] != 0) {
          ts.fontSize=sk['fontsize'];
        }

        btn.appendChild(t);
        kDiv.appendChild(btn);
        subKeys.appendChild(kDiv);
      }

      // Clear key preview if any
      osk.showKeyTip(null,false);

      // Otherwise append the touch-hold (subkey) array to the OSK
      osk._Box.appendChild(subKeys);

      // And correct its position with respect to that element
      ss=subKeys.style;
      var x=util._GetAbsoluteX(e)+0.5*(e.offsetWidth-subKeys.offsetWidth), y,
        xMax=(util.landscapeView()?screen.height:screen.width)-subKeys.offsetWidth;

      if(x > xMax) {
        x=xMax;
      }
      if(x < 0) {
        x=0;
      }
      ss.left=x+'px';

      // Add the callout
      osk.popupCallout = osk.addCallout(e);

      // Make the popup keys visible
      ss.visibility='visible';

      // And add a filter to fade main keyboard
      subKeys.shim = document.createElement('DIV');
      subKeys.shim.id = 'kmw-popup-shim';
      osk._Box.appendChild(subKeys.shim);

      // Highlight the duplicated base key (if a phone)
      if(device.formFactor == 'phone') {
        var bk = subKeys.childNodes[0].firstChild;
        osk.keyPending = bk;
        osk.highlightKey(bk,true);//bk.className = bk.className+' kmw-key-touched';
      }
    }

    /**
     * Prepend the base key to the touch-hold key array (for phones)
     *
     * @param {Object}  e   base key object
     */
    osk.prependBaseKey = function(e)
    {
      if(e && typeof(e.id) != 'undefined')
      {
        var i, idx = e.id.split('-'), baseId = idx[idx.length-1], layer = (idx.length > 1 ? idx[0] : '');
        if(typeof e.subKeys != 'undefined' && e.subKeys.length > 0 && (e.subKeys[0].id != baseId || e.subKeys[0].layer != layer))
        {
          var eCopy={'id':baseId,'layer':''};
          if(idx.length > 1) eCopy['layer'] = idx[0];
          for(i = 0; i < e.childNodes.length; i++)
          {
            if(osk.hasClass(e.childNodes[i],'kmw-key-text')) break;
          }
          if(i < e.childNodes.length) eCopy['text'] = e.childNodes[i].textContent;
          e.subKeys.splice(0,0,eCopy);
        }
      }
    }

    /**
     * @summary Look up a custom virtual key code in the virtual key code dictionary KVKD.  On first run, will build the dictionary.
     *
     * `VKDictionary` is constructed from the keyboard's `KVKD` member. This list is constructed 
     * at compile-time and is a list of 'additional' virtual key codes, starting at 256 (i.e. 
     * outside the range of standard virtual key codes). These additional codes are both 
     * `[T_xxx]` and `[U_xxxx]` custom key codes from the Keyman keyboard language. However, 
     * `[U_xxxx]` keys only generate an entry in `KVKD` if there is a corresponding rule that 
     * is associated with them in the keyboard rules. If the `[U_xxxx]` key code is only 
     * referenced as the id of a key in the touch layout, then it does not get an entry in 
     * the `KVKD` property.
     *
     * @private
     * @param       {string}      keyName   custom virtual key code to lookup in the dictionary
     * @return      {number}                key code > 255 on success, or 0 if not found
     */
    osk.getVKDictionaryCode = function(keyName)
    {
      var activeKeyboard = keymanweb.keyboardManager.activeKeyboard;
      if(!activeKeyboard['VKDictionary'])
      {
        var a=[];
        if(typeof activeKeyboard['KVKD'] == 'string')
        {
          // Build the VK dictionary
          // TODO: Move the dictionary build into the compiler -- so compiler generates code such as following.  Makes the VKDictionary member unnecessary
          //       this.KVKD={"K_ABC":256,"K_DEF":257,...};
          var s=activeKeyboard['KVKD'].split(' ');
          for(var i=0; i<s.length; i++) a[s[i]]=i+256;
        }
        activeKeyboard['VKDictionary']=a;
      }

      var res=activeKeyboard['VKDictionary'][keyName];
      return res ? res : 0;
    }
    /**
     * Select the next keyboard layer for layer switching keys
     * The next layer will be determined from the key name unless otherwise specifed
     *
     *  @param  {string}                    keyName     key identifier
     *  @param  {number|string|undefined}   nextLayerIn optional next layer identifier
     *  @return {boolean}                               return true if keyboard layer changed
     */
    osk.selectLayer = function(keyName,nextLayerIn)
    {
      var nextLayer = arguments.length < 2 ? null : nextLayerIn;
      var isChiral = keymanweb.keyboardManager.isChiral();

      // Layer must be identified by name, not number (27/08/2015)
      if(typeof nextLayer == 'number')  nextLayer = osk.getLayerId(nextLayer * 0x10);

      // Identify next layer, if required by key
      if(!nextLayer) switch(keyName)
      {
        case 'K_LSHIFT':
        case 'K_RSHIFT':
        case 'K_SHIFT':
          nextLayer = 'shift'; break;
        case 'K_LCONTROL':
        case 'K_LCTRL':
          if(isChiral) {
            nextLayer = 'leftctrl';
            break;
          }
        case 'K_RCONTROL':
        case 'K_RCTRL':
          if(isChiral) {
            nextLayer = 'rightctrl';
            break;
          }
        case 'K_CTRL':
          nextLayer = 'ctrl'; break;
        case 'K_LMENU':
        case 'K_LALT':
          if(isChiral) {
            nextLayer = 'leftalt';
            break;
          }
        case 'K_RMENU':
        case 'K_RALT':
          if(isChiral) {
            nextLayer = 'rightalt';
            break;
          }
        case 'K_ALT':
          nextLayer = 'alt'; break;
        case 'K_ALTGR':
          if(isChiral) {
            nextLayer = 'leftctrl-rightalt';
          } else {
            nextLayer = 'ctrl-alt';
          }
          break;
        case 'K_CURRENCIES':
        case 'K_NUMERALS':
        case 'K_SHIFTED':
        case 'K_UPPER':
        case 'K_LOWER':
        case 'K_SYMBOLS':
          nextLayer = 'default'; break;
      }

      if(!nextLayer) return false;

      // Do not change layer unless needed (27/08/2015)
      if(nextLayer == osk.layerId && device.formFactor != 'desktop') return false;

      // Change layer and refresh OSK
      osk.updateLayer(nextLayer);
      osk._Show();

      return true;
    }

    /**
     * Get the default key string. If keyName is U_xxxxxx, use that Unicode codepoint.
     * Otherwise, lookup the  virtual key code (physical keyboard mapping)
     *
     * @param   {string}  keyName Name of the key
     * @param   {number}  n
     * @param   {number}  keyShiftState
     * @param   {boolean} usingOSK
     * @param   {Object=} Lelem
     * @return  {string}
     */
    osk.defaultKeyOutput = function(keyName,n,keyShiftState,usingOSK,Lelem) {
      var ch = '', checkCodes = false;
      var touchAlias = (Lelem && typeof(Lelem.base) != 'undefined');
      // check if exact match to SHIFT's code.  Only the 'default' and 'shift' layers should have default key outputs.
      if(keyShiftState == 0) {
        checkCodes = true;
      } else if (keyShiftState == osk.modifierCodes['SHIFT']) {
        checkCodes = true; 
        keyShiftState = 1; // It's used as an index.
      }

      // If this was triggered by the OSK -or- if it was triggered within a touch-aliased DIV element.
      if(touchAlias || usingOSK) {
        var code = osk.keyCodes[keyName];
        if(!code) {
          code = n;
        }

        switch(code) {
          case osk.keyCodes['K_BKSP']:  //Only desktop UI, not touch devices. TODO: add repeat while mouse down for desktop UI
            kbdInterface.output(1,keymanweb._LastActiveElement,"");
            break;
          case osk.keyCodes['K_TAB']:
            keymanweb.moveToNext(keyShiftState);
            break;
          case osk.keyCodes['K_TABBACK']:
            keymanweb.moveToNext(true);
            break;
          case osk.keyCodes['K_TABFWD']:
            keymanweb.moveToNext(false);
            break;
          case osk.keyCodes['K_ENTER']:
            // Insert new line in text area fields
            if(Lelem.nodeName == 'TEXTAREA' || (typeof Lelem.base != 'undefined' && Lelem.base.nodeName == 'TEXTAREA')) {
              return '\n';
            // Or move to next field from TEXT fields
            } else if(usingOSK) {
              if(Lelem.nodeName == 'INPUT' && (Lelem.type == 'search' || Lelem.type == 'submit')) {
                Lelem.form.submit();
              } else if(typeof(Lelem.base) != 'undefined' && (Lelem.base.type == 'search' || Lelem.base.type == 'submit')) {
                Lelem.base.disabled=false;
                Lelem.base.form.submit();
              } else {
                keymanweb.moveToNext(false);
              }
            }
            break;
          case osk.keyCodes['K_SPACE']:
            return ' ';
          // break;
          //
          // // Problem:  clusters, and doing them right.
          // // The commented-out code below should be a decent starting point, but clusters make it complex.
          //
          // case osk.keyCodes['K_LEFT']:
          //   if(touchAlias) {
          //     var caretPos = keymanweb.getTextCaret(Lelem);
          //     keymanweb.setTextCaret(Lelem, caretPos - 1 >= 0 ? caretPos - 1 : 0);
          //   }
          //   break;
          // case osk.keyCodes['K_RIGHT']:
          //   if(touchAlias) {
          //     var caretPos = keymanweb.getTextCaret(Lelem);
          //     keymanweb.setTextCaret(Lelem, caretPos + 1);
          //   }
          //   if(code == osk.keyCodes['K_RIGHT']) {
          //     break;
          //   }
          // // Should we include this?  It could be tricky to do correctly...
          // case osk.keyCodes['K_DEL']:
          //   // Move caret right one unit, then backspace.
          //   if(touchAlias) {
          //     var caretPos = keymanweb.getTextCaret(Lelem);
          //     keymanweb.setTextCaret(Lelem, caretPos + 1);
          //     if(caretPos == keymanweb.getTextCaret(Lelem)) {
          //       // Failed to move right - there's nothing to delete.
          //       break;
          //     }
          //     kbdInterface.output(1, keymanweb._LastActiveElement,"");
          //   }
        }
      }

      // TODO:  Refactor the overloading of the 'n' parameter here into separate methods.

      // Test for fall back to U_xxxxxx key id
      // For this first test, we ignore the keyCode and use the keyName
      if((keyName.substr(0,2) == 'U_')) {
        var codePoint = parseInt(keyName.substr(2,6), 16);
        if (((0x0 <= codePoint) && (codePoint <= 0x1F)) || ((0x80 <= codePoint) && (codePoint <= 0x9F))) {
          // Code points [U_0000 - U_001F] and [U_0080 - U_009F] refer to Unicode C0 and C1 control codes.
          // Check the codePoint number and do not allow output of these codes via U_xxxxxx shortcuts.
          console.log("Suppressing Unicode control code: U_00" + codePoint.toString(16));
          return ch;
        } else {
          // String.fromCharCode() is inadequate to handle the entire range of Unicode
          // Someday after upgrading to ES2015, can use String.fromCodePoint()
          ch=String.kmwFromCharCode(codePoint);
        }
        // Hereafter, we refer to keyCodes.
      } else if(checkCodes) {
        if(n >= osk.keyCodes['K_0'] && n <= osk.keyCodes['K_9']) { // The number keys.
          ch = codesUS[keyShiftState][0][n-osk.keyCodes['K_0']];
        } else if(n >=osk.keyCodes['K_A'] && n <= osk.keyCodes['K_Z']) { // The base letter keys
          ch = String.fromCharCode(n+(keyShiftState?0:32));  // 32 is the offset from uppercase to lowercase.
        } else if(n >= osk.keyCodes['K_COLON'] && n <= osk.keyCodes['K_BKQUOTE']) {
          ch = codesUS[keyShiftState][1][n-osk.keyCodes['K_COLON']];
        } else if(n >= osk.keyCodes['K_LBRKT'] && n <= osk.keyCodes['K_QUOTE']) {
          ch = codesUS[keyShiftState][2][n-osk.keyCodes['K_LBRKT']];
        }
      }
      return ch;
    }

    /**
     * Simulate a keystroke according to the touched keyboard button element
     *
     * @param       {Object}      e      element touched (or clicked)
     */
    osk.clickKey = function(e)
    {
      var Lelem = keymanweb._LastActiveElement, Ls, Le, Lkc;

      var activeKeyboard = keymanweb.keyboardManager.activeKeyboard;

      // Each button id is of the form <layer>-<keyCode>, e.g. 'shift-ctrl-K_Q' or 'popup-shift-K_501', etc.
      var t=e.id.split('-');
      if(t.length < 2) return true; //shouldn't happen, but...

      // Remove popup prefix before processing keystroke (KMEW-93)
      if(t[0] == 'popup') t.splice(0,1);

      if(Lelem != null) {
        // Get key name and keyboard shift state (needed only for default layouts and physical keyboard handling)
        var layer=t[0], keyName=t[t.length-1], keyShiftState=osk.getModifierState(osk.layerId),
          nextLayer = keyShiftState;

        // Make sure to get the full current layer, since layers are now kebab-case.
        for(var i=1; i < t.length-1; i++) {
          layer = layer + "-" + t[i];
        }

        if(typeof(e.key) != 'undefined') nextLayer=e.key['nextlayer'];
        if(keymanweb._ActiveElement == null) keymanweb._ActiveElement=Lelem;

        // Exclude menu and OSK hide keys from normal click processing
        if(keyName == 'K_LOPT' || keyName == 'K_ROPT')
        {
            osk.optionKey(e,keyName,true); return true;
        }

        // Turn off key highlighting (or preview)
        osk.highlightKey(e,false);

        // The default OSK layout for desktop devices does not include nextlayer info, relying on modifier detection here.
        if(device.formFactor == 'desktop') {
          if(osk.selectLayer(keyName, nextLayer)){
            return true;
          }
        }

        // Prevent any output from 'ghost' (unmapped) keys
        if(keyName != 'K_SPACE')
        {
          var keyText=e.childNodes[0].innerHTML;
          //// if(keyText == '' || keyText == '&nbsp;') return true; --> why?
        }

        Ls=Lelem._KeymanWebSelectionStart;
        Le=Lelem._KeymanWebSelectionEnd;
        keymanweb._IsActivatingKeymanWebUI = 1;
        keymanweb._IgnoreNextSelChange = 100;
        keymanweb._FocusLastActiveElement();
        if(keymanweb._IsMozillaEditableIframe(Lelem,0)) Lelem = Lelem.documentElement;
        Lelem._KeymanWebSelectionStart=Ls;
        Lelem._KeymanWebSelectionEnd=Le;
        keymanweb._IgnoreNextSelChange = 0;
        // ...end I3363 (Build 301)
        keymanweb._CachedSelectionStart = null; // I3319
        // Deadkey matching continues to be troublesome.
        // Deleting matched deadkeys here seems to correct some of the issues.   (JD 6/6/14)
        kbdInterface._DeadkeyDeleteMatched();      // Delete any matched deadkeys before continuing
        //kbdInterface._DeadkeyResetMatched();       // I3318   (Not needed if deleted first?)



        // First check the virtual key, and process shift, control, alt or function keys
        Lkc = {Ltarg:Lelem,Lmodifiers:0,Lstates:0,Lcode:osk.keyCodes[keyName],LisVirtualKey:true};

        // Set the flags for the state keys.
        Lkc.Lstates |= osk._stateKeys['K_CAPS']    ? osk.modifierCodes['CAPS'] : osk.modifierCodes['NO_CAPS'];
        Lkc.Lstates |= osk._stateKeys['K_NUMLOCK'] ? osk.modifierCodes['NUM_LOCK'] : osk.modifierCodes['NO_NUM_LOCK'];
        Lkc.Lstates |= osk._stateKeys['K_SCROLL']  ? osk.modifierCodes['SCROLL_LOCK'] : osk.modifierCodes['NO_SCROLL_LOCK'];

        // Set LisVirtualKey to false to ensure that nomatch rule does fire for U_xxxx keys
        if(keyName.substr(0,2) == 'U_') Lkc.LisVirtualKey=false;

        // Get code for non-physical keys (T_KOKAI, U_05AB etc)
        if(typeof Lkc.Lcode == 'undefined')
        {
          Lkc.Lcode = osk.getVKDictionaryCode(keyName);// Updated for Build 347
          if(!Lkc.Lcode) 
          {
            // Special case for U_xxxx keys. This vk code will never be used
            // in a keyboard, so we use this to ensure that keystroke processing
            // occurs for the key.
            Lkc.Lcode = 1; 
          }
        }

        // Override key shift state if specified for key in layout (corrected for popup keys KMEW-93)
        var lx=(typeof e.key == 'undefined' ? null : e.key['layer']);
        if(lx == null)
          keyShiftState=osk.getModifierState(layer);
        else
          keyShiftState=osk.getModifierState(lx);

        // Define modifiers value for sending to keyboard mapping function
        Lkc.Lmodifiers = keyShiftState;

        // Handles modifier states when the OSK is emulating rightalt through the leftctrl-leftalt layer.
        if((Lkc.Lmodifiers & osk.modifierBitmasks['ALT_GR_SIM']) == osk.modifierBitmasks['ALT_GR_SIM'] && osk.emulatesAltGr()) {
          Lkc.Lmodifiers &= ~osk.modifierBitmasks['ALT_GR_SIM'];
          Lkc.Lmodifiers |= osk.modifierCodes['RALT'];
        }

        // Include *limited* support for mnemonic keyboards (Sept 2012)
        if(activeKeyboard && (activeKeyboard['KM']))
        {
          var keyText=e.firstChild.firstChild.wholeText;
          Lkc.LisVirtualKey=false; Lkc.LisVirtualKeyCode=false;
          Lkc.vkCode=Lkc.Lcode;
          if(Lkc.Lcode != osk.keyCodes['K_SPACE']) // exception required, March 2013
          {
            if(typeof keyText == 'string' && keyText != '')
              Lkc.Lcode=keyText.charCodeAt(0);
            else
              Lkc.Lcode=0;
            if(Lkc.Lcode == 160) Lkc.Lcode = 0;
          }
          Lkc.Lmodifiers=0;
        }
        else Lkc.vkCode=Lkc.Lcode;

        // Support version 1.0 KeymanWeb keyboards that do not define positional vs mnemonic
        if(typeof activeKeyboard['KM'] == 'undefined')
        {
          Lkc.Lcode=keymanweb._USKeyCodeToCharCode(Lkc); Lkc.LisVirtualKey=false;
        }

        // Pass this key code and state to the keyboard program
        if(!activeKeyboard || (Lkc.Lcode != 0 && !kbdInterface.processKeystroke(util.device, Lelem, Lkc)))
        {
          // Restore the virtual key code if a mnemonic keyboard is being used
          Lkc.Lcode=Lkc.vkCode;

          // Handle unmapped keys, including special keys
          switch(keyName)
          {
            case 'K_CAPS':
            case 'K_NUMLOCK':
            case 'K_SCROLL':
              osk._stateKeys[keyName] = ! osk._stateKeys[keyName];
              osk._Show();
              break;
            default:
              // The following is physical layout dependent, so should be avoided if possible.  All keys should be mapped.
              var ch = osk.defaultKeyOutput(keyName,Lkc.Lcode,keyShiftState,true,Lelem);
              if(ch) {
                kbdInterface.output(0, Lelem, ch);
              }
          }
        }

        // Test if this key has a non-default next layer
        if(typeof e.key != 'undefined' && e.key['nextlayer'] !== null) osk.nextLayer=e.key['nextlayer'];

        // Swap layer as appropriate.
        osk.selectLayer(keyName, nextLayer);

        /* I732 END - 13/03/2007 MCD: End Positional Layout support in OSK */
        Lelem._KeymanWebSelectionStart=null;
        Lelem._KeymanWebSelectionEnd=null;
      }
      keymanweb._IsActivatingKeymanWebUI = 0;	// I2498 - KeymanWeb OSK does not accept clicks in FF when using automatic UI
      return true;
    }

    /**
     * Function     getLayerId
     * Scope        Private
     * @param       {number}      m     shift modifier code
     * @return      {string}            layer string from shift modifier code (desktop keyboards)
     * Description  Get name of layer from code, where the modifer order is determined by ascending bit-flag value.
     */
    osk.getLayerId = function(m)
    {
      var s='';
      if(m == 0) {
        return 'default';
      } else {
        if(m & osk.modifierCodes['LCTRL']) {
          s = (s.length > 0 ? s + '-' : '') + 'leftctrl';
        }
        if(m & osk.modifierCodes['RCTRL']) {
          s = (s.length > 0 ? s + '-' : '') + 'rightctrl';
        }
        if(m & osk.modifierCodes['LALT']) {
          s = (s.length > 0 ? s + '-' : '') + 'leftalt';
        }
        if(m & osk.modifierCodes['RALT']) {
          s = (s.length > 0 ? s + '-' : '') + 'rightalt';
        }
        if(m & osk.modifierCodes['SHIFT']) {
          s = (s.length > 0 ? s + '-' : '') + 'shift';
        }
        if(m & osk.modifierCodes['CTRL']) {
          s = (s.length > 0 ? s + '-' : '') + 'ctrl';
        }
        if(m & osk.modifierCodes['ALT']) {
          s = (s.length > 0 ? s + '-' : '') + 'alt';
        }
        return s;
      }
    }

    /**
     * Get modifier key state from layer id
     *
     * @param       {string}      layerId       layer id (e.g. ctrlshift)
     * @return      {number}                    modifier key state (desktop keyboards)
     */
    osk.getModifierState = function(layerId)
    {
        var modifier=0;
        if(layerId.indexOf('shift') >= 0) {
          modifier |= osk.modifierCodes['SHIFT'];
        }

        // The chiral checks must not be directly exclusive due each other to visual OSK feedback.
        var ctrlMatched=false;
        if(layerId.indexOf('leftctrl') >= 0) {
          modifier |= osk.modifierCodes['LCTRL'];
          ctrlMatched=true;
        } 
        if(layerId.indexOf('rightctrl') >= 0) {
          modifier |= osk.modifierCodes['RCTRL'];
          ctrlMatched=true;
        } 
        if(layerId.indexOf('ctrl')  >= 0 && !ctrlMatched) {
          modifier |= osk.modifierCodes['CTRL'];
        }

        var altMatched=false;
        if(layerId.indexOf('leftalt') >= 0) {
          modifier |= osk.modifierCodes['LALT'];
          altMatched=true;
        } 
        if(layerId.indexOf('rightalt') >= 0) {
          modifier |= osk.modifierCodes['RALT'];
          altMatched=true;
        } 
        if(layerId.indexOf('alt')  >= 0 && !altMatched) {
          modifier |= osk.modifierCodes['ALT'];
        }

        return modifier;
    }

    /**
     * Sets the new layer id, allowing for toggling shift/ctrl/alt while preserving the remainder
     * of the modifiers represented by the current layer id (where applicable)
     *
     * @param       {string}      id      layer id (e.g. ctrlshift)
     */
    osk.updateLayer = function(id)
    {
      var s=osk.layerId,idx=id;
      var i;

      // Need to test if target layer is a standard layer (based on the plain 'default')
      var replacements= ['leftctrl', 'rightctrl', 'ctrl', 'leftalt', 'rightalt', 'alt', 'shift'];

      for(i=0; i < replacements.length; i++) {
        // Don't forget to remove the kebab-case hyphens!
        idx=idx.replace(replacements[i] + '-', '');
        idx=idx.replace(replacements[i],'');
      }

      // If we are presently on the default layer, drop the 'default' and go straight to the shifted mode.
      // If on a common symbolic layer, drop out of symbolic mode and go straight to the shifted mode.
      if(osk.layerId == 'default' || osk.layerId == 'numeric' || osk.layerId == 'symbol' || osk.layerId == 'currency' || idx != '') {
        s = id;
      }
      // Otherwise, we are based upon the a layer that accepts modifier variations.
      // Modify the layer according to the current state and key pressed.
      //
      // TODO:  Consider:  should this ever be allowed for a base layer other than 'default'?  If not,
      // if(idx == '') with accompanying if-else structural shift would be a far better test here.
      else
      {
        // Save our current modifier state.
        var modifier=osk.getModifierState(s);

        // Strip down to the base modifiable layer.
        for(i=0; i < replacements.length; i++) {
          // Don't forget to remove the kebab-case hyphens!
          s=s.replace(replacements[i] + '-', '');
          s=s.replace(replacements[i],'');
        }

        // Toggle the modifier represented by our input argument.
        switch(id)
        {
          case 'shift':
            modifier ^= osk.modifierCodes['SHIFT'];
            break;
          case 'leftctrl':
            modifier ^= osk.modifierCodes['LCTRL'];
            break;
          case 'rightctrl':
            modifier ^= osk.modifierCodes['RCTRL'];
            break;
          case 'ctrl':
            modifier ^= osk.modifierCodes['CTRL'];
            break;
          case 'leftalt':
            modifier ^= osk.modifierCodes['LALT'];
            break;
          case 'rightalt':
            modifier ^= osk.modifierCodes['RALT'];
            break;
          case 'alt':
            modifier ^= osk.modifierCodes['ALT'];
            break;
          default:
            s = id;
        }
        // Combine our base modifiable layer and attach the new modifier variation info to obtain our destination layer.
        if(s != 'default') {
          if(s == '') {
            s = osk.getLayerId(modifier);
          } else {
            s = osk.getLayerId(modifier) + '-' + s;
          }
        }
      }
      
      if(s == '') {
        s = 'default';
      }

      // Actually set the new layer id.
      osk.layerId = s;

      // Check that requested layer is defined   (KMEA-1, but does not resolve issue)
      for(i=0; i<osk.layers.length; i++)
        if(osk.layerId == osk.layers[i].id) return;

      // Show default layer if an undefined layer has been requested
      osk.layerId='default';
    }

    /**
     * Indicate the current language and keyboard on the space bar
     **/
    osk.showLanguage = function() {
      var lgName='',kbdName='';
      var activeStub = keymanweb.keyboardManager.activeStub;

      if(activeStub) {
        lgName=activeStub['KL'];
        kbdName=activeStub['KN'];
      } else if(keymanweb._ActiveLanguage) {
        lgName=keymanweb._ActiveLanguage['KN'];
      } else {
        lgName='English';
      }

      try
      {
        var t=osk.spaceBar.firstChild.firstChild;
        if(typeof(t.parentNode.className) == 'undefined' || t.parentNode.className == '')
          t.parentNode.className='kmw-spacebar';
        else
          t.parentNode.className +=' kmw-spacebar';

        t.className='kmw-spacebar-caption';
        kbdName=kbdName.replace(/\s*keyboard\s*/i,'');

        // We use a separate variable here to keep down on MutationObserver messages in keymanweb.js code.
        var keyboardName = "";
        if(kbdName == lgName) {
          keyboardName=lgName;
        } else {
          keyboardName=lgName+' ('+kbdName+')';
        }
        // It sounds redundant, but this dramatically cuts down on browser DOM processing.
        if(t.innerHTML != keyboardName) {
          t.innerHTML = keyboardName;
        }
      }
      catch(ex){}
    }

    /**
     * Display list of installed keyboards in pop-up menu
     **/
    osk.showLanguageMenu = function()
    {
      var n=0,kbdList=(<KeymanBase>keymanweb).keyboardManager.keyboardStubs,nKbds=kbdList.length;
      if(nKbds < 1) return;

      // Create the menu list container element
      var menu=osk.lgList=util._CreateElement('DIV'),ss;
      osk.lgList.id='kmw-language-menu';

      // Insert a transparent overlay to prevent anything else happening during keyboard selection,
      // but allow the menu to be closed if anywhere else on screen is touched
      menu.shim=util._CreateElement('DIV');
      menu.shim.id='kmw-language-menu-background';
      menu.shim.addEventListener('touchstart',
        function(e)
        {
          e.preventDefault(); osk.hideLanguageList();

          // Display build only if touching menu, space *and* one other point on screen (build 369)
          if(e.touches.length > 2)
          {
            var sX=e.touches[1].pageX,sY=e.touches[1].pageY;
            if(sX > osk.spaceBar.offsetLeft && sX < osk.spaceBar.offsetLeft+osk.spaceBar.offsetWidth &&
              sY > osk.spaceBar.offsetTop && sY < osk.spaceBar.offsetTop+osk.spaceBar.offsetHeight) osk.showBuild();
          }
        },false);
      document.body.appendChild(menu.shim);

      // Add two nested DIVs to properly support iOS scrolling with momentum
      //  c.f. https://github.com/joelambert/ScrollFix/issues/2
      var m2=util._CreateElement('DIV'),s2=m2.style,
          m3=util._CreateElement('DIV'),s3=m3.style;
      m2.id='kmw-menu-scroll-container'; m3.id='kmw-menu-scroller';

      // Support momentum scrolling on iOS
      if('WebkitOverflowScrolling' in s2) s2.WebkitOverflowScrolling='touch';

      m2.appendChild(m3);
      menu.appendChild(m2);

      // Add menu index strip
      var i,x,mx=util._CreateElement('DIV');
      mx.id='kmw-menu-index';
      for(i=1; i<=26; i++)
      {
        x=util._CreateElement('P');
        x.innerHTML=String.fromCharCode(i+64);
        mx.appendChild(x);
      }

      // Add index selection (for a large menu)
      mx.addEventListener('touchstart',function(e){osk.scrollToLanguage(e,m2,m3);},false);
      mx.addEventListener('touchend',function(e){e.stopPropagation();e.preventDefault();},false);
      menu.appendChild(mx);

  //TODO: not sure if either of these two handlers ar actually needed.  touchmove handler may be doing all that is necessary.
      // Add scroll end event handling to override body scroll
      menu.addEventListener('scroll',function(e){
        osk.lgList.scrolling=true;
        },false);
      m2.addEventListener('scroll',function(e){
        //osk.lgList.scrolling=true;
        if(m2.scrollTop < 1)m2.scrollTop=1;
        if(m2.scrollTop > m2.scrollHeight-m2.offsetHeight-1)m2.scrollTop=m2.scrollHeight-m2.offsetHeight-1;
        },false);

      // Add a list of keyboards to the innermost DIV
      osk.lgList.activeLgNo=osk.addLanguagesToMenu(m3,kbdList);

      // Get number of visible (language) selectors
      var nLgs=m3.childNodes.length-1;

      // Do not display until sizes have been calculated
      osk.lgList.visibility='hidden';

      // Append menu to document body, not to OSK
      document.body.appendChild(osk.lgList);

      // Adjust size for viewport scaling (probably not needed for iOS, but check!)
      if(device.OS == 'Android' && 'devicePixelRatio' in window)
        osk.lgList.style.fontSize=(2/window.devicePixelRatio)+'em';


      // Adjust width for pixel scaling on Android tablets
      if(device.OS == 'Android' && device.formFactor == 'tablet' && 'devicePixelRatio' in window)
      {
        var w=parseInt(util.getStyleValue(menu,'width'),10),ms=menu.style;
        if(!isNaN(w)) ms.width=ms.maxWidth=(2*w/window.devicePixelRatio)+'px';
        w=parseInt(util.getStyleValue(m2,'width'),10); ms=m2.style;
        if(!isNaN(w)) ms.width=ms.maxWidth=(2*w/window.devicePixelRatio)+'px';
        w=parseInt(util.getStyleValue(m3,'width'),10); ms=m3.style;
        if(!isNaN(w)) ms.width=ms.maxWidth=(2*w/window.devicePixelRatio)+'px';
      }

      // Adjust initial top and height of menu
      osk.adjustLanguageMenu(0);

      // Adjust the index font size and line height
      var dy=mx.childNodes[1].offsetTop-mx.childNodes[0].offsetTop,
          lineHeight=Math.floor(menu.offsetHeight/26.0),
          scale=Math.round(100.0*lineHeight/dy)/100.0,
          factor=(scale > 0.6 ? 1 : 2);

      if(scale > 1.25) scale=1.25;

      for(i=0;i<26;i++)
      {
        var qs=mx.childNodes[i].style;
        if(factor == 2 && (i%2) == 1)
        {
          qs.display='none';
        }
        else
        {
          qs.fontSize=(scale*factor)+'em';
          qs.lineHeight=(lineHeight*factor)+'px';
        }
      }

      // Increase width of outer menu DIV by index, else hide index
      var menuWidth=m2.offsetWidth;
      if(m2.scrollHeight > m2.offsetHeight+3)
        menuWidth = menuWidth+mx.offsetWidth;
      else
        mx.style.display='none';

      menu.style.width=menuWidth+'px';

      // Now display the menu
      osk.lgList.visibility='';

      // Set initial scroll to show current language (but never less than 1, to avoid dragging body)
      var top=m3.firstChild.offsetHeight*osk.lgList.activeLgNo+1;
      m2.scrollTop=top;

      // The scrollTop value is limited by the device, and must be limited to avoid dragging the document body
      if(m2.scrollTop < top) m2.scrollTop=m2.scrollHeight-m2.offsetHeight;
      if(m2.scrollTop > m2.scrollHeight-m2.offsetHeight-1)m2.scrollTop=m2.scrollHeight-m2.offsetHeight-1;

    }

    /**
     * Adjust top and height of language menu
     *
     * @param   {number}  nKbds number of displayed keyboards to add to number of languages
     **/
    osk.adjustLanguageMenu = function(nKbds)
    {
      var menu=osk.lgList,m2=menu.firstChild,m3=m2.firstChild,
        barWidth=0,s=menu.style,mx=menu.childNodes[1],
        maxHeight=window.innerHeight-osk.lgKey.offsetHeight-16,
        nItems=m3.childNodes.length+nKbds-1,      // Number of (visible) keyboard selectors
        itemHeight=m3.firstChild.firstChild.offsetHeight,
        menuHeight=nItems*itemHeight;

      // Correct maxheight for viewport scaling (iPhone/iPod only) and internal position corrections
      if(device.OS == 'iOS')
      {
        if(device.formFactor == 'phone')
        {
          barWidth=(util.landscapeView() ? 36 : 0);
          maxHeight=(window.innerHeight-barWidth-16)*util.getViewportScale();
        }
        else if(device.formFactor == 'tablet')
        {
          barWidth=(util.landscapeView() ? 16 : 0);
          maxHeight=(maxHeight-barWidth);
        }
      }

      // Explicitly set position and height
      s.left=util._GetAbsoluteX(osk.lgKey)+'px';
      if(menuHeight > maxHeight) menuHeight=maxHeight;
      s.height=menuHeight+'px';

      // Position menu at bottom of screen, but referred to top (works for both iOS and Firefox)
      s.top=(util._GetAbsoluteY(osk._Box)+osk._Box.offsetHeight-menuHeight+window.pageYOffset-6)+'px';
      s.bottom='auto';

      // Explicitly set the scroller and index heights to the container height
      mx.style.height=m2.style.height=s.height;

    }

    /**
     * Add an index to the language menu
     *
     *  @param  {Object}  e         touch start event from index
     *  @param  {Object}  m2        menu scroller DIV
     *  @param  {Object}  menu      DIV with list of languages
     */
    osk.scrollToLanguage = function(e,m2,menu)
    {
      e.stopImmediatePropagation();e.stopPropagation();e.preventDefault();
      if(e.touches[0].target.nodeName != 'P') return;
      var i,t,top=0,initial=e.touches[0].target.innerHTML.charCodeAt(0),nn=menu.childNodes;
      try {
        for(i=0; i<nn.length-1; i++)
        {
          t=nn[i].firstChild.innerHTML.toUpperCase().charCodeAt(0);
          if(t >= initial) break;
        }
      }
      catch(ex){}
      try
      {
        top=menu.firstChild.offsetHeight*i+1;
        m2.scrollTop=top;
      }
      catch(ex){top=0;}
      try
      {
        if(m2.scrollTop < top) m2.scrollTop=m2.scrollHeight-m2.offsetHeight;
        if(m2.scrollTop > m2.scrollHeight-m2.offsetHeight-1) m2.scrollTop=m2.scrollHeight-m2.offsetHeight-1;
      }
      catch(ex){}
    }

    /**
     * Display all languages for installed keyboards in scrollable list
     *
     *    @param    {Object}    menu      DIV to which language selectors will be added
     *    @param    {Object}    kbdList   array of keyboard stub objects
     *    @return   {number}              index of currently active language
     **/
    osk.addLanguagesToMenu = function(menu,kbdList)
    {
      var nStubs=kbdList.length;

      // Create and sort a list of languages
      var k,n,lg,langs=[];
      for(n=0; n<nStubs; n++)
      {
        lg=kbdList[n]['KL'];
        if(langs.indexOf(lg) == -1) langs.push(lg);
      }
      langs.sort();

      // Get current scale factor (reciprocal of viewport scale)
      var scale=Math.round(100/util.getViewportScale())/100;

      var dx,lgBar,kList,i,kb,activeLanguageIndex=-1;
      for(k=0; k<langs.length; k++)
      {
        dx=util._CreateElement('DIV');dx.className='kbd-list-closed';
        lgBar=util._CreateElement('P');
        lgBar.kList=[];

        for(n=0; n<nStubs; n++)
        {
          if(kbdList[n]['KL'] == langs[k]) lgBar.kList.push(kbdList[n]);
        }

        // Adjust bar size for current viewport scaling (iOS only!)
        if(device.OS == 'iOS') lgBar.style.fontSize=scale+'em';

        // Add to menu
        dx.appendChild(lgBar);
        menu.appendChild(dx);

        if(langs[k] == (<KeymanBase>keymanweb).keyboardManager.activeStub['KL']) activeLanguageIndex=k;

        // Several keyboards for this language
        if(lgBar.kList.length > 1)
        {
          lgBar.className='kbd-list';
          lgBar.innerHTML=langs[k]+'...';
          lgBar.scrolled=false;
          lgBar.ontouchend=function(e)
          {
            e.preventDefault();e.stopPropagation();
            if(e.target.scrolled)
              e.target.scrolled=false;
            else
              this.parentNode.className=(this.parentNode.className=='kbd-list-closed'?'kbd-list-open':'kbd-list-closed');

            // Adjust top of menu to allow for expanded list
            osk.adjustLanguageMenu(this.parentNode.className=='kbd-list-closed'?0:this.kList.length);
          }
          lgBar.addEventListener('touchstart',function(e){e.stopPropagation();},false);
          lgBar.addEventListener('touchmove',function(e){e.target.scrolled=true;e.stopPropagation();},false);

          for(i=0; i<lgBar.kList.length; i++)
          {
            kb=util._CreateElement('P');kb.className='kbd-list-entry';
            if(device.OS == 'iOS') kb.style.fontSize=scale+'em';
            osk.addKeyboardToMenu(lgBar.kList[i],kb,false);
            dx.appendChild(kb);
          }
        }

        // Only one keyboard for this language
        else
        {
          lgBar.innerHTML=langs[k];
          lgBar.className='kbd-single-entry';
          osk.addKeyboardToMenu(lgBar.kList[0],lgBar,true);
        }
        if(k == activeLanguageIndex) lgBar.className=lgBar.className+' current';
      }

      // Add a non-selectable bottom bar so to allow scrolling to the last language
      var padLast=util._CreateElement('DIV'); padLast.id='kmw-menu-footer';
      var cancelTouch=function(e){e.preventDefault();e.stopPropagation();};
      padLast.addEventListener('touchstart',cancelTouch,false);
      padLast.addEventListener('touchmove',cancelTouch,false);
      padLast.addEventListener('touchend',cancelTouch,false);
      menu.appendChild(padLast);

      return activeLanguageIndex;
    }

    /**
     * Add a keyboard entry to the language menu *
     *
     * @param   {Object}    kbd     keyboard object
     * @param   {Object}    kb      element being added and styled
     * @param   {boolean}   unique  is this the only keyboard for the language?
     */
    osk.addKeyboardToMenu = function(kbd,kb,unique)
    {
      kb.kn=kbd['KI'];        // InternalName;
      kb.kc=kbd['KLC'];       // LanguageCode;
      kb.innerHTML=unique?kbd['KL']:kbd['KN'].replace(' Keyboard',''); // Name

      // Touchstart (or mspointerdown) event highlights the touched list item
      var touchStart=function(e)
      {
        e.stopPropagation();
        if(this.className.indexOf('selected') <= 0) this.className=this.className+' selected';
        osk.lgList.scrolling=false;
        osk.lgList.y0=e.touches[0].pageY;//osk.lgList.childNodes[0].scrollTop;
        return true;
      },
  //TODO: Still drags Android background sometimes (not consistently)
      // Touchmove drags the list and prevents release from selecting the language
      touchMove=function(e)
      {
        e.stopImmediatePropagation();
        var scroller=osk.lgList.childNodes[0],
            yMax=scroller.scrollHeight-scroller.offsetHeight,
        y, dy;

        if("undefined" != typeof e.pageY) y = e.pageY;
        else if("undefined" != typeof e.touches) y = e.touches[0].pageY;
        else return;

        dy=y-osk.lgList.y0;

        // Scroll up (show later listed languages)
        if(dy < 0)
        {
          if(scroller.scrollTop >= yMax-1)
          {
            e.preventDefault(); osk.lgList.y0=y;
          }
        }
        // Scroll down (show earlier listed languages)
        else if(dy > 0)
        {
          if(scroller.scrollTop < 2)
          {
            e.preventDefault(); osk.lgList.y0=y;
          }
        }
        // Dont' scroll - can happen if changing scroll direction
        else
          return;

        // Disable selected language if drag more than 5px
        if(dy < -5 || dy > 5)
        {
          osk.lgList.scrolling=true;
          this.className=this.className.replace(/\s*selected/,'');
          osk.lgList.y0=y;
        }
        return true;
      },

      // Touch release (click) event selects touched list item
      touchEnd=function(e)
      {
        e.preventDefault();
        if(typeof(e.stopImmediatePropagation) != 'undefined') e.stopImmediatePropagation();else e.stopPropagation();

        if(osk.lgList.scrolling)
        {
          this.className=this.className.replace(/\s*selected/,'');
        }
        else
        {
          keymanweb.focusing=true;
          keymanweb.focusTimer=window.setTimeout(function(){keymanweb.focusing=false;},1000);

          osk.lgList.style.display='none'; //still allows blank menu momentarily on selection
          keymanweb.keyboardManager._SetActiveKeyboard(this.kn,this.kc,true);
          keymanweb.keyboardManager.doKeyboardChange(this.kn,this.kc);
          keymanweb._FocusLastActiveElement();
          osk.hideLanguageList();

          // Update the OSK with the new keyboard
          osk._Show();
        }
        return true;
      };

      kb.onmspointerdown=touchStart;
      kb.addEventListener('touchstart',touchStart,false);
      kb.onmspointermove=touchMove;
      kb.addEventListener('touchmove',touchMove,false);
      kb.onmspointerout=touchEnd;
      kb.addEventListener('touchend',touchEnd,false);
    }

    /**
     * Remove the language menu again
     **/
    osk.hideLanguageList = function()
    {
      if(osk.lgList)
      {
        osk.highlightKey(osk.lgKey.firstChild,false);
        osk.lgList.style.visibility='hidden';
        window.setTimeout(function(){
        if(osk.lgList != null && typeof osk.lgList != 'undefined') {
            document.body.removeChild(osk.lgList.shim);
            document.body.removeChild(osk.lgList);
      }
          osk.lgList=null;
          },500);
      }
    }

    /**
     * Function     _UpdateVKShift
     * Scope        Private
     * @param       {Object}            e     OSK event
     * @param       {number}            v     keyboard shift state
     * @param       {(boolean|number)}  d     set (1) or clear(0) shift state bits
     * @return      {boolean}                 Always true
     * Description  Update the current shift state within KMW
     */
    osk._UpdateVKShift = function(e, v, d) {
      var keyShiftState=0, lockStates=0, i;

      var lockNames  = ['CAPS', 'NUM_LOCK', 'SCROLL_LOCK'];
      var lockKeys   = ['K_CAPS', 'K_NUMLOCK', 'K_SCROLL'];

      if(e) {
        // read shift states from Pevent
        keyShiftState = e.Lmodifiers;
        lockStates = e.Lstates;

        // Are we simulating AltGr?  If it's a simulation and not real, time to un-simulate for the OSK.
<<<<<<< HEAD
        if(keymanweb.isChiral() && osk.emulatesAltGr() && 
=======
        if(keymanweb.keyboardManager.isChiral() && osk.emulatesAltGr() && 
>>>>>>> 111321ff
            (keymanweb.modStateFlags & osk.modifierBitmasks['ALT_GR_SIM']) == osk.modifierBitmasks['ALT_GR_SIM']) {
          keyShiftState |= osk.modifierBitmasks['ALT_GR_SIM'];
          keyShiftState &= ~osk.modifierCodes['RALT'];
        }

        for(i=0; i < lockNames.length; i++) {
          if(lockStates & osk.stateBitmasks[lockNames[i]]) {
            osk._stateKeys[lockKeys[i]] = lockStates & osk.modifierCodes[lockNames[i]];
          }
        }
      } else if(d) {
        keyShiftState |= v;

        for(i=0; i < lockNames.length; i++) {
          if(v & osk.stateBitmasks[lockNames[i]]) {
            osk._stateKeys[lockKeys[i]] = true;
          }
        }
      } else {
        keyShiftState &= ~v;

        for(i=0; i < lockNames.length; i++) {
          if(v & osk.stateBitmasks[lockNames[i]]) {
            osk._stateKeys[lockKeys[i]] = false;
          }
        }
      }

      // Find and display the selected OSK layer
      osk.layerId=osk.getLayerId(keyShiftState);

      // osk._UpdateVKShiftStyle will be called automatically upon the next _Show.
      if(osk._Visible) {
        osk._Show();
      }

      return true;
    }

    /**
     * Function     _UpdateVKShiftStyle
     * Scope        Private
     * @param       {string=}   layerId
     * Description  Updates the OSK's visual style for any toggled state keys
     */
    osk._UpdateVKShiftStyle = function(layerId) {
      var i, n, layer=null, layerElement=null;

      if(layerId) {
        for(n=0; n<osk.layers.length; n++) {
          if(osk.layers[n]['id'] == osk.layerId) {
            break;
          }
        }

        return;  // Failed to find the requested layer.
      } else {
        n=osk.layerIndex;
        layerId=osk.layers[n]['id'];
      }

      layer=osk.layers[n];
      
      // Set the on/off state of any visible state keys.
      var states =['K_CAPS',      'K_NUMLOCK',  'K_SCROLL'];
      var keys   =[layer.capsKey, layer.numKey, layer.scrollKey];

      for(i=0; i < keys.length; i++) {
        // Skip any keys not in the OSK!
        if(keys[i] == null) {
          continue;
        }

        keys[i]['sp'] = osk._stateKeys[states[i]] ? osk.buttonClasses['SHIFT-ON'] : osk.buttonClasses['SHIFT'];
        var btn = document.getElementById(layerId+'-'+states[i]);

        osk.setButtonClass(keys[i], btn, osk.layout);
      }
    }

    /**
     * Function     _CancelMouse
     * Scope        Private
     * @param       {Object}      e     event
     * @return      {boolean}           always false
     * Description  Closes mouse click event
     */
    osk._CancelMouse=function(e)
    {
      e = keymanweb._GetEventObject(e);   // I2404 - Manage IE events in IFRAMEs
      if(e && e.preventDefault) e.preventDefault();
      if(e) { e.cancelBubble=true; e.returnValue=false; } // I2409 - Avoid focus loss for visual keyboard events
      return false;
    }

    /**
     * Function     showLayer
     * Scope        Private
     * @param       {string}      id      ID of the layer to show
     * @return      {boolean}             true if the layer is shown, or false if it cannot be found
     * Description  Shows the layer identified by 'id' in the on screen keyboard
     */
    osk.showLayer = function(id)
    {
      if(keymanweb.keyboardManager.activeKeyboard)
      {
        for(var i=0; i<osk.layers.length; i++)
        {
          if(osk.layers[i].id == id)
          {
            osk.layerId=id;
            osk._Show();
            return true;
          }
        }
      }
      return false;
    }

    /**
     * Get the wanted height of the OSK for touch devices
     *
     *  @return   {number}    height in pixels
     **/
    osk.getHeight=function()
    {

      // KeymanTouch - get OSK height from device
      if(typeof(keymanweb['getOskHeight']) == 'function') return keymanweb['getOskHeight']();

      var oskHeightLandscapeView=Math.floor(Math.min(screen.availHeight,screen.availWidth)/2),
          height=oskHeightLandscapeView;

      if(device.formFactor == 'phone')
      {
        var sx=Math.min(screen.height,screen.width),
            sy=Math.max(screen.height,screen.width);

        if(util.portraitView())
          height=Math.floor(Math.max(screen.availHeight,screen.availWidth)/3);
        else
          height=height*(sy/sx)/1.6;  //adjust for aspect ratio, increase slightly for iPhone 5
      }

      // Correct for viewport scaling (iOS - Android 4.2 does not want this, at least on Galaxy Tab 3))
      if(device.OS == 'iOS') height=height/util.getViewportScale();

      // Correct for devicePixelratio - needed on Android 4.1.2 phones,
      // for Opera, Chrome and Firefox, but not for native browser!   Exclude native browser for Build 344.
      if(device.OS == 'Android' && device.formFactor == 'phone' && 'devicePixelRatio' in window)
      {
        var bMatch=/Firefox|Chrome|OPR/;
        if(bMatch.test(navigator.userAgent)) height = height*window.devicePixelRatio;
      }

      return height;
    }

    /**
     * Get the wanted width of the OSK for touch devices
     *
     *  @return   {number}    height in pixels
     **/
    osk.getWidth=function()
    {
      // KeymanTouch - get OSK height from device
      if(typeof(keymanweb['getOskWidth']) == 'function') return keymanweb['getOskWidth']();

      // screen width always correct for iOS (iOS 8, anyway)
      var width=screen.width;

      // On Android (Opera, Chrome and Firefox; native browser not supported)
      // must use document client width, using window width only if document undefined
      if(device.OS == 'Android')
      {
        try {
          width=document.documentElement.clientWidth;
          }
        catch(ex) {
          width=screen.availWidth;
          }
      }
      return width;
    }

    /**
     * Mouse down/mouse over event handler (desktop only)
     *
     * @param   {Event}  e  mouse over/mouse down event object
     */
    osk.mouseOverMouseDownHandler = function(e)
    {
      var t=util.eventTarget(e);
      if(t === null || device.formFactor != 'desktop') return;

      if(t.nodeName == 'SPAN') t=t.parentNode;
      if(util.eventType(e) == 'mousedown')
      {
        osk.currentKey=t.id; osk._CancelMouse(e);
        osk.highlightKey(t,true);
      }
      else if(t.id == osk.currentKey)
      {
        osk.highlightKey(t,true);
      }
    }

    /**
     * Mouse up/mouse out event handler (desktop only)
     *
     * @param   {Event}  e  mouse up/out event object
     */
    osk.mouseUpMouseOutHandler = function(e)
    {
      var t=util.eventTarget(e);
      if(t === null || device.formFactor != 'desktop') return;

      if(t.nodeName == 'SPAN') t=t.parentNode;
      osk.highlightKey(t,false);

      // Process as click if mouse button released anywhere over key
      if(util.eventType(e) == 'mouseup')
      {
          if(t.id == osk.currentKey) osk.clickKey(t);
          osk.currentKey='';
      }
    }

    /**
     * Returns the default properties for a key object, used to construct
     * both a base keyboard key and popup keys
     *
     * @return    {Object}    An object that contains default key properties
     */
    osk.getDefaultKeyObject = function() {
      return {
        'text': '',
        'width': '100',
        'pad': '15',
        'sp': '0',
        'layer': null,
        'nextlayer': null
      };
    };

    /**
     * Create the OSK for a particular keyboard and device
     *
     * @param       {Object}              layout      OSK layout definition
     * @param       {string}              formFactor  layout form factor
     * @return      {Object}                          fully formatted OSK object
     */
    osk.deviceDependentLayout=function(layout,formFactor)
    {
        var lDiv=util._CreateElement('DIV'),ls=lDiv.style,actualHeight=0;

        // Set OSK box default style
        lDiv.className='kmw-key-layer-group';

        // Adjust OSK height for mobile and tablet devices TODO move outside this function???
        switch(formFactor)
        {
          case 'phone':
          case 'tablet':
            actualHeight=osk.getHeight();
            ls.height=actualHeight+'px';
            break;
        }

        // Return empty DIV if no layout defined
        if(layout == null) return lDiv;

        // Set default OSK font size (Build 344, KMEW-90)
        if(typeof(layout['fontsize']) == 'undefined' || layout['fontsize'] == null)
          ls.fontSize='1em';
        else
          ls.fontSize=layout['fontsize'];

        osk.fontSize=ls.fontSize;       //TODO: move outside function*********

        // Create a separate OSK div for each OSK layer, only one of which will ever be visible
        var n,i,j,layers,layer,gDiv,rows,row,rowHeight,rDiv,keys,key,kDiv,pDiv,rs,ks,btn,bs,ps,gs;

        layers=layout['layer'];

        // Set key default attributes (must use exportable names!)
        var tKey=osk.getDefaultKeyObject();
        tKey['fontsize']=ls.fontSize;

        // Identify key labels (e.g. *Shift*) that require the special OSK font
        var specialLabel=/\*\w+\*/;

        // ***Delete any empty rows at the end added by compiler bug...
        for(n=0; n<layers.length; n++)
        {
          layer=layers[n]; rows=layer['row'];
          for(i=rows.length; i>0; i--)
          {
            if(rows[i-1]['key'].length > 0) break;
          }
          if(i < rows.length) rows.splice(i-rows.length,rows.length-i);
        }
        // ...remove to here when compiler bug fixed ***

        // Set the OSK row height, **assuming all layers have the same number of rows**

        // Calculate default row height
        rowHeight=100/rows.length;

        // For desktop OSK, use a percentage of the OSK height
        if(formFactor == 'desktop')
        {
          rowHeight=100/rows.length;
        }

        // Get the actual available document width and scale factor according to device type
        var objectUnits, objectWidth;
        if(formFactor == 'desktop') {
          objectUnits = function(v) { return v + '%' };
          objectWidth = 100;
        } else {
          objectUnits = function(v) { return Math.round(v)+'px' };
          objectWidth = osk.getWidth();
        }

        if(device.touchable && ('ontouchstart' in window))
        {
          lDiv.addEventListener('touchstart', osk.touch,true);
          lDiv.addEventListener('touchend', osk.release,false);
          lDiv.addEventListener('touchmove', osk.moveOver,false);
          //lDiv.addEventListener('touchcancel', osk.cancel,false); //event never generated by iOS
        }

        for(n=0; n<layers.length; n++)
        {
          layer=layers[n];
          layer.aligned=false;
          gDiv=util._CreateElement('DIV'),gs=gDiv.style;
          gDiv.className='kmw-key-layer';

          // Always make the first layer visible
          gs.display=(n==0?'block':'none');
          gs.height=ls.height;

          // Set font for layer if defined in layout
          if('font' in layout) gs.fontFamily=layout['font']; else gs.fontFamily='';

          gDiv.layer=gDiv.nextLayer=layer['id'];
          if(typeof layer['nextlayer'] == 'string') gDiv.nextLayer=layer['nextlayer'];

          // Create a DIV for each row of the group
          rows=layer['row'];

          // Calculate the maximum row width (in layout units)
          var totalWidth=0;
          for(i=0; i<rows.length; i++)
          {
            var width=0;
            row=rows[i]; keys=row['key'];
            for(j=0; j<keys.length; j++)
            {
              key=keys[j];

              // Test for a trailing comma included in spec, added as null object by IE
              if(key == null)
              {
                keys.length = keys.length-1;
              }
              else
              {
                var kw, kp;
                kw = (typeof key['width'] == 'string' && key['width'] != '') ? parseInt(key['width'],10) : 100;
                if(isNaN(kw) || kw == 0) kw = 100;
                key['width'] = kw.toString();
                kp = (typeof key['pad'] == 'string' && key['pad'] != '') ? parseInt(key['pad'],10) : 15;
                if(isNaN(kp) || kp == 0) kp = 15;  // KMEW-119
                key['pad'] = kp.toString();
                width += kw + kp;
                //if(typeof key['width'] == 'string' && key['width'] != '') width += parseInt(key['width'],10); else width += 100;
                //if(typeof key['pad'] == 'string' && key['pad'] != '') width += parseInt(key['pad'],10); else width += 5;
              }
            }
            if(width > totalWidth) totalWidth = width;
          }

          // Add default right margin
          if(formFactor == 'desktop') {
            totalWidth += 5;  // KMEW-117
          } else {
            // TODO: Not entirely clear why this needs to be 15 instead of 5 on touch layouts.  We probably have
            // a miscalculation somewhere
            totalWidth += 15;
          }

          for(i=0; i<rows.length; i++)
          {
            rDiv=util._CreateElement('DIV');
            rDiv.className='kmw-key-row';
            // The following event trap is needed to prevent loss of focus in IE9 when clicking on a key gap.
            // Unclear why normal _CreateElement prevention of loss of focus does not seem to work here.
            // Appending handler to event handler chain does not work (other event handling remains active).
            rDiv.onmousedown=util.mouseDownPreventDefaultHandler; // Build 360
            //util.attachDOMEvent(rDiv,'mousedown',function(e){if(e)e.preventDefault();

            row=rows[i]; rs=rDiv.style;

            // Set row height. (Phone and tablet heights are later recalculated
            // and set in px, allowing for viewport scaling.)
            rs.maxHeight=rs.height=rowHeight+'%';

            // Apply defaults, setting the width and other undefined properties for each key
            keys=row['key'];
            for(j=0; j<keys.length; j++)
            {
              key=keys[j];
              for(var tp in tKey)
              {
                if(typeof key[tp] != 'string') key[tp]=tKey[tp];
              }

              // Modify the key type for special keys with non-standard labels
              // to allow the keyboard font to ovveride the SpecialOSK font.
              // Blank keys are no longer reclassed - can use before/after CSS to add text
              switch(key['sp'])
              {
                case '1':
                  if(!specialLabel.test(key['text']) && key['text'] != '') key['sp']='3';
                  break;
                case '2':
                  if(!specialLabel.test(key['text']) && key['text'] != '') key['sp']='4';
                  break;
              }
            }

            // Calculate actual key widths by summing defined widths and scaling each key to %,
            // adjusting the width of the last key to make the total exactly 100%
            // Save each percentage key width as a separate member (do *not* overwrite layout specified width!)
            // NB: the 'percent' suffix is historical, units are percent on desktop devices, but pixels on touch devices
            // All key widths and paddings are rounded for uniformity
            var keyPercent,padPercent,totalPercent=0;
            for(j=0; j<keys.length-1; j++)
            {
              keyPercent=Math.round(parseInt(keys[j]['width'],10)*objectWidth/totalWidth);
              keys[j]['widthpc']=keyPercent;
              padPercent=Math.round(parseInt(keys[j]['pad'],10)*objectWidth/totalWidth);
              keys[j]['padpc']=padPercent;
              totalPercent += padPercent+keyPercent;
            }

            // Allow for right OSK margin (15 layout units)
            totalPercent += Math.round(15*objectWidth/totalWidth);

            // If a single key, and padding is negative, add padding to right align the key
            if(keys.length == 1 && parseInt(keys[0]['pad'],10) < 0)
            {
              keyPercent=Math.round(parseInt(keys[0]['width'],10)*objectWidth/totalWidth);
              keys[0]['widthpc']=keyPercent;
              totalPercent += keyPercent;
              keys[0]['padpc']=(objectWidth-totalPercent);
            }
            else if(keys.length > 0)
            {
              j=keys.length-1;
              padPercent=Math.round(parseInt(keys[j]['pad'],10)*objectWidth/totalWidth);
              keys[j]['padpc']=padPercent;
              totalPercent += padPercent;
              keys[j]['widthpc']=(objectWidth-totalPercent);
            }

            //Create the key square (an outer DIV) for each key element with padding, and an inner DIV for the button (btn)
            totalPercent=0;
            for(j=0; j<keys.length; j++)
            {
              key=keys[j];
              kDiv=util._CreateElement('DIV');
              kDiv.keyId=key['id'];
              kDiv.className='kmw-key-square';
              ks=kDiv.style;

              kDiv.width=ks.width=objectUnits(key['widthpc']);

              if(formFactor != 'desktop')
              {
                // Regularize interkey spacing by rounding key width and padding (Build 390)
                //keys[j]['padpc']=Math.round(keys[j]['padpc']);
                //keys[j]['widthpc']=Math.round(keys[j]['widthpc']);
                ks.left=objectUnits(totalPercent+keys[j]['padpc']);
                ks.bottom=rs.bottom;
                ks.height=rs.height;  //must be specified in px for rest of layout to work correctly
              }
              else
              {
                ks.marginLeft=objectUnits(key['padpc']);
              }

              totalPercent=totalPercent+keys[j]['padpc']+keys[j]['widthpc'];

              btn=util._CreateElement('DIV');

              // Set button class
              osk.setButtonClass(key,btn,layout);

              // Set distinct phone and tablet button position properties
              if(formFactor != 'desktop')
              {
                btn.style.left=ks.left;
                btn.style.width=ks.width;
              }

              // Add the (US English) keycap label for desktop OSK or if KDU flag is non-zero
              var q=null;
              if(layout.keyLabels || (formFactor == 'desktop')) //desktop or KDU flag set
              {
                // Create the default key cap labels (letter keys, etc.)
                var x=osk.keyCodes[key.id];
                switch(x)
                {
                  case 186: x=59; break;
                  case 187: x=61; break;
                  case 188: x=44; break;
                  case 189: x=45; break;
                  case 190: x=46; break;
                  case 191: x=47; break;
                  case 192: x=96; break;
                  case 219: x=91; break;
                  case 220: x=92; break;
                  case 221: x=93; break;
                  case 222: x=39; break;
                  default:
                    if(x < 48 || x > 90) x=0;
                }

                if(x > 0)
                {
                  q=util._CreateElement('DIV');
                  q.className='kmw-key-label';
                  q.innerHTML=String.fromCharCode(x);
                  //kDiv.appendChild(q);
                  btn.appendChild(q);
                }
              }

              // Define each key element id by layer id and key id (duplicate possible for SHIFT - does it matter?)
              btn.id=layer['id']+'-'+key.id;
              btn.key=key;  //attach reference to key layout spec to element

              // Add reference to subkey array if defined
              if(typeof key['sk'] != 'undefined' && key['sk'] != null)
              {
                var bsn,bsk=btn.subKeys=key['sk'];
                for(bsn=0; bsn<bsk.length; bsn++)
                  if(bsk[bsn]['sp'] == '1' || bsk[bsn]['sp'] == '2')
                  {
                    var oldText=bsk[bsn]['text'];
                    bsk[bsn]['text']=osk.renameSpecialKey(oldText);
                  }
              }
              else btn.subKeys=null;

              // Define callbacks to handle key touches: iOS and Android tablets and phones
              // TODO: replace inline function calls??
              if(!device.touchable)
              {
                // Highlight key while mouse down or if moving back over originally selected key
                btn.onmouseover=btn.onmousedown=osk.mouseOverMouseDownHandler; // Build 360

                // Remove highlighting when key released or moving off selected element
                btn.onmouseup=btn.onmouseout=osk.mouseUpMouseOutHandler; //Build 360
              }

              // Add OSK key labels
              var t=util._CreateElement('SPAN'),ts=t.style;
              if(key['text'] == null || key['text'] == '')
              {
                t.innerHTML='\xa0';
                if(typeof key['id'] == 'string')
                {
                  if(/^U_[0-9A-F]{4}$/i.test(key['id']))
                    t.innerHTML=String.fromCharCode(parseInt(key['id'].substr(2),16));
                }
              }
              else t.innerHTML=key['text'];
              t.className='kmw-key-text';

              // Use special case lookup for modifier keys
              if(key['sp'] == '1' || key['sp'] == '2')
              {
                var tId=((key['text'] == '*Tab*' && n == 1) ? '*TabLeft*' : key['text']);
                t.innerHTML=osk.renameSpecialKey(tId);
              }

              //Override font spec if set for this key in the layout
              if('font' in key) ts.fontFamily=key['font'];
              if('fontsize' in key) ts.fontSize=key['fontsize'];

              // Add text to button and button to placeholder div
              btn.appendChild(t);
              kDiv.appendChild(btn);

              // Prevent user selection of key captions
              //t.style.webkitUserSelect='none';

              // If a subkey array is defined, add an icon
              if(typeof(key['sk']) != 'undefined' && key['sk'] != null)
              {
                var skIcon=util._CreateElement('DIV');
                skIcon.className='kmw-key-popup-icon';
                //kDiv.appendChild(skIcon);
                btn.appendChild(skIcon);
              }
              // Add key to row
              rDiv.appendChild(kDiv);
            }
            // Add row to layer
            gDiv.appendChild(rDiv);
          }
          // Add layer to group
          lDiv.appendChild(gDiv);
        }
        return lDiv;
    }

    /**
     * Replace default key names by special font codes for modifier keys
     *
     *  @param    {string}  oldText
     *  @return {string}
     **/
    osk.renameSpecialKey = function(oldText)
    {
      var specialText=['*Shift*','*Enter*','*Tab*','*BkSp*','*Menu*','*Hide*','*Alt*','*Ctrl*','*Caps*',
        '*ABC*','*abc*','*123*','*Symbol*','*Currency*','*Shifted*','*AltGr*','*TabLeft*'];
      var codePUA=[8,5,6,4,11,10,25,1,3,16,17,19,21,20,8,2,7]; // set SHIFTED->9 for filled arrow icon

      //Note:  U+E000 *is* PUA but was not accepted by IE as a character in the EOT font, so Alt recoded as U+E019
      for(var i=0; i<specialText.length; i++)
        if(oldText == specialText[i]) return String.fromCharCode(0xE000+codePUA[i]);
      return oldText;
    }

    osk.clearPopup = function()
    {
      // Remove the displayed subkey array, if any, and cancel popup request
      var sk=document.getElementById('kmw-popup-keys');
      if(sk != null)
      {
        if(sk.shim) osk._Box.removeChild(sk.shim);
        sk.parentNode.removeChild(sk);
      }

      if(osk.popupCallout) osk._Box.removeChild(osk.popupCallout);
      osk.popupCallout = null;

      if(osk.subkeyDelayTimer)
      {
          window.clearTimeout(osk.subkeyDelayTimer);
          osk.subkeyDelayTimer = null;
      }
      osk.popupBaseKey = null;
    }

    /**
     * OSK touch start event handler
     *
     *  @param  {Event} e   touch start event object
     *
     */
    osk.touch = function(e)
    {
      // Identify the key touched
      var t = e.changedTouches[0].target, key = osk.keyTarget(t);

      // Save the touch point
      osk.touchX = e.changedTouches[0].pageX;

      // Set the key for the new touch point to be current target, if defined
      osk.currentTarget = key;

      // Prevent multi-touch if popup displayed
      var sk = document.getElementById('kmw-popup-keys');
      if((sk && sk.style.visibility == 'visible') || osk.popupVisible) return;

      // Keep track of number of active (unreleased) touch points
      osk.touchCount = e.touches.length;

      // Get nearest key if touching a hidden key or the end of a key row
      if((key && (key.className.indexOf('key-hidden') >= 0))
        || t.className.indexOf('kmw-key-row') >= 0) {
        key = osk.findNearestKey(e,t);
      }
      // Do not do anything if no key identified!
      if(key == null) {
        return;
      }

      // Get key name (K_...) from element ID
      var keyIdComponents = key.id.split('-');
      var keyName=keyIdComponents[keyIdComponents.length-1];

      // Highlight the touched key
      osk.highlightKey(key,true);

      // Special function keys need immediate action
      if(keyName == 'K_LOPT' || keyName == 'K_ROPT')
      {
        window.setTimeout(function(){osk.clickKey(key);},0);
        osk.keyPending = null;
      }
      // Also backspace, to allow delete to repeat while key held
      else if(keyName == 'K_BKSP') {
        kbdInterface.output(1,keymanweb._LastActiveElement,"");
        osk.deleting = window.setTimeout(osk.repeatDelete,500);
        osk.keyPending = null;
      } else {
        if(osk.keyPending) {
          osk.highlightKey(osk.keyPending,false);
          osk.clickKey(osk.keyPending);
          osk.clearPopup();
          // Decrement the number of unreleased touch points to prevent
          // sending the keystroke again when the key is actually released
          osk.touchCount--;
        } else {
          // If this key has subkey, start timer to display subkeys after delay, set up release
          osk.touchHold(key);
          //if(key.subKeys != null) osk.subkeyDelayTimer=window.setTimeout(function(){osk.showSubKeys(key);},osk.popupDelay);
        }
        osk.keyPending = key;
      }
    }

    /**
     * OSK touch release event handler
     *
     *  @param  {Event} e   touch release event object
     *
     **/
    osk.release = function(e)
    {
      // Prevent incorrect multi-touch behaviour if native or device popup visible
      var sk = document.getElementById('kmw-popup-keys'), t = osk.currentTarget;
      if((sk && sk.style.visibility == 'visible') || osk.popupVisible)
      {
        // Ignore release if a multiple touch
        if(e.touches.length > 0) return;

        // Cancel (but do not execute) pending key if neither a popup key or the base key
        if((t == null) || ((t.id.indexOf('popup') < 0) && (t.id != osk.popupBaseKey.id)))
        {
          osk.highlightKey(osk.keyPending,false);
          osk.clearPopup();
          osk.keyPending = null;
        }
      }

      // Handle menu key release event
      if(t && t.id) osk.optionKey(e,t.id,false);

      // Test if moved off screen (effective release point must be corrected for touch point horizontal speed)
      // This is not completely effective and needs some tweaking, especially on Android
      var x = e.changedTouches[0].pageX,
          beyondEdge = ((x < 2 && osk.touchX > 5) ||
            (x > window.innerWidth - 2 && osk.touchX < window.innerWidth - 5));

      // Save then decrement current touch count
      var tc=osk.touchCount;
      if(osk.touchCount > 0) osk.touchCount--;

      // Process and clear highlighting of pending target
      if(osk.keyPending)
      {
        osk.highlightKey(osk.keyPending,false);

        // Output character unless moved off key
        if(osk.keyPending.className.indexOf('hidden') < 0 &&
            tc > 0 && !beyondEdge) osk.clickKey(osk.keyPending);
        osk.clearPopup();
        osk.keyPending = null;
      }
      // Always clear highlighting of current target on release (multi-touch)
      else
      {
        var tt = e.changedTouches[0];
        t = osk.keyTarget(tt.target);
        if(!t)
        {
          var t1 = document.elementFromPoint(tt.clientX,tt.clientY);
          t = osk.findNearestKey(e,t1);
        }
        osk.highlightKey(t,false);
      }

      // Clear repeated backspace if active
      if(osk.deleting) window.clearTimeout(osk.deleting);
      osk.deleting = 0;
    }

    /**
     * OSK touch move event handler
     *
     *  @param  {Event} e   touch move event object
     *
     **/
    osk.moveOver = function(e)
    {
      e.preventDefault(); e.cancelBubble=true;
      if(typeof e.stopImmediatePropagation == 'function') e.stopImmediatePropagation();
      else if(typeof e.stopPropagation == 'function') e.stopPropagation();

      // Do not attempt to support reselection of target key for overlapped keystrokes
      if(e.touches.length > 1 || osk.touchCount == 0) return;

      // Get touch position
      var x=typeof e.touches == 'object' ? e.touches[0].clientX : e.clientX,
          y=typeof e.touches == 'object' ? e.touches[0].clientY : e.clientY;

      // Move target key and highlighting
      var t = e.changedTouches[0],
          t1 = document.elementFromPoint(x,y),
          key0 = osk.keyPending,
          key1 = osk.keyTarget(t1);

      // Find the nearest key to the touch point if not on a visible key
      if((key1 && key1.className.indexOf('key-hidden') >= 0) ||
        (t1 && (!key1) && t1.className.indexOf('key-row') >= 0))
      {
          key1 = osk.findNearestKey(e,t1);
      }

      // Stop repeat if no longer on BKSP key
      if(key1 && (typeof key1.id == 'string') && (key1.id.indexOf('BKSP') < 0))
      {
        if(osk.deleting) window.clearTimeout(osk.deleting);
        osk.deleting = 0;
      }

      // Do not move over keys if device popup visible
      if(osk.popupVisible)
      {
        if(key1 == null)
        {
          if(key0) osk.highlightKey(key0,false);
          osk.keyPending=null;
        }
        else
        {
          if(key1 == osk.popupBaseKey)
          {
            if(!osk.hasClass(key1,'kmw-key-touched')) osk.highlightKey(key1,true);
            osk.keyPending = key1;
          }
          else
          {
            if(key0) osk.highlightKey(key0,false);
            osk.keyPending = null;
          }
        }
        return;
      }

      // Use the popup duplicate of the base key if a phone with a visible popup array
      var sk=document.getElementById('kmw-popup-keys');
      if(sk && sk.style.visibility == 'visible'
        && device.formFactor == 'phone' && key1 == osk.popupBaseKey)
      {
        key1 = sk.childNodes[0].firstChild;
      }

      // Identify current touch position (to manage off-key release)
      osk.currentTarget = key1;

      // Clear previous key highlighting
      if(key0 && key1 && (key1.id != key0.id)) osk.highlightKey(key0,false);

      // If popup is visible, need to move over popup, not over main keyboard
      osk.highlightSubKeys(key1,x,y);

      if(sk && sk.style.visibility == 'visible')
      {
        if(key1 && key1.id.indexOf('popup') < 0 && key1 != osk.popupBaseKey) return;
        if(key1 && key1 == osk.popupBaseKey && key1.className.indexOf('kmw-key-touched') < 0) osk.highlightKey(key1,true);
      }
      // Cancel touch if moved up and off keyboard, unless popup keys visible
      else
      {
        var yMin = Math.max(5,osk._Box.offsetTop - 0.25*osk._Box.offsetHeight);
        if(key0 && e.touches[0].pageY < Math.max(5,osk._Box.offsetTop - 0.25*osk._Box.offsetHeight))
        {
          osk.highlightKey(key0,false); osk.showKeyTip(null,false); osk.keyPending = null;
        }
      }

      // Replace the target key, if any, by the new target key
      // Do not replace a null target, as that indicates the key has already been released
      if(key1 && osk.keyPending) osk.keyPending = key1;

      if(osk.keyPending)
      {
        if(key0 != key1 || key1.className.indexOf('kmw-key-touched') < 0) osk.highlightKey(key1,true);
      }

      if(key0 && key1 && (key1 != key0) && (key1.id != ''))
      {
        //  Display the touch-hold keys (after a pause)
        osk.touchHold(key1);
        /*
      // Clear and restart the popup timer
        if(osk.subkeyDelayTimer)
        {
          window.clearTimeout(osk.subkeyDelayTimer);
          osk.subkeyDelayTimer = null;
        }
        if(key1.subKeys != null)
        {
          osk.subkeyDelayTimer = window.setTimeout(
            function()
            {
              osk.clearPopup();
              osk.showSubKeys(key1);
            },
            osk.popupDelay);
        }
        */
      }
    }

    // osk.cancel = function(e) {} //cancel event is never generated by iOS

    /**
     * More reliable way of identifying  element class
     * @param   {Object}  e HTML element
     * @param   {string}  name  class name
     * @return  {boolean}
     */
    osk.hasClass = function(e, name)
    {
      var className = " " + name + " ";
      return (" " + e.className + " ").replace(/[\n\t\r\f]/g, " ").indexOf(className) >= 0;
    }

    /**
     * Get the current key target from the touch point element within the key
     *
     * @param   {Object}  t   element at touch point
     * @return  {Object}      the key element (or null)
     **/
    osk.keyTarget = function(t)
    {
      try {
        if(t)
        {
          if(osk.hasClass(t,'kmw-key')) return t;
          if(t.parentNode && osk.hasClass(t.parentNode,'kmw-key')) return t.parentNode;
          if(t.firstChild && osk.hasClass(t.firstChild,'kmw-key')) return t.firstChild;
        }
      } catch(ex){}
      return null;
    }

    /**
     * Identify the key nearest to the touch point if at the end of a key row,
     * but return null more than about 0.6 key width from the nearest key.
     *
     *  @param  {Event}   e   touch event
     *  @param  {Object}  t   HTML object at touch point
     *  @return {Object}      nearest key to touch point
     *
     **/
    osk.findNearestKey = function(e,t)
    {
      if((!e) || (typeof e.changedTouches == 'undefined')
        || (e.changedTouches.length == 0)) return null;

      // Get touch point on screen
      var x = e.changedTouches[0].pageX;

      // Get key-row beneath touch point
      while(t && t.className.indexOf('key-row') < 0) t = t.parentNode;
      if(!t) return null;

      // Find minimum distance from any key
      var k, k0=0, dx, dxMax=24, dxMin=100000, x1, x2;
      for(k = 0; k < t.childNodes.length; k++)
      {
        if(t.childNodes[k].firstChild.className.indexOf('key-hidden') >= 0) continue;
        x1 = t.childNodes[k].firstChild.offsetLeft;
        x2 = x1 + t.childNodes[k].firstChild.offsetWidth;
        dx =x1 - x;
        if(dx >= 0 && dx < dxMin)
        {
          k0 = k; dxMin = dx;
        }
        dx = x - x2;
        if(dx >= 0 && dx < dxMin)
        {
          k0 = k; dxMin = dx;
        }
      }
      if(dxMin < 100000)
      {
        t = t.childNodes[k0].firstChild;
        x1 = t.offsetLeft;
        x2 = x1 + t.offsetWidth;

        // Limit extended touch area to the larger of 0.6 of key width and 24 px
        if(t.offsetWidth > 40) dxMax = 0.6 * t.offsetWidth;
        if(((x1 - x) >= 0 && (x1 - x) < dxMax) ||
            ((x - x2) >= 0 && (x - x2) < dxMax))
          return t;
      }
      return null;
    }

    /**
     *  Repeat backspace as long as the backspace key is held down
     **/
    osk.repeatDelete = function() {
      if(osk.deleting) {
        kbdInterface.output(1,keymanweb._LastActiveElement,"");
        osk.deleting = window.setTimeout(osk.repeatDelete,100);
      }
    }

    /**
     * Attach appropriate class to each key button, according to the layout
     *
     * @param       {Object}    key     key object
     * @param       {Object}    btn     button object
     * @param       {Object=}   layout  source layout description (optional, sometimes)
     */
    osk.setButtonClass = function(key,btn,layout) {
      var n=0, keyTypes=['default','shift','shift-on','special','special-on','','','','deadkey','blank','hidden'];
      if(typeof key['dk'] == 'string' && key['dk'] == '1') { 
        n=8;
      }

      if(typeof key['sp'] == 'string') {
        n=parseInt(key['sp'],10);
      } 

      if(n < 0 || n > 10) {
        n=0;
      }

      layout=layout||osk.layout;

      // Apply an overriding class for 5-row layouts
      var nRows=layout['layer'][0]['row'].length;
      if(nRows > 4 && util.device.formFactor == 'phone') {
        btn.className='kmw-key kmw-5rows kmw-key-'+keyTypes[n];
      } else {
        btn.className='kmw-key kmw-key-'+keyTypes[n];
      }
    }

    /**
     * Converts the legacy BK property from pre 10.0 into the KLS keyboard layer spec format,
     * sparsifying it as possible to pre-emptively check invalid layers.
     * 
     * @param   {Array}   BK      keyboard object (as loaded)
     * @return  {Object}
     */
    osk.processLegacyDefinitions = function(BK) {
      //['default','shift','ctrl','shiftctrl','alt','shiftalt','ctrlalt','shiftctrlalt'];
      var idList=osk.generateLayerIds(false); // Non-chiral.

      var KLS = {};

      // The old default:  eight auto-managed layers...
      for(var n=0; n<idList.length; n++) {
        var id = idList[n], arr = [], valid = false;

        // ... with keycode mappings in blocks of 65.
        for(var k=0; k < 65; k++) {
          var index = k + 65 * n;
          arr.push(BK[index]);

          // The entry for K_SPACE's keycode tends to hold ' ' instead of '', which causes
          // the whole layer to be treated as 'valid' if not included in the conditional.
          if(index < BK.length && BK[index] != '' && k != dfltCodes.indexOf('K_SPACE')) {
            valid = true;
          }
        }

        if(valid) {
          KLS[id] = arr;
        }
      }

      // There must always be at least a plain 'default' layer.  Array(65).fill('') would be preferable but isn't supported on IE, 
      // but buildDefaultLayer will set the defaults for these layers if no entry exists for them in the array due to length.
      if(typeof KLS['default'] == 'undefined' || ! KLS['default']) {
        KLS['default'] = [''];
      }

      // There must always be at least a plain 'shift' layer.
      if(typeof KLS['shift'] == 'undefined' || ! KLS['shift']) {
        KLS['shift'] = [''];
      }

      return KLS;
    }

    /**
     * Sets a formatting property for the modifier keys when constructing a default layout for a keyboard.
     * 
     * @param   {Object}    layer   // One layer specification
     * @param   {boolean}   chiral  // Whether or not the keyboard uses chiral modifier information.
     * @param   {string}    formFactor  // The form factor of the device the layout is being constructed for.
     * @param   {boolean}   key102      // Whether or not the extended key 102 should be hidden.
     */
    osk.formatDefaultLayer = function(layer, chiral, formFactor, key102) {
      var layerId = layer['id'];

      // Correct appearance of state-dependent modifier keys according to group
      for(var i=0; i<layer['row'].length; i++) {
        var row=layer['row'][i];
        var keys=row['key'];
        for(var j=0; j<keys.length; j++) {
          var key=keys[j];
          switch(key['id']) {
            case 'K_SHIFT':
            case 'K_LSHIFT':
            case 'K_RSHIFT':
              if(layerId.indexOf('shift') != -1) {
                key['sp'] = osk.buttonClasses['SHIFT-ON'];
              } 
              if((formFactor != 'desktop') && (layerId != 'default')) {
                key['nextlayer']='default';
              }
              break;
            case 'K_LCTRL':
            case 'K_LCONTROL':
              if(chiral) {
                if(layerId.indexOf('leftctrl') != -1) {
                  key['sp'] = osk.buttonClasses['SHIFT-ON'];
                }
                break;
              } 
            case 'K_RCTRL':
            case 'K_RCONTROL':
              if(chiral) {
                if(layerId.indexOf('rightctrl') != -1) {
                  key['sp'] = osk.buttonClasses['SHIFT-ON'];
                }
                break;
              }
            case 'K_CONTROL':
              if(layerId.indexOf('ctrl') != -1) {
                if(!chiral || (layerId.indexOf('leftctrl') != -1 && layerId.indexOf('rightctrl') != -1)) {
                  key['sp'] = osk.buttonClasses['SHIFT-ON'];              
                }
              }
              break;
            case 'K_LALT':
              if(chiral) {
                if(layerId.indexOf('leftalt') != -1) {
                  key['sp'] = osk.buttonClasses['SHIFT-ON'];
                }
                break;
              } 
            case 'K_RALT':
              if(chiral) {
                if(layerId.indexOf('rightalt') != -1) {
                  key['sp'] = osk.buttonClasses['SHIFT-ON'];
                }
                break;
              } 
            case 'K_ALT':
              if(layerId.indexOf('alt') != -1) {
                if(!chiral || (layerId.indexOf('leftalt') != -1 && layerId.indexOf('rightalt') != -1)) {
                  key['sp'] = osk.buttonClasses['SHIFT-ON'];              
                }
              }
              break;
            case 'K_oE2':
              if(typeof key102 == 'undefined' || !key102) {
                if(formFactor == 'desktop') {
                  keys.splice(j--, 1);
                  keys[0]['width']='200';
                } else {
                  keys[j]['sp']=osk.buttonClasses['HIDDEN'];
                }
              }
              break;
          }
        }
      }
    }

    /**
     * Generates a list of potential layer ids for the specified chirality mode.
     * 
     * @param   {boolean|number}   chiral    // Does the keyboard use chiral modifiers or not?
     */
    osk.generateLayerIds = function(chiral) {
      var layerCnt, offset;

      if(chiral) {
        layerCnt=32;
        offset=0x01;
      } else {
        layerCnt=8;
        offset=0x10;
      }

      var layerIds = [];

      for(var i=0; i < layerCnt; i++) {
        layerIds.push(osk.getLayerId(i * offset));
      }

      return layerIds;
    }

    /**
     * Signifies whether or not the OSK facilitates AltGr / Right-alt emulation for this keyboard.
     * @param   {Object=}   keyLabels
     * @return  {boolean}
     */
    osk.emulatesAltGr = function(keyLabels) {
      return !(keyLabels ? keyLabels : osk.layers)[osk.getLayerId(osk.modifierCodes['LCTRL'] | osk.modifierCodes['LALT'])];
    }

    /**
     * Build a default layout for keyboards with no explicit layout
     *
     * @param   {Object}  PVK         keyboard object (as loaded)
     * @param   {Number}  kbdBitmask  keyboard modifier bitmask
     * @param   {string}  formFactor
     * @return  {Object}
     */
    osk.buildDefaultLayout = function(PVK,kbdBitmask,formFactor)
    {
      var layout;

      // Build a layout using the default for the device
      var layoutType=formFactor, dfltLayout=keymanweb['dfltLayout'];
      if(typeof dfltLayout[layoutType] != 'object') {
        layoutType = 'desktop';
      }

      // Clone the default layout object for this device
      layout=util.deepCopy(dfltLayout[layoutType]);

      var n,layers=layout['layer'], keyLabels=PVK['KLS'], key102=PVK['K102'];
      var i, j, k, m, row, rows, key, keys;
      var chiral = (kbdBitmask & osk.modifierBitmasks.IS_CHIRAL);

      if(typeof keyLabels == 'undefined' || !keyLabels) {
        keyLabels = osk.processLegacyDefinitions(PVK['BK']);
      }

      // Identify key labels (e.g. *Shift*) that require the special OSK font
      var specialLabel=/\*\w+\*/;

      // *** Step 1:  instantiate the layer objects. ***

      // Get the list of valid layers, enforcing that the 'default' layer must be the first one processed.
      var validIdList = Object.getOwnPropertyNames(keyLabels), invalidIdList = [];
      validIdList.splice(validIdList.indexOf('default'), 1);
      validIdList = [ 'default' ].concat(validIdList);

      // Automatic AltGr emulation if the 'leftctrl-leftalt' layer is otherwise undefined.
      if(osk.emulatesAltGr(keyLabels) && validIdList.indexOf('rightalt') != -1) {
        validIdList.push('leftctrl-leftalt');
        keyLabels['leftctrl-leftalt'] = keyLabels['rightalt'];
      }

      // For desktop devices, we must create all layers, even if invalid.
      if(formFactor == 'desktop') {
        invalidIdList = osk.generateLayerIds(chiral);

        // Filter out all ids considered valid.  (We also don't want duplicates in the following list...)
        for(n=0; n<invalidIdList.length; n++) {
          if(validIdList.indexOf(invalidIdList[n]) != -1) {
            invalidIdList.splice(n--, 1);
          }
        }
      }

      var idList = validIdList.concat(invalidIdList);

      for(n=0; n<idList.length; n++) {
        // Populate non-default (shifted) keygroups
        if(n > 0) {
          layers[n]=util.deepCopy(layers[0]);
        }
        layers[n]['id']=idList[n];
        layers[n]['nextlayer']=idList[n]; // This would only be different for a dynamic keyboard

        // Extraced into a helper method to improve readability.
        osk.formatDefaultLayer(layers[n], chiral != 0, formFactor, !!key102);
      }

      // *** Step 2: Layer objects now exist; time to fill them with the appropriate key labels and key styles ***
      for(n=0; n<layers.length; n++)
      {
        var layer=layers[n], kx, shiftKey=null, nextKey=null, allText='';
        var capsKey = null, numKey = null, scrollKey = null;  // null if not in the OSK layout.
        var layerSpec = keyLabels[layer['id']];
        var isShift = layer['id'] == 'shift' ? 1 : 0;
        var isDefault = layer['id'] == 'default' || isShift ? 1 : 0;

        rows=layer['row'];
        for(i=0; i<rows.length; i++)
        {
          keys=rows[i]['key'];
          for(j=0; j<keys.length; j++)
          {
            key=keys[j];
            kx=dfltCodes.indexOf(key['id']);

            // Only create keys for defined layers.  ('default' and 'shift' are always defined.)
            if(layerSpec || isDefault) {
              // Get keycap text from visual keyboard array, if defined in keyboard
              if(layerSpec) {
                if(kx >= 0 && kx < layerSpec.length) key['text']=layerSpec[kx];
              }

              // Fall back to US English keycap text as default for the base two layers if not otherwise defined.
              // (Any 'ghost' keys must be explicitly defined in layout for these layers.)
              if(isDefault) {
                if((key['text'] == '' || typeof key['text'] == 'undefined') &&  key['id'] != 'K_SPACE' && kx+65 * isShift < dfltText.length) {
                  key['text']=dfltText[kx+65*isShift];
                }
              }
            }

            // Leave any unmarked key caps as null strings
            if(typeof(key['text']) == 'undefined') { 
              key['text']='';
            }
            // Detect important tracking keys.
            switch(key['id']) {
              case "K_SHIFT":
                shiftKey=key;
                break;
              case "K_TAB":
                nextKey=key;
                break;
              case "K_CAPS":
                capsKey=key;
                break;
              case "K_NUMLOCK":
                numKey=key;
                break;
              case "K_SCROLL":
                scrollKey=key;
                break;
            }

            // Remove pop-up shift keys referencing invalid layers (Build 349)
            if(key['sk'] != null) {
              for(k=0; k<key['sk'].length; k++) {
                if(validIdList.indexOf(key['sk'][k]['nextlayer']) == -1) {
                  key['sk'].splice(k--, 1);
                }
              }

              if(key['sk'].length == 0) {
                key['sk']=null;
              }
            }
          }
        }

        // We're done with the layer keys initialization pass.  Time to do post-analysis layer-level init where necessary.
        layer.shiftKey=shiftKey;
        layer.capsKey=capsKey;
        layer.numKey=numKey;
        layer.scrollKey=scrollKey;

        // Set modifier key appearance and behaviour for non-desktop devices using the default layout
        if(formFactor != 'desktop') {
          if(n > 0 && shiftKey != null) {
            shiftKey['sp']=osk.buttonClasses['SHIFT-ON'];
            shiftKey['sk']=null;
            // TODO:  May need extending/modification for chirality modes!
            switch(layers[n].id) {
              case 'ctrl':
                shiftKey['text']='*Ctrl*'; break;
              case 'alt':
                shiftKey['text']='*Alt*'; break;
              case 'ctrl-alt':
                shiftKey['text']='*AltGr*'; break;
            };
          }
        }
      }

      return layout;
    }

    /**
     * Function     _GenerateVisualKeyboard
     * Scope        Private
     * @param       {Object}      PVK         Visual keyboard name
     * @param       {Object}      Lhelp       true if OSK defined for this keyboard
     * @param       {Object}      layout0 
     * @param       {Number}      kbdBitmask  Keyboard modifier bitmask
     * Description  Generates the visual keyboard element and attaches it to KMW
     */
    osk._GenerateVisualKeyboard = function(PVK,Lhelp,layout0,kbdBitmask)
    {
      var Ldiv,LdivC,layout=layout0;
      var Lkbd=util._CreateElement('DIV'), oskWidth;//s=Lkbd.style,
      var activeKeyboard = keymanweb.keyboardManager.activeKeyboard;

      // Build a layout using the default for the device
      if(typeof layout != 'object' || layout == null)
        layout=osk.buildDefaultLayout(PVK,kbdBitmask,device.formFactor);

      // Create the collection of HTML elements from the device-dependent layout object
      osk.layout=layout;
      osk.layers=layout['layer'];

      // Override font if specified by keyboard
      if('font' in layout) osk.fontFamily=layout['font']; else osk.fontFamily='';

      // Set flag to add default (US English) key label if specified by keyboard
      layout.keyLabels=activeKeyboard && ((typeof(activeKeyboard['KDU']) != 'undefined') && activeKeyboard['KDU']);
      LdivC=osk.deviceDependentLayout(layout,device.formFactor);

      osk.ddOSK = true;

      // Append the OSK layer group container element to the containing element
      osk.keyMap = LdivC; Lkbd.appendChild(LdivC);

      // Set base class and box class - OS and keyboard added for Build 360
      osk._DivVKbdHelp = osk._DivVKbd = Lkbd;
      osk._Box.className=device.formFactor+' '+device.OS.toLowerCase()+' kmw-osk-frame';
      Lkbd.className=device.formFactor+' kmw-osk-inner-frame';

      // Add header element to OSK only for desktop browsers
      if(device.formFactor == 'desktop')
        osk._Box.appendChild(osk.controlBar());

      // Add primary keyboard element to OSK
      osk._Box.appendChild(Lkbd);

      // Add footer element to OSK only for desktop browsers
      if(device.formFactor == 'desktop')
        osk._Box.appendChild(osk.resizeBar());

      // For other devices, adjust the object heights, allowing for viewport scaling
      else
        osk.adjustHeights();
    }

    /**
     * Create copy of the OSK that can be used for embedding in documentation or help
     * The currently active keyboard will be returned if PInternalName is null
     *
     *  @param  {string}          PInternalName   internal name of keyboard, with or without Keyboard_ prefix
     *  @param  {number}          Pstatic         static keyboard flag  (unselectable elements)
     *  @param  {string=}         argFormFactor   layout form factor, defaulting to 'desktop'
     *  @param  {(string|number)=}  argLayerId    name or index of layer to show, defaulting to 'default'
     *  @return {Object}                          DIV object with filled keyboard layer content
     */
    keymanweb['BuildVisualKeyboard'] = keymanweb.buildOSK = function(PInternalName,Pstatic,argFormFactor,argLayerId)  // I777
    {
      var PKbd=keymanweb.keyboardManager.activeKeyboard,Ln,kbd=null,
          formFactor=(typeof(argFormFactor) == 'undefined' ? 'desktop' : argFormFactor),
          layerId=(typeof(argLayerId) == 'undefined' ? 'default' : argLayerId);

      var keyboardsList = keymanweb.keyboardManager.keyboards;

      if(PInternalName != null) {
        var p=PInternalName.toLowerCase().replace('keyboard_','');

        for(Ln=0; Ln<keyboardsList.length; Ln++) {
          if(p == keyboardsList[Ln]['KI'].toLowerCase().replace('keyboard_','')) {
            PKbd=keyboardsList[Ln]; break;
          }
        }
      }

      if(!PKbd) return null;

      var layouts=PKbd['KVKL'],layout=null,PVK=PKbd['KV'];

      // Get the layout defined in the keyboard, or its nearest equivalent
      if(typeof layouts == 'object')
      {
        if(typeof(layouts[formFactor]) == 'object' && layouts[formFactor] != null)
          layout=layouts[formFactor];
        else if(formFactor == 'phone' && typeof(layouts['tablet']) == 'object' && layouts['tablet'] != null)
          layout=layouts['tablet'];
        else if(formFactor == 'tablet' && typeof(layouts['phone']) == 'object' && layouts['phone'] != null)
          layout=layouts['phone'];
        else if(typeof(layouts['desktop']) == 'object' && layouts['desktop'] != null)
          layout=layouts['desktop'];
      }

      // Else get a default layout for the device for this keyboard
      if(layout == null && PVK != null)
        layout=osk.buildDefaultLayout(PVK,keymanweb.keyboardManager.getKeyboardModifierBitmask(PKbd),formFactor);

      // Cannot create an OSK if no layout defined, just return empty DIV
      if(layout != null)
        layout.keyLabels=((typeof(PKbd['KDU']) != 'undefined') && PKbd['KDU']);

      kbd=osk.deviceDependentLayout(layout,formFactor);
      kbd.className=formFactor+'-static kmw-osk-inner-frame';

      // Select the layer to display, and adjust sizes
      if(layout != null)
      {
        var layer,row,key,Lr,Lk;
        for(Ln=0; Ln<layout.layer.length; Ln++)
        {
          layer=kbd.childNodes[Ln];
          for(Lr=0; Lr<layer.childNodes.length; Lr++)
          {
            row=layer.childNodes[Lr];
            for(Lk=0; Lk<row.childNodes.length; Lk++)
            {
              key=row.childNodes[Lk];
              key.style.height='100%';
            }
          }
          if(typeof(layerId) == 'number')
            layer.style.display=(Ln == layerId && layerId >= 0 ? 'block' : 'none');
          else if(typeof(layerId) == 'string')
            layer.style.display=(layout.layer[Ln].id == layerId ? 'block' : 'none');
          else
            layer.style.display=(Ln == 0 ? 'block' : 'none');
        }
      }
      else
      {
        kbd.innerHTML="<p style='color:#c40; font-size:0.5em;margin:10px;'>No "+formFactor+" layout is defined for "+PKbd['KN']+".</p>";
      }
      // Add a faint border
      kbd.style.border='1px solid #ccc';
      return kbd;
    }

    /**
     * Adjust the absolute height of each keyboard element after a rotation
     *
     **/
    osk.adjustHeights=function()
    {
    if(!osk._Box || !osk._Box.firstChild || !osk._Box.firstChild.firstChild || !osk._Box.firstChild.firstChild.childNodes) return;
      var layers=osk._Box.firstChild.firstChild.childNodes,
          nRows=layers[0].childNodes.length,
          oskHeight=osk.getHeight(),
          rowHeight=Math.floor(oskHeight/(nRows == 0 ? 1 : nRows)),
          nLayer,nRow,rs,keys,nKeys,nKey,key,ks,j,pad,fs=1.0;

      if(device.OS == 'Android' && 'devicePixelRatio' in window)
        rowHeight = rowHeight/window.devicePixelRatio;

      oskHeight=nRows*rowHeight;

      var b=osk._Box,bs=b.style;
      bs.height=bs.maxHeight=(oskHeight+3)+'px';
      b=b.firstChild.firstChild; bs=b.style;
      bs.height=bs.maxHeight=(oskHeight+3)+'px';
      if(device.formFactor == 'phone') fs=0.6;

      // TODO: Logically, this should be needed for Android, too - may need to be changed for the next version!
      if(device.OS == 'iOS')
        fs=fs/util.getViewportScale();

      bs.fontSize=fs+'em';
      var resizeLabels=(device.OS == 'iOS' && device.formFactor == 'phone' && util.landscapeView());

      for(nLayer=0;nLayer<layers.length; nLayer++)
      {
        // Check the heights of each row, in case different layers have different row counts.
        nRows=layers[nLayer].childNodes.length;
        rowHeight=Math.floor(oskHeight/(nRows == 0 ? 1 : nRows));

        pad = Math.round(0.15*rowHeight);
        layers[nLayer].style.height=(oskHeight+3)+'px';
        for(nRow=0; nRow<nRows; nRow++)
        {
          rs=layers[nLayer].childNodes[nRow].style;
          rs.bottom=(nRows-nRow-1)*rowHeight+1+'px';
          rs.maxHeight=rs.height=rowHeight+'px';
          keys=layers[nLayer].childNodes[nRow].childNodes;
          nKeys=keys.length;
          for(nKey=0;nKey<nKeys;nKey++)
          {
            key=keys[nKey];
            //key.style.marginTop = (device.formFactor == 'phone' ? pad : 4)+'px';
            //**no longer needed if base key label and popup icon are within btn, not container**

            // Must set the height of the btn DIV, not the label (if any)
            for(j=0; j<key.childNodes.length; j++)
              if(osk.hasClass(key.childNodes[j],'kmw-key')) break;
            ks=key.childNodes[j].style;
            ks.bottom=rs.bottom;
            ks.height=ks.minHeight=(rowHeight-pad)+'px';

            // Rescale keycap labels on iPhone (iOS 7)
            if(resizeLabels && (j > 0)) key.childNodes[0].style.fontSize='6px';
          }
        }
      }
    }

    /**
     * Create a control bar with title and buttons for the desktop OSK
     */
    osk.controlBar = function()
    {
      var bar=util._CreateElement('DIV'),title='';
      bar.id='keymanweb_title_bar';
      bar.className='kmw-title-bar';
      bar.onmousedown=osk._VMoveMouseDown;

      if(keymanweb.keyboardManager.activeKeyboard) {
        title=keymanweb.keyboardManager.activeKeyboard['KN'];
      }
      var Ltitle=util._CreateElement('SPAN');
      Ltitle.className='kmw-title-bar-caption';
      Ltitle.innerHTML=title;
      bar.appendChild(Ltitle);

      var Limg=osk.closeButton=util._CreateElement('DIV');
      Limg.id='kmw-close-button';
      Limg.className='kmw-title-bar-image';
      Limg.onmousedown=osk._CancelMouse;
      Limg.onclick=function(){osk._Hide(true);}
      bar.appendChild(Limg);

      Limg=osk.helpImg=util._CreateElement('DIV');
      Limg.id='kmw-help-image';
      Limg.className='kmw-title-bar-image';
      Limg.title='KeymanWeb Help';
      Limg.onclick=function()
        {
          var p={}; util.callEvent('osk.helpclick',p);
          if(window.event) window.event.returnValue=false;
          return false;
        }
      Limg.onmousedown=osk._CancelMouse;
      bar.appendChild(Limg);

      Limg=osk.configImg=util._CreateElement('DIV');
      Limg.id='kmw-config-image';
      Limg.className='kmw-title-bar-image';
      Limg.title='KeymanWeb Configuration Options';
      Limg.onclick=function()
        {
          var p={}; util.callEvent('osk.configclick',p);
          if(window.event) window.event.returnValue=false;
          return false;
        }
      Limg.onmousedown=osk._CancelMouse;
      bar.appendChild(Limg);

      Limg=osk.pinImg=util._CreateElement('DIV');  //I2186
      Limg.id='kmw-pin-image';
      Limg.className='kmw-title-bar-image';
      Limg.title='Pin the On Screen Keyboard to its default location on the active text box';
      Limg.onclick=function()
        {
          osk.loadCookie(); osk.userPositioned=false; osk.saveCookie();
          osk._Show();
          osk.doResizeMove(); //allow the UI to respond to OSK movements
          if(osk.pinImg) osk.pinImg.style.display='none';
          if(window.event) window.event.returnValue=false;
          return false;
        }
      Limg.onmousedown=osk._CancelMouse;
      bar.appendChild(Limg);

      return bar;
    }

    /**
     * Display build number
     */
    osk.showBuild = function()
    {
      util.alert('KeymanWeb Version '+keymanweb['version']+'.'+keymanweb['build']+'<br /><br />'
        +'<span style="font-size:0.8em">Copyright &copy; 2017 SIL International</span>');
    }

    /**
     * Create a bottom bar with a resizing icon for the desktop OSK
     */
    osk.resizeBar = function()
    {
      var bar=util._CreateElement('DIV');
      bar.className='kmw-footer';
      bar.onmousedown=osk._CancelMouse;

      // Add caption
      var Ltitle=util._CreateElement('DIV');
      Ltitle.className='kmw-footer-caption';
      Ltitle.innerHTML='<a href="https://keyman.com/developer/keymanweb/">KeymanWeb</a>';
      Ltitle.id='keymanweb-osk-footer-caption';

      // Display build number on shift+double click
      util.attachDOMEvent(Ltitle,'dblclick',function(e){if(e && e.shiftKey)osk.showBuild();},false);

      // Prevent selection of caption (IE - set by class for other browsers)
      if('onselectstart' in Ltitle) Ltitle.onselectstart= util.selectStartHandler; //IE (Build 360)

      bar.appendChild(Ltitle);

      var Limg = util._CreateElement('DIV');
      Limg.className='kmw-footer-resize';
      Limg.onmousedown=osk._VResizeMouseDown;
      Limg.onmouseover=Limg.onmouseout=osk._VResizeMouseOut;
      bar.appendChild(Limg);
      osk.resizeIcon=Limg;
      //TODO: the image never appears in IE8, have no idea why!
      return bar;
    }

    /**
     * Function     _VKbdMouseOver
     * Scope        Private
     * @param       {Object}      e      event
     * Description  Activate the KMW UI on mouse over
     */
    osk._VKbdMouseOver = function(e)
    {
      keymanweb._IsActivatingKeymanWebUI = 1;
    }

    /**
     * Function     _VKbdMouseOut
     * Scope        Private
     * @param       {Object}      e      event
     * Description  Cancel activation of KMW UI on mouse out
     */
    osk._VKbdMouseOut = function(e)
    {
      keymanweb._IsActivatingKeymanWebUI = 0;
    }

    /**
     * Function     _VResizeMouseOver, _VResizeMouseOut
     * Scope        Private
     * @param       {Object}      e      event
     * Description  Process end of resizing of KMW UI
     */
    osk._VResizeMouseOver = osk._VResizeMouseOut = function(e)
    {
      e = keymanweb._GetEventObject(e);   // I2404 - Manage IE events in IFRAMEs
      if(!e) return false;
      if(e  &&  e.preventDefault) e.preventDefault();
      var r=osk.getRect();
      osk.width=r.width; osk.height=r.height;
      e.cancelBubble = true;
      return false;
    }

    /**
     * Function     _VResizeMouseDown
     * Scope        Private
     * @param       {Object}      e      event
     * Description  Process resizing of KMW UI
     */
    osk._VResizeMouseDown = function(e)
    {
      keymanweb._JustActivatedKeymanWebUI = 1;
      e = keymanweb._GetEventObject(e);   // I2404 - Manage IE events in IFRAMEs
      if(!e) return true;
      osk.resizing = 1;
      var Lposx,Lposy;
      if (e.pageX) {
        Lposx = e.pageX; Lposy = e.pageY;
        }
      else if(e.clientX) {
        Lposx = e.clientX + document.body.scrollLeft;
        Lposy = e.clientY + document.body.scrollTop;
        }
      osk._ResizeMouseX = Lposx;
      osk._ResizeMouseY = Lposy;
      if(document.onmousemove != osk._VResizeMouseMove  &&  document.onmousemove != osk._VMoveMouseMove)  // I1472 - Dragging off edge of browser window causes muckup
      {
        osk._VPreviousMouseMove = document.onmousemove;
        osk._VPreviousMouseUp = document.onmouseup;
      }
      osk._VPreviousCursor = document.body.style.cursor;
      osk._VPreviousMouseButton = (typeof(e.which)=='undefined' ? e.button : e.which);

      osk._VOriginalWidth = osk._DivVKbd.offsetWidth;
      osk._VOriginalHeight = osk._DivVKbd.offsetHeight;
      document.onmousemove = osk._VResizeMouseMove;
      document.onmouseup = osk._VResizeMoveMouseUp;

      if(document.body.style.cursor) document.body.style.cursor = 'se-resize';
      if(e  &&  e.preventDefault) e.preventDefault();
      e.cancelBubble = true;
      return false;
    }

    /**
     * Function     _VResizeMouseMove
     * Scope        Private
     * @param       {Object}      e      event
     * Description  Process mouse movement during resizing of OSK
     */
    osk._VResizeMouseMove = function(e)
    {
      var Lposx,Lposy;
      e = keymanweb._GetEventObject(e);   // I2404 - Manage IE events in IFRAMEs
      if(!e) return true;
      osk.resizing = 1;

      if(osk._VPreviousMouseButton != (typeof(e.which)=='undefined' ? e.button : e.which)) // I1472 - Dragging off edge of browser window causes muckup
      {
        return osk._VResizeMoveMouseUp(e);
      }
      else
      {
        if (e.pageX) {
          Lposx = e.pageX; Lposy=e.pageY;
          }
        else if (e.clientX) {
          Lposx = e.clientX + document.body.scrollLeft;
          Lposy = e.clientY + document.body.scrollTop;
          }
        var newWidth=(osk._VOriginalWidth + Lposx - osk._ResizeMouseX),
            newHeight=(osk._VOriginalHeight + Lposy - osk._ResizeMouseY);

        // Set the smallest and largest OSK size
        if(newWidth < 0.2*screen.width) newWidth = 0.2*screen.width;
        if(newHeight < 0.1*screen.height) newHeight = 0.1*screen.height;
        if(newWidth > 0.9*screen.width) newWidth=0.9*screen.width;
        if(newHeight > 0.5*screen.height) newWidth=0.5*screen.height;

        // Set OSK width
        osk._DivVKbd.style.width=newWidth+'px';

        // Explicitly change OSK height and font size - cannot safely rely on scaling from font
        osk._DivVKbd.style.height=newHeight+'px';
        osk._DivVKbd.style.fontSize=(newHeight/8)+'px';

        if(e  &&  e.preventDefault) e.preventDefault();
        e.cancelBubble = true;
        return false;
      }
    }

    /**
     * Function     _VMoveMouseDown
     * Scope        Private
     * @param       {Object}      e      event
     * Description  Process mouse down on OSK
     */
    osk._VMoveMouseDown = function(e)
    {
      var Lposx, Lposy;
      keymanweb._JustActivatedKeymanWebUI = 1;
      e = keymanweb._GetEventObject(e);   // I2404 - Manage IE events in IFRAMEs
      if(!e) return true;

      osk.resizing = 1;
      if (e.pageX)
        { Lposx = e.pageX; Lposy = e.pageY; }
      else if (e.clientX)
        { Lposx = e.clientX + document.body.scrollLeft; Lposy = e.clientY + document.body.scrollTop; }

      if(document.onmousemove != osk._VResizeMouseMove  &&  document.onmousemove != osk._VMoveMouseMove)  // I1472 - Dragging off edge of browser window causes muckup
      {
        osk._VPreviousMouseMove = document.onmousemove;
        osk._VPreviousMouseUp = document.onmouseup;
      }
      osk._VPreviousCursor = document.body.style.cursor;
      osk._VPreviousMouseButton = (typeof(e.which)=='undefined' ? e.button : e.which);

      osk._VMoveX = Lposx - osk._Box.offsetLeft;
      osk._VMoveY = Lposy - osk._Box.offsetTop;

      if(keymanweb.keyboardManager.isCJK()) osk.pinImg.style.left='15px';

      document.onmousemove = osk._VMoveMouseMove;
      document.onmouseup = osk._VResizeMoveMouseUp;
      if(document.body.style.cursor) document.body.style.cursor = 'move';
      if(e  &&  e.preventDefault) e.preventDefault();
      e.cancelBubble = true;
      return false;
    }

    /**
     * Process mouse drag on OSK
     *
     * @param       {Object}      e      event
     */
    osk._VMoveMouseMove = function(e)
    {
      var Lposx, Lposy;
      e = keymanweb._GetEventObject(e);   // I2404 - Manage IE events in IFRAMEs
      if(!e) return true;

      if(osk.noDrag) return true;

      osk.resizing = 1;

      osk.userPositioned = true;
      osk.pinImg.style.display='block';

      if(osk._VPreviousMouseButton != (typeof(e.which)=='undefined' ? e.button : e.which)) // I1472 - Dragging off edge of browser window causes muckup
      {
        return osk._VResizeMoveMouseUp(e);
      }
      else
      {
        if (e.pageX)
          { Lposx = e.pageX; Lposy = e.pageY; }
        else if (e.clientX)
          { Lposx = e.clientX + document.body.scrollLeft; Lposy = e.clientY + document.body.scrollTop; }
        osk._Box.style.left = (Lposx-osk._VMoveX)+'px';
        osk._Box.style.top = (Lposy-osk._VMoveY)+'px';

        if(e  &&  e.preventDefault) e.preventDefault();
        var r=osk.getRect();
        osk.width=r.width;osk.height=r.height;
        e.cancelBubble = true;
        return false;
      }
    }

    /**
     * Function     _VResizeMoveMouseUp
     * Scope        Private
     * @param       {Object}      e      event
     * Description  Process mouse up during resizing of KMW UI
     */
    osk._VResizeMoveMouseUp = function(e)
    {
      e = keymanweb._GetEventObject(e);   // I2404 - Manage IE events in IFRAMEs
      if(!e) return true;
      osk.resizing = 0; osk.currentKey=null;
      document.onmousemove = osk._VPreviousMouseMove;
      document.onmouseup = osk._VPreviousMouseUp;
      if(document.body.style.cursor) document.body.style.cursor = osk._VPreviousCursor;
      keymanweb._FocusLastActiveElement();
      if(e  &&  e.preventDefault) e.preventDefault();
      keymanweb._JustActivatedKeymanWebUI = 0;
      keymanweb._IsActivatingKeymanWebUI = 0;
      if(osk._DivVKbd) {
        osk._VOriginalWidth = osk._DivVKbd.offsetWidth;
        osk._VOriginalHeight = osk._DivVKbd.offsetHeight;
        }
      osk.doResizeMove();
      e.cancelBubble = true;
      osk.saveCookie();
      return false;
    }

    /**
     * Function     userPositioned
     * Scope        Public
     * @return      {(boolean|number)}          true if user located
     * Description  Test if OSK window has been repositioned by user
     */
    osk['userLocated'] = function()
    {
      return osk.userPositioned;
    }

    /**
     * Description  Display KMW OSK (at position set in callback to UI)
     * Function     show
     * Scope        Public
     * @param       {(boolean|number)=}      bShow     True to display, False to hide, omitted to toggle
     */
    osk['show'] = function(bShow)
    {
      if(arguments.length > 0)
      {
        osk._Enabled=bShow;
        if(bShow) osk._Show(); else osk._Hide(true);
      }
      else
      {
        if(osk._Visible) osk._Hide(true); else osk._Show();
      }
    }

    /**
     * Allow UI to respond to OSK being shown (passing position and properties)
     *
     * @param       {Object=}       p     object with coordinates and userdefined flag
     * @return      {boolean}
     *
     */
    osk.doShow = function(p)
    {
      return util.callEvent('osk.show',p);
    }

    /**
     * Allow UI to update respond to OSK being hidden
     *
     * @param       {Object=}       p     object with coordinates and userdefined flag
     * @return      {boolean}
     *
     */
    osk.doHide = function(p)
    {
      return util.callEvent('osk.hide',p);
    }

    /**
     * Allow UI to update OSK position and properties
     *
     * @param       {Object=}     p       object with coordinates and userdefined flag
     *
     */
    osk.doResizeMove = function(p)
    {
      return util.callEvent('osk.resizemove',p);
    }


    /**
     * Display KMW OSK at specified position (returns nothing)
     *
     * @param       {number=}     Px      x-coordinate for OSK rectangle
     * @param       {number=}     Py      y-coordinate for OSK rectangle
     */
    osk._Show = function(Px, Py)
    {
      // Do not try to display OSK if undefined, or no active element
      if(osk._Box == null || keymanweb._ActiveElement == null) return;

      // Never display the OSK for desktop browsers unless KMW element is focused, and a keyboard selected
      if((!device.touchable) && (keymanweb.keyboardManager.activeKeyboard == null || !osk._Enabled)) return;

      var Ls = osk._Box.style;

      // Do not display OSK until it has been positioned correctly
      if(device.touchable && Ls.bottom == '') Ls.visibility='hidden';

      // The following code will always be executed except for externally created OSK such as EuroLatin
      if(osk.ddOSK)
      {
        // Enable the currently active keyboard layer and update the default nextLayer member
        var n,nLayer=-1,b=osk._DivVKbd.childNodes[0].childNodes;
        for(n=0; n<b.length; n++)
        {
          if(b[n].layer == osk.layerId)
          {
            b[n].style.display='block';
            //b[n].style.visibility='visible';
            osk.nextLayer=osk.layerId;
            osk.layerIndex=nLayer=n;
            if(typeof osk.layers[n]['nextlayer'] == 'string') osk.nextLayer=osk.layers[n]['nextlayer'];

            // If osk._Show has been called, there's probably been a change in modifier or state key state.  Keep it updated!
            osk._UpdateVKShiftStyle();
          }
          else
          {
            b[n].style.display='none';
            //b[n].style.visibility='hidden';
          }
        }

        if(device.touchable)
        {
          Ls.position='fixed';
          Ls.left=Ls.bottom='0px';
          Ls.height=Ls.maxHeight=osk._Box.firstChild.firstChild.style.height;
          Ls.border='none'; Ls.borderTop='1px solid gray';
          osk._Enabled=1; osk._Visible=1; // I3363 (Build 301)

          // Adjust keyboard font sizes
          if(device.formFactor == 'phone') // I3363 (Build 301)
            osk._DivVKbd.style.fontSize='120%'; //'1.875em';
          else
          {
            // The following is a *temporary* fix for small format tablets, e.g. PendoPad
            if(device.OS == 'Android' && device.formFactor == 'tablet'  &&
                parseInt(Ls.height,10) < 300)
              osk._DivVKbd.style.fontSize='120%';
            else
              osk._DivVKbd.style.fontSize='200%'; //'2.5em';
          }
          // Identify and save references to the language key, hide keyboard key, and space bar
          osk.lgKey=osk.getSpecialKey(nLayer,'K_LOPT');     //TODO: should be saved with layer
          osk.hkKey=osk.getSpecialKey(nLayer,'K_ROPT');

          // Always adjust screen height if iPhone or iPod, to take account of viewport changes
          if(device.OS == 'iOS' && device.formFactor == 'phone') osk.adjustHeights();
        }

        // Define for both desktop and touchable OSK
        osk.spaceBar=osk.getSpecialKey(nLayer,'K_SPACE'); //TODO: should be saved with layer
      }

      //TODO: may need to return here for touch devices??
      Ls.display='block'; //Ls.visibility='visible';
      osk.showLanguage();

      if(device.formFactor == 'desktop')
      {
        Ls.position='absolute'; Ls.display='block'; //Ls.visibility='visible';
        Ls.left='0px';
        osk.loadCookie();
        if(Px >= 0) //probably never happens, legacy support only
        {
          Ls.left = Px + 'px'; Ls.top = Py + 'px';
        }
        else
        {
          if(osk.userPositioned)
          {
            Ls.left=osk.x+'px'; Ls.top=osk.y+'px';
          }
          else
          {
            var el=keymanweb._ActiveElement;
            if(osk.dfltX != '')
              Ls.left=osk.dfltX;
            else if(typeof el != 'undefined' && el != null)
              Ls.left=util._GetAbsoluteX(el)+'px';

            if(osk.dfltY != '')
              Ls.top=osk.dfltY;
            else if(typeof el != 'undefined' && el != null)
              Ls.top=(util._GetAbsoluteY(el)+el.offsetHeight)+'px';
          }
        }
        osk._Enabled=1; osk._Visible=1;
        if(osk._DivVKbd)
        {
          osk.width=osk._DivVKbd.offsetWidth; osk.height=osk._DivVKbd.offsetHeight;
        }

        osk.saveCookie();

        var pin=osk.pinImg;
        if(typeof pin != 'undefined' && pin != null)
          pin.style.display=osk.userPositioned?'block':'none';
      }

      // If OSK still hidden, make visible only after all calculation finished
      if(Ls.visibility == 'hidden')
        window.setTimeout(function(){osk._Box.style.visibility='visible';},0);

      // Allow desktop UI to execute code when showing the OSK
      if(!device.touchable)
      {
        var Lpos={};
        Lpos['x']=osk._Box.offsetLeft;
        Lpos['y']=osk._Box.offsetTop;
        Lpos['userLocated']=osk.userPositioned;
        osk.doShow(Lpos);
      }
    }

    /**
     *  Adjust the width of the last cell in each row for length differences
     *  due to rounding percentage widths to nearest pixel.
     *
     *  @param  {number}  nLayer    Index of currently visible layer
     */
    osk.adjustRowLengths = function(nLayer)
    {
      if(nLayer >= 0) return;   //TODO: TEST ONLY - remove code if not needed

      var maxWidth,layers=osk._DivVKbd.childNodes[0].childNodes;

      if(nLayer < 0 || nLayer >= layers.length || layers[nLayer].aligned) return;

      // Do not try and align if not visible!
      if(layers[nLayer].style.display != 'block') return;

      // Set max width to be 6 px less than OSK layer width (allow for inter-key spacing)
      // TODO: Adjustment needs to be device and orientation specific
      maxWidth=osk._DivVKbd.childNodes[0].offsetWidth-6;

      if(device.OS == 'Windows')
      {
        maxWidth -= util.landscapeView() ? 4: 40;
      }
      var i,rows=layers[nLayer].childNodes,keys,nKeys,lastKey,xMax;
      for(i=0; i<rows.length; i++)
      {
        keys=rows[i].childNodes;
        nKeys=keys.length;
        xMax=keys[nKeys-2].offsetLeft+keys[nKeys-2].offsetWidth;
        lastKey=keys[nKeys-1];
        lastKey.style.width=(maxWidth-xMax)+'px';
      }
      layers[nLayer].aligned=true;
    }

    /**
     *  Clear the row alignment flag for each layer
     *  @return   {number}    number of currently active layer
     *
     */
    osk.resetRowLengths = function()
    {
      var j,layers=osk._DivVKbd.childNodes[0].childNodes,nLayer=-1;
      for(j=0; j<layers.length; j++)
      {
        if(layers[j].style.display == 'block') nLayer=j;
        layers[j].aligned=false;
      }
      return nLayer;
    }

    /**
     *  Set the reference to a special function key for the
     *  currently visible OSK layer
     *
     *  @param    {number}  nLayer  Index of visible layer
     *  @param    {string}  keyId   key identifier
     *  @return   {Object}          Reference to key
     */
    osk.getSpecialKey = function(nLayer,keyId)
    {
      var k,layers,rows,keys;
      layers=osk._DivVKbd.childNodes[0].childNodes;
      if(nLayer >= 0 && nLayer < layers.length)
      {
        // Special function keys will always be in bottom row (must modify code if not)
        rows=layers[nLayer].childNodes;
        keys=rows[rows.length-1].childNodes;
        for(k=0; k<keys.length; k++)
        {
          if(keys[k].keyId == keyId) return keys[k];
        }
      }
      return null;
    }

    /**
     * Function     hide
     * Scope        Public
     * Description  Prevent display of OSK window on focus
     */
    osk['hide'] = function()
    {
      osk._Enabled=0; osk._Hide(true);
    }

    /**
     * Hide Keymanweb On Screen Keyboard
     *
     * @param       {boolean}   hiddenByUser    Distinguish between hiding on loss of focus and explicit hiding by user
     */
    osk._Hide = function(hiddenByUser)
    {
      // The test for CJK languages is necessary to prevent a picklist (displayed in the OSK) from being hidden by the user
      // Once picklist functionality is separated out, this will no longer be needed.
      // Logic is: execute always if hidden on lost focus, but if requested by user, only if not CJK

      // Save current size if visible
      if(osk._Box && osk._Box.style.display == 'block' && osk._DivVKbd)
      {
        osk.width=osk._DivVKbd.offsetWidth; osk.height=osk._DivVKbd.offsetHeight;
      }
      if(hiddenByUser)
      {
        //osk.loadCookie(); // preserve current offset and userlocated state
        osk._Enabled = ((keymanweb.keyboardManager.isCJK() || device.touchable)?1:0); // I3363 (Build 301)
        osk.saveCookie();  // Save current OSK state, size and position (desktop only)
      }
      else if(device.formFactor == 'desktop')
      {
        //Allow desktop OSK to remain visible on blur if body class set
        if(document.body.className.indexOf('osk-always-visible') >= 0) return;
      }

      osk._Visible = 0;
      if(osk._Box && device.touchable && osk._Box.offsetHeight > 0) // I3363 (Build 301)
      {
        var os=osk._Box.style,h=osk._Box.offsetHeight;
        //Firefox doesn't transition opacity if start delay is explicitly set to 0!
        if(typeof(os.MozBoxSizing) == 'string')
          os.transition='opacity 0.8s linear';
        else
          os.transition=os.msTransition=os.WebkitTransition='opacity 0.5s linear 0';

        // Cannot hide the OSK smoothly using a transitioned drop, since for
        // position:fixed elements transitioning is incompatible with translate3d(),
        // and also does not work with top, bottom or height styles.
        // Opacity can be transitioned and is probably the simplest alternative.
        // We must condition on osk._Visible in case focus has since been moved to another
        // input (in which case osk._Visible will be non-zero)
        window.setTimeout(function()
        {
          var os=osk._Box.style;
          if(osk._Visible)
          {
            // Leave opacity alone and clear transition if another element activated
            os.transition=os.msTransition=os.MozTransition=os.WebkitTransition='';
          }
          else
          {
            // Set opacity to zero, should decrease smoothly
            os.opacity='0';

            // Actually hide the OSK at the end of the transition
            osk._Box.addEventListener('transitionend',osk.hideNow,false);
            osk._Box.addEventListener('webkitTransitionEnd',osk.hideNow,false);
          }
        },200);      // Wait a bit before starting, to allow for moving to another element

      }
      else
      {
        if(osk._Box) osk._Box.style.display = 'none';
      }

      // Allow UI to execute code when hiding the OSK
      var p={}; p['HiddenByUser']=hiddenByUser;
      osk.doHide(p);

      // If hidden by the UI, be sure to restore the focus
      if(hiddenByUser) keymanweb._FocusLastActiveElement();
    }

    /**
     * Function     hideNow
     * Scope        Private
     * Description  Hide the OSK unconditionally and immediately, cancel any pending transition
     */
    osk.hideNow = function() // I3363 (Build 301)
    {
      osk._Box.removeEventListener('transitionend',osk.hideNow,false);
      osk._Box.removeEventListener('webkitTransitionEnd',osk.hideNow,false);

      var os=osk._Box.style;
      os.display='none';
      os.opacity='1';
      osk._Visible=0;
      os.transition=os.msTransition=os.mozTransition=os.WebkitTransition='';

      // Remove highlighting from hide keyboard key, if applied
      if(osk.hkKey && typeof(osk.hkKey) != 'undefined') osk.highlightKey(osk.hkKey.firstChild,false);

    }

    // First time initialization of OSK
    osk.prepare = function()
    {
      // Defer loading the OSK until KMW code initialization complete
      if(!keymanweb['initialized'])
      {
        window.setTimeout(osk.prepare,200);
        return;
      }
      // OSK initialization - create DIV and set default styles
      if(!osk.ready)
      {
        osk._Box = util._CreateElement('DIV');   // Container for OSK (Help DIV, displayed when user clicks Help icon)
        document.body.appendChild(osk._Box);

        // Install the default OSK stylesheet
        util.linkStyleSheet(keymanweb.getStyleSheetPath('kmwosk.css'));

        // For mouse click to prevent loss of focus
        util.attachDOMEvent(osk._Box,'mousedown', function(){keymanweb._IsActivatingKeymanWebUI=1;});

        // And to prevent touch event default behaviour on mobile devices
        // TODO: are these needed, or do they interfere with other OSK event handling ????
        if(device.touchable) // I3363 (Build 301)
        {
          util.attachDOMEvent(osk._Box,'touchstart',function(e){keymanweb._IsActivatingKeymanWebUI=1; e.preventDefault();e.stopPropagation();});
          util.attachDOMEvent(osk._Box,'touchend',function(e){e.preventDefault(); e.stopPropagation();});
          util.attachDOMEvent(osk._Box,'touchmove',function(e){e.preventDefault();e.stopPropagation();});
          util.attachDOMEvent(osk._Box,'touchcancel',function(e){e.preventDefault();e.stopPropagation();});

          // Can only get (initial) viewport scale factor after page is fully loaded!
          osk.vpScale=util.getViewportScale();
        }
      }
      osk.loadCookie();
      osk.ready=true;
    }
    /**
     * Function     _Load
     * Scope        Private
     * Description  OSK initialization when keyboard selected
     */
    osk._Load = function()   // Load Help
    {
      var activeKeyboard = keymanweb.keyboardManager.activeKeyboard;

      // If _Load called before OSK is ready, must wait and call again
      if(osk._Box == null)
      {
        if(osk.loadRetry >= 99) return; // fail silently, but should not happen
        window.setTimeout(osk._Load,100);
        osk.loadRetry++;
        return;
      }

      osk.loadRetry = 0;

      if(keymanweb._TitleElement) keymanweb._TitleElement.innerHTML = 'KeymanWeb'; // I1972


      osk._Visible=0;  // I3363 (Build 301)
      osk.layerId='default';
      var s=osk._Box.style;
      s.zIndex='9999'; s.display='none'; s.width='auto';
      s.position = (device.formFactor == 'desktop' ? 'absolute' : 'fixed');

      // Use smaller base font size for mobile devices
      //if(screen.availHeight < 500) s.fontSize='10pt';
      //else if(screen.availHeight < 800) s.fontSize='11pt';
      //else s.fontSize='12pt';
      if(device.formFactor == 'phone') s.fontSize='1.6em';

      osk._DivVKbd = osk._DivVKbdHelp = null;  // I1476 - Handle SELECT overlapping
      osk._Box.innerHTML = '';
      osk._Box.onmouseover = osk._VKbdMouseOver;
      osk._Box.onmouseout = osk._VKbdMouseOut;

      // TODO: find out and document why this should not be done for touch devices!!
      // (Probably to avoid having a null keyboard. But maybe that *is* an option, if there remains a way to get the language menu,
      //  such as a minimized menu button?)
      if(activeKeyboard == null && !device.touchable)
      {
        var Ldiv=util._CreateElement('DIV');
        Ldiv.className = "kmw-title-bar";
        Ldiv.appendChild(osk._TitleBarInterior());
        Ldiv.onmousedown = osk._VMoveMouseDown;
        osk._Box.appendChild(Ldiv);

        Ldiv = util._CreateElement('DIV');
        Ldiv.className='kmw-osk-none';
        osk._Box.appendChild(Ldiv);
      }
      else
      {
        var Lviskbd=null,layouts=null,layout=null,Lhelp='';
        osk._Box.className = "";
        if(activeKeyboard != null)
        {
          Lviskbd=activeKeyboard['KV']; Lhelp=activeKeyboard['KH'];

          // Check if dynamic layout is defined within keyboard
          layouts=activeKeyboard['KVKL'];

          // If any keyboard layout file is provided, use that to override the generated layout
          if(typeof layouts != 'undefined' && layouts != null)
          {
            layout=layouts[device.formFactor];

            // Use the layout for the device, if defined, otherwise use the desktop (default) layout
            if(typeof layout == 'undefined' || layout == null)
            {
              if(device.formFactor == 'phone') layout=layouts['tablet'];
              else if(device.formFactor == 'tablet') layout=layouts['phone'];
              if(typeof layout == 'undefined' || layout == null) layout=layouts['desktop'];
            }
          }
        }

        // Test if Visual keyboard is simply a place holder, set to null if so
        if(Lviskbd != null && Lviskbd['BK'] != null)
        {
          var keyCaps=Lviskbd['BK'],noKeyCaps=true;
          {
            for(var i=0; i<keyCaps.length; i++)
            {
              if(keyCaps[i].length > 0)
              {
                noKeyCaps = false; break;
              }
            }
          }
          if(noKeyCaps) Lviskbd=null;
        }

        // Generate a visual keyboard from the layout (or layout default)
        // TODO: this should probably be unconditional now
        if(Lviskbd != null || Lhelp == '' || device.touchable) // I3363 (Build 301)
        {
          // TODO: May want to define a default BK array here as well
          if(Lviskbd == null) Lviskbd={'F':'Tahoma','BK':dfltText}; //DDOSK

          osk._GenerateVisualKeyboard(Lviskbd, Lhelp, layout, keymanweb.keyboardManager.getKeyboardModifierBitmask());
        }

        else //The following code applies only to preformatted 'help' such as European Latin
        {
          osk.ddOSK = false;
          Ldiv=util._CreateElement('DIV');
          Ldiv.className = "kmw-title-bar";
          Ldiv.appendChild(osk._TitleBarInterior());
          Ldiv.onmousedown = osk._VMoveMouseDown;
          osk._Box.appendChild(Ldiv);

          //Add content
          var Ldiv = util._CreateElement('DIV');
          Ldiv.className='kmw-osk-static';
          Ldiv.innerHTML = Lhelp;
          osk._Box.appendChild(Ldiv);
          if(activeKeyboard['KHF']) activeKeyboard['KHF'](osk._Box);
        }
        if(keymanweb._TitleElement)
        {
          keymanweb._TitleElement.innerHTML = "<span style='font-weight:bold'>"
            + activeKeyboard['KN'] + '</span> - ' + keymanweb._TitleElement.innerHTML; // I1972  // I2186
          keymanweb._TitleElement.className=''; keymanweb._TitleElement.style.color='#fff';
        }
      }

      // Create the key preview (for phones)
      osk.createKeyTip();

      // Correct the classname for the (inner) OSK frame (Build 360)
      var innerFrame=osk._Box.firstChild,
        kbdClass=' kmw-keyboard-'+(activeKeyboard ? activeKeyboard['KI'].replace('Keyboard_','') : '');
      if(innerFrame.id == 'keymanweb_title_bar') innerFrame=innerFrame.nextSibling;
      innerFrame.className='kmw-osk-inner-frame'+kbdClass;

      // Append a stylesheet for this keyboard for keyboard specific styles
      // or if needed to specify an embedded font
      osk.appendStyleSheet();
      if(osk._Enabled) osk._Show();
    }

    /**
     *  Append a style sheet for the current keyboard if needed for specifying an embedded font
     *  or to re-apply the default element font
     *
     **/
    osk.appendStyleSheet = function() {
      var activeKeyboard = keymanweb.keyboardManager.activeKeyboard;
      var activeStub: KeyboardStub = keymanweb.keyboardManager.activeStub;

      // Do not do anything if a null stub
      if(activeStub == null) {
        return;
      }

      // First remove any existing keyboard style sheet
      if(osk.styleSheet) {
        util.removeStyleSheet(osk.styleSheet);
      }

      var i, kfd=activeStub['KFont'], ofd=activeStub['KOskFont'];

      // Add style sheets for embedded fonts if necessary (each font-face style will only be added once)
      util.addFontFaceStyleSheet(kfd); util.addFontFaceStyleSheet(ofd);

      // Temporarily hide duplicated elements on non-desktop browsers
      keymanweb.alignInputs(false);

      // Build the style string and append (or replace) the font style sheet
      // Note: Some browsers do not download the font-face font until it is applied,
      //       so must apply style before testing for font availability
      // Extended to allow keyboard-specific custom styles for Build 360
      var customStyle=osk.addFontStyle(kfd,ofd);
      if( activeKeyboard != null && typeof(activeKeyboard['KCSS']) == 'string')  // KMEW-129
        customStyle=customStyle+activeKeyboard['KCSS'];

      osk.styleSheet = util.addStyleSheet(customStyle); //Build 360

      // Wait until font is loaded then align duplicated input elements with page elements
      if(osk.waitForFonts(kfd,ofd)) keymanweb.alignInputs(true);
    }

    /**
     *  Add or replace the style sheet used to set the font for input elements and OSK
     *
     *  @param  {Object}  kfd   KFont font descriptor
     *  @param  {Object}  ofd   OSK font descriptor (if any)
     *  @return {string}
     *
     **/
    osk.addFontStyle = function(kfd,ofd)
    {
      // Get name of font to be applied
      var fn=keymanweb.baseFont;
      if(typeof(kfd) != 'undefined' && typeof(kfd['family']) != 'undefined') fn=kfd['family'];

      // Unquote font name in base font (if quoted)
      fn = fn.replace(/\u0022/g,'');

      // Set font family chain for mapped elements and remove any double quotes
      var rx=new RegExp('\\s?'+fn+',?'), ff=keymanweb.appliedFont.replace(/\u0022/g,'');

      // Remove base font name from chain if present
      ff = ff.replace(rx,''); ff = ff.replace(/,$/,'');

      // Then replace it at the head of the chain
      if(ff == '') ff=fn; else ff=fn+','+ff;

      // Re-insert quotes around individual font names
      ff = '"' + ff.replace(/\,\s?/g,'","') + '"';

      // Add to the stylesheet, quoted, and with !important to override any explicit style
      var s='.keymanweb-font{\nfont-family:' + ff + ' !important;\n}\n';

      // Set font family for OSK text
      if(typeof(ofd) != 'undefined')
        s=s+'.kmw-key-text{\nfont-family:"'+ofd['family'].replace(/\u0022/g,'').replace(/,/g,'","')+'";\n}\n';
      else if(typeof(kfd) != 'undefined')
        s=s+'.kmw-key-text{\nfont-family:"'+kfd['family'].replace(/\u0022/g,'').replace(/,/g,'","')+'";\n}\n';

      // Store the current font chain (with quote-delimited font names)
      keymanweb.appliedFont = ff;

      // Return the style string
      return s;
    }

    /**
     * Function     _Unload
     * Scope        Private
     * Description  Clears OSK variables prior to exit (JMD 1.9.1 - relocation of local variables 3/9/10)
     */
    osk._Unload = function()
    {
      osk._VShift = osk._DivVKbd = osk._VKeySpans = osk._Box = 0;
    }

    /**
     * Save size, position, font size and visibility of OSK
     */
    osk.saveCookie = function()
    {
      var c = util.loadCookie('KeymanWeb_OnScreenKeyboard');
      var p=osk.getPos();

      c['visible'] = osk._Enabled ? 1 : 0;
      c['userSet'] = osk.userPositioned ? 1 : 0;
      c['left'] = p.left; c['top'] = p.top;
      if(osk._DivVKbd)
      {
        c['width'] = osk.width; c['height'] = osk.height;
      }
      util.saveCookie('KeymanWeb_OnScreenKeyboard',c);
    }

    /**
     * Restore size, position, font size and visibility of desktop OSK
     *
     *  @return {boolean}
     */
    osk.loadCookie = function()
    {
      var c = util.loadCookie('KeymanWeb_OnScreenKeyboard');
      if(typeof(c) == 'undefined' || c == null)
      {
        osk.userPositioned=false; return false;
      }
      osk._Enabled = util.toNumber(c['visible'],true);
      osk.userPositioned = util.toNumber(c['userSet'],false);
      osk.x = util.toNumber(c['left'],-1);
      osk.y = util.toNumber(c['top'],-1);

      // Restore OSK size - font size now fixed in relation to OSK height, unless overridden (in em) by keyboard
      var dfltWidth=0.3*screen.width;
      //if(util.toNumber(c['width'],0) == 0) dfltWidth=0.5*screen.width;
      var newWidth=util.toNumber(c['width'],dfltWidth),
          newHeight=util.toNumber(c['height'],0.15*screen.height);

      // Limit the OSK dimensions to reasonable values
      if(newWidth < 0.2*screen.width) newWidth = 0.2*screen.width;
      if(newHeight < 0.1*screen.height) newHeight = 0.1*screen.height;
      if(newWidth > 0.9*screen.width) newWidth=0.9*screen.width;
      if(newHeight > 0.5*screen.height) newWidth=0.5*screen.height;

      if(osk._DivVKbd)
      {
        osk._DivVKbd.style.width=newWidth+'px';
        osk._DivVKbd.style.height=newHeight+'px';
        osk._DivVKbd.style.fontSize=(newHeight/8)+'px';
      }

      // and OSK position if user located
      if(osk.x == -1 || osk.y == -1 || (!osk._Box)) osk.userPositioned = false;

      if(osk.x < window.pageXOffset-0.8*newWidth) osk.x=window.pageXOffset-0.8*newWidth;
      if(osk.y < 0) {osk.x=-1; osk.y=-1; osk.userPositioned=false;}

      if(osk.userPositioned && osk._Box) osk.setPos({'left':osk.x,'top':osk.y});

      return true;
    }

  })();

}<|MERGE_RESOLUTION|>--- conflicted
+++ resolved
@@ -1772,11 +1772,7 @@
         lockStates = e.Lstates;
 
         // Are we simulating AltGr?  If it's a simulation and not real, time to un-simulate for the OSK.
-<<<<<<< HEAD
-        if(keymanweb.isChiral() && osk.emulatesAltGr() && 
-=======
         if(keymanweb.keyboardManager.isChiral() && osk.emulatesAltGr() && 
->>>>>>> 111321ff
             (keymanweb.modStateFlags & osk.modifierBitmasks['ALT_GR_SIM']) == osk.modifierBitmasks['ALT_GR_SIM']) {
           keyShiftState |= osk.modifierBitmasks['ALT_GR_SIM'];
           keyShiftState &= ~osk.modifierCodes['RALT'];
