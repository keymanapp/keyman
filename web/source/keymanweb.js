/***
   KeymanWeb 2.0
   Copyright 2017 SIL International
***/


/******************************************************************
 *  Main Keyman Web Module    
 *   
 *  Code enclosed as an anonymous function to protect name space                          
 *    
 ******************************************************************/

(function() 
{ 
  // Declare KeymanWeb, OnScreen Keyboard and Util objects
  var keymanweb=window['tavultesoft']['keymanweb'],osk=keymanweb['osk'],util=keymanweb['util'],device=util.device;

  /**
   * Function     debug
   * Scope        Private
   * @param       {(string|Object)}     s   string (or object) to print
   * Description  Simple debug display (upper right of screen)
   *              Extended to support multiple arguments May 2015   
   */       
  keymanweb['debug']=keymanweb.debug=function(s){
    var p;
    if(keymanweb.debugElement == null)
    {
      var d=document.createElement('DIV'),ds=d.style;
      ds.position='absolute';ds.width='30%';ds.maxHeight='50%';ds.top='0';ds.right='0';
      ds.minHeight='50px'; ds.border='1px solid blue'; ds.whiteSpace='pre-line';ds.overflowY='scroll';
      p=document.createElement('P'); p.id='debug_output';p.style.margin='2px';
      d.appendChild(p);
      document.body.appendChild(d);   
      keymanweb.debugElement=p;  
    } 
    if((p=document.getElementById('debug_output')) == null) return; 

    if(arguments.length == 0)
      if(typeof p.textContent != 'undefined') p.textContent=''; else p.innerHTML='';
    else
    {
      var ts=new Date().toTimeString().substr(3,5),t=ts+' ',t1,k,m,sx;
      for(k=0; k<arguments.length; k++)
      {
        if(k > 0) t = t + '; ';
        sx = arguments[k];
        if(typeof sx == 'object')
        {
          if(sx == null)
          {
            t = t + 'null';
          }
          else
          {
            t1 = '';
            for(m in sx) 
            {
              if(t1.length > 0) t1 = t1 + ', ';
              t1 = t1 + m + ':';              
              switch(typeof sx[m])
              {
                case 'string':
                case 'number':
                case 'boolean':
                  t1 = t1 + sx[m]; break;
                default:
                  t1 = t1 + typeof sx[m]; break;
              }
              if(t1.length > 1024) 
              {
                t1 = t1.substr(0,1000)+'...'; break;
              }
            }
            if(t1.length > 0) t = t + '{' + t1 + '}';
          }
        }
        else
        {
          t = t + sx;
        }
      } 
      // Truncate if necessary to avoid memory problems
      if(t.length > 1500) t = t.substr(0,1500) + ' (more)';  
      
      if(typeof p.textContent != 'undefined')
        p.textContent=t+'\n'+p.textContent;
      else
        p.innerHTML=t+'<br />'+p.innerHTML;
      
    }
  }
  keymanweb.debugElement=null;
  var dbg=keymanweb.debug;
      
  /**
   * Function     addEventListener
   * Scope        Public
   * @param       {string}            event     event to handle
   * @param       {function(Event)}   func      event handler function
   * @return      {boolean}                     value returned by util.addEventListener
   * Description  Wrapper function to add and identify KeymanWeb-specific event handlers
   */       
  keymanweb['addEventListener'] = keymanweb.addEventListener = function(event, func)
  {
    return util.addEventListener('kmw.'+event, func);
  }

  /**
   * Function    setUpTouchDevice
   * Scope       Private
   * Description Initialize event handling and duplicate input fields for touch-input devices
   */       
  keymanweb.setupTouchDevice = function()
  { 
    /**
     * Ideally, OSK behaviour should emulate internal keyboard, but 
     * it is not possible to do that while allowing native scrolling.
     * The compromise adopted is that a touchstart or touchmove event
     * on any part of the page other than an input element or the OSK 
     * itself will temporarily hide the OSK until the touchend or 
     * window.scroll event is fired. Hiding the OSK in this way seems
     * less disturbing than having it move as the page is scrolled.
     * 
     * All of this may be better if we can reliably get the y-offset 
     * from the CSS transform and apply that to repositioning the OSK
     * using a timed event loop.           
     */  

    /**
     * Close OSK and remove simulated caret on losing focus
     */          
    keymanweb.cancelInput = function()
    { 
      keymanweb._ActiveElement=null; 
      keymanweb.hideCaret(); 
      osk.hideNow();
    }
    
    /**
     * Handle losing focus from simulated input field 
     *      
     * @param       {Event}      e    event
     */       
    keymanweb.setBlur = function(e)
    {                       
      // This works OK for iOS, but may need something else for other platforms
      if(('relatedTarget' in e) && e.relatedTarget)
      {                     
        if(e.relatedTarget.nodeName != 'DIV' || e.relatedTarget.className.indexOf('keymanweb-input') == -1)
        {         
          keymanweb.cancelInput(); return;        
        }
      }        
      //Hide the OSK      
      if(!keymanweb.focusing) keymanweb.cancelInput(); 
    }   
    
    /**
     * Handle receiving focus by simulated input field 
     *      
     * @param       {Event=}     e    event
     */       
    keymanweb.setFocus=function(e)
    {                     
      //e.stopPropagation();  // not doing anything useful, no child elements
      //e.preventDefault();   // prevents user selection or scrolling, may be better if they are allowed?

      keymanweb.focusing=true;
      keymanweb.focusTimer=window.setTimeout(function(){keymanweb.focusing=false;},1000);
 
      var tEvent=e;      
      if(e)
      {
        if(typeof e.touches == 'object') tEvent=e.touches[0];
      }
      
      // Allow external code to set focus and thus display the OSK on touch devices if required (KMEW-123)
      else 
      {
        tEvent={clientX:0,clientY:0}
        // Will usually be called from setActiveElement, which should define _LastActiveElement
        if(keymanweb._LastActiveElement) 
          tEvent.target = keymanweb._LastActiveElement['kmw_ip'];
        // but will default to first input or text area on page if _LastActiveElement is null
        else 
          tEvent.target = keymanweb.sortedInputs[0]['kmw_ip'];
      }    
      
      var touchX=tEvent.clientX,touchY=tEvent.clientY,tTarg=tEvent.target,scroller;
  
      // Identify the scroller element
      if(tTarg.nodeName == 'SPAN')
        scroller=tTarg.parentNode;
      else if(tTarg.className != null && tTarg.className.indexOf('keymanweb-input') >= 0) 
        scroller=tTarg.firstChild;
      else
        scroller=tTarg;

      // And the actual target element        
      var target=scroller.parentNode;

      // Move the caret and refocus if necessary     
      if(keymanweb._ActiveElement != target) 
      {                         
        // Hide the KMW caret
        keymanweb.hideCaret(); 
        keymanweb._ActiveElement=target; 
        // The issue here is that touching a DIV does not actually set the focus for iOS, even when enabled to accept focus (by setting tabIndex=0)
        // We must explicitly set the focus in order to remove focus from any non-KMW input
        target.focus();  //Android native browsers may not like this, but it is needed for Chrome, Safari
      }  
      
      // Correct element directionality if required
      keymanweb._SetTargDir(target);  
      // What we really want to do is to blur any active element that is not a KMW input, 
      // but the following line does not work as might be expected, even though the correct element is referenced.
      // It is as though blur is ignored if focus is supposed to have been moved, even if it has not in fact been moved?
      //if(document.activeElement.nodeName != 'DIV' && document.activeElement.nodeName != 'BODY') document.activeElement.blur();
      
      // Refresh the internal keyboard flag state
      keymanweb.useInternalKeyboard=false;
      
      // And display the OSK if not already visible
      if(osk.ready && !osk._Visible) osk._Show();
      
      // If clicked on DIV, set caret to end of text
      if(tTarg.nodeName == 'DIV' )
      { 
        var x,cp;
        x=util._GetAbsoluteX(scroller.firstChild);        
        if(target.dir == 'rtl')
        { 
          x += scroller.firstChild.offsetWidth;        
          cp=(touchX > x ? 0 : 100000);
        }        
        else
          cp=(touchX<x ? 0 : 100000);
     
        keymanweb.setTextCaret(target,cp);
        keymanweb.scrollInput(target);        
      }
      // Otherwise, if clicked on text in SPAN, set at touch position
      else  
      { 
        var caret,cp,cpMin,cpMax,x,y,dy,yRow,iLoop;
        caret=scroller.childNodes[1]; //caret span
        cpMin=0;
        cpMax=keymanweb.getText(target)._kmwLength();
        cp=keymanweb.getTextCaret(target);
        dy=document.body.scrollTop;

        // Vertical scrolling
        if(target.base.nodeName == 'TEXTAREA')
        {
          yRow=Math.round(target.base.offsetHeight/target.base.rows);     
          for(iLoop=0; iLoop<16; iLoop++)
          {
            y=util._GetAbsoluteY(caret)-dy;  //top of caret            
            if(y > touchY && cp > cpMin && cp != cpMax) {cpMax=cp; cp=Math.round((cp+cpMin)/2);}
            else if(y < touchY-yRow && cp < cpMax && cp != cpMin) {cpMin=cp; cp=Math.round((cp+cpMax)/2);}
            else break;
            keymanweb.setTextCaret(target,cp);
          }
          while(util._GetAbsoluteY(caret)-dy > touchY && cp > cpMin)keymanweb.setTextCaret(target,--cp);
          while(util._GetAbsoluteY(caret)-dy < touchY-yRow && cp < cpMax) keymanweb.setTextCaret(target,++cp);
        }
        // Caret repositioning for horizontal scrolling of RTL text
        if(target.dir == 'rtl')
        {
          for(iLoop=0; iLoop<16; iLoop++)
          {
            x=util._GetAbsoluteX(caret);  //left of caret            
            if(x < touchX && cp > cpMin && cp != cpMax) {cpMax=cp; cp=Math.round((cp+cpMin)/2);}
            else if(x > touchX && cp < cpMax && cp != cpMin) {cpMin=cp; cp=Math.round((cp+cpMax)/2);}
            else break;
            keymanweb.setTextCaret(target,cp);
          }
          while(util._GetAbsoluteX(caret) < touchX && cp > cpMin) keymanweb.setTextCaret(target,--cp);
          while(util._GetAbsoluteX(caret) > touchX && cp < cpMax) keymanweb.setTextCaret(target,++cp);
        }
        // Caret repositioning for horizontal scrolling of standard (LTR) text
        else
        {
          for(iLoop=0; iLoop<16; iLoop++) // assumes fields shorter than 2**16 characters
          {
            x=util._GetAbsoluteX(caret);  //left of caret            
            if(x > touchX && cp > cpMin && cp != cpMax)
            {
              cpMax=cp; cp=Math.round((cp+cpMin)/2);
            }
            else if(x < touchX && cp < cpMax && cp != cpMin)
            {
              cpMin=cp; cp=Math.round((cp+cpMax)/2);
            }
            else break;
            keymanweb.setTextCaret(target,cp);
          }
          while(util._GetAbsoluteX(caret) > touchX && cp > cpMin) keymanweb.setTextCaret(target,--cp);
          while(util._GetAbsoluteX(caret) < touchX && cp < cpMax) keymanweb.setTextCaret(target,++cp);
        }
      }
      
    // TODO: The following is copied from old control focus... not sure how much is needed  
      
      keymanweb._ActiveControl = null;
      keymanweb._LastActiveElement = target;
      for(var Ln=0; Ln < keymanweb._Controls.length; Ln++) // I1511 - array prototype extended
        if(keymanweb._Controls[Ln].LControl == target)
        {
          keymanweb._ActiveControl = keymanweb._Controls[Ln];
          break;
        }
  
      if(keymanweb._ActiveControl != null  &&  keymanweb._ActiveControl.LDefaultInternalName != null)
      {
        if(!keymanweb._JustActivatedKeymanWebUI)
        {         
          keymanweb._SetActiveKeyboard(keymanweb._ActiveControl.LDefaultInternalName,'',true); 
        }
        else
          keymanweb._ActiveControl.LDefaultInternalName = keymanweb._ActiveKeyboard == null ? '' : keymanweb._ActiveKeyboard['KI'];
      }
      
      //TODO: the logic of the following line doesn't look right!!  Both variables are true, but that doesn't make sense!
      //_Debug(keymanweb._IsIEEditableIframe(Ltarg,1) + '...' +keymanweb._IsMozillaEditableIframe(Ltarg,1));
      if(!keymanweb._IsIEEditableIframe(target,1) || !keymanweb._IsMozillaEditableIframe(target,1))
      {
        keymanweb._DisableInput = 1; return;
      }
      keymanweb._DisableInput = 0;
  
      if(!keymanweb._JustActivatedKeymanWebUI)
      {
        keymanweb._DeadKeys = [];
        keymanweb._NotifyKeyboard(0,target,1);  // I2187
      }
     
      if(!keymanweb._JustActivatedKeymanWebUI  &&  keymanweb._SelectionControl != target)
        keymanweb._IsActivatingKeymanWebUI = 0;
      keymanweb._JustActivatedKeymanWebUI = 0;
  
      keymanweb._SelectionControl = target;
    }

    /**
     * Create a caret to be appended to the scroller of the focussed input field. 
     * The caret is appended to the scroller so that it will automatically be clipped 
     * when the user manually scrolls it outside the element boundaries.          
     * It is positioned exactly over the hidden span that is inserted between the
     * text spans before and after the insertion point.          
     */
    keymanweb.caret=document.createElement('DIV');
    var cs=keymanweb.caret.style;
    cs.position='absolute';
    cs.height='16px';           // default height, actual height set from element properties
    cs.width='2px';
    cs.backgroundColor='blue';
    cs.border='none';
    cs.left=cs.top='0px';           // actual position set relative to parent when displayed
    cs.display='block';         
    cs.visibility='hidden';
    cs.zIndex='9998';           // immediately below the OSK
    
    /**
     * Position the caret at the start of the second span within the scroller
     *      
     * @param   {Object}  e   input DIV element (copy of INPUT or TEXTAREA)
     */
    keymanweb.showCaret=function(e)
    {                          
      if(!e || !e.firstChild || (e.firstChild.childNodes.length<3)) return;

      var scroller=e.firstChild,cs=keymanweb.caret.style,sp2=scroller.childNodes[1];
      
      // Attach the caret to this scroller and position it over the caret span
      if(keymanweb.caret.parentNode != scroller) scroller.appendChild(keymanweb.caret);
      cs.left=sp2.offsetLeft+'px'; 
      cs.top=sp2.offsetTop+'px';
      cs.height=(sp2.offsetHeight-1)+'px';
      cs.visibility='hidden';   // best to wait for timer to display caret
      
      // Scroll into view if required
      keymanweb.scrollBody(e);
     
      // Display and position the scrollbar if necessary
      keymanweb.setScrollBar(e);
    }

    /**
     * Display and position a scrollbar in the input field if needed
     * 
     * @param   {Object}  e   input DIV element (copy of INPUT or TEXTAREA)
     */
    keymanweb.setScrollBar=function(e)
    {
      // Display the scrollbar if necessary.  Added TEXTAREA condition to correct rotation issue KMW-5.  Fixed for 310 beta.
      var scroller=e.childNodes[0],sbs=e.childNodes[1].style;
      if((scroller.offsetWidth > e.offsetWidth || scroller.offsetLeft < 0) && (e.base.nodeName != 'TEXTAREA')) 
      {
        sbs.height='4px';
        sbs.width=100*(e.offsetWidth/scroller.offsetWidth)+'%';
        sbs.left=100*(-scroller.offsetLeft/scroller.offsetWidth)+'%';
        sbs.top='0';
        sbs.visibility='visible';  
      }
      else if(scroller.offsetHeight > e.offsetHeight || scroller.offsetTop < 0)
      {
        sbs.width='4px';
        sbs.height=100*(e.offsetHeight/scroller.offsetHeight)+'%';
        sbs.top=100*(-scroller.offsetTop/scroller.offsetHeight)+'%';
        sbs.left='0';    
        sbs.visibility='visible';        
      }
      else
      {
        sbs.visibility='hidden';
      }
    }                    

    /**
     * Description Toggle state of caret in simulated input field
     */         
    keymanweb.flashCaret = function()
    {
      if(device.touchable && keymanweb._ActiveElement != null)
      {
        var cs=keymanweb.caret.style;
        if(cs.visibility != 'visible') cs.visibility='visible'; else cs.visibility='hidden';
      }
    }
  
    /**
     * Hide caret in simulated input field, update underlying INPUT or TEXTAREA
     */         
    keymanweb.hideCaret = function()
    {
      var e=keymanweb._LastActiveElement,s=null;
      if(e && e.className != null && e.className.indexOf('keymanweb-input') >= 0)
      {
        // Always copy text back to underlying field on blur
        e.base.value = keymanweb.getText(e);
        
        // And set the scroller caret to the end of the element content
        keymanweb.setText(e,null,100000);
        
        // Set the element scroll to zero (or max for RTL INPUT)
        var ss=e.firstChild.style;
        if(e.base.nodeName == 'TEXTAREA')
          ss.top='0'; 
        else
        {
          if(e.base.dir == 'rtl') ss.left=(e.offsetWidth-e.firstChild.offsetWidth-8)+'px';
          else ss.left='0';
        }
        
        
        // And hide the caret and scrollbar       
        if(keymanweb.caret.parentNode) keymanweb.caret.parentNode.removeChild(keymanweb.caret);
        keymanweb.caret.style.visibility='hidden';
        if(e.childNodes.length > 1 ) e.childNodes[1].style.visibility='hidden';
      }    
    }
    
    // Start the caret flash timer
    keymanweb.timerId = window.setInterval(keymanweb.flashCaret,500);

    /**
     * Insert text into simulated input field at indicated character position
     * 
     * @param       {Object}      e     simulated input field DIV
     * @param       {?string}     t     text to insert in element
     * @param       {?number}     cp    caret position (characters)     
     */         
    keymanweb.setText = function(e,t,cp)
    {
      if(e && e.childNodes.length > 0)
      {
        var d=e.firstChild,tLen=0;
        if(d.childNodes.length >= 3)
        {
          var s1=d.childNodes[0],s2=d.childNodes[2],t1,t2;
          
          // Read current text if null passed (for caret positioning)
          if(t === null)
          {
            t1=(typeof(s1.textContent) == 'string' ? s1.textContent : s1.innerText);
            t2=(typeof(s2.textContent) == 'string' ? s2.textContent : s2.innerText);
            t=t1+t2;        
          }
          if(cp < 0) cp = 0;    //if(typeof t._kmwLength == 'undefined') return; 
          tLen=t._kmwLength();
          
          if(cp === null || cp > tLen) cp=tLen;
          t1=t._kmwSubstr(0,cp); t2=t._kmwSubstr(cp);
                              
          if(typeof(s1.textContent) == 'string') s1.textContent=t1; else s1.innerText=t1;
          if(typeof(s2.textContent) == 'string') s2.textContent=t2; else s2.innerText=t2;          
        }
      }
      keymanweb.updateBaseElement(e,tLen); // KMW-3, KMW-29
    }

    /**
     * Set content, visibility, background and borders of input and base elements (KMW-3,KMW-29) 
     *
     * @param       {Object}        e     input element 
     * @param       {number}        n     length of text in field
     */                      
    keymanweb.updateBaseElement=function(e,n)
    {
      e.base.value=keymanweb.getText(e); //KMW-29
      e.style.backgroundColor=(n==0?'transparent':window.getComputedStyle(e.base,null).backgroundColor);
      if(device.OS == 'iOS')
      {
        e.base.style.visibility=(n==0?'visible':'hidden');
      }
    }
    
    /**
     * Get simulated input field content
     * 
     * @param       {Object}        e     simulated input field DIV
     * @return      {string}              entire text in simulated input field
     */         
    keymanweb.getText=function(e)
    {
      if(e == null) return '';
      return (typeof(e.textContent) == 'string' ? e.textContent : e.innerText);
    } 
   
     /**
     * Get text up to the caret from simulated input field 
     * 
     * @param       {Object}        e     simulated input field DIV
     * @return      {string}              Context for simulated input field
     */         
    keymanweb.getTextBeforeCaret=function(e)
    {
      if(e && e.childNodes.length > 1) 
      {
        var d=e.firstChild;
        if(d.childNodes.length > 0) 
        {
          var s1=d.childNodes[0];
          if('textContent' in s1)
            return s1.textContent;
          if('innerText' in s1)
            return s1.innerText;
        }
      }
      return '';    
    }
  
     /**
     * Replace text up to the caret in the simulated input field 
     * 
     * @param       {Object}        e     simulated input field DIV
     * @param       {string}        t     string to insert 
     */         
    keymanweb.setTextBeforeCaret=function(e,t)
    {
      if(e && e.childNodes.length > 0) 
      {
        var d=e.firstChild,tLen=0;
        if(d.childNodes.length > 1) 
        {
          var s1=d.childNodes[0],s2=d.childNodes[2];
          // Collapse (trailing) whitespace to a single space for INPUT fields (also prevents wrapping)
          if(e.base.nodeName != 'TEXTAREA') t=t.replace(/\s+$/,' ');
          if('textContent' in s1) s1.textContent=t;
          else if('innerText' in s1) s1.innerText=t; 
          // Test total length in order to control base element visibility 
          tLen=t.length;
          if('textContent' in s2) tLen=tLen+s2.textContent.length;
          else if('innerText' in s2) tLen=tLen+s2.innerText.length;            
        }
      }
      
      // Update the base element then scroll into view if necessary      
      keymanweb.updateBaseElement(e,tLen); //KMW-3, KMW-29      
      keymanweb.scrollInput(e); 
           
    }
    
     /**
     * Description  Get current position of caret in simulated input field 
     * 
     * @param       {Object}        e     simulated input field DIV
     * @return      {number}              caret character position in simulated input field
     */         
    keymanweb.getTextCaret=function(e)
    {
      return keymanweb.getTextBeforeCaret(e)._kmwLength();
    }

     /**
     * Set current position of caret in simulated input field then display the caret 
     * 
     * @param       {Object}        e     element (object) or element id (string) of simulated input field
     * @param       {number}        cp    caret position (character index)
     */         
    keymanweb.setTextCaret=function(e,cp)
    {
      keymanweb.setText(e,null,cp);
      keymanweb.showCaret(e);
    }

     /**
     * Handle the touch move event for an input element
     * 
     * @param       {Event}           e     touchmove event
     */         
    keymanweb.dragInput=function(e)
    {    
      // Prevent dragging window 
      e.preventDefault();  e.stopPropagation();      

      // Identify the target from the touch list or the event argument (IE 10 only) 
      var target=(typeof e.targetTouches == 'object' ? e.targetTouches[0].target : e.target);     
      if(target == null) return;
      
      // Identify the input element from the touch event target (touched element may be contained by input)
      if(target.className == null || target.className.indexOf('keymanweb-input') < 0) target=target.parentNode;
      if(target.className == null || target.className.indexOf('keymanweb-input') < 0) target=target.parentNode;
      if(target.className == null || target.className.indexOf('keymanweb-input') < 0) return;
      
      var x=(typeof e.touches == 'object' ? e.touches[0].screenX : e.screenX),       
          y=(typeof e.touches == 'object' ? e.touches[0].screenY : e.screenY);
                
      // Allow content of input elements to be dragged horizontally or vertically
      if(typeof keymanweb.firstTouch == 'undefined' || keymanweb.firstTouch == null)
        keymanweb.firstTouch={x:x,y:y};
      else
      {
        var x0=keymanweb.firstTouch.x,y0=keymanweb.firstTouch.y,
          scroller=target.firstChild,dx,dy,x1;
        
        if(target.base.nodeName == 'TEXTAREA')
        {
          var yOffset=parseInt(scroller.style.top,10);
          if(isNaN(yOffset)) yOffset=0;
          dy=y0-y;
          if(dy < -4 || dy > 4)
          {
            scroller.style.top=(yOffset<dy?yOffset-dy:0)+'px';
            keymanweb.firstTouch.y=y;  
          } 
        }
        else
        {
          var xOffset=parseInt(scroller.style.left,10);
          if(isNaN(xOffset)) xOffset=0;
          dx=x0-x;
          if(dx < -4 || dx > 4)
          {
            // Limit dragging beyond the defined text (to avoid dragging the text completely out of view)
            var xMin=0,xMax=util._GetAbsoluteX(target)+target.offsetWidth-scroller.offsetWidth-32;
            if(target.base.dir == 'rtl')xMin=16; else xMax=xMax-24;            
            x1=xOffset-dx;
            if(x1 > xMin) x1=xMin;
            if(x1 < xMax) x1=xMax;
            scroller.style.left=x1+'px';
            keymanweb.firstTouch.x=x;       
          }    
        }
      }
      keymanweb.setScrollBar(target);
    }

    /**
     * Scroll the input field horizontally (INPUT base element) or 
     * vertically (TEXTAREA base element) to bring the caret into view
     * as text is entered or deleted form an element     
     *      
     * @param       {Object}      e        simulated input field object with focus
     */         
    keymanweb.scrollInput=function(e)
    {
      if(!e || !e.firstChild || e.className == null || e.className.indexOf('keymanweb-input') < 0 ) return;

      var scroller=e.firstChild;
      if(scroller.childNodes.length < 3) return;
 
      // Get the actual absolute position of the caret and the element 
      var s2=scroller.childNodes[1],
        cx=util._GetAbsoluteX(s2),cy=util._GetAbsoluteY(s2),
        ex=util._GetAbsoluteX(e),ey=util._GetAbsoluteY(e),
        x=parseInt(scroller.style.left,10),
        y=parseInt(scroller.style.top,10),
        dx=0,dy=0; 
      
      // Scroller offsets must default to zero
      if(isNaN(x)) x=0; if(isNaN(y)) y=0;
 
      // Scroll input field vertically if necessary
      if(e.base.nodeName == 'TEXTAREA')
      { 
        var rowHeight=Math.round(e.offsetHeight/e.base.rows);
        if(cy < ey) dy=cy-ey;
        if(cy > ey+e.offsetHeight-rowHeight) dy=cy-ey-e.offsetHeight+rowHeight;   
        if(dy != 0)scroller.style.top=(y<dy?y-dy:0)+'px';
      } 
      // or scroll horizontally if needed
      else
      {
        if(cx < ex+8) dx=cx-ex-12;
        if(cx > ex+e.offsetWidth-12) dx=cx-ex-e.offsetWidth+12;   
        if(dx != 0)scroller.style.left=(x<dx?x-dx:0)+'px';
      }    

      // Display the caret (and scroll into view if necessary)
      keymanweb.showCaret(e);
    }

    /**
     * Scroll the document body vertically to bring the active input into view
     * 
     * @param       {Object}      e        simulated input field object being focussed
     */         
    keymanweb.scrollBody=function(e)
    { 
      if(!e || e.className == null || e.className.indexOf('keymanweb-input') < 0 || !osk.ready) return;

      // Get the absolute position of the caret
      var s2=e.firstChild.childNodes[1],y=util._GetAbsoluteY(s2),t=window.pageYOffset,dy=0;
      if(y < t) 
      {
        dy=y-t;
      }
      else
      {
        dy=y-t-(window.innerHeight-osk._Box.offsetHeight-s2.offsetHeight-2);
        if(dy < 0) dy=0;
      }    
      // Hide OSK, then scroll, then re-anchor OSK with absolute position (on end of scroll event)
      if(dy != 0) 
        window.scrollTo(0,dy+window.pageYOffset);
    }

    /**
     *  Correct the position and size of a duplicated input element
     *  @param  {Element}  x   simulated input element
     **/              
    keymanweb.updateInput = function(x)
    {
      var xs=x.style,b=x.base,
          s=window.getComputedStyle(b,null),
          mLeft=parseInt(s.marginLeft,10),
          mTop=parseInt(s.marginTop,10),
          x1=util._GetAbsoluteX(b),y1=util._GetAbsoluteY(b);
 
      var p=x.offsetParent;
      if(p)
      {
        x1=x1-util._GetAbsoluteX(p); y1=y1-util._GetAbsoluteY(p);
      }
      
      if(isNaN(mLeft)) mLeft=0; if(isNaN(mTop)) mTop=0;
      
      xs.left=(x1-mLeft)+'px'; xs.top=(y1-mTop)+'px';

      // FireFox does not want the offset!
      if(typeof(s.MozBoxSizing) != 'undefined') {xs.left=x1+'px'; xs.top=y1+'px';}     

      var w=b.offsetWidth,h=b.offsetHeight,
          pLeft=parseInt(s.paddingLeft,10),pRight=parseInt(s.paddingRight,10),      
          pTop=parseInt(s.paddingTop,10),pBottom=parseInt(s.paddingBottom,10),
          bLeft=parseInt(s.borderLeft,10),bRight=parseInt(s.borderRight,10),    
          bTop=parseInt(s.borderTop,10),bBottom=parseInt(s.borderBottom,10);
    
      // If using content-box model, must subtract the padding and border, 
      // but *not* for border-box (as for WordPress PlugIn)
      var boxSizing='undefined';
      if(typeof(s.boxSizing) != 'undefined') boxSizing=s.boxSizing;
      else if(typeof(s.MozBoxSizing) != 'undefined') boxSizing=s.MozBoxSizing;
      if(boxSizing == 'content-box')
      {
        if(!isNaN(pLeft)) w -= pLeft; if(!isNaN(pRight)) w -= pRight;
        if(!isNaN(bLeft)) w -= bLeft; if(!isNaN(bRight)) w -= bRight;
        
        if(!isNaN(pTop)) h -= pTop; if(!isNaN(pBottom)) h -= pBottom;
        if(!isNaN(bTop)) h -= bTop; if(!isNaN(bBottom)) h -= bBottom;
      }
    
      if(device.OS == 'Android') 
      {
        // FireFox - adjust padding to match input and text area defaults 
        if(typeof(s.MozBoxSizing) != 'undefined') 
        {
          xs.paddingTop=(pTop+1)+'px';
          xs.paddingLeft=pLeft+'px';
          
          if(x.base.nodeName == 'TEXTAREA')
            xs.marginTop='1px';
          else
            xs.marginLeft='1px';
  
          w--;h--;
        }
        // Chrome, Opera, native browser (?)
        else
        {
          w++;h++;
        }
      }
      xs.width=w+'px'; xs.height=h+'px';   
    }

    /**
     * Function     isKMWInput
     * Scope        Private
     * @param       {Element}   x   An element from the page.
     * @return      {boolean}      true if the element accepts touch input.
     * Description  Examines potential input elements to determine their classification re: touch handling.
     */ 
    keymanweb.isKMWInput = function(x) {
      var c, lcTagName = x.tagName.toLowerCase();

      // In case this function is called more than once on the same element, we need a quick out.
      if(x.kmwInput) return x.kmwInput;

      if(lcTagName == 'textarea') {
        c = x.className;
        x.kmwInput=false;
        if((!c || c.indexOf('kmw-disabled') < 0) && !x.readOnly) { 
          x.disabled=true; x.kmwInput=true; 
        }
      } else if(lcTagName == 'input') {
        c=x.className;
        x.kmwInput=false;                
        if((!c || c.indexOf('kmw-disabled') < 0) && !x.readOnly) {
          if(x.type == 'text' || x.type == 'search') {
            x.disabled=true; x.kmwInput=true;       
          } 
        }
      } 

      return x.kmwInput;     
    }

    /**
     * Function     setupTouchPage
     * Scope        Private
     * Description  Saves the list of static inputs for touch devices (touch-based browsers, mobile) and
     *              and completes their setup.
     */  
    keymanweb.setupTouchPage = function() {
      // Initialize and protect input elements for touch-screen devices (but never for apps)
      // NB: now set disabled=true rather than readonly, since readonly does not always 
      // prevent element from getting focus, e.g. within a LABEL element.
      // c.f. http://kreotekdev.wordpress.com/2007/11/08/disabled-vs-readonly-form-fields/ 

      var ipList = [].concat(
        util.arrayFromNodeList(document.getElementsByTagName('input')),
        util.arrayFromNodeList(document.getElementsByTagName('textarea'))
      );
  
      for(var n=0;n<ipList.length;n++) { 
        if(keymanweb.isKMWInput(ipList[n])) {        
          keymanweb.setupTouchElement(ipList[n]);
        } else {        // Always hide the OSK for non-mapped inputs
          keymanweb.setupNontouchElement(ipList[n]);
        }
      }
    }

    /**
     * Function     setupTouchElement
     * Scope        Private
     * @param       {Element}  Pelem   An input or textarea element from the page.
     * @return      {Element|null}
     * Description  Creates a simulated input element for the specified INPUT or TEXTAREA, comprising:
     *              an outer DIV, matching the position, size and style of the base element
     *              a scrollable DIV within that outer element
     *              two SPAN elements within the scrollable DIV, to hold the text before and after the caret
     *    
     *              The left border of the second SPAN is flashed on and off as a visible caret  
     * 
     *              Also ensures the element is registered on keymanweb's internal input list.
     */
    keymanweb.setupTouchElement = function(Pelem)
    {
      // The specified element must be validated as a touch element to proceed.
      if(!keymanweb.isKMWInput(Pelem)) {
        return null;
      }

      /*
       *  Does this element already have a simulated touch element established?  If so,
       *  just reuse it - if it isn't still in the input list!
       */
      if(Pelem['kmw_ip']) {

        if(keymanweb.inputList.indexOf(Pelem['kmw_ip']) != -1) {
          return null;
        }

        keymanweb.inputList.push(Pelem['kmw_ip']); 
        return Pelem['kmw_ip'];   // May need setup elsewhere since it's just been re-added!
      }

<<<<<<< HEAD
      // Add the exposed member 'kmw_ip' to allow page to refer to duplicated element
      if(Pelem['kmw_ip']) {

        // Wait, we've already established a member for this one before!  Just reuse that one!
        for(var i=0; i < keymanweb.inputList.length; i++)
          if(keymanweb.inputList[i] == Pelem['kmw_ip']) return;  // Actually, it's even on our list already!  Don't touch it!

        // OK, we'd removed the element from our input list at some time in the past.  Safe to re-add.  
        keymanweb.inputList.push(Pelem['kmw_ip']);
        return Pelem['kmw_ip'];
      }

=======
      // The simulated touch element doesn't already exist?  Time to initialize it.
>>>>>>> b40b9389
      var x=document.createElement('DIV'); 
      x['base']=x.base=Pelem;
      
      // Set font for base element
      x.base.className = x.base.className ? x.base.className + ' keymanweb-font' : 'keymanweb-font';

<<<<<<< HEAD
=======
      // Add the exposed member 'kmw_ip' to allow page to refer to duplicated element
>>>>>>> b40b9389
      Pelem['kmw_ip']=x;

      // Make sure the element's on the list of registered inputs.  It can't NOT be, so we're fine.
      keymanweb.inputList.push(x);

      // Superimpose custom input fields for each input or textarea, unless readonly or disabled 

      // Copy essential styles from each base element to the new DIV      
      var d,s1,s2,s3,bs,xs,ds,ss1,ss2,ss3,x1,y1;

      x.className='keymanweb-input';
      x.dir=x.base.dir;
      
      // Add a scrollable interior div 
      d=document.createElement('DIV'); 
      bs=window.getComputedStyle(x.base,null);
      xs=x.style;
      xs.overflow='hidden';
      xs.position='absolute';
      //xs.border='1px solid gray';
      xs.border='hidden';      // hide when element empty - KMW-3
      xs.border='none';
      xs.borderRadius='5px';

      // Add a scroll bar (horizontal for INPUT elements, vertical for TEXTAREA elements)
      var sb=document.createElement('DIV'), sbs=sb.style;
      sbs.position='absolute';
      sbs.height=sbs.width='4px';
      sbs.left=sbs.top='0';
      sbs.display='block';
      sbs.visibility='hidden';          
      sbs.backgroundColor='#808080';
      sbs.borderRadius='2px';
      
      // And add two spans for the text content before and after the caret, and a caret span
      s1=document.createElement('SPAN');
      s2=document.createElement('SPAN');
      s3=document.createElement('SPAN');      
      s1.innerHTML=s2.innerHTML=s3.innerHTML='';
      s1.className=s2.className=s3.className='keymanweb-font';
      d.appendChild(s1);d.appendChild(s3);d.appendChild(s2);
      x.appendChild(d); x.appendChild(sb);

      // Adjust input element properties so that it matches the base element as closely as possible
      ds=d.style; ds.position='absolute'; 

      ss1=s1.style;ss2=s2.style;ss3=s3.style;ss1.border=ss2.border='none';
      //ss1.backgroundColor='rgb(220,220,255)';ss2.backgroundColor='rgb(220,255,220)'; //only for testing 
      ss1.height=ss2.height='100%';          
      ss1.fontFamily=ss2.fontFamily=ds.fontFamily=bs.fontFamily;
 
      // Set vertical centering for input elements
      if(x.base.nodeName.toLowerCase() == 'input') {
        if(!isNaN(parseInt(bs.height,10))) {
          ss1.lineHeight=ss2.lineHeight=bs.height;      
        }
      }
      
      // The invisible caret-positioning span must have a border to ensure that 
      // it remains in the layout, but colour doesn't matter, as it is never visible.
      // Span margins are adjusted to compensate for the border and maintain text positioning.  
      ss3.border='1px solid red';  
      ss3.visibility='hidden';       
      ss3.marginLeft=ss3.marginRight='-1px';
      
      // Set the outer element padding *after* appending the element, 
      // otherwise Firefox misaligns the two elements
      xs.padding='8px';
      
      // Set internal padding to match the TEXTAREA and INPUT elements
      ds.padding='0px 2px'; // OK for iPad, possibly device-dependent
  
      if(device.OS == 'Android' && bs.backgroundColor == 'transparent') {
        ds.backgroundColor='#fff';
      } else {
        ds.backgroundColor=bs.backgroundColor;
      }
      
      // Set the tabindex to 0 to allow a DIV to accept focus and keyboard input 
      // c.f. http://www.w3.org/WAI/GL/WCAG20/WD-WCAG20-TECHS/SCR29.html
      x.tabIndex='0'; 

      // Disable (internal) pan and zoom on KMW input elements for IE10
      x.style.msTouchAction='none';

      // On touch event, reposition the text caret and prepare for OSK input
      // Removed 'onfocus=' as that resulted in handling the event twice (on iOS, anyway) 
      
      x.addEventListener('touchstart', keymanweb.setFocus);
      x.onmspointerdown=function(e) {
        e.preventDefault();
        e.stopPropagation();
        return keymanweb.setFocus(e);
      };

      x.addEventListener('touchend', function(e) {
        e.stopPropagation();
      });

      x.onmspointerup=function(e) {
        e.stopPropagation();
      };
      
      // Disable internal scroll when input element in focus 
      x.addEventListener('touchmove', keymanweb.dragInput, false);
      x.onmspointermove=keymanweb.dragInput;
      
      // Hide keyboard and caret when losing focus from simulated input field
      x.onblur=keymanweb.setBlur;
      
      // Note that touchend event propagates and is processed by body touchend handler
      // re-setting the first touch point for a drag

      if(x.base.nodeName.toLowerCase() == 'textarea') {
        s1.style.whiteSpace=s2.style.whiteSpace='pre-wrap'; //scroll vertically
      } else {
        s1.style.whiteSpace=s2.style.whiteSpace='pre';      //scroll horizontally
      }
      
      x.base.parentNode.appendChild(x);
     
      // Refresh style pointers, and match the field sizes
      keymanweb.updateInput(x);
      xs=x.style; 
      xs.color=bs.color; //xs.backgroundColor=bs.backgroundColor; 
      xs.fontFamily=bs.fontFamily; xs.fontSize=bs.fontSize;
      xs.fontWeight=bs.fontWeight; xs.textDecoration=bs.textDecoration;
      xs.padding=bs.padding; xs.margin=bs.margin; 
      xs.border=bs.border; xs.borderRadius=bs.borderRadius;
    
      //xs.color='red';  //use only for checking alignment
  
      // Prevent highlighting of underlying element (Android)
      if('webkitTapHighlightColor' in xs) {
        xs.webkitTapHighlightColor='rgba(0,0,0,0)';
      }
      
      if(x.base.nodeName.toLowerCase() == 'textarea') {
        // Correct rows value if defaulted and box height set by CSS
        // The rows value is used when setting the caret vertically
        if(x.base.rows == 2) { // 2 is default value
          var h=parseInt(bs.height,10)-parseInt(bs.paddingTop,10)-parseInt(bs.paddingBottom,10),
            dh=parseInt(bs.fontSize,10),calcRows=Math.round(h/dh);
          if(calcRows > x.base.rows+1) {
            x.base.rows=calcRows;
          }
        }
        ds.width=xs.width; ds.minHeight=xs.height;
      } else {
        ds.minWidth=xs.width; ds.height=xs.height;
      }
      x.base.style.visibility='hidden'; // hide by default: KMW-3
      
      // Add an explicit event listener to allow the duplicated input element 
      // to be adjusted for any changes in base element location or size
      // This will be called for each element after any rotation, as well as after user-initiated changes
      // It has to be wrapped in an anonymous function to preserve scope and be applied to each element.
      (function(xx){
        xx.base.addEventListener('resize',function(e){
          keymanweb.updateInput(xx);
        },false);
      })(x);
        
      // And copy the text content
      keymanweb.setText(x,x.base.value,null);  

      return x;
    }

    /**
     * Function     setupNontouchElement
     * Scope        Private
     * @param       {Object}    x  A child element of document.
     * Description  Performs handling for the specified disabled input element on touch-based systems.
     */
    keymanweb.setupNontouchElement = function(x) {
      x.addEventListener('touchstart',function() {
          keymanweb.focusing=false;
          clearTimeout(keymanweb.focusTimer);
          osk.hideNow();
        },false);
    }
    
    keymanweb.setupTouchPage();
  }
  
  /*********************************************************
   *  
   * End of main touch-device initialization.
   *     
   *********************************************************/
   
  /**
   * Function     setupDesktopPage
   * Scope        Private
   * Description  Save list of inputs for non-touch devices (desktop browsers)
   * 
   * @suppress    {checkTypes}
   */       
  keymanweb.setupDesktopPage = function() { 
    var ipList = [].concat(
      util.arrayFromNodeList(document.getElementsByTagName('input')),
      util.arrayFromNodeList(document.getElementsByTagName('textarea'))
    );
    ipList.forEach(keymanweb.setupDesktopElement);
  };  

  /**
   * Function     setupDesktopElement
   * Scope        Private
   * @param       {Element}   Pelem  An element from the document to be touch-enabled.
   * Description  Setup one element for non-touch devices and add it to the inputList if it is an input element (desktop browsers).
   *              Only returns true if the element is a valid input for keymanweb and it is not presently tracked as an input element.
   * @return   {boolean}
   */       
  keymanweb.setupDesktopElement = function(Pelem) { 
    var lcTagName = Pelem.tagName.toLowerCase();
    // If it's not one of these, we don't need to hook the OSK into it.
    if(!(lcTagName == "input" || lcTagName == "textarea")) {
      return false;
    }

    if(Pelem.className.indexOf('kmw-disabled') < 0 && !Pelem.readOnly)
    {
      var index = keymanweb.inputList.indexOf(Pelem);
      if(index != -1) {
        return false;
      }
      keymanweb.inputList.push(Pelem);
    }

    Pelem.className += (Pelem.className ? ' ' : '') + 'keymanweb-font';

    return true;
  }; 

  /**
   * Get the user-specified (or default) font for the first mapped input or textarea element
   * before applying any keymanweb styles or classes
   * 
   *  @return   {string}
   **/                 
  keymanweb.getBaseFont = function()
  {
    var ipInput=document.getElementsByTagName('INPUT'),
        ipTextArea=document.getElementsByTagName('TEXTAREA'),
        n=0,fs,fsDefault='Arial,sans-serif';
    
    if(ipInput.length == 0 && ipTextArea.length == 0) n=0;
    else if(ipInput.length > 0 && ipTextArea.length == 0) n=1;
    else if(ipInput.length == 0 && ipTextArea.length > 0) n=2;    
    else if(ipInput[0].offsetTop < ipTextArea[0].offsetTop) n=1;    
    else if(ipInput[0].offsetTop > ipTextArea[0].offsetTop) n=2;
    else if(ipInput[0].offsetLeft < ipTextArea[0].offsetLeft) n=1;    
    else if(ipInput[0].offsetLeft > ipTextArea[0].offsetLeft) n=2;
    
    switch(n)
    {
      case 0:
        fs=fsDefault;
      case 1:     
        fs=util.getStyleValue(ipInput[0],'font-family');
      case 2:       
        fs=util.getStyleValue(ipTextArea[0],'font-family');
    }
    if(typeof(fs) == 'undefined' || fs == 'monospace') fs=fsDefault;
    
    return fs;
  }
 
  /**
   * Input element stub functions, redefined when a touch device is initialized
   */  
    
  /**
   * Function stub, for desktop browsers
   *    
   * @param       {Event=}        e     event
   */       
  keymanweb.setFocus = function(e){};
  keymanweb.timerID = null;
  
  /**
   * Function stub, for desktop browsers
   *    
   * @param       {Object}        e     element (object) or element id (string) of simulated input field
   * @return      {string}              entire text in simulated input field
   */       
  keymanweb.getText = function(e){return '';};
  
  /**
   * Function stub, for desktop browsers
   *    
   * @param       {Object}        e     element (object) or element id (string) of simulated input field
   * @param       {?string}       t     text to insert in element
   * @param       {?number}       cp    caret position (characters)     
   */       
  keymanweb.setText = function(e,t,cp){};
  
  /**
   * Function stub, for desktop browsers
   *    
   * @return      {string}   
   */       
  keymanweb.getTextBeforeCaret = function(){return '';};

  /**
   * Function stub, for desktop browsers
   *    
   * @param       {Object}        e     element (object) or element id (string) of simulated input field
   * @return      {string}              Context for simulated input field
   */       
  keymanweb.setTextBeforeCaret = function(e){};

  /**
   * Function stub, for desktop browsers
   *    
   * @param       {Object}        e     element (object) or element id (string) of simulated input field
   * @return      {number}              caret character position in simulated input field
   */       
  keymanweb.getTextCaret = function(e){return 0;};
  
  /**
   * Function stub, for desktop browsers
   *    
   * @param       {Object}        e     element (object) or element id (string) of simulated input field
   * @param       {number}        cp    caret character position in simulated input field
   */       
  keymanweb.setTextCaret = function(e,cp){};
  
  /**
   * Function stub, for desktop browser    
   */       
  keymanweb.hideCaret = function(){};
  
  /**
   * Function stub, for desktop browsers    
   */       
  keymanweb.flashCaret = function(){};

  /**
   * Function stub, for desktop browsers
   *    
   * @param       {Object}        x     element
   */       
  keymanweb.updateInput=function(x){};
 
  // End of I3363 (Build 301) additions
  
  /**
   * Exposed function to load keyboards by name. One or more arguments may be used
   * 
   * @param {string|Object} x keyboard name string or keyboard metadata JSON object
   * 
   */  
  keymanweb['addKeyboards'] = function(x)
  {                       
  if(arguments.length == 0)
    keymanweb.keymanCloudRequest('',false);
  else
    keymanweb.addKeyboardArray(arguments);
  }
  
  /**
   * Build 362: addKeyboardArray() link to Cloud. One or more arguments may be used
   * 
   * @param {string|Object} x keyboard name string or keyboard metadata JSON object
   * 
   */  
  keymanweb.addKeyboardArray = function(x)
  {
    // Store all keyboard meta-data for registering later if called before initialization
    if(!keymanweb['initialized']) 
    {
      for(var k=0; k<x.length; k++)
        keymanweb.deferredStubs.push(x[k]); 
      return; 
    }
 
    // Ignore empty array passed as argument
    if(x.length == 0) return;
   
    // Create a temporary array of metadata objects from the arguments used
    var i,j,kp,kbid,lgid,kvid,cmd='',comma='';      
    keymanweb.cloudList=[];  
    for(i=0; i<x.length; i++)
    {
      if(typeof(x[i]) == 'string' && x[i].length > 0) 
      {  
        var pList=x[i].split('@'),lList=[''],tEntry;
        if(pList[0].toLowerCase() == 'english') pList[0] = 'us';
        if(pList.length > 1)
        {
          lList=pList[1].split(',');
        }
        for(j=0; j<lList.length; j++)
        {
          tEntry={'id':pList[0]};
          if(lList[j] != '') tEntry['language']=lList[j];
          if(pList.length > 2) tEntry['version']=pList[2]; 
          keymanweb.cloudList.push(tEntry);        
        }
      }
      if(typeof(x[i]) == 'object' && x[i] != null)
      {               
        // Register any local keyboards immediately: 
        // - must specify filename, keyboard name, language codes, region codes
        // - no request will be sent to cloud
        if(typeof(x[i]['filename']) == 'string')
        {                                                   
          if(!keymanweb.addStub(x[i])) 
            alert('To use a custom keyboard, you must specify file name, keyboard name, language, language code and region code.');   
        }
        else
        {
          lList=x[i]['language'];   
               
          //Array or single entry?
          if(typeof(lList.length) == 'number') {
            for(j=0; j<lList.length; j++)
              keymanweb.cloudList.push(
                {'id':x[i]['id'],'language':x[i]['language'][j]['id']}
              );
          }
          // Single language element
          else
          {
            keymanweb.cloudList.push(
              {'id':x[i]['id'],'language':x[i]['language']['id']}
            );
          }
        }        
      }
    }      
    
    // Return if all keyboards being registered are local and fully specified
    if(keymanweb.cloudList.length == 0) return;

    // Update the keyboard metadata list from keyman.com - build the command
    cmd='&keyboardid=';      
    for(i=0; i<keymanweb.cloudList.length; i++)
    {                          
     
      kp=keymanweb.cloudList[i];
      kbid=kp['id']; lgid=''; kvid='';  
      if(typeof(kp['language']) == 'string' && kp['language'] != '') 
        lgid=kp['language'];
      if(typeof(kp['version']) == 'string' && kp['version'] != '')
        kvid=kp['version'];
      if(lgid != '') 
      {
        kbid=kbid+'@'+lgid;
        if(kvid != '') kbid=kbid+'@'+kvid;
      }
      else
      {
        if(kvid != '') kbid=kbid+'@@'+kvid;
      }

//TODO: add specifier validation...        
               
      cmd=cmd+comma+kbid;                      
      comma=',';
    }  
 
    // Request keyboard metadata from the Keyman Cloud keyboard metadata server
    keymanweb.keymanCloudRequest(cmd,false);   
  }
 
  /**
   *  Request keyboard metadata from the Keyman Cloud keyboard metadata server
   *   
   *  @param  {string}   cmd        command string
   *  @param  {boolean?} byLanguage if true, context=languages, else context=keyboards 
   **/
  keymanweb.keymanCloudRequest = function(cmd,byLanguage)
  {         
    var URL='https://r.keymanweb.com/api/4.0/', 
      tFlag,Lscript = util._CreateElement('SCRIPT');
     
    URL=URL+((arguments.length > 1) && byLanguage ? 'languages' : 'keyboards')
      +'?jsonp=tavultesoft.keymanweb.register';  
     
    // Set callback timer
    tFlag='&timerid='+window.setTimeout(
      function(){keymanweb.serverUnavailable(cmd);}
      ,10000);    
  
    Lscript.charset="UTF-8";                     
    Lscript.src = URL+cmd+tFlag;       
    Lscript.type = 'text/javascript';       
    try {                                  
      document.body.appendChild(Lscript);  
      }
    catch(ex) {                                                     
      document.getElementsByTagName('head')[0].appendChild(Lscript);
      }                  
  }
  
  /**
   *  Add default or all keyboards for a given language
   *  
   *  @param  {string}   arg    Language name (multiple arguments allowed)
   **/           
  keymanweb['addKeyboardsForLanguage'] = function(arg)
  {
    keymanweb.addLanguageKeyboards(arguments);
  }
  
  /**
   *  Add default or all keyboards for a given language
   *  
   *  @param  {Object}   languages    Array of language names
   **/           
  keymanweb.addLanguageKeyboards = function(languages)
  {
    var i,j,lgName,ll=keymanweb.languageList,cmd,first,addAll;
    
    // Defer registering keyboards by language until the language list has been loaded
    if(ll == null) 
    {                       
      first = (keymanweb.languagesPending.length == 0);    
      for(i=0; i<languages.length; i++)
        keymanweb.languagesPending.push(languages[i]);
      if(first) keymanweb.keymanCloudRequest('',true);        
    }
    
    // Identify and register each keyboard by language name
    else
    {    
      cmd = '';
      for(i=0; i<languages.length; i++)
      {                
        lgName = languages[i].toLowerCase();
        addAll = (lgName.substr(-1,1) == '$'); 
        if(addAll) lgName = lgName.substr(0,lgName.length-1);
        for(j=0; j<ll.length; j++)
        {
          if(lgName == ll[j]['name'].toLowerCase()) 
          {
            if(cmd != '') cmd = cmd + ',';
            cmd = cmd+'@'+ll[j]['id'];
            if(addAll) cmd = cmd + '$';
            break;
          }
        }
      }
      if(cmd == '')
        util.alert('No keyboards are available for '+languages[0]+'. '
          +'Does it have another language name?');
      else
        keymanweb.keymanCloudRequest('&keyboardid='+cmd,false);
    }
  }
    
  /**
   * Register a fully specified keyboard (add meta-data for each language) immediately 
   * 
   *  @param  {Object}  arg   
   **/              
  keymanweb.addStub = function(arg)
  {                         
    if(typeof(arg['id']) != 'string') return false;
    if(typeof(arg['language']) == 'undefined') return false;
    
    // Default the keyboard name to its id, capitalized
    if(typeof(arg['name']) != 'string')
    {
      arg['name'] = arg['id'].replace('_',' ');
      arg['name'] = arg['name'].substr(0,1).toUpperCase()+arg['name'].substr(1);
    }

    var lgArg=arg['language'],lgList=[],i,lg;
    if(typeof(lgArg.length) == 'undefined') lgList[0] = lgArg; else lgList = lgArg; 

    var localOptions={
      'keyboardBaseUri':keymanweb.options['keyboards'],
      'fontBaseUri':keymanweb.options['fonts']
      };

    // Add a stub for each correctly specified language
    for(i=0; i<lgList.length; i++)
      keymanweb.mergeStub(arg,lgList[i],localOptions);

    return true;
  }
  
  /**
   *  Find a keyboard stub by id in the registered keyboards list
   *  
   *  @param  {string}  kid   internal keyboard id (without 'Keyboard_' prefix)
   *  @param  {string}  lgid  language code
   *  
   **/                 
  keymanweb.findStub = function(kid,lgid) 
  {                
    var i,ss=keymanweb._KeyboardStubs; 
    for(i=0; i<ss.length; i++) 
    {     
      if((ss[i]['KI'] == 'Keyboard_'+kid) && (ss[i]['KLC'] == lgid))
         return ss[i];
    }     
    return null;
  }
   
  // Language regions as defined by cloud server
  keymanweb.regions = ['World','Africa','Asia','Europe','South America','North America','Oceania','Central America','Middle East'];
  keymanweb.regionCodes = ['un','af','as','eu','sa','na','oc','ca','me'];
  
  /**
   *  Create or update a keyboard meta-data 'stub' during keyboard registration
   *  
   *  @param  {Object}  kp  (partial) keyboard meta-data object
   *  @param  {Object}  lp  language object
   *  @param  {Object}  options   KeymanCloud callback options
   *  
   **/                    
  keymanweb.mergeStub = function(kp,lp,options)
  {                                           
    var sp=keymanweb.findStub(kp['id'],lp['id']);       
    if(sp == null)
    {                           
      sp={'KI':'Keyboard_'+kp['id'],'KLC':lp['id']};
      keymanweb._KeyboardStubs.push(sp);
    }

    // Accept region as number (from Cloud server), code, or name
    var region=lp['region'],rIndex=0;
    if(typeof(region) == 'number')
    {
      if(region < 1 || region > 9) rIndex = 0; else rIndex = region-1;
    }
    else if(typeof(region) == 'string')
    {
      var list = (region.length == 2 ? keymanweb.regionCodes : keymanweb.regions);
      for(var i=0; i<list.length; i++)
      {
        if(region.toLowerCase() == list[i].toLowerCase()) 
        {
          rIndex=i; break;
        }
      }
    }
    var rx=null;
    if(typeof(sp['KL']) == 'undefined')  sp['KL'] = lp['name'];
    if(typeof(sp['KR']) == 'undefined')  sp['KR'] = keymanweb.regions[rIndex];
    if(typeof(sp['KRC']) == 'undefined') sp['KRC'] = keymanweb.regionCodes[rIndex];
    if(typeof(sp['KN']) == 'undefined')  sp['KN'] = kp['name'];
    if(typeof(sp['KF']) == 'undefined')  
    {
      rx=RegExp('^(([\.]/)|([\.][\.]/)|(/))|(:)');
      sp['KF'] = kp['filename'];   
      if(!rx.test(sp['KF'])) sp['KF'] = options['keyboardBaseUri']+sp['KF'];
    } 
     
    // Font path defined by cloud entry   
    var fp,fontPath=options['fontBaseUri'];      
       
    // or overridden locally, in page source
    if(keymanweb.options['fonts'] != '') 
    {                                   
      fontPath=keymanweb.options['fonts'];      
      rx=new RegExp('^https?\:');
      if(!rx.test(fontPath)) 
      {                                                   
        if(fontPath.substr(0,2) == '//') 
          fontPath = keymanweb.protocol + fontPath;
        else if(fontPath.substr(0,1) == '/') 
          fontPath = keymanweb.rootPath + fontPath.substr(1);
        else 
          fontPath = keymanweb.rootPath + fontPath;
      }
    }
    else
    {
      keymanweb.options.fonts=fontPath;
    }
    
    // Add font specifiers where necessary and not overridden by user 
    if(typeof(sp['KFont']) == 'undefined' && typeof(lp['font']) != 'undefined') 
    {           
      fp=sp['KFont']=lp['font'];        
      fp['files']=fp['source'];                  
      fp['path']=fontPath;                     
    }     
    // Fixed OSK font issue Github #7 (9/1/2015)     
    if(typeof(sp['KOskFont']) == 'undefined' && typeof(lp['oskFont']) != 'undefined') 
    {
      fp=sp['KOskFont']=lp['oskFont'];   
      fp['files']=fp['source'];
      fp['path']=fontPath;            
    }           

    // Update the UI 
    keymanweb.doKeyboardRegistered(sp['KI'],sp['KL'],sp['KN'],sp['KLC']);

    // If the first stub, must load (and optionally display) the keyboard
    if(keymanweb._KeyboardStubs.length == 1 && document.readyState=='complete') keymanweb._SetActiveKeyboard(sp['KI'], sp['KLC']);     
  }
  
  /** 
   *  Register a keyboard for each associated language
   *  
   *  @param  {Object}  kp  Keyboard Object or Object array      
   *  @param  {Object}  options   keymanCloud callback options
   *  @param  {number}  nArg  keyboard index in argument array   
   *       
   **/   
  keymanweb.registerLanguagesForKeyboard = function(kp,options,nArg)
  {      
    var i,j,id,nDflt=0,kbId='';
    
    // Do not attempt to process badly formatted requests
    if(typeof(kp) == 'undefined') return;
    
    if(typeof(options['keyboardid']) == 'string') 
      kbId=options['keyboardid'].split(',')[nArg];

    // When keyboards requested by language code, several keyboards may be returned as an array
    if(typeof(kp.length) == 'number')
    {        
      // If language code is suffixed by $, register all keyboards for this language
      if(kp.length == 1 || kbId.substr(-1,1) == '$' || kbId == '')
      {      
        for(i=0; i<kp.length; i++)
          keymanweb.registerLanguagesForKeyboard(kp[i],options,nArg);
      }
      // Register the default keyboard for the language code
      // Until a default is defined, the default will be the Windows keyboard, 
      // that is, the keyboard named for the languge (exception: English:US), or the
      // first keyboard found.
      else
      {      
        for(i=0; i<kp.length; i++)
        {                 
          id=kp[i].id.toLowerCase(); if(id == 'us') id='english';
          for(j=0; j<kp[i]['languages'].length; j++)
          {            
            if(id == kp[i]['languages'][j]['name'].toLowerCase()) 
            {
              nDflt = i; break;
            }
          }          
        }
        keymanweb.registerLanguagesForKeyboard(kp[nDflt],options,nArg);
      }
    }
    // Otherwise, process a single keyboard for the specified languages 
    else 
    {                                        
      // May need to filter returned stubs by language
      var lgCode=kbId.split('@')[1];  
      if(typeof(lgCode) == 'string') lgCode=lgCode.replace(/\$$/,'');
      
      // Can only add keyboard stubs for defined languages
      var ll=kp['languages'];
      if(typeof(ll) != 'undefined')
      {           
        if(typeof(ll.length) == 'number')
        {
          for(i=0; i<ll.length; i++)
          {
            if(typeof(lgCode) == 'undefined' || ll[i]['id'] == lgCode) 
              keymanweb.mergeStub(kp,ll[i],options);
          }
        }
        else
        {
          keymanweb.mergeStub(kp,ll,options);
        }      
      }
    }                              
  }
  
  /**
   * Call back from cloud for adding keyboard metadata
   * 
   * @param {Object}    x   metadata object
   **/                  
  keymanweb['register'] = function(x)
  {                     
    var options=x['options']; 
  
    // Always clear the timer associated with this callback
    if(x['timerid']) window.clearTimeout(x['timerid']);
    
    // Indicate if unable to register keyboard
    if(typeof(x['error']) == 'string')
    {
      var badName='';
      if(typeof(x['keyboardid']) == 'string') 
        badName = x['keyboardid'].substr(0,1).toUpperCase()+x['keyboardid'].substr(1);
      keymanweb.serverUnavailable(badName+' keyboard not found.');
      return;
    }
    
    // Ignore callback unless the context is defined
    if(typeof(options) == 'undefined' || typeof(options['context']) == 'undefined') return;
 
    // Register each keyboard for the specified language codes
    if(options['context'] == 'keyboard')
    {
      var i,kp=x['keyboard'];         
      // Process array of keyboard definitions
      if(typeof(kp.length) == 'number')
      {                            
        for(i=0; i<kp.length; i++)
        {  
          keymanweb.registerLanguagesForKeyboard(kp[i],options,i);
        }
      }
      // Process a single keyboard definition
      else
      {    
        keymanweb.registerLanguagesForKeyboard(kp,options,0);
      }
    }
    // Download the full list of supported keyboard languages
    else if(options['context'] == 'language')  
    {                           
      keymanweb.languageList = x['languages'];    
      if(keymanweb.languagesPending) 
        keymanweb.addLanguageKeyboards(keymanweb.languagesPending);
      keymanweb.languagesPending = [];      
    }
  }
  /**
   *  Display warning if Keyman Cloud server fails to respond
   * 
   *  @param  {string}  cmd command string sent to Cloud
   *          
   **/       
  keymanweb.serverUnavailable = function(cmd)
  {
    util.alert(cmd == '' ? 'Unable to connect to Keyman Cloud server!' : cmd);
    keymanweb.warned=true;
  }  

  /**
   * Build 362: removeKeyboards() remove keyboard from list of available keyboards
   * 
   * @param {string} x keyboard name string
   * 
   */  
  keymanweb["removeKeyboards"] = function(x)
  {
    if(arguments.length == 0) return;

    var i,j,ss=keymanweb._KeyboardStubs; 
    for(i=0; i<arguments.length; i++)
    {           
      for(j=ss.length-1; j>=0; j--)
      {
        if('Keyboard_'+arguments[i] == ss[j]['KI'] && ss.length > 1) 
        {                 
          ss.splice(j,1); break;
        }
      }
    } 
    // Always reset to the first remaining keyboard
    keymanweb._SetActiveKeyboard(ss[0]['KI'],ss[0]['KLC'],true);
    
    // then update the UI keyboard menu
    keymanweb.doKeyboardUnregistered();
  }


  
  /**
   * Browser dependent initialization
   */       
  if(document.selection)          // only defined for IE
  {
    var appVer=navigator.appVersion;
   // Legacy support variables
    if(typeof(document.createEventObject)=='undefined'  &&  (appVer.indexOf('MSIE 5.0') >= 0 
      || appVer.indexOf('MSIE 4.0') >= 0 || appVer.indexOf('MSIE 3.0') >= 0)) keymanweb.legacy=1;
    else if(appVer.indexOf('MSIE 6.0') >= 0) keymanweb._IE = 6;
    else if(appVer.indexOf('MSIE 7.0') >= 0) keymanweb._IE = 7;
    else if(appVer.indexOf('MSIE 8.0') >= 0) keymanweb._IE = 8;
    if(keymanweb._IE && document.compatMode=='BackCompat') keymanweb._IE = 6;
  }

  // I732 START - Support for European underlying keyboards #1
  if(typeof(window['KeymanWeb_BaseLayout']) !== 'undefined') 
    osk._BaseLayout = window['KeymanWeb_BaseLayout'];
  else
    osk._BaseLayout = 'us';    
  
  
  keymanweb._BrowserIsSafari = (navigator.userAgent.indexOf('AppleWebKit') >= 0);  // I732 END - Support for European underlying keyboards #1 

  /**
   * Function     _GetEventObject
   * Scope        Private   
   * @param       {Event=}     e     Event object if passed by browser
   * @return                          Event object              
   * Description Gets the event object from the window when using Internet Explorer
   *             and handles getting the event correctly in frames 
   */     
  keymanweb._GetEventObject=function(e)   // I2404 - Attach to controls in IFRAMEs
  {
    if (!e) {
      e = window.event;
      if(!e) {
        var elem = keymanweb._GetLastActiveElement();
        if(elem) {
          elem = elem.ownerDocument;
          if(elem) {
            elem = elem.parentWindow;
          }
          if(!elem) {
            return null;
          }
          e = elem.event;
        }
      }
    }
    return e;    
  }

  /**
   * Function     _push
   * Scope        Private   
   * @param       {Array}     Parray    Array   
   * @param       {*}         Pval      Value to be pushed or appended to array   
   * @return      {Array}               Returns extended array
   * Description  Push (if possible) or append a value to an array 
   */  
  keymanweb._push = function(Parray, Pval)
  {
    if(Parray.push) Parray.push(Pval);
    else Parray=Parray.concat(Pval);
    return Parray;
  }
  
  /**
   * Function     attachToControl
   * Scope        Public
   * @param       {Object}    Pelem       Element to which KMW will be attached
   * Description  Attaches KMW to control (or IFrame) 
   */  
  keymanweb['attachToControl'] = keymanweb.attachToControl = function(Pelem)
  {
    // Check that the element is neither readonly nor disabled for KeymanWeb
    var ro=Pelem.attributes['readonly'],cn=Pelem.className;
    if(typeof ro == 'object' && ro.value != 'false' ) return; 
    if(typeof cn == 'string' && cn.indexOf('kmw-disabled') >= 0) return; 

    if(Pelem.tagName.toLowerCase() == 'iframe') 
      keymanweb._AttachToIframe(Pelem);
    else
    {     
      util.attachDOMEvent(Pelem,'focus', keymanweb._ControlFocus);
      util.attachDOMEvent(Pelem,'blur', keymanweb._ControlBlur);
      Pelem.onkeypress = keymanweb._KeyPress;
      Pelem.onkeydown = keymanweb._KeyDown;
      Pelem.onkeyup = keymanweb._KeyUp;      
    }
  }
       
  /**
   * Function     _AttachToIframe
   * Scope        Private
   * @param       {Object}      Pelem       IFrame to which KMW will be attached
   * Description  Attaches KeymanWeb to IFrame 
   */  
  keymanweb._AttachToIframe = function(Pelem)
  {      
    try
    {
      var Lelem=Pelem.contentWindow.document;
      /* editable Iframe */
      if(Lelem)
      {
        if(Lelem.parentWindow)
        {
          // Internet Explorer
          if(Lelem.designMode.toLowerCase() == 'on' || Lelem.body.isContentEditable)   // I1295 - fix non-attachment for some forms of IFRAMEs
          {
	          // I1480 - Attach to IFRAME instead of document
            util.attachDOMEvent(Pelem,'focus', keymanweb._ControlFocus);
            util.attachDOMEvent(Pelem,'blur', keymanweb._ControlBlur);
            util.attachDOMEvent(Lelem,'keydown', keymanweb._KeyDown);   // I2404 - Update for attaching to elements within IFRAMEs, don't attach to read-only IFRAMEs
            util.attachDOMEvent(Lelem,'keypress', keymanweb._KeyPress);
            util.attachDOMEvent(Lelem,'keyup', keymanweb._KeyUp);
            
            if(!keymanweb.legacy)
            { // I1481 - Attach to the selectionchange in the iframe (and do a selchange to get the new selection)
              /* IE: call _SelectionChange when the user changes the selection */
              util.attachDOMEvent(Lelem, 'selectionchange', keymanweb._SelectionChange);
              keymanweb._SelectionChange();
            }
          }
          else {
            keymanweb._AttachToControls(Lelem);
          }
        }
        else
        {
          if(Lelem.designMode.toLowerCase() == 'on')
          {
            // Mozilla      // I2404 - Attach to  IFRAMEs child objects, only editable IFRAMEs here
            util.attachDOMEvent(Lelem,'focus', keymanweb._ControlFocus);
            util.attachDOMEvent(Lelem,'blur', keymanweb._ControlBlur);
            util.attachDOMEvent(Lelem,'keydown', keymanweb._KeyDown);
            util.attachDOMEvent(Lelem,'keypress', keymanweb._KeyPress);
            util.attachDOMEvent(Lelem,'keyup', keymanweb._KeyUp);
          }
          else
          {
            keymanweb._AttachToControls(Lelem);	   // I2404 - Manage IE events in IFRAMEs
          }
        }
      }
    }
    catch(err)
    {
      // do not attempt to attach to the iframe as it is from another domain - XSS denied!
    }  
  }
     
  /**
   * Function     GetEnabled
   * Scope        Private
   * @return      {boolean}      True if KMW enabled
   * Description Test if KMW enabled 
   */    
  keymanweb.GetEnabled = function()
  {
    return keymanweb._Enabled;
  }
  
  /**
   * Function     SetEnabled
   * Scope        Private
   * @param       {(boolean|number)}     Pvalue   True to enable KMW
   * Description  Enable or disable KMW
   */    
  keymanweb.SetEnabled = function(Pvalue)
  {
    if(Pvalue) Pvalue=1; else Pvalue=0;
    if(keymanweb._Enabled != Pvalue)
    {
      keymanweb._Enabled = Pvalue;
      if((!Pvalue) && keymanweb['HideInterface']) keymanweb['HideInterface'](); //JMD 3/9/10
    }
  }  
  
  /**
   * Function     DisableControl
   * Scope        Private
   * @param       {Object}      Pelem       Element to be disabled
   * Description  Disable KMW control element 
   */    
  keymanweb.DisableControl = function(Pelem)
  {
    var Ln, Lc;
    for(Ln=0; Ln<keymanweb._Controls.length; Ln++)  // I1511 - array prototype extended
      if(keymanweb._Controls[Ln].LControl == Pelem)
      {
        keymanweb._Controls[Ln].LEnabled = 0;
        return;
      }
    Lc = {LControl:Pelem, LEnabled:0, LDefaultInternalName:'-'};
    keymanweb._Controls=keymanweb._push(keymanweb._Controls,Lc);
  }

  /**
   * Function     EnableControl
   * Scope        Private
   * @param       {Object}    Pelem   Element to be enabled
   * Description  Enable KMW control element 
   */    
  keymanweb.EnableControl = function(Pelem)
  {
    var Ln, Lc;
    for(Ln=0; Ln<keymanweb._Controls.length; Ln++) // I1511 - array prototype extended
      if(keymanweb._Controls[Ln].LControl == Pelem)
      {
        keymanweb._Controls[Ln].LEnabled = 1;
        return;
      }
    Lc = {LControl:Pelem, LEnabled:1, LDefaultInternalName:'-'};
    keymanweb._Controls=keymanweb._push(keymanweb._Controls,Lc);
  }
  
  /**
   * Function     SetDefaultKeyboardForControl
   * Scope        Private   
   * @param       {Object}      Pelem    Control element 
   * @param       {string}      Pkbd     Keyboard   
   * Description  Set default keyboard for control 
   */    
  keymanweb.SetDefaultKeyboardForControl = function(Pelem, Pkbd)
  {
    var Ln, Lc;
    /* pass null for kbd to specify no default, or '' to specify English */
    for(Ln=0; Ln< keymanweb._Controls.length; Ln++) // I1511 - array prototype extended
      if(keymanweb._Controls[Ln].LControl == Pelem)
      {
        keymanweb._Controls[Ln].LDefaultInternalName = Pkbd;
        return;
      }
    Lc = {LControl:Pelem, LEnabled:1, LDefaultInternalName:Pkbd};
    keymanweb._Controls=keymanweb._push(keymanweb._Controls,Lc);
  }
    
  /**
   * Set focus to last active target element (browser-dependent)
   */    
  keymanweb['focusLastActiveElement'] = keymanweb._FocusLastActiveElement = function()
  {
    if(!keymanweb._LastActiveElement) return;

    keymanweb._JustActivatedKeymanWebUI = 1;
    if(keymanweb._IsMozillaEditableIframe(keymanweb._LastActiveElement,0))
      keymanweb._LastActiveElement.defaultView.focus(); // I3363 (Build 301)
    else if(keymanweb._LastActiveElement.focus) keymanweb._LastActiveElement.focus();
  }
   
  /**
   * Get the last active target element *before* KMW activated (I1297)
   * 
   * @return      {Object}        
   */    
  keymanweb['getLastActiveElement'] = keymanweb._GetLastActiveElement = function()
  {
    return keymanweb._LastActiveElement;
  }

  /**
   *  Set the active input element directly optionally setting focus 
   * 
   *  @param  {Object|string} e         element id or element
   *  @param  {boolean=}      setFocus  optionally set focus  (KMEW-123) 
   **/
  keymanweb['setActiveElement']=keymanweb.setActiveElement=function(e,setFocus)
  {
    if(typeof(e) == 'string') e=document.getElementById(e);
    keymanweb._ActiveElement=keymanweb._LastActiveElement=e; 
    // Allow external focusing KMEW-123
    if(arguments.length > 1 && setFocus)
    {
      if(device.touchable) keymanweb.setFocus();
      else keymanweb['focusLastActiveElement']();
    }
  }
  
  /**
   * Function     getUIState
   * Scope        Public   
   * @return      {Object.<string,(boolean|number)>}
   * Description  Return object with activation state of UI:
   *                activationPending (bool):   KMW being activated
   *                activated         (bool):   KMW active    
   */    
  keymanweb['getUIState'] = keymanweb.getUIState = function()
  {
    var p={};
    p['activationPending'] = p.activationPending = keymanweb._IsActivatingKeymanWebUI;
    p['activated'] = p.activated = keymanweb._JustActivatedKeymanWebUI;
    return p;
  }

  /**
   * Set or clear the IsActivatingKeymanWebUI flag (exposed function)
   * 
   * @param       {(boolean|number)}  state  Activate (true,false)
   */
  keymanweb['activatingUI'] = function(state)
  {
    keymanweb._IsActivatingKeymanWebUI = (state ? 1 : 0);
  }      

//TODO: add more complete description of what ControlFocus really does

  /**
   * Respond to KeymanWeb-aware input element receiving focus 
   * 
   * @param       {Event}       e       Event object
   * @return      {boolean}             always true  (?) 
   */    
  keymanweb._ControlFocus = function(e)
  {                     
    var Ltarg, Ln; 
    if(!keymanweb._Enabled) return true;
    e = keymanweb._GetEventObject(e);     // I2404 - Manage IE events in IFRAMEs
    if(!e) return true;
    if (e.target) Ltarg = e.target;
    else if (e.srcElement) Ltarg = e.srcElement;
    else return true;
  
    // Prevent any action if a protected input field
    if(device.touchable && (Ltarg.className == null || Ltarg.className.indexOf('keymanweb-input') < 0)) return true;

    // Or if not a remappable input field
    var en=Ltarg.nodeName.toLowerCase();
    if(en == 'input')
    {
      var et=Ltarg.type.toLowerCase();
      if(!(et == 'text' || et == 'search')) return true;
    }
    else if(en != 'textarea') return true;

    keymanweb._ActiveElement=Ltarg;  // I3363 (Build 301)  

    if (Ltarg.nodeType == 3) // defeat Safari bug
      Ltarg = Ltarg.parentNode;
      
    var LfocusTarg = Ltarg;

    // Ensure that focussed element is visible above the keyboard
    if(device.touchable && (Ltarg.className == null || Ltarg.className.indexOf('keymanweb-input') < 0)) keymanweb.scrollBody(Ltarg);
         
    if(Ltarg.tagName=='IFRAME') //**TODO: check case reference
    {
      keymanweb._AttachToIframe(Ltarg);
      Ltarg=Ltarg.contentWindow.document;
    }
        
    //??keymanweb._Selection = null;
    keymanweb._ActiveControl = null;
    keymanweb._LastActiveElement = Ltarg;
    for(Ln=0; Ln < keymanweb._Controls.length; Ln++) // I1511 - array prototype extended
      if(keymanweb._Controls[Ln].LControl == Ltarg)
      {
        keymanweb._ActiveControl = keymanweb._Controls[Ln];
        break;
      }

    if(keymanweb._ActiveControl != null  &&  keymanweb._ActiveControl.LDefaultInternalName != null)
    {
      if(!keymanweb._JustActivatedKeymanWebUI)
      {
        keymanweb._SetActiveKeyboard(keymanweb._ActiveControl.LDefaultInternalName,'',true); 
      }
      else
        keymanweb._ActiveControl.LDefaultInternalName = keymanweb._ActiveKeyboard == null ? '' : keymanweb._ActiveKeyboard['KI'];
    }
    
    //TODO: the logic of the following line doesn't look right!!  Both variables are true, but that doesn't make sense!
    //_Debug(keymanweb._IsIEEditableIframe(Ltarg,1) + '...' +keymanweb._IsMozillaEditableIframe(Ltarg,1));
    if(!keymanweb._IsIEEditableIframe(Ltarg,1) || !keymanweb._IsMozillaEditableIframe(Ltarg,1))
    {
      keymanweb._DisableInput = 1; 
      return true;
    }
    keymanweb._DisableInput = 0;

    if(!keymanweb._JustActivatedKeymanWebUI)
    {
      keymanweb._DeadKeys = [];
      keymanweb._NotifyKeyboard(0,Ltarg,1);  // I2187
    }
   
    if(!keymanweb._JustActivatedKeymanWebUI  &&  keymanweb._SelectionControl != Ltarg)
      keymanweb._IsActivatingKeymanWebUI = 0;
    keymanweb._JustActivatedKeymanWebUI = 0;

    keymanweb._SelectionControl = Ltarg;
    Ltarg._KeymanWebSelectionStart = Ltarg._KeymanWebSelectionEnd = null; // I3363 (Build 301)

    // Set element directionality (but only if element is empty)
    keymanweb._SetTargDir(Ltarg); 

    //Execute external (UI) code needed on focus if required
    keymanweb.doControlFocused(LfocusTarg,keymanweb._ActiveControl);
  
    // Force display of OSK for touch input device, or if a CJK keyboard, to ensure visibility of pick list
    if(device.touchable)
    {
      osk._Enabled=1;
    }
    else
    {
      // Conditionally show the OSK when control receives the focus
      if(osk.ready)
      {
        if(keymanweb.isCJK()) osk._Enabled=1;
        if(osk._Enabled) osk._Show(); else osk._Hide(false);
      }
    }
    // TODO: This is possibly the main sequencing issue, as ControlFocus may get called before other elements
    // are ready, or keyboards downloaded.  Need some way to ensure that the OSK is displayed when everything is ready.
    
    
    // We have slightly different focus management on IE to other browsers.  This is because
    // IE has problems with loss of focus when clicking on another element.  This can probably
    // be resolved in the future by using MouseDown and MouseUp events instead of Click events
    // on the VK elements but for now we just use the smoother interaction on Firefox and Chrome,
    // and let IE do the focus dance.  This means some careful management of the
    // IsActivatingKeymanWebUI and LastActiveElement variables, so be careful with any changes
    // to these.
    //    if(keymanweb._IE) keymanweb._LastActiveElement = null; // I2498 - KeymanWeb OSK does not accept clicks in FF when using automatic UI
      
    return true;
  }                
  
  /**
   * Function     _IsIEEditableIframe
   * Scope        Private
   * @param       {Object}          Pelem         Iframe element
   *              {boolean|number}  PtestOn       1 to test if frame content is editable (TODO: unclear exactly what this is doing!)   
   * @return      {boolean}
   * Description  Test if element is an IE editable IFrame 
   */    
  keymanweb._IsIEEditableIframe = function(Pelem,PtestOn)
  {
    var Ldv, Lvalid = Pelem  &&  (Ldv=Pelem.tagName)  &&  Ldv.toLowerCase() == 'body'  &&  (Ldv=Pelem.ownerDocument)  &&  Ldv.parentWindow;
    return (!PtestOn  &&  Lvalid) || (PtestOn  &&  (!Lvalid || Pelem.isContentEditable));
  }

  /**
   * Function     _IsMozillaEditableIframe
   * Scope        Private
   * @param       {Object}           Pelem    Iframe element
   * @param       {boolean|number}   PtestOn  1 to test if 'designMode' is 'ON'    
   * @return      {boolean} 
   * Description  Test if element is a Mozilla editable IFrame 
   */    
  keymanweb._IsMozillaEditableIframe = function(Pelem,PtestOn)
  {
    var Ldv, Lvalid = Pelem  &&  (Ldv=Pelem.defaultView)  &&  Ldv.frameElement;
    return (!PtestOn  &&  Lvalid) || (PtestOn  &&  (!Lvalid || Ldv.document.designMode.toLowerCase()=='on'));
  }
    
  /**
   * Respond to KMW losing focus on event
   * 
   * @param       {Event}       e       Event object
   * @return      {boolean}             Always true  (?) 
   */    
  keymanweb._ControlBlur = function(e)
  {
    var Ltarg;  

    if(!keymanweb._Enabled) return true;

    e = keymanweb._GetEventObject(e);   // I2404 - Manage IE events in IFRAMEs
    if(!e) return true;
    if (e.target) Ltarg = e.target;
    else if (e.srcElement) Ltarg = e.srcElement;
    else return true;

    keymanweb._ActiveElement = null; // I3363 (Build 301)

    // Hide the touch device input caret, if applicable  I3363 (Build 301)
    if(device.touchable) keymanweb.hideCaret();
        
    if (Ltarg.nodeType == 3) // defeat Safari bug
      Ltarg = Ltarg.parentNode;

    if(Ltarg.tagName=='IFRAME')
      Ltarg=Ltarg.contentWindow.document;
      
    if (Ltarg.setSelectionRange)
    {                                           
      //Ltarg._KeymanWebSelectionStart = Ltarg.selectionStart;
      //Ltarg._KeymanWebSelectionEnd = Ltarg.selectionEnd;
      Ltarg._KeymanWebSelectionStart = Ltarg.value._kmwCodeUnitToCodePoint(Ltarg.selectionStart);  //I3319
      Ltarg._KeymanWebSelectionEnd = Ltarg.value._kmwCodeUnitToCodePoint(Ltarg.selectionEnd);  //I3319
      
    }
    
    ////keymanweb._SelectionControl = null;
    
    keymanweb._LastActiveElement = Ltarg;
    
    if(keymanweb._ActiveControl != null  &&  keymanweb._ActiveControl.LDefaultInternalName != null)
      if(keymanweb._ActiveKeyboard == null)
        keymanweb._ActiveControl.LDefaultInternalName = '';
      else
        keymanweb._ActiveControl.LDefaultInternalName = keymanweb._ActiveKeyboard['KI'];

    keymanweb._ActiveControl = null;
    
    if(!keymanweb._IsActivatingKeymanWebUI) keymanweb._NotifyKeyboard(0,Ltarg,0);  // I2187

    e = keymanweb._GetEventObject(e);   // I2404 - Manage IE events in IFRAMEs  //TODO: is this really needed again????
    keymanweb.doControlBlurred(Ltarg,e,keymanweb._IsActivatingKeymanWebUI);

    // Hide the OSK when the control is blurred, unless the UI is being temporarily selected
    if(osk.ready && !keymanweb._IsActivatingKeymanWebUI) osk._Hide(false);

    return true;
  }

  /****************************************************************
   *  
   * Provide for external processing on events
   *    
   ***************************************************************/     
   
  /**
   * Function     doControlBlurred
   * Scope        Private
   * @param       {Object}            _target       element losing focus
   * @param       {Event}             _event        event object
   * @param       {(boolean|number)}  _isActivating activation state
   * @return      {boolean}      
   * Description  Execute external (UI) code needed on blur
   */       
  keymanweb.doControlBlurred = function(_target,_event,_isActivating)
  {
    var p={}; p['target']=_target; p['event']=_event; p['isActivating']=_isActivating;
    return util.callEvent('kmw.controlblurred',p);
  }

  /**
   * Function     doControlFocused
   * Scope        Private
   * @param       {Object}            _target         element gaining focus
   * @param       {Object}            _activeControl  currently active control
   * @return      {boolean}   
   * Description  Execute external (UI) code needed on focus
   */       
  keymanweb.doControlFocused = function(_target,_activeControl)
  {
    var p={}; p['target']=_target; p['activeControl']=_activeControl;  
    return util.callEvent('kmw.controlfocused',p);
  }
  
  /**
   * Execute external (UI) code needed on registering keyboard, used
   * to update each UIs language menu   
   *    
   * Note that the argument object is not at present used by any UI,
   * since the menu is always fully recreated when needed, but the arguments   
   * remain defined to allow for possible use in future (Aug 2014)
   *    
   * @param       {string}            _internalName
   * @param       {string}            _language
   * @param       {string}            _keyboardName
   * @param       {string}            _languageCode
   * @return      {boolean}   
   */       
  keymanweb.doKeyboardRegistered = function(_internalName,_language,_keyboardName,_languageCode)
  {
    var p={'internalName':_internalName,'language':_language,'keyboardName':_keyboardName,'languageCode':_languageCode};
    return util.callEvent('kmw.keyboardregistered',p);
  }
  
  /**
   * Execute external (UI) code to rebuild menu when deregistering keyboard
   *    
   * @return      {boolean}   
   */       

  keymanweb.doKeyboardUnregistered = function()
  {
    var p={};     
    return util.callEvent('kmw.keyboardregistered',p);    
  }
  
  /**
   * Execute external (UI) code needed on laoding keyboard
   * 
   * @param       {string}            _internalName
   * @return      {boolean}   
   */       
  keymanweb.doKeyboardLoaded = function(_internalName)
  {
    var p={}; p['keyboardName']=_internalName; 
    return util.callEvent('kmw.keyboardloaded',p);
  }
    
  /**
   * Function     doBeforeKeyboardChange
   * Scope        Private
   * @param       {string}            _internalName
   * @param       {string}            _languageCode
   * @return      {boolean}   
   * Description  Execute external (UI) code needed before changing keyboard
   */       
  keymanweb.doBeforeKeyboardChange = function(_internalName,_languageCode)
  {
    var p={}; p['internalName']=_internalName; p['languageCode']=_languageCode;
    return util.callEvent('kmw.beforekeyboardchange',p);
  }

  /**
   * Execute external (UI) code needed *after* changing keyboard
   * 
   * @param       {string}            _internalName
   * @param       {string}            _languageCode
   * @param       {boolean=}           _indirect
   * @return      {boolean}   
   */       
  keymanweb.doKeyboardChange = function(_internalName,_languageCode,_indirect)
  {                      
    var p={}; p['internalName']=_internalName; p['languageCode']=_languageCode; 
    p['indirect']=(arguments.length > 2 ? _indirect : false);
    return util.callEvent('kmw.keyboardchange',p);
  }

  /**
   * Function     doUnloadOSK
   * Scope        Private
   * @return      {boolean}   
   * Description  Execute external (UI) code if any needed after unloading OSK (probably not required)
   */       
  keymanweb.doUnloadOSK = function()
  {
    var p={};
    return util.callEvent('kmw.unloadosk',p);
  }

  /**
   * Function     doLoadUI
   * Scope        Private
   * @return      {boolean}   
   * Description  Execute UI initialization code after loading the UI
   */       
  keymanweb.doLoadUI = function()
  {
    var p={};
    return util.callEvent('kmw.loaduserinterface',p);
  }

  /**
   * Function     doUnloadUI
   * Scope        Private
   * @return      {boolean}   
   * Description  Execute UI cleanup code before unloading the UI (may not be required?)
   */       
  keymanweb.doUnloadUI = function()
  {
    var p={};
    return util.callEvent('kmw.unloaduserinterface',p);
  }

  /*****************************************************************************
   *  
   * Provide for handling the initial focus event differently
   * The first focus event can happen before we get the WindowLoad, 
   * e.g. if the page activates a control on WindowLoad itself,
   * so trap that and run it through to the page 
   * 
   *****************************************************************************/

  /**
   * Function     _BubbledFocus
   * Scope        Private
   * @param       {Event}       e         Event object
   * Description  Respond to KMW receiving bubbled focus on event (TODO: may not be needed, not currently doing anything) 
   */    
  keymanweb._BubbledFocus = function(e) { /*KeymanWeb._WindowLoad(e);*/ }
    
  if (window.addEventListener)
    window.addEventListener('focus', keymanweb._BubbledFocus, true);  

  /**
   * Function     _GetKeyEventProperties
   * Scope        Private
   * @param       {Event}       e       Event object
   * @return      {Object.<string,*>}   KMW keyboard event object: 
   * Description  Get object with target element, key code, shift state, virtual key state 
   *                Ltarg=target element
   *                Lcode=keyCode
   *                Lmodifiers=shiftState
   *                LisVirtualKeyCode e.g. ctrl/alt key
   *                LisVirtualKey     e.g. Virtual key or non-keypress event
   */    
  keymanweb._GetKeyEventProperties = function(e)
  {
    var s = new Object();
    e = keymanweb._GetEventObject(e);   // I2404 - Manage IE events in IFRAMEs
    if(!e) return null;
    
    if(e.cancelBubble === true) return null; // I2457 - Facebook meta-event generation mess -- two events generated for a keydown in Facebook contentEditable divs
    
    if (e.target) s.Ltarg = e.target;
    else if (e.srcElement) s.Ltarg = e.srcElement;
    else return null;
    if (s.Ltarg.nodeType == 3) // defeat Safari bug
      s.Ltarg = s.Ltarg.parentNode;

    if (e.keyCode) s.Lcode = e.keyCode;
    else if (e.which) s.Lcode = e.which;    
    else return null;
    
    s.Lmodifiers = 
      (e.shiftKey ? 0x10 : 0) |
      (e.ctrlKey ? (e.ctrlLeft ? 0x20 : 0x20) : 0) | 
      (e.altKey ? (e.altLeft ? 0x40 : 0x40) : 0);  // I3363 (Build 301)
    
    //s.LisVirtualKey = (e.charCode != null  &&  (e.charCode == 0 || (s.Lmodifiers & 0x60) != 0)) || e.type != 'keypress';
    //s.LisVirtualKeyCode = false;
    s.LisVirtualKeyCode = (typeof e.charCode != 'undefined' && e.charCode != null  &&  (e.charCode == 0 || (s.Lmodifiers & 0x60) != 0));
    s.LisVirtualKey = s.LisVirtualKeyCode || e.type != 'keypress';
    
    return s;
  }

  /**
   * Function   _SelectionChange
   * Scope      Private
   * @return    {boolean} 
   * Description Respond to selection change event 
   */
  keymanweb._SelectionChange = function()
  {
    if(keymanweb._IgnoreNextSelChange)
    {
      keymanweb._IgnoreNextSelChange--;
    }
    else
    {
      var Ls=document.selection;
      if(Ls.type.toLowerCase()!='control') //  &&  document.selection.createRange().parentElement() == keymanweb._SelectionControl) //  &&  window.event.srcElement == keymanweb._SelectionControl)
      {
        var Lrange=Ls.createRange();
        if(!keymanweb._Selection || !keymanweb._Selection.isEqual(Lrange))
        {
          keymanweb._Selection = Lrange;

          /* Delete deadkeys for IE when certain keys pressed */
          keymanweb._DeadKeys = [];
        }
      }
    }
    return true;
  }
  
// TODO: find out if _FindCaret is still needed for current FireFox, delete if not

  /**
   * Function     _FindCaret
   * Scope        Private
   * @param       {Object}    Pelem    element
   * Description  Work around a problem with scrolling text boxes and input boxes in Firefox, not needed for other browsers
   */
  keymanweb._FindCaret = function(Pelem)     // I779
  {
    if(!Pelem.createTextRange && Pelem.selectionStart)
    {      
      var Levent=document.createEvent('KeyboardEvent');
      if(Levent.initKeyEvent)
      {
        Levent.initKeyEvent('keypress',true,true,null,false,false,false,false,0,32);
        var LkeyPress = keymanweb._KeyPress; 
        
        /**
         * Function     _KeyPress
         * Scope        Private
         * @param       {Event}     e     event         
         * Description  Temporarily disable keypress event handling  TODO: does this really work??? objects are passed by reference so should be OK
         */       
        keymanweb._KeyPress = function(e) {};
        Pelem.dispatchEvent(Levent);
        Levent=document.createEvent('KeyboardEvent');
        Levent.initKeyEvent('keypress',true,true,null,false,false,false,false,8,0);
        Pelem.dispatchEvent(Levent);
        keymanweb._KeyPress = LkeyPress;
      }
    }
  }
  
  /**
   * Function     _NotifyKeyboard
   * Scope        Private
   * @param       {number}    _PCommand     event code (16,17,18) or 0
   * @param       {Object}    _PTarget      target element
   * @param       {number}    _PData        1 or 0    
   * Description  Notifies keyboard of keystroke or other event
   */    
  keymanweb._NotifyKeyboard = function(_PCommand,_PTarget,_PData)  // I2187
  {
    if(keymanweb._ActiveKeyboard != null && typeof(keymanweb._ActiveKeyboard['KNS']) == 'function') keymanweb._ActiveKeyboard['KNS'](_PCommand,_PTarget,_PData);
  }
        
  /**
   * Function     _KeyDown
   * Scope        Private
   * @param       {Event}       e     event
   * @return      {boolean}           
   * Description  Processes keydown event and passes data to keyboard 
   */    
  keymanweb._KeyDown = function(e)
  {
    var Ldv,eClass=''; 

    keymanweb._KeyPressToSwallow = 0;
    if(!keymanweb._Enabled || keymanweb._DisableInput || keymanweb._ActiveKeyboard == null ||
      (keymanweb._ActiveControl != null  &&  !keymanweb._ActiveControl.LEnabled)) return true;

    // Prevent mapping element is readonly or tagged as kmw-disabled
    var el=util.eventTarget(e);
    if(device.touchable)
    {
      if(el && typeof el.kmwInput != 'undefined' && el.kmwInput == false) return true;
    }    
    else if(el && el.className.indexOf('kmw-disabled') >= 0) return true; 
    
    // Or if OSK not yet ready (for any reason)
    if(!osk.ready) return true;
    
    // Get event properties  
    var Levent = keymanweb._GetKeyEventProperties(e);
    if(Levent == null) return true;
    switch(Levent.Lcode)
    {
      case 8: 
        keymanweb._DeadKeys = []; 
        break; // I3318 (always clear deadkeys after backspace) 
      case 16: 
      case 17: 
      case 18: 
        keymanweb._NotifyKeyboard(Levent.Lcode,Levent.Ltarg,1); 
        return osk._UpdateVKShift(Levent, Levent.Lcode-15, 1); // I2187
    }
    
    // I1207
    if((Ldv=Levent.Ltarg.ownerDocument)  &&  (Ldv=Ldv.selection)  &&  (Levent.Lcode<33 || Levent.Lcode>40))
    {
      Ldv.createRange().select();
    }

    if(!window.event)
    {
      // I1466 - Convert the - keycode on mnemonic as well as positional layouts
      // FireFox, Mozilla Suite
      if(keymanweb._VKMap_FF_IE['k'+Levent.Lcode]) Levent.Lcode=keymanweb._VKMap_FF_IE['k'+Levent.Lcode];
    }
    //else 
    //{
    // Safari, IE, Opera?
    //}
    
    if(!keymanweb._ActiveKeyboard['KM'])
    {
      // Positional Layout

      var LeventMatched=0;
      /* 13/03/2007 MCD: Swedish: Start mapping of keystroke to US keyboard */
      var Lbase=keymanweb._VKMap[osk._BaseLayout];
      if(Lbase && Lbase['k'+Levent.Lcode]) Levent.Lcode=Lbase['k'+Levent.Lcode];
      /* 13/03/2007 MCD: Swedish: End mapping of keystroke to US keyboard */
      
      if(typeof(keymanweb._ActiveKeyboard['KM'])=='undefined'  &&  !(Levent.Lmodifiers & 0x60))
      {
        // Support version 1.0 KeymanWeb keyboards that do not define positional vs mnemonic
        var Levent2={Lcode:keymanweb._USKeyCodeToCharCode(Levent),Ltarg:Levent.Ltarg,Lmodifiers:0,LisVirtualKey:0};
        if(keymanweb.callKeyboardStartGroup(Levent2.Ltarg,Levent2)) LeventMatched=1;
      }
      
      LeventMatched = LeventMatched || keymanweb.callKeyboardStartGroup(Levent.Ltarg,Levent);
      
      // Support backspace in simulated input DIV from physical keyboard where not matched in rule  I3363 (Build 301)
      if(Levent.Lcode == 8 && !LeventMatched && Levent.Ltarg.className != null && Levent.Ltarg.className.indexOf('keymanweb-input') >= 0)
        keymanweb.KO(1,keymanweb._LastActiveElement,"");
    }
    else 
    {
      // Mnemonic layout
      if(Levent.Lcode == 8) // I1595 - Backspace for mnemonic
      {
        keymanweb._KeyPressToSwallow = 1;
        if(!keymanweb.callKeyboardStartGroup(Levent.Ltarg,Levent))
          keymanweb.KO(1,keymanweb._LastActiveElement,""); // I3363 (Build 301)
        return false;  //added 16/3/13 to fix double backspace on mnemonic layouts on desktop
      }
      else
        keymanweb._KeyPressToSwallow = 0;
    }

    if(!LeventMatched  &&  Levent.Lcode >= 96  &&  Levent.Lcode <= 111)
    {
      // Number pad, numlock on
//      _Debug('KeyPress NumPad code='+Levent.Lcode+'; Ltarg='+Levent.Ltarg.tagName+'; LisVirtualKey='+Levent.LisVirtualKey+'; _KeyPressToSwallow='+keymanweb._KeyPressToSwallow+'; keyCode='+(e?e.keyCode:'nothing'));

      if(Levent.Lcode < 106) var Lch = Levent.Lcode-48;
      else Lch = Levent.Lcode-64;
      keymanweb.KO(0, Levent.Ltarg, String._kmwFromCharCode(Lch)); //I3319

      LeventMatched = 1;
    }
   
    if(LeventMatched)
    {
      keymanweb._FindCaret(Levent.Ltarg); //I779
      if(e  &&  e.preventDefault) e.preventDefault();
      keymanweb._KeyPressToSwallow = (e?e.keyCode:0);
      return false;
    }
    else keymanweb._KeyPressToSwallow = 0;
    
    if(Levent.Lcode == 8)
    {
      /* Backspace - delete deadkeys, also special rule if desired? */
      // This is needed to prevent jumping to previous page, but why???  // I3363 (Build 301)
      if(Levent.Ltarg.className != null && Levent.Ltarg.className.indexOf('keymanweb-input') >= 0) return false;
    }
    return true;
  }                

  keymanweb.callKeyboardStartGroup = function(Ltarg, Levent) {
    keymanweb._CachedSelectionStart = null; // I3319     
    keymanweb._DeadkeyResetMatched();       // I3318    
    keymanweb.cachedContext.reset();
    return keymanweb._ActiveKeyboard['gs'](Ltarg, Levent);
  }

  /**
   * Function     _KeyPress
   * Scope        Private
   * @param       {Event}       e     event
   * @return      {boolean}           
   * Description Processes keypress event (does not pass data to keyboard)
   */       
  keymanweb._KeyPress = function(e)
  {
    var Levent;
    if(!keymanweb._Enabled || keymanweb._DisableInput || keymanweb._ActiveKeyboard == null ||
      (keymanweb._ActiveControl != null  &&  !keymanweb._ActiveControl.LEnabled)) return true;

    Levent = keymanweb._GetKeyEventProperties(e);
    if(Levent == null || Levent.LisVirtualKey) return true;

//    _Debug('KeyPress code='+Levent.Lcode+'; Ltarg='+Levent.Ltarg.tagName+'; LisVirtualKey='+Levent.LisVirtualKey+'; _KeyPressToSwallow='+keymanweb._KeyPressToSwallow+'; keyCode='+(e?e.keyCode:'nothing'));

    /* I732 START - 13/03/2007 MCD: Swedish: Start positional keyboard layout code: prevent keystroke */
    if(!keymanweb._ActiveKeyboard['KM'])
    {
      if(!keymanweb._KeyPressToSwallow) return true;
      if(Levent.Lcode < 0x20 || (keymanweb._BrowserIsSafari  &&  (Levent.Lcode > 0xF700  &&  Levent.Lcode < 0xF900))) return true;
      e = keymanweb._GetEventObject(e);   // I2404 - Manage IE events in IFRAMEs
      if(e) e.returnValue = false;
      return false;
    }
    /* I732 END - 13/03/2007 MCD: Swedish: End positional keyboard layout code */
    
    if(keymanweb._KeyPressToSwallow || keymanweb.callKeyboardStartGroup(Levent.Ltarg,Levent))
    {
      keymanweb._KeyPressToSwallow=0;
      if(e  &&  e.preventDefault) e.preventDefault();
      keymanweb._FindCaret(Levent.Ltarg);  // I779
      return false;
    }
    keymanweb._KeyPressToSwallow=0;
    return true;
  }

  /**
   * Function     _KeyUp
   * Scope        Private
   * @param       {Event}       e     event
   * @return      {boolean}           
   * Description Processes keyup event and passes event data to keyboard
   */       
  keymanweb._KeyUp = function(e)
  {
    var Levent = keymanweb._GetKeyEventProperties(e);
    if(Levent == null || !osk.ready) return true;

    switch(Levent.Lcode)
    {
      case 13:  
        if(Levent.Ltarg.nodeName == 'TEXTAREA') break;
      
        // For input fields, move to next input element
        if(Levent.Ltarg.type == 'search' || Levent.Ltarg.type == 'submit')
          Levent.Ltarg.form.submit();
        else
          keymanweb.moveToNext(false);
        return true;        
                
      case 16: 
      case 17: 
      case 18: keymanweb._NotifyKeyboard(Levent.Lcode,Levent.Ltarg,0); return osk._UpdateVKShift(Levent, Levent.Lcode-15, 1);  // I2187
    }
    
    // I736 start
    var Ldv;
    if((Ldv=Levent.Ltarg.ownerDocument)  &&  (Ldv=Ldv.selection)  &&  Ldv.type != 'control')   // I1479 - avoid createRange on controls
    {
      Ldv=Ldv.createRange();
      //if(Ldv.parentElement()==Levent.Ltarg) //I1505
      keymanweb._Selection = Ldv;
    }
    // I736 end
    
    //if(document.selection  &&  document.selection.type=='Text') keymanweb._Selection=document.selection.createRange();
    //if(!KeymanWeb._Enabled) return true;
    //if (!e) e = window.event;
    return false;
  }
  
//TODO: check return of _KeyUp - what happens if returning true or false ?? what if null returned?

  /**
  * Move focus to next (or previous) input or text area element on TAB
  *   Uses list of actual input elements
  *     
  *   Note that _ActiveElement on touch devices returns the DIV that overlays
  *   the input element, not the element itself.
  * 
  * @param      {number|boolean}  bBack     Direction to move (0 or 1)
  */
  keymanweb.moveToNext=function(bBack)
  {
    var i,t=keymanweb.sortedInputs,
      activeBase=keymanweb._ActiveElement;
    
    if(t.length == 0) return;

    // For touchable devices, get the base element of the DIV
    if(device.touchable) activeBase=activeBase.base;

    // Identify the active element in the list of inputs ordered by position
    for(i=0; i<t.length; i++)
    {          
      if(t[i] == activeBase) break;
    }   

    // Find the next (or previous) element in the list
    if(bBack) i=i-1; else i=i+1; 
    if(i >= t.length) i=i-t.length;
    if(i < 0) i=i+t.length;

    // Move to the selected element
    if(device.touchable)
    {                     
      // Set focusing flag to prevent OSK disappearing 
      keymanweb.focusing=true;
      var target=t[i]['kmw_ip'];

      // Focus if next element is non-mapped
      if(typeof(target) == 'undefined')
      {
        t[i].focus();
      }
      
      // Or reposition the caret on the input DIV if mapped
      else  
      {
        keymanweb._ActiveElement=keymanweb._LastActiveElement=target;    
        keymanweb.setTextCaret(target,10000);                            
        keymanweb.scrollInput(target);                                   
      } 
    }
    // Behaviour for desktop browsers
    else
    {
      t[i].focus();
    }    
  }          

  /**
   * Move focus to user-specified element
   * 
   *  @param  {string|Object}   e   element or element id
   *           
   **/
  keymanweb['moveToElement'] = function(e)
  {
    var i;
    
    if(typeof(e) == 'string') e=document.getElementById(e);
    
    if(device.touchable && e['kmw_ip'])
      e['kmw_ip'].focus();
    else
      e.focus();
  }

  /**
   * Change active keyboard to keyboard selected by (internal) name and language code
   * 
   *  Test if selected keyboard already loaded, and simply update active stub if so.
   *  Otherwise, insert a script to download and insert the keyboard from the repository
   *  or user-indicated file location. 
   * 
   * @param       {string}    PInternalName
   * @param       {string=}    PLgCode
   * @param       {boolean=}   saveCookie   
   */    
  keymanweb._SetActiveKeyboard = function(PInternalName,PLgCode,saveCookie)
  {
    var n,Ln,lgCode;

    // Set default language code
    if(arguments.length < 2 || (!PLgCode)) lgCode='---'; else lgCode=PLgCode;

    // Check that the saved keyboard is currently registered
    for(n=0; n<keymanweb._KeyboardStubs.length; n++)
    {
      if(PInternalName == keymanweb._KeyboardStubs[n]['KI'])
      {
        if(lgCode == keymanweb._KeyboardStubs[n]['KLC'] || lgCode == '---') break;
      }
    }

    // Mobile device addition: force selection of the first keyboard if none set
    if(device.touchable && (PInternalName == '' || PInternalName == null || n >= keymanweb._KeyboardStubs.length))
    {
      PInternalName=keymanweb._KeyboardStubs[0]['KI']; lgCode=keymanweb._KeyboardStubs[0]['KLC'];   
    }

    // Save name of keyboard (with language code) as a cookie
    if(arguments.length > 2 && saveCookie) keymanweb.saveCurrentKeyboard(PInternalName,lgCode);

    // Check if requested keyboard and stub are currently active
    if(keymanweb._ActiveStub && keymanweb._ActiveKeyboard 
      && keymanweb._ActiveKeyboard['KI'] == PInternalName 
      && keymanweb._ActiveStub['KI'] == PInternalName     //this part of test should not be necessary, but keep anyway
      && keymanweb._ActiveStub['KLC'] == PLgCode
      && !keymanweb.mustReloadKeyboard                                 
      ) return;   

    // Check if current keyboard matches requested keyboard, but not stub
    if(keymanweb._ActiveKeyboard && (keymanweb._ActiveKeyboard['KI'] == PInternalName))
    {
      // If so, simply update the active stub
      for(Ln=0; Ln<keymanweb._KeyboardStubs.length; Ln++)
      {
        if((keymanweb._KeyboardStubs[Ln]['KI'] == PInternalName) && (keymanweb._KeyboardStubs[Ln]['KLC'] == PLgCode))
        {
          keymanweb._ActiveStub = keymanweb._KeyboardStubs[Ln]; 
          
          // Append a stylesheet for this keyboard for keyboard specific styles 
          // or if needed to specify an embedded font
           osk.appendStyleSheet();
          
          // Re-initializate OSK before returning if required
          if(keymanweb.mustReloadKeyboard) osk._Load();
          return;
        }
      }      
    } 
    keymanweb._ActiveKeyboard = null; keymanweb._ActiveStub = null;

    // Hide OSK and do not update keyboard list if using internal keyboard (desktops)
    if(PInternalName == '') 
    {
      osk._Hide(false); return;
    }

    for(Ln=0; Ln<keymanweb._Keyboards.length; Ln++)  // I1511 - array prototype extended
    {
      if(keymanweb._Keyboards[Ln]['KI'] == PInternalName)
      {
        keymanweb._ActiveKeyboard = keymanweb._Keyboards[Ln];
        keymanweb._SetTargDir(keymanweb._LastActiveElement);  // I2077 - LTR/RTL timing
      
        // and update the active stub
        for(var Ls=0; Ls<keymanweb._KeyboardStubs.length; Ls++)
        {
          if((keymanweb._KeyboardStubs[Ls]['KI'] == PInternalName) && (keymanweb._KeyboardStubs[Ls]['KLC'] == PLgCode))
          {
            keymanweb._ActiveStub = keymanweb._KeyboardStubs[Ls]; break;
          }
        }
        break;
      }
    }

    if(PLgCode == 'undefined' || PLgCode == '') PLgCode = '---';
    if(keymanweb._ActiveKeyboard == null)
    {
      for(Ln=0; Ln<keymanweb._KeyboardStubs.length; Ln++)  // I1511 - array prototype extended
      {   
        if((keymanweb._KeyboardStubs[Ln]['KI'] == PInternalName) 
          && ((keymanweb._KeyboardStubs[Ln]['KLC'] == PLgCode) || (PLgCode == '---')))
        {
          // Force OSK display for CJK keyboards (keyboards using a pick list)
          if(keymanweb.isCJK(keymanweb._KeyboardStubs[Ln]) || device.touchable) osk._Enabled = 1;    
 
          // Create a script to load from the server - when it finishes loading, it will register itself, 
          //  detect that it is active, and focus as appropriate. The second test is needed to allow recovery from a failed script load
          if(keymanweb._LoadingInternalName == null || keymanweb._LoadingInternalName != PInternalName)
          { 
            // Always (temporarily) hide the OSK when loading a new keyboard, to ensure that a failure to load doesn't leave the current OSK displayed
            if(osk.ready) osk._Hide(false);
 
            keymanweb._LoadingInternalName = PInternalName;
            
            // Must kill existing timer before starting another (KMW-101)
            if(keymanweb.loadTimer != null) window.clearTimeout(keymanweb.loadTimer);
            keymanweb.loadTimer = null;
            
            //Start a keyboard loading timer to allow fall back to the default if the keyboard cannot be found
            if(typeof(keymanweb.keyboardUnavailable) == 'function') 
              keymanweb.loadTimer=keymanweb.keyboardUnavailable(Ln);
            else
              keymanweb.loadTimer=null;

            //Display the loading delay bar (Note: only append 'keyboard' if not included in name.) 
            var wText='Installing keyboard<br/>'+keymanweb._KeyboardStubs[Ln]['KN'].replace(/\s*keyboard\s*/i,'');
            if(typeof(util.wait) == 'function') util.wait(wText);
            
            // Installing the script immediately does not work reliably if two keyboards are
            // loaded in succession if there is any delay in downloading the script.
            // It works much more reliably if deferred (KMEW-101, build 356)
            // The effect of a delay can also be tested, for example, by setting the timeout to 5000
            //keymanweb.installKeyboard(keymanweb._KeyboardStubs[Ln]);
            window.setTimeout(function(){keymanweb.installKeyboard(keymanweb._KeyboardStubs[Ln]['KF']);},0);
          }          
          keymanweb._ActiveStub=keymanweb._KeyboardStubs[Ln];
          return;
        }
      }
      keymanweb._SetTargDir(keymanweb._LastActiveElement);  // I2077 - LTR/RTL timing
    } 

    var Pk=keymanweb._ActiveKeyboard;  // I3319
    if(Pk !== null)  // I3363 (Build 301)
      String.kmwEnableSupplementaryPlane(Pk && ((Pk['KS'] && (Pk['KS'] == 1)) || (Pk['KN'] == 'Hieroglyphic'))); // I3319
    
    // Initialize the OSK (provided that the base code has been loaded)
    osk._Load();
  }

/**
 * Install a keyboard script that has been downloaded from a keyboard server
 * 
 *  @param  {string}  kbdFile   keyboard filename
 *    
 **/      
  keymanweb.installKeyboard = function(kbdFile)
  {
    var Lscript = util._CreateElement('SCRIPT');
    Lscript.charset="UTF-8";        // KMEW-89
    Lscript.src = keymanweb.getKeyboardPath(kbdFile);       
    Lscript.type = 'text/javascript';
    try {                                  
      document.body.appendChild(Lscript);  
      }
    catch(ex) {                                                     
      document.getElementsByTagName('head')[0].appendChild(Lscript);
      }            
  }

  /**
   * Set the default keyboard
  **/
  keymanweb.setDfltKeyboard=function()
  {
    keymanweb._SetActiveKeyboard('Keyboard_us','eng',true);
    keymanweb.doKeyboardChange('Keyboard_us','eng',true);
  }

  /**
   * Function    isCJK
   * Scope       Public
   * @param      {Object=}  k0 
   * @return     {boolean}
   * Description Tests if active keyboard (or optional argument) uses a pick list (Chinese, Japanese, Korean, etc.)
   *             (This function accepts either keyboard structure.)   
   */    
  keymanweb['isCJK'] = function(k0)
  { 
    var k=keymanweb._ActiveKeyboard, lg=''; 

    if(arguments.length > 0) k = k0; 
    
    if(k)
    {
      if(typeof(k['KLC']) != 'undefined') lg = k['KLC'];
      else if(typeof(k['LanguageCode']) != 'undefined') lg = k['LanguageCode'];
    }
    
    return ((lg == 'cmn') || (lg == 'jpn') || (lg == 'kor'));
  }
  keymanweb.isCJK = keymanweb['isCJK']; // I3363 (Build 301)
   
  /**
   * Allow to change active keyboard by (internal) keyboard name
   * 
   * @param       {string}    PInternalName   Internal name
   * @param       {string}    PLgCode         Language code
   */    
  keymanweb['setActiveKeyboard'] = function(PInternalName,PLgCode)
  {
    //TODO: This does not make sense: the callbacks should be in _SetActiveKeyboard, not here,
    //      since this is always called FROM the UI, which should not need notification.
    //      If UI callbacks are needed at all, they should be within _SetActiveKeyboard  
    keymanweb.doBeforeKeyboardChange(PInternalName,PLgCode);     
    keymanweb._SetActiveKeyboard(PInternalName,PLgCode,true);    
    if(keymanweb._LastActiveElement != null) keymanweb._FocusLastActiveElement();
    keymanweb.doKeyboardChange(PInternalName,PLgCode);
  }
  
  /**
   * Function     getActiveKeyboard
   * Scope        Public
   * @return      {string}      Name of active keyboard
   * Description  Return internal name of currently active keyboard
   */    
  keymanweb['getActiveKeyboard'] = function()
  {
    if(keymanweb._ActiveKeyboard == null) return '';
    return keymanweb._ActiveKeyboard['KI'];
  }

  /**
   * Function    getActiveLanguage
   * Scope       Public
   * @return     {string}         language code
   * Description Return language code for currently selected language
   */    
  keymanweb['getActiveLanguage'] = function()
  {
    if(keymanweb._ActiveStub == null) return '';
    return keymanweb._ActiveStub['KLC'];
  }

//TODO: find all references to next three routines and disambiguate!!
  
  /**
   * Get keyboard meta data for the selected keyboard and language
   * 
   * @param       {string}    PInternalName     Internal name of keyboard
   * @param       {string=}   PlgCode           language code
   * @return      {Object}                      Details of named keyboard 
   *                                            
   **/    
  keymanweb['getKeyboard'] = function(PInternalName,PlgCode)
  {
    var Ln, Lrn;
    for(Ln=0; Ln<keymanweb._KeyboardStubs.length; Ln++)  
    {    
      Lrn = keymanweb._GetKeyboardDetail(keymanweb._KeyboardStubs[Ln]);
      if(Lrn['InternalName'] == PInternalName)
      { 
        if(arguments.length < 2) return Lrn;
        if(Lrn['LanguageCode'] == PlgCode) return Lrn;
      } 
    }
    return null;
  }

  /**
   * Function     GetKeyboardDetail
   * Scope        Private
   * @param       {string}    PInternalName     Internal name of keyboard
   * @return      {Object}                       Details of named keyboard 
   *                                            TODO: should it be Array or Object???
   * Description  Return keyboard details object
   */    
  keymanweb.GetKeyboardDetail = function(PInternalName)  // I2079 - GetKeyboardDetail function
  {
    var Lr=keymanweb['getKeyboards']();
    for(var Ln=0; Ln<Lr.length; Ln++)
      if(Lr[Ln]['InternalName'] == PInternalName) return Lr[Ln];
    return null;
  }
  
  /**
   * Get an associative array of keyboard identification strings
   *   This was defined as an array, so is kept that way, but  
   *   Javascript treats it as an object anyway 
   *    
   * @param       {Object}    Lkbd       Keyboard object
   * @return      {Object}               Copy of keyboard identification strings
   * 
   */    
  keymanweb._GetKeyboardDetail = function(Lkbd)   // I2078 - Full keyboard detail
  {
    var Lr={};  
    Lr['Name'] = Lkbd['KN'];
    Lr['InternalName'] =  Lkbd['KI'];
    Lr['LanguageName'] = Lkbd['KL'];  // I1300 - Add support for language names
    Lr['LanguageCode'] = Lkbd['KLC']; // I1702 - Add support for language codes, region names, region codes, country names and country codes
    Lr['RegionName'] = Lkbd['KR'];
    Lr['RegionCode'] = Lkbd['KRC'];
    Lr['CountryName'] = Lkbd['KC'];
    Lr['CountryCode'] = Lkbd['KCC'];
    Lr['KeyboardID'] = Lkbd['KD'];
    Lr['Font'] = Lkbd['KFont'];
    Lr['OskFont'] = Lkbd['KOskFont'];  
    return Lr;
  }
  
  /**
   * Get array of available keyboard stubs 
   * 
   * @return   {Array}     Array of available keyboards
   * 
   */    
  keymanweb['getKeyboards'] = function()
  {
    var Lr = [], Ln, Lstub, Lrn;

    for(Ln=0; Ln<keymanweb._KeyboardStubs.length; Ln++)  // I1511 - array prototype extended
    {    
      Lstub = keymanweb._KeyboardStubs[Ln];
      Lrn = keymanweb._GetKeyboardDetail(Lstub);  // I2078 - Full keyboard detail
      Lr=keymanweb._push(Lr,Lrn);
    } 
    return Lr;
  }
   
  /**
   * Function     _WindowUnload
   * Scope        Private
   * Description  Remove handlers before detaching KMW window  
   */    
  keymanweb._WindowUnload = function()
  {
    // Allow the UI to release its own resources
    keymanweb.doUnloadUI();
    
    // Allow the OSK to release its own resources
    if(osk.ready) osk._Unload(); // I3363 (Build 301)
    
    keymanweb._LastActiveElement = 0;
  }
  
    // Complete page initialization only after the page is fully loaded, including any embedded fonts
  // This avoids the need to use a timer to test for the fonts
  
  util.attachDOMEvent(window, 'load',function(e){
    //keymanweb.completeInitialization();
    // Always return to top of page after a page reload
    document.body.scrollTop=0;
    if(typeof document.documentElement != 'undefined') document.documentElement.scrollTop=0;
    },false);
  
  // Attach this handler to window unload event  
  util.attachDOMEvent(window, 'unload', keymanweb._WindowUnload,false);  // added fourth argument (default value)
              
  /**
   * Function     _AttachToControls
   * Scope        Private
   * Parameters   {Object}    Pelem    element  
   * Description  Attach KMW to editable controls
   */    
  keymanweb._AttachToControls = function(Pelem)    // I1961
  {
    /**
     * Function     LiTmp
     * Scope        Private
     * @param       {string}    _colon    type of element
     * @return      {Array}               array of elements of specified type                       
     * Description  Local function to get list of editable controls
     */    
    var LiTmp = function(_colon){return Pelem.getElementsByTagName(_colon);};

    // If the element Pelem has any child elements, we wish to analyze those.
    var Linputs = LiTmp('INPUT'), 
      Ltextareas = LiTmp('TEXTAREA'), 
      Lframes = LiTmp('IFRAME'),
      Lce = document.evaluate ? document.evaluate('//*[@contenteditable and @contenteditable != "false"]', document, null, XPathResult.ANY_TYPE, null) : null;	// I2457 - support contentEditable elements in mozilla, webkit

    for(var Li = 0; Li < Linputs.length; Li++)
      if(Linputs[Li].type.toLowerCase() == 'text') keymanweb.attachToControl(Linputs[Li]);        
    
    for(Li = 0; Li < Ltextareas.length; Li++)
      keymanweb.attachToControl(Ltextareas[Li]);
    
    for(Li = 0; Li < Lframes.length; Li++)
      try {
        if(Lframes[Li].contentWindow.document)
          keymanweb._AttachToIframe(Lframes[Li]);
      }
      catch(err) { /* Do not attempt to access iframes outside this site */ }
      
    if(Lce)  // I2457 - support contentEditable elements in mozilla, webkit
    {
      for (var Lc = Lce.iterateNext(); Lc; Lc = Lce.iterateNext())
      {
        keymanweb.attachToControl(Lc);
      }
    }

    // Attach keymanweb-input DIV elements  I3363 (Build 301)
    for(Li = 0; Li<keymanweb.inputList.length; Li++)
    {
      keymanweb.attachToControl(keymanweb.inputList[Li]);
    }
  }
  
   /**
   * Return a path that has is always terminated by a slash
   *    
   * @param   {string}  p folder path   
   * @return  {string}   
  **/      
  keymanweb.fixPath = function(p)
  {
    if(p.length == 0) return p;
    var q=p.substr(p.length-1,1);
    if(q == '/' || q == '\\') return p;
    return p+'/'; 
  }          


  /**
   * Function     Initialization
   * Scope        Public
   * @param       {Object}  arg     object array of user-defined properties
   * Description  KMW window initialization  
   */    
  keymanweb['init'] = keymanweb.init = function(arg) 
  { 
    var i,j,c,e,p,eTextArea,eInput,opt,dTrailer,ds;

    // Local function to convert relative to absolute URLs
    // with respect to the source path, server root and protocol 
    var fixPath = function(p)
  {
      if(p.length == 0) return p;
      
      // Add delimiter if missing
      if(p.substr(p.length-1,1) != '/') p = p+'/';

      // Absolute
      if((p.replace(/^(http)s?:.*/,'$1') == 'http') 
          || (p.replace(/^(file):.*/,'$1') == 'file'))
        return p;         
        
      // Absolute (except for protocol)
      if(p.substr(0,2) == '//')
        return keymanweb.protocol+p;
      
      // Relative to server root
      if(p.substr(0,1) == '/')
        return keymanweb.rootPath+p.substr(1);

      // Otherwise, assume relative to source path
      return keymanweb.srcPath+p;
    }            
     
    // Explicit (user-defined) parameter initialization       
    opt=keymanweb.options;
    if(typeof(arg) == 'object' && arg !== null)
    {
      for(p in opt)
      { 
        if(arg.hasOwnProperty(p)) opt[p] = arg[p];
      }
    }
  
    // Get default paths and device options
    if(opt['root'] != '') keymanweb.rootPath = fixPath(opt['root']); 
 
    // Keyboards and fonts are located with respect to the server root by default          
    //if(opt['keyboards'] == '') opt['keyboards'] = keymanweb.rootPath+'keyboard/';
    //if(opt['fonts'] == '') opt['fonts'] = keymanweb.rootPath+'font/';
  
    // Resources are located with respect to the engine by default 
    if(opt['resources'] == '') opt['resources'] = keymanweb.srcPath;
  
     // Convert resource, keyboard and font paths to absolute URLs
    opt['resources'] = fixPath(opt['resources']);
    opt['keyboards'] = fixPath(opt['keyboards']);
    opt['fonts'] = fixPath(opt['fonts']);    

    // Set element attachment type    
    if(opt['attachType'] == '') opt['attachType'] = (device.touchable ? 'manual' : 'auto');

/*    

    // Only initialize options the first time init is called   
    if(typeof(keymanweb.options['resources']) == 'undefined') 
    {
      var root='',fontSource='',resources='',keyboards='';
           
      // Get values of global variables if defined 
      if(typeof(window['KeymanWeb_Root']) == 'string') root=window['KeymanWeb_Root'];
      if(typeof(window['KeymanWeb_Resources']) == 'string') resources=window['KeymanWeb_Resources'];
      if(typeof(window['KeymanWeb_Keyboards']) == 'string') keyboards=window['KeymanWeb_Keyboards'];
      if(typeof(window['KeymanWeb_FontUriBasePath']) == 'string') fontSource=window['KeymanWeb_FontUriBasePath'];
   
      var opt={};
      opt['root']=root;
      opt['resources']=resources;
      opt['keyboards']=keyboards;
      opt['fonts'] = fontSource;      

      if(typeof(window['KeymanWeb_AttachType']) == 'string') 
        opt['attachType']=window['KeymanWeb_AttachType'];
      else
      opt['attachType'] = (device.touchable ? 'manual' : 'auto');
 
      if(typeof(window['KeymanWeb_FloatUI']) == 'object') 
        opt['ui'] = window['KeymanWeb_FloatUI'];
      else
        opt['ui'] = '';
      
      if(device.touchable) opt['ui'] = 'none';
 
      keymanweb.options = opt;    
    }
    else
    {
      var opt=keymanweb.options;
    }
    
    // Update the option if required by a subsequent call
    if(arguments.length > 0 && typeof(arg)=='object' && arg != null)
    { 
      for(var p in opt)
      { 
        if(arg.hasOwnProperty(p)) opt[p] = arg[p];
      }
    }

    // Get default root path and device options
    if(opt['root'] == '') opt['root'] = keymanweb.rootPath;

    // Use root-relative paths for resources and keyboards unless set by page source
    if(opt['resources'] == '') opt['resources']=opt['root'];
    if(opt['keyboards'] == '') opt['keyboards']=opt['root']+'kbd/';
    if(opt['fonts'] == '') opt['fonts']=opt['root']+'font/';
 */   
    
    // Set default device options
    keymanweb.setDefaultDeviceOptions(opt);   
    
    // Only do remainder of initialization once!  
    if(keymanweb['initialized']) return;

    // Do not initialize until the document has been fully loaded
    if(document.readyState !== 'complete')
    {
      window.setTimeout(function(){keymanweb.init(arg);},50);
      return;
    }

    keymanweb._MasterDocument = window.document;

    /**
     * Initialization of touch devices and browser interfaces must be done 
     * after all resources are loaded, during final stage of initialization
     *        
     */            
    
    // Treat Android devices as phones if either (reported) screen dimension is less than 4" 
    if(device.OS == 'Android')
    {
      // Determine actual device characteristics  I3363 (Build 301)
      // TODO: device.dpi may no longer be needed - if so, get rid of it.
      device.dpi = util.getDPI(); //TODO: this will not work when called from HEAD!!
      device.formFactor=((screen.height < 4.0*device.dpi) || (screen.width < 4.0*device.dpi)) ? 'phone' : 'tablet';
    }

    if (window.removeEventListener)
      window.removeEventListener('focus', keymanweb._BubbledFocus, true);
  
    if(keymanweb.options['attachType'] != 'manual')
      keymanweb._AttachToControls(document);  // I1961

    // Set exposed initialization flag member for UI (and other) code to use 
    keymanweb['initialized'] = 1;
 
    // Finish keymanweb and OSK initialization once all necessary resources are available
    osk.prepare();
   
    // Create and save the remote keyboard loading delay indicator
    util.prepareWait();

    // Register deferred keyboard stubs (addKeyboards() format)
    keymanweb.addKeyboardArray(keymanweb.deferredStubs);
    
    // KRS stubs (legacy format registration)    
    for(j=0; j<keymanweb.deferredKRS.length; j++)
      keymanweb.KRS(keymanweb.deferredKRS[j]);
   
    // Initialize the desktop UI
    keymanweb.initializeUI()
  
    // Register deferred keyboards 
    for(j=0; j<keymanweb.deferredKR.length; j++)
      keymanweb.KR(keymanweb.deferredKR[j]);
  
    // Exit initialization here if target already fully initialized (if external routine exists)
    if(!keymanweb.fullInitialization) return;

    // Determine the default font for mapped elements
    keymanweb.appliedFont=keymanweb.baseFont=keymanweb.getBaseFont();

    // Create an ordered list of all input and textarea fields
    keymanweb.listInputs();
    
    // Add orientationchange event handler to manage orientation changes on mobile devices
    // Initialize touch-screen device interface  I3363 (Build 301)
    if(device.touchable) {
      keymanweb.handleRotationEvents();
      keymanweb.setupTouchDevice();
    }    

    // Initialize desktop browser interface
    else 
      keymanweb.setupDesktopPage();
   
    // Initialize the OSK and set default OSK styles
    // Note that this should *never* be called before the OSK has been initialized.
    // However, it possibly may be called before the OSK has been fully defined with the current keyboard, need to check.    
    //osk._Load(); 
    
    
    // I1476 - Handle SELECT overlapping BEGIN   TODO: Move this to float UI code ??
    if(util._GetIEVersion() == 6) osk.shim = util['createShim']();  // I3363 (Build 301)
    // I1476 - Handle SELECT overlapping END
    
    //document.body.appendChild(osk._Box); 

    //osk._Load(false);
    
    // I3363 (Build 301)
    if(device.touchable)
    {
      // Handle OSK touchend events (prevent propagation)
      osk._Box.addEventListener('touchend',function(e){e.stopPropagation();},false);

      // Add a blank DIV to the bottom of the page to allow the bottom of the page to be shown
      dTrailer=document.createElement('DIV'); ds=dTrailer.style;
      ds.width='100%';ds.height=(screen.width/2)+'px';
      document.body.appendChild(dTrailer);  
      
      // On Chrome, scrolling up or down causes the URL bar to be shown or hidden 
      // according to whether or not the document is at the top of the screen.
      // But when doing that, each OSK row top and height gets modified by Chrome
      // looking very ugly.  Itwould be best to hide the OSK then show it again 
      // when the user scroll finishes, but Chrome has no way to reliably report
      // the touch end event after a move. c.f. http://code.google.com/p/chromium/issues/detail?id=152913
      // The best compromise behaviour is simply to hide the OSK whenever any 
      // non-input and non-OSK element is touched.
      if(device.OS == 'Android' && navigator.userAgent.indexOf('Chrome') > 0)
      {
        keymanweb.hideOskWhileScrolling=function(e)
        {           
          if(typeof(osk._Box) == 'undefined') return;
          if(typeof(osk._Box.style) == 'undefined') return;

          // The following tests are needed to prevent the OSK from being hidden during normal input!
          p=e.target.parentNode;
          if(typeof(p) != 'undefined' && p != null)
          {
            if(p.className.indexOf('keymanweb-input') >= 0) return; 
            if(p.className.indexOf('kmw-key-') >= 0) return; 
            if(typeof(p.parentNode) != 'undefined')
            {
              p=p.parentNode;
              if(p.className.indexOf('keymanweb-input') >= 0) return; 
              if(p.className.indexOf('kmw-key-') >= 0) return; 
            }
          }          
          osk.hideNow(); 
        }        
        document.body.addEventListener('touchstart',keymanweb.hideOskWhileScrolling,false);
      } 
      else
      {          
        keymanweb.conditionallyHideOsk = function()
        {
          // Should not hide OSK if simply closing the language menu (30/4/15)
          if(keymanweb.hideOnRelease && !osk.lgList) osk.hideNow();
          keymanweb.hideOnRelease=false;
        }
        keymanweb.hideOskIfOnBody = function(e)
        {
          keymanweb.touchY=e.touches[0].screenY;
          keymanweb.hideOnRelease=true;
        }
        keymanweb.cancelHideIfScrolling = function(e)
        {
          var y=e.touches[0].screenY,y0=keymanweb.touchY;    
          if(y-y0 > 5 || y0-y < 5) keymanweb.hideOnRelease = false;
        }
        document.body.addEventListener('touchstart',keymanweb.hideOskIfOnBody,false);      
        document.body.addEventListener('touchmove',keymanweb.cancelHideIfScrolling,false);      
        document.body.addEventListener('touchend',keymanweb.conditionallyHideOsk,false);      
      } 
    }

    if(osk.shim) 
      document.body.appendChild(osk.shim);  // I1476 - Handle SELECT overlapping
    //document.body.appendChild(keymanweb._StyleBlock);

    // IE: call _SelectionChange when the user changes the selection 
    if(document.selection  &&  !keymanweb.legacy)
      util.attachDOMEvent(document, 'selectionchange', keymanweb._SelectionChange);
   
    // Restore and reload the currently selected keyboard 
    keymanweb.restoreCurrentKeyboard(); 

    /* Setup of handlers for dynamically-added and (eventually) dynamically-removed elements.
      * Reference: https://developer.mozilla.org/en/docs/Web/API/MutationObserver
      * 
      * We place it here so that it loads after most of the other UI loads, reducing the MutationObserver's overhead.
      * Of course, we only want to dynamically add elements if the user hasn't enabled the manual attachment option.
      */

    if(keymanweb.options['attachType'] != 'manual') { //I1961
      var observationTarget = document.querySelector('body');

      keymanweb.mutationObserver = new MutationObserver(function(mutations) {
        var inputElementAdditions = [];

        for(var i=0; i < mutations.length; i++) {
          var mutation = mutations[i];
          
          for(var j=0; j < mutation.addedNodes.length; j++) {
            var addedNode = mutation.addedNodes[j];
            var lcTagName = addedNode.tagName ? addedNode.tagName.toLowerCase() : "";

            // Will need to handle this in case of child elements in a newly-added element with child elements.
            if(addedNode.getElementsByTagName) {
              inputElementAdditions = inputElementAdditions.concat(
                util.arrayFromNodeList(addedNode.getElementsByTagName('input')),
                util.arrayFromNodeList(addedNode.getElementsByTagName('textarea')),
                util.arrayFromNodeList(addedNode.getElementsByTagName('iframe'))
              );
            }

            if(lcTagName == 'input' || lcTagName == 'textarea' || lcTagName == 'iframe') {
              inputElementAdditions.push(addedNode);
            }
          }          
        }

<<<<<<< HEAD
            // There also exists a 'mutation.removedNodes' array.  We'll need to address that for issue #63.
            for(j = 0; j < mutation.removedNodes.length; j++)
            {
              var removedNode = mutation.removedNodes[j];
              var lcTagName = ""
              
              if(removedNode.tagName) {
                lcTagName = removedNode.tagName.toLowerCase();
              }
              
              var childRemovals = [];

              // Will need to handle this in case of child elements in a newly-added element with child elements.
              if(removedNode.getElementsByTagName) 
              {
                var arr = removedNode.getElementsByTagName('input');
                for(k = 0; k < arr.length; k++)
                  childRemovals.push(arr[k]);

                arr = removedNode.getElementsByTagName('textarea');
                for(k = 0; k < arr.length; k++)
                  childRemovals.push(arr[k]);

                arr = removedNode.getElementsByTagName('iframe');
                for(k = 0; k < arr.length; k++)
                  childRemovals.push(arr[k]);
              }

              if(lcTagName == 'input' || lcTagName == 'textarea' || lcTagName == 'iframe')
              {
                dirtyFlag = true;
                keymanweb._MutationRemovalObserved(addedNode);
              }

              for(k = 0; k < childRemovals.length; k++)
              {
                dirtyFlag = true;
                keymanweb._MutationRemovalObserved(childRemovals[k]);
              }

              // if something was removed, chances are it's gonna mess up our touch-based layout scheme, so let's update the touch elements.
              if(dirtyFlag && device.touchable)
              {
                window.setTimeout(function() {
                  for(k = 0; k < keymanweb.sortedInputs.length; k++)
                  {
                    if(keymanweb.sortedInputs[k]['kmw_ip']) {
                      keymanweb.updateInput(keymanweb.sortedInputs[k]['kmw_ip']);
                    }
                  }
                }, 1);
              }
            }
            // After all mutations have been handled, we need to recompile our .sortedInputs array.

            if(dirtyFlag) {
			  keymanweb.listInputs();

              if(dirtyFlag & device.touchable) {
                window.setTimeout(function() {
                    for(k = 0; k < keymanweb.sortedInputs.length; k++)
                    {
                      if(keymanweb.sortedInputs[k]['kmw_ip']) {
                        keymanweb.updateInput(keymanweb.sortedInputs[k]['kmw_ip']);
                      }
                    }
                  }, 1);
			  }
            }
          }
        });
=======
        for(var k = 0; k < inputElementAdditions.length; k++) {
          keymanweb._MutationAdditionObserved(inputElementAdditions[k]);
        }

        // There also exists a 'mutation.removedNodes' array.  We'll need to address that for issue #63, and its
        // respective _MutationRemovalObserved should be called here.

        /* After all mutations have been handled, we need to recompile our .sortedInputs array, but only.
          * if any have actually occurred.
          */
        if(inputElementAdditions.length) {
          keymanweb.listInputs();
        }
      });
>>>>>>> b40b9389

      var observationConfig = { childList: true, subtree: true };
      keymanweb.mutationObserver.observe(observationTarget, observationConfig);
    }

    // Set exposed initialization flag to 2 to indicate deferred initialization also complete
    keymanweb['initialized']=2;
  }

  /** 
   * Function     _MutationAdditionObserved
   * Scope        Private
   * @param       {Element}  Pelem     A page input, textarea, or iframe element.
   * Description  Used by the MutationObserver event handler to properly setup any elements dynamically added to the document post-initialization.
   * 
   */
  keymanweb._MutationAdditionObserved = function(Pelem) {
    if(!device.touchable) {
      // keymanweb.attachToControl is written to handle iframes, but setupDesktopElement is not.
      if(keymanweb.setupDesktopElement(Pelem)) {
        keymanweb.attachToControl(Pelem);
      } else if(Pelem.tagName.toLowerCase() == 'iframe') {
        //Problem:  the iframe is loaded asynchronously, and we must wait for it to load fully before hooking in.

        var attachFunctor = function() {  // Triggers at the same time as iframe's onload property, after its internal document loads.
          keymanweb.attachToControl(Pelem);
        };

        Pelem.addEventListener('load', attachFunctor);

        /* If the iframe has somehow already loaded, we can't expect the onload event to be raised.  We ought just
         * go ahead and perform our callback's contents.
         * 
         * keymanweb.attachToControl() is now idempotent, so even if our call 'whiffs', it won't cause long-lasting
         * problems.
         */
         if(Pelem.contentDocument.readyState == 'complete') {
           attachFunctor();
         }
      }
    } else {
      if(Pelem.tagName.toLowerCase() != 'iframe') {
<<<<<<< HEAD
        if(keymanweb.isKMWInput(Pelem))
        {
          keymanweb.setupTouchElement(Pelem);
        }
        else
        {
=======
        if(keymanweb.isKMWInput(Pelem)) {
          var x = keymanweb.setupTouchElement(Pelem);

          if(x) {
            // if needed, let the timeout variable be: keymanweb.touchInputAddedTimer
            window.setTimeout(function() {
              keymanweb.updateInput(x);
            }, 1);
          }
        } else {
>>>>>>> b40b9389
          keymanweb.setupNontouchElement(Pelem);
        }
      } // no 'else' - the touch-device implementation never handled iframes.
    }
  }

  // Used by the mutation event handler to properly decouple any elements dynamically removed from the document.
  keymanweb._MutationRemovalObserved = function(Pelem)
  {
    var element = Pelem;
    if(device.touchable) {
      element = Pelem['kmw_ip'];
    }
    var index = keymanweb.inputList.indexOf(Pelem);
      if(index != -1) {
      keymanweb.inputList.splice(index, 1);
    }
  }

  // Create an ordered list of all text and search input elements and textarea elements
  // except any tagged with class 'kmw-disabled'
  // TODO: email and url types should perhaps use default keyboard only
  keymanweb.listInputs = function()
  {
    var i,eList=[],
      t1=document.getElementsByTagName('INPUT'),
      t2=document.getElementsByTagName('TEXTAREA');

    for(i=0; i<t1.length; i++)
    { 
      switch(t1[i].type)
      {
        case 'text':
        case 'search':
        case 'email':
        case 'url':
          if(t1[i].className.indexOf('kmw-disabled') < 0)
            eList.push({ip:t1[i],x:util._GetAbsoluteX(t1[i]),y:util._GetAbsoluteY(t1[i])});
          break;    
      }
    }
    for(i=0; i<t2.length; i++)
    { 
      if(t2[i].className.indexOf('kmw-disabled') < 0)
        eList.push({ip:t2[i],x:util._GetAbsoluteX(t2[i]),y:util._GetAbsoluteY(t2[i])});
    }
    
    /**
     * Local function to sort by screen position
     * 
     * @param       {Object}     e1     first object
     * @param       {Object}     e2     second object
     * @return      {number}            y-difference between object positions, or x-difference if y values the same
     */       
    var xySort=function(e1,e2)
    {
      if(e1.y != e2.y) return e1.y-e2.y;
      return e1.x-e2.x;    
    }
    
    // Sort elements by Y then X
    eList.sort(xySort);
    
    // Create a new list of sorted elements
    var tList=[];
    for(i=0;i<eList.length;i++)
      tList.push(eList[i].ip);
  
    // Return the sorted element list
    keymanweb.sortedInputs=tList;
  }
  
  /**
   * Initialize the desktop user interface as soon as it is ready
  **/       
  keymanweb.initializeUI = function()
  {
    if(typeof(keymanweb['ui']['initialize'])=='function')
    {
      keymanweb['ui']['initialize']();
      // Display the OSK (again) if enabled, in order to set its position correctly after
      // adding the UI to the page 
      osk._Show();     
    }
    else
      window.setTimeout(keymanweb.initializeUI,1000);
  }      
  /**
   * Test if caret position is determined from the active element, or 
   * from the synthesized overlay element (touch devices)
   * 
   * @return  {boolean}
   **/          
  keymanweb.isPositionSynthesized = function()
  {
    return device.touchable;
  }
  
  /**
   * Function     _SelPos
   * Scope        Private
   * @param       {Object}  Pelem   Element
   * @return      {number}          Selection start
   * Description  Get start of selection (with supplementary plane modifications)
   */   
  keymanweb._SelPos = function(Pelem)
  {
    var Ldoc, Ldv, isMSIE=(util._GetIEVersion()<999); // I3363 (Build 301)

    if(keymanweb.isPositionSynthesized())
      return keymanweb.getTextCaret(Pelem);

    if(Pelem._KeymanWebSelectionStart) 
      return Pelem._KeymanWebSelectionStart;
    
    // Mozilla, IE9 
    else if (Pelem.setSelectionRange)  
      return Pelem.value.substr(0,Pelem.selectionStart)._kmwLength();        
   
    // contentEditable elements, Mozilla midas
    else if((Ldv=Pelem.ownerDocument)  &&  (Ldv=Ldv.defaultView)  &&  Ldv.getSelection
      &&  Pelem.ownerDocument.designMode.toLowerCase() == 'on') {
      var Lsel = Ldv.getSelection();
      if(Lsel.focusNode.nodeType == 3) 
        return Lsel.focusNode.substringData(0,Lsel.focusOffset)._kmwLength(); 
    }
    
    // IE8 and earlier
    else if(isMSIE)
    { 
      // Get position within input or textarea element       
      if(typeof(Pelem.value) == 'string') {
        var ss=keymanweb.getInputSelection(Pelem);               
        return Pelem.value.substr(0,ss.start)._kmwLength();        
      }
      
      // Get position within content-editable region
      if(Pelem.body) Ldoc=Pelem; else Ldoc=Pelem.ownerDocument;	// I1481 - integration with rich editors not working 100%

      if(Ldoc) Ldv=Ldoc.selection; else return 0;
          
      var Lrange = Ldv.createRange();
      Lrange.moveStart('textedit',-1);
      return Lrange.text._kmwLength();    
    }
    return 0;
  }  

  /*    Old code without SMP mods
  
  keymanweb._SelPos = function(Pelem)
  {
    var Ldv;
    if(Pelem._KeymanWebSelectionStart) return Pelem._KeymanWebSelectionStart;
    else if (Pelem.setSelectionRange)
      return Pelem.selectionStart;
    else if((Ldv=Pelem.ownerDocument)  &&  (Ldv=Ldv.defaultView)  &&  Ldv.getSelection  &&  Pelem.ownerDocument.designMode.toLowerCase() == 'on') //  &&  Pelem.tagName == 'HTML')
    {
      var Lsel = Ldv.getSelection();
      if(Lsel.focusNode.nodeType == 3) return Lsel.focusOffset;
    }
    return 0;
  }*/   
  
  /**
   * Function     getInputSelection
   * Scope        Private
   * @param       {Object}      el          element
   * @return      {Object.<string,number>}  selection start
   * Description Get input selection for all(?) browsers, per Tim Down
   *            http://stackoverflow.com/questions/3053542/how-to-get-the-start-and-end-points-of-selection-in-text-area/3053640#3053640 
   *            But only works for input fields, not for content editable fields!!!  
   **/            
  keymanweb.getInputSelection = function(el)
  { 
    var start = 0, end = 0, normalizedValue = '', range, textInputRange, len = 0, endRange; 
 
    if(typeof el.selectionStart == "number" && typeof el.selectionEnd == "number") { 
      start = el.selectionStart; end = el.selectionEnd; 
    } else { 
      range = document.selection.createRange(); 
 
      if(range && range.parentElement() == el) { 
        len = el.value.length; 
        normalizedValue = el.value.replace(/\r\n/g, "\n"); 
            
        // Create a working TextRange that lives only in the input 
        textInputRange = el.createTextRange(); 
        textInputRange.moveToBookmark(range.getBookmark()); 
 
        // Check if the start and end of the selection are at the very end of the input,
        // since moveStart/moveEnd doesn't return what we want in those cases 
        endRange = el.createTextRange(); 
        endRange.collapse(false); 
 
        if(textInputRange.compareEndPoints("StartToEnd", endRange) > -1) { 
          start = end = len; 
        } else { 
          start = -textInputRange.moveStart("character", -len); 
          start += normalizedValue.slice(0, start).split("\n").length - 1; 
 
          if(textInputRange.compareEndPoints("EndToEnd", endRange) > -1) { 
            end = len; 
          } else { 
            end = -textInputRange.moveEnd("character", -len); 
            end += normalizedValue.slice(0, end).split("\n").length - 1; 
          } 
        } 
      } 
    } 
    return {start: start, end: end}; 
  }
  // *** I3319 Supplementary Plane modifications - end new code

  // I3318 - deadkey changes START
  /**
   * Function     _DeadkeyResetMatched
   * Scope        Private
   * Description  Clear all matched deadkey flags
   */       
  keymanweb._DeadkeyResetMatched = function()
  {                   
    var Li, _Dk = keymanweb._DeadKeys;
    for(Li = 0; Li < _Dk.length; Li++) _Dk[Li].matched = 0;
  }

  /**
   * Function     _DeadkeyDeleteMatched
   * Scope        Private
   * Description  Delete matched deadkeys from context
   */       
  keymanweb._DeadkeyDeleteMatched = function()
  {              
    var Li, _Dk = keymanweb._DeadKeys;
    for(Li = 0; Li < _Dk.length; Li++) if(_Dk[Li].matched) _Dk.splice(Li,1);
  }

  /**
   * Function     _DeadkeyAdjustPos
   * Scope        Private
   * @param       {number}      Lstart      start position in context
   * @param       {number}      Ldelta      characters to adjust by   
   * Description  Adjust saved positions of deadkeys in context
   */       
  keymanweb._DeadkeyAdjustPos = function(Lstart, Ldelta)
  {
    var Li, _Dk = keymanweb._DeadKeys;
    for(Li = 0; Li < _Dk.length; Li++) if(_Dk[Li].p > Lstart) _Dk[Li].p += Ldelta;
  }
  // I3318 - deadkey changes END
 
  /**
   * Set target element text direction (LTR or RTL), but only if the element is empty
   *    
   * If the element base directionality is changed after it contains content, unless all the text
   * has the same directionality, text runs will be re-ordered which is confusing and causes
   * incorrect caret positioning
   *    
   * @param       {Object}      Ptarg      Target element
   */    
  keymanweb._SetTargDir = function(Ptarg)
  {  
    var elDir=((keymanweb._ActiveKeyboard != null) && (keymanweb._ActiveKeyboard['KRTL'])) ? 'rtl' : 'ltr';  
    if(Ptarg)
    {
      if(device.touchable)
      {
        if(Ptarg.textContent.length == 0) 
        {
          Ptarg.base.dir=Ptarg.dir=elDir;
          keymanweb.setTextCaret(Ptarg,10000);
        }
      }
      else 
      {
        if(Ptarg.value.length == 0) Ptarg.dir=elDir;
      }
    }
  }
   
  /**
   * Reset OSK shift states when entering or exiting the active element
   **/    
  keymanweb._ResetVKShift = function()
  {
    if(!keymanweb._IsActivatingKeymanWebUI) 
    {
      if(osk._UpdateVKShift) osk._UpdateVKShift(null,15,0);  //this should be enabled !!!!! TODO
    }
  }

  /**
   * Function     addHotKey
   * Scope        Public
   * @param       {number}            keyCode
   * @param       {number}            shiftState
   * @param       {function(Object)}  handler
   * Description  Add hot key handler to array of document-level hotkeys triggered by key up event
   */
  keymanweb['addHotKey'] = keymanweb.addHotKey = function(keyCode,shiftState,handler)
  {
    // Test if existing handler for this code and replace it if so
    for(var i=0; i<keymanweb._HotKeys.length; i++)
    {
      if(keymanweb._HotKeys[i].Code == keyCode && keymanweb._HotKeys[i].Shift == shiftState)
      {
        keymanweb._HotKeys[i].Handler = handler; return;
      }
    }
    // Otherwise add it to the array
    keymanweb._HotKeys.push({Code:keyCode,Shift:shiftState,Handler:handler});
  }              

  /**
   * Function     removeHotKey
   * Scope        Public
   * @param       {number}        keyCode
   * @param       {number}        shiftState
   * Description  Remove a hot key handler from array of document-level hotkeys triggered by key up event
   */
  keymanweb['removeHotKey'] = keymanweb.removeHotKey = function(keyCode,shiftState)
  {
    for(var i=0; i<keymanweb._HotKeys.length; i++)
    {
      if(keymanweb._HotKeys[i].Code == keyCode && keymanweb._HotKeys[i].Shift == shiftState)
      {
        keymanweb._HotKeys.splice(i,1); return;
      }
    }
  }
                
  /**
   * Function     _ProcessHotKeys
   * Scope        Private
   * @param       {Event}       e       event
   * Description  Passes control to handlers according to the hotkey pressed
   */
  keymanweb._ProcessHotKeys = function(e)
  {
    if(!e) e = window.event;
    if (e.keyCode) var _Lcode = e.keyCode;
    else if (e.which) var _Lcode = e.which;
    else return 0;
    
	// Removed testing of e.shiftKey==null  I3363 (Build 301)
    var _Lmodifiers = 
      (e.shiftKey ? 0x10 : 0) |
      (e.ctrlKey ? (e.ctrlLeft ? 0x20 : 0x20) : 0) | 
      (e.altKey ? (e.altLeft ? 0x40 : 0x40) : 0);

    for(var i=0; i<keymanweb._HotKeys.length; i++)
    {  
      if(_Lcode == keymanweb._HotKeys[i].Code)
      { 
        if(_Lmodifiers == keymanweb._HotKeys[i].Shift) 
        { 
          keymanweb._HotKeys[i].Handler(); 
          e.returnValue = 0; 
          if(e && e.preventDefault) e.preventDefault(); 
          e.cancelBubble = true; 
          return false; 
        }
      }
    }
    return true;
  }

  util.attachDOMEvent(document, 'keyup', keymanweb._ProcessHotKeys,false);  

/* TODO: why not use util.loadCookie and saveCookie?? */  
  
  /**
   * Function     saveCurrentKeyboard
   * Scope        Private
   * @param       {string}    PInternalName       name of keyboard
   * @param       {string}    PLgCode             language code   
   * Description Saves current keyboard as a cookie
   */    
  keymanweb.saveCurrentKeyboard = function(PInternalName,PLgCode)
  {        
    var s = "current="+PInternalName+":"+PLgCode; 
    util.saveCookie('KeymanWeb_Keyboard',{'current':PInternalName+':'+PLgCode});
  }

  /**
   * Restore the most recently used keyboard, if still available
   */    
  keymanweb.restoreCurrentKeyboard = function()
  {
    var stubs=keymanweb._KeyboardStubs,i,n=stubs.length;

    // Do nothing if no stubs loaded
    if(stubs.length < 1) return;

    // If no saved keyboard, default to US English, else first loaded stub
    var d=keymanweb.getSavedKeyboard();            
    var t=d.split(':'); 

    // Identify the stub with the saved keyboard
    t=d.split(':'); 
    if(t.length < 2) t[1]='';

    // This loop is needed to select the correct stub when several apply to a given keyboard
    // TODO: There should be a better way!
    for(i=0; i<n; i++)
    {
      if(stubs[i]['KI'] == t[0] && (stubs[i]['KLC'] == t[1] || t[1] == '')) break;
    }
   
    // Restore the stub with the saved keyboard, or else the first keyboard that matches
    // if((i < n) || (device.touchable && (keymanweb._ActiveKeyboard == null)))
    if((i < n) || (keymanweb._ActiveKeyboard == null))
    {
      keymanweb._SetActiveKeyboard(t[0],t[1],false);
      keymanweb.doKeyboardChange(t[0],t[1]);        // And update the UI if necessary
    }
  } 

  /**
   * Gets the cookie for the name and language code of the most recently active keyboard
   * 
   *  Defaults to US English, but this needs to be user-set in later revision (TODO)      
   * 
   * @return      {string}          InternalName:LanguageCode 
   **/    
  keymanweb['getSavedKeyboard'] = keymanweb.getSavedKeyboard = function()
  {  
    var v=util.loadCookie('KeymanWeb_Keyboard');
    
    if(typeof(v['current']) != 'string') return 'Keyboard_us:eng';    
    
    // Check that the requested keyboard is included in the available keyboard stubs
    var n,stubs=keymanweb._KeyboardStubs,kd;
    for(n=0; n<stubs.length; n++)
    {
      kd=stubs[n]['KI']+':'+stubs[n]['KLC'];
      if(kd == v['current']) return kd;
    }
    // Default to US English if available (but don't assume it is first)
    for(n=0; n<stubs.length; n++)
    {
      kd=stubs[n]['KI']+':'+stubs[n]['KLC'];
      if(kd == 'Keyboard_us:eng') return kd;
    }
    
    // Otherwise use the first keyboard stub
    if(stubs.length > 0) return stubs[0]['KI']+':'+stubs[0]['KLC'];
    
    // Or US English if no stubs loaded (should never happen)
    return 'Keyboard_us:eng';    
  }

  util.attachDOMEvent(window, 'focus', keymanweb._ResetVKShift,false);  // I775
  util.attachDOMEvent(window, 'blur', keymanweb._ResetVKShift,false);   // I775
  
  // Initialize supplementary plane string extensions
  String.kmwEnableSupplementaryPlane(false);    

})();
<|MERGE_RESOLUTION|>--- conflicted
+++ resolved
@@ -901,32 +901,14 @@
         return Pelem['kmw_ip'];   // May need setup elsewhere since it's just been re-added!
       }
 
-<<<<<<< HEAD
-      // Add the exposed member 'kmw_ip' to allow page to refer to duplicated element
-      if(Pelem['kmw_ip']) {
-
-        // Wait, we've already established a member for this one before!  Just reuse that one!
-        for(var i=0; i < keymanweb.inputList.length; i++)
-          if(keymanweb.inputList[i] == Pelem['kmw_ip']) return;  // Actually, it's even on our list already!  Don't touch it!
-
-        // OK, we'd removed the element from our input list at some time in the past.  Safe to re-add.  
-        keymanweb.inputList.push(Pelem['kmw_ip']);
-        return Pelem['kmw_ip'];
-      }
-
-=======
       // The simulated touch element doesn't already exist?  Time to initialize it.
->>>>>>> b40b9389
       var x=document.createElement('DIV'); 
       x['base']=x.base=Pelem;
       
       // Set font for base element
       x.base.className = x.base.className ? x.base.className + ' keymanweb-font' : 'keymanweb-font';
 
-<<<<<<< HEAD
-=======
       // Add the exposed member 'kmw_ip' to allow page to refer to duplicated element
->>>>>>> b40b9389
       Pelem['kmw_ip']=x;
 
       // Make sure the element's on the list of registered inputs.  It can't NOT be, so we're fine.
@@ -3640,96 +3622,52 @@
               inputElementAdditions.push(addedNode);
             }
           }          
-        }
-
-<<<<<<< HEAD
-            // There also exists a 'mutation.removedNodes' array.  We'll need to address that for issue #63.
-            for(j = 0; j < mutation.removedNodes.length; j++)
-            {
-              var removedNode = mutation.removedNodes[j];
-              var lcTagName = ""
-              
-              if(removedNode.tagName) {
-                lcTagName = removedNode.tagName.toLowerCase();
-              }
-              
-              var childRemovals = [];
-
-              // Will need to handle this in case of child elements in a newly-added element with child elements.
-              if(removedNode.getElementsByTagName) 
-              {
-                var arr = removedNode.getElementsByTagName('input');
-                for(k = 0; k < arr.length; k++)
-                  childRemovals.push(arr[k]);
-
-                arr = removedNode.getElementsByTagName('textarea');
-                for(k = 0; k < arr.length; k++)
-                  childRemovals.push(arr[k]);
-
-                arr = removedNode.getElementsByTagName('iframe');
-                for(k = 0; k < arr.length; k++)
-                  childRemovals.push(arr[k]);
-              }
-
-              if(lcTagName == 'input' || lcTagName == 'textarea' || lcTagName == 'iframe')
-              {
-                dirtyFlag = true;
-                keymanweb._MutationRemovalObserved(addedNode);
-              }
-
-              for(k = 0; k < childRemovals.length; k++)
-              {
-                dirtyFlag = true;
-                keymanweb._MutationRemovalObserved(childRemovals[k]);
-              }
-
-              // if something was removed, chances are it's gonna mess up our touch-based layout scheme, so let's update the touch elements.
-              if(dirtyFlag && device.touchable)
-              {
-                window.setTimeout(function() {
-                  for(k = 0; k < keymanweb.sortedInputs.length; k++)
-                  {
-                    if(keymanweb.sortedInputs[k]['kmw_ip']) {
-                      keymanweb.updateInput(keymanweb.sortedInputs[k]['kmw_ip']);
-                    }
-                  }
-                }, 1);
-              }
+
+          for(j = 0; j < mutation.removedNodes.length; j++) {
+            var removedNode = mutation.removedNodes[j];
+            var lcTagName = removedNode.tagName ? removedNode.tagName.toLowerCase() : "";
+            
+            var inputElementRemovals = [];
+
+            // Will need to handle this in case of child elements in a newly-added element with child elements.
+            if(removedNode.getElementsByTagName) {
+              inputElementRemovals = inputElementRemovals.concat(
+                util.arrayFromNodeList(addedNode.getElementsByTagName('input')),
+                util.arrayFromNodeList(addedNode.getElementsByTagName('textarea')),
+                util.arrayFromNodeList(addedNode.getElementsByTagName('iframe'))
+              );
             }
             // After all mutations have been handled, we need to recompile our .sortedInputs array.
-
-            if(dirtyFlag) {
-			  keymanweb.listInputs();
-
-              if(dirtyFlag & device.touchable) {
-                window.setTimeout(function() {
-                    for(k = 0; k < keymanweb.sortedInputs.length; k++)
-                    {
-                      if(keymanweb.sortedInputs[k]['kmw_ip']) {
-                        keymanweb.updateInput(keymanweb.sortedInputs[k]['kmw_ip']);
-                      }
-                    }
-                  }, 1);
-			  }
-            }
           }
-        });
-=======
+        };
+
         for(var k = 0; k < inputElementAdditions.length; k++) {
           keymanweb._MutationAdditionObserved(inputElementAdditions[k]);
         }
 
-        // There also exists a 'mutation.removedNodes' array.  We'll need to address that for issue #63, and its
-        // respective _MutationRemovalObserved should be called here.
+        for(k = 0; k < childRemovals.length; k++) {
+          keymanweb._MutationRemovalObserved(childRemovals[k]);
+        }
 
         /* After all mutations have been handled, we need to recompile our .sortedInputs array, but only.
           * if any have actually occurred.
           */
-        if(inputElementAdditions.length) {
+        if(inputElementAdditions.length || inputElementRemovals.length) {
           keymanweb.listInputs();
+
+          // if something was removed, chances are it's gonna mess up our touch-based layout scheme, so let's update the touch elements.
+          if(device.touchable)
+          {
+            window.setTimeout(function() {
+              for(k = 0; k < keymanweb.sortedInputs.length; k++) {
+                if(keymanweb.sortedInputs[k]['kmw_ip']) {
+                  keymanweb.updateInput(keymanweb.sortedInputs[k]['kmw_ip']);
+                }
+              }
+            }, 1);
+          }
         }
       });
->>>>>>> b40b9389
 
       var observationConfig = { childList: true, subtree: true };
       keymanweb.mutationObserver.observe(observationTarget, observationConfig);
@@ -3772,25 +3710,15 @@
       }
     } else {
       if(Pelem.tagName.toLowerCase() != 'iframe') {
-<<<<<<< HEAD
-        if(keymanweb.isKMWInput(Pelem))
-        {
-          keymanweb.setupTouchElement(Pelem);
-        }
-        else
-        {
-=======
         if(keymanweb.isKMWInput(Pelem)) {
           var x = keymanweb.setupTouchElement(Pelem);
 
-          if(x) {
-            // if needed, let the timeout variable be: keymanweb.touchInputAddedTimer
+          if(x) {       
             window.setTimeout(function() {
               keymanweb.updateInput(x);
             }, 1);
           }
         } else {
->>>>>>> b40b9389
           keymanweb.setupNontouchElement(Pelem);
         }
       } // no 'else' - the touch-device implementation never handled iframes.
