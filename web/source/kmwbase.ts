--- conflicted
+++ resolved
@@ -29,14 +29,13 @@
 ***/
 namespace com.keyman {
 
-<<<<<<< HEAD
   export enum SpacebarText {
     KEYBOARD = 'keyboard',
     LANGUAGE = 'language',
     LANGUAGE_KEYBOARD = 'languageKeyboard',
     BLANK = 'blank'
   };
-=======
+
   export interface OptionType {
     root?: string;
     resources?: string;
@@ -49,7 +48,6 @@
     // Determines whether or not KeymanWeb should display its own alert messages
     useAlerts?: boolean;
   }
->>>>>>> 19b1b0db
 
   export class KeymanBase {
     _TitleElement = null;      // I1972 - KeymanWeb Titlebar should not be a link
@@ -95,18 +93,7 @@
 
     touchAliasing: dom.DOMEventHandlers;
 
-    // Defines option-tracking object as a string map.
-<<<<<<< HEAD
-    options: { [name: string]: string; } = {
-      'root':'',
-      'resources':'',
-      'keyboards':'',
-      'fonts':'',
-      'attachType':'',
-      'ui':null,
-      'setActiveOnRegister':'true',
-      'spacebarText':SpacebarText.LANGUAGE_KEYBOARD
-=======
+    // Defines default option values
     options: OptionType = {
       root: '',
       resources: '',
@@ -115,10 +102,10 @@
       attachType: '',
       ui: null,
       setActiveOnRegister: 'true', // TODO: convert to boolean
+      spacebarText: SpacebarText.LANGUAGE_KEYBOARD,
 
       // Determines whether or not KeymanWeb should display its own alert messages
       useAlerts: true
->>>>>>> 19b1b0db
     };
 
     // Stub functions (defined later in code only if required)
