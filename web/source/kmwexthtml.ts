--- conflicted
+++ resolved
@@ -4,15 +4,10 @@
 }
 
 interface Document {
-<<<<<<< HEAD
     parentWindow: any                   // Thanks again, IE.
-=======
-    parentWindow: Window,                  // Thanks again, IE.
-    selection: any,                     // Is IE only; TS ignores it because of this.
 
     _KeymanWebSelectionStart: number,
     _KeymanWebSelectionEnd: number
->>>>>>> 111321ff
 }
 
 interface Element {
@@ -23,14 +18,7 @@
     _KeymanWebSelectionEnd: number,
 
     styleSheet: CSSStyleDeclaration,    // Extension of IE.  TS ignores it because of this.
-<<<<<<< HEAD
     unSelectable: string,
-=======
-    attachEvent: any,
-    detachEvent: any,
-    unSelectable: string,
-    currentStyle: any,
->>>>>>> 111321ff
 
     // Touch element extensions
     base: HTMLElement,                  // Refers to the aliased element.  Is a property of the alias.
@@ -53,11 +41,8 @@
 interface HTMLStyleElement {
     filter: any,                        // More IE-specific fields.
     zoom: any
-<<<<<<< HEAD
-=======
 }
 
 interface KeyboardEvent {
     _kmw_block: boolean                 // Needed to prevent an old Firefox bug.
->>>>>>> 111321ff
 }