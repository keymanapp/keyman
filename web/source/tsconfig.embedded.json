--- conflicted
+++ resolved
@@ -34,9 +34,5 @@
     { "path": "../../common/web/keyboard-processor/src", "prepend": true },
     { "path": "../../common/web/es6-shim", "prepend": true },
     { "path": "../../common/web/lm-message-types" },
-<<<<<<< HEAD
-    { "path": "../../common/web/sentry-manager/src" }, // We don't prepend this, because it will be loaded separately
-=======
->>>>>>> b58b5460
 	]
 }