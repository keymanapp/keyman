#! /bin/bash
# 
# Compile keymanweb and copy compiled javascript and resources to output/embedded folder
#
# Note: any changes to this script should be replicated in build.bat
#

display_usage ( ) {
    echo "build.sh [-ui | -test | -embed | -web | -debug_embedded]"
    echo
    echo "  -ui               to compile desktop user interface modules to output folder"
    echo "  -test             to compile for testing without copying resources or" 
    echo "                    updating the saved version number."
    echo "  -embed            to compile only the KMEA/KMEI embedded engine."
    echo "  -web              to compile only the KeymanWeb engine."
    echo "  -debug_embedded   to compile a readable version of the embedded KMEA/KMEI code"
    exit 1
}

# Fails the build if a specified file does not exist.
assert ( ) {
    if ! [ -f $1 ]; then
        echo "Build failed."
        exit 1
    fi
}

# Ensure the dependencies are downloaded.
echo "Node.js + dependencies check"
npm install

if [ $? -ne 0 ]; then
    fail "Build environment setup error detected!  Please ensure Node.js is installed!"
fi

: ${CLOSURECOMPILERPATH:=../node_modules/google-closure-compiler}
: ${JAVA:=java}

minifier="$CLOSURECOMPILERPATH/compiler.jar"
# We'd love to add the argument --source_map_include_content for distribution in the future,
# but Closure doesn't include the TS sources properly at this time.
minifier_warnings="--jscomp_error=* --jscomp_off=lintChecks --jscomp_off=unusedLocalVariables"
minifycmd="$JAVA -jar $minifier $minifier_warnings --generate_exports"

if ! [ -f $minifier ];
then
    echo File $minifier does not exist:  have you set the environment variable \$CLOSURECOMPILERPATH?
    exit 1
fi

readonly minifier
readonly minifycmd

# $1 - base file name
# $2 - output path
# $3 - optimization level
# $4 - defines
# $5 - additional output wrapper
minify ( ) {
    if [ "$4" ]; then
        defines="--define $4"
    else
        defines=
    fi

    if [ "$5" ]; then
        wrapper=$5
    else
        wrapper="%output%"
    fi

    $minifycmd $defines --source_map_input "$INTERMEDIATE/$1|$INTERMEDIATE/$1.map" \
        --create_source_map $2/$1.map --js $INTERMEDIATE/$1 --compilation_level $3 \
        --js_output_file $2/$1 --warning_level VERBOSE --output_wrapper "$wrapper
//# sourceMappingURL=$1.map"
}

copy_resources ( ) {
    echo 
    echo Copy resources to $1/ui, .../osk
<<<<<<< HEAD

    # Create our entire compilation results path.  Can't one-line them due to shell-script parsing errors.
    if ! [ -d $1/ui ];      then 
        mkdir -p "$1/ui"      
    fi
    if ! [ -d $1/osk ];     then 
        mkdir -p "$1/osk"     
    fi
    if ! [ -d $1/src/ui ];  then 
        mkdir -p "$1/src/ui"  
    fi
    if ! [ -d $1/src/osk ]; then 
        mkdir -p "$1/src/osk" 
    fi

    cp -Rf $SOURCE/resources/ui  $1/  >/dev/null
    cp -Rf $SOURCE/resources/osk $1/  >/dev/null

    echo Copy source to $1/src
    cp -Rf $SOURCE/*.js $1/src
    cp -Rf $SOURCE/*.ts $1/src
    echo $BUILD > $1/src/version.txt

    cp -Rf $SOURCE/resources/ui  $1/src/ >/dev/null
    cp -Rf $SOURCE/resources/osk $1/src/ >/dev/null

    # Update build number if successful
    echo
    echo KeymanWeb resources saved under $1
    echo
}

# Ensure the dependencies are downloaded.
echo "Node.js + dependencies check"
npm install
=======
>>>>>>> 8e1588fc

    # Create our entire compilation results path.  Can't one-line them due to shell-script parsing errors.
    if ! [ -d $1/ui ];      then 
        mkdir -p "$1/ui"      
    fi
    if ! [ -d $1/osk ];     then 
        mkdir -p "$1/osk"     
    fi
    if ! [ -d $1/src/ui ];  then 
        mkdir -p "$1/src/ui"  
    fi
    if ! [ -d $1/src/osk ]; then 
        mkdir -p "$1/src/osk" 
    fi

    cp -Rf $SOURCE/resources/ui  $1/  >/dev/null
    cp -Rf $SOURCE/resources/osk $1/  >/dev/null

    echo Copy source to $1/src
    cp -Rf $SOURCE/*.js $1/src
    cp -Rf $SOURCE/*.ts $1/src
    echo $BUILD > $1/src/version.txt

    cp -Rf $SOURCE/resources/ui  $1/src/ >/dev/null
    cp -Rf $SOURCE/resources/osk $1/src/ >/dev/null

    # Update build number if successful
    echo
    echo KeymanWeb resources saved under $1
    echo
}

# Definition of global compile constants
WEB_OUTPUT="../output"
EMBED_OUTPUT="../embedded"
INTERMEDIATE="../build"
SOURCE="."
NODE_SOURCE="source"

readonly WEB_OUTPUT
readonly EMBED_OUTPUT
readonly SOURCE

# Get build version -- if not building in TeamCity, then always use 300
: ${BUILD_COUNTER:=300}
BUILD=$BUILD_COUNTER

readonly BUILD

# Ensures that we rely first upon the local npm-based install of Typescript.
# (Facilitates automated setup for build agents.)
PATH="../node_modules/.bin:$PATH"

compiler="npm run tsc --"
compilecmd="$compiler"

# Establish default build parameters

BUILD_UI=true
BUILD_EMBED=true
BUILD_FULLWEB=true
BUILD_DEBUG_EMBED=false
BUILD_COREWEB=true

if [[ $# = 0 ]]; then
    FULL_BUILD=true
else
    FULL_BUILD=false
fi

# Parse args
if [[ $# -gt 0 ]] ; then
    key="$1"
    case $key in
        -ui)
            BUILD_EMBED=false
            BUILD_FULLWEB=false
            BUILD_COREWEB=false
            ;;
        -test)
            BUILD_TEST=true
            BUILD_UI=false
            BUILD_EMBED=false
            BUILD_FULLWEB=false
            ;;
        -embed)
            BUILD_FULLWEB=false
            BUILD_UI=false
            BUILD_COREWEB=false
            ;;
        -web)
            BUILD_EMBED=false
            ;;
        -debug_embedded)
            BUILD_EMBED=false
            BUILD_UI=false
            BUILD_COREWEB=false
            BUILD_FULLWEB=false
            BUILD_DEBUG_EMBED=true
            ;;
        -h|-?)
            display_usage
            ;;
    esac
    shift # past argument
fi

readonly BUILD_UI
readonly BUILD_EMBED
readonly BUILD_FULLWEB
readonly BUILD_DEBUG_EMBED
readonly BUILD_COREWEB

if [ $FULL_BUILD = true ]; then
    echo Compiling build $BUILD
    echo ""
fi


if [ $BUILD_EMBED = true ]; then
    echo Compile KMEI/KMEA build $BUILD

    # Create our entire embedded compilation results path.
    if ! [ -d $EMBED_OUTPUT/resources ]; then
        mkdir -p "$EMBED_OUTPUT/resources"  # Includes base folder, is recursive.
    fi

    rm $EMBED_OUTPUT/keyman.js 2>/dev/null
    $compilecmd -p $NODE_SOURCE/tsconfig.embedded.json
    echo Typescript compiled.

    minify keyman.js $EMBED_OUTPUT SIMPLE_OPTIMIZATIONS "keyman.__BUILD__=$BUILD"
    assert $EMBED_OUTPUT/keyman.js 

    echo Compiled embedded application saved as $EMBED_OUTPUT/keyman.js

    # Update any changed resources

    # echo Copy or update resources

    cp -Rf $SOURCE/resources $EMBED_OUTPUT/ >/dev/null

    # Update build number if successful
    echo
    echo KMEA/KMEI build $BUILD compiled and saved under $EMBED_OUTPUT
    echo
fi

if [ $BUILD_COREWEB = true ]; then
    # Compile KeymanWeb code modules for native keymanweb use, stubbing out and removing references to debug functions
    echo Compile Keymanweb...
    rm $WEB_OUTPUT/keymanweb.js 2>/dev/null
    $compilecmd -p $NODE_SOURCE/tsconfig.web.json
    echo Typescript compiled.
    
    copy_resources "$INTERMEDIATE"

    echo Minifying KeymanWeb...
    minify keymanweb.js $WEB_OUTPUT SIMPLE_OPTIMIZATIONS "keyman.__BUILD__=$BUILD"
    assert $WEB_OUTPUT/keymanweb.js

    echo Compiled KeymanWeb application saved as $WEB_OUTPUT/keymanweb.js
fi

if [ $BUILD_FULLWEB = true ]; then
    copy_resources "$WEB_OUTPUT"
    # Update build number if successful
    echo
    echo KeymanWeb 2 build $BUILD compiled and saved under $WEB_OUTPUT
    echo
fi

if [ $BUILD_UI = true ]; then
    echo Compile UI Modules...
    $compilecmd -p $NODE_SOURCE/tsconfig.ui.json

    echo Minify ToolBar UI
    del $WEB_OUTPUT/kmuitoolbar.js 2>/dev/null
    minify kmwuitoolbar.js $WEB_OUTPUT ADVANCED_OPTIMIZATIONS "" "(function() {%output%}());"
    assert $WEB_OUTPUT/kmwuitoolbar.js

    echo Minify Toggle UI
    del $WEB_OUTPUT/kmuitoggle.js 2>/dev/null
    minify kmwuitoggle.js $WEB_OUTPUT SIMPLE_OPTIMIZATIONS "" "(function() {%output%}());"
    assert $WEB_OUTPUT/kmwuitoggle.js

    echo Minify Float UI
    del $WEB_OUTPUT/kmuifloat.js 2>/dev/null
    minify kmwuifloat.js $WEB_OUTPUT ADVANCED_OPTIMIZATIONS "" "(function() {%output%}());"
    assert $WEB_OUTPUT/kmwuifloat.js

    echo Minify Button UI
    del $WEB_OUTPUT/kmuibutton.js 2>/dev/null
    minify kmwuibutton.js $WEB_OUTPUT SIMPLE_OPTIMIZATIONS "" "(function() {%output%}());"
    assert $WEB_OUTPUT/kmwuibutton.js

    echo User interface modules compiled and saved under $WEB_OUTPUT
fi

if [ $BUILD_DEBUG_EMBED = true ]; then
    cp $INTERMEDIATE/keyman.js $EMBED_OUTPUT/keymanios.js
    # Problem - must correct the resulting map location!
    sed -i 's/\/\/# sourceMappingURL=keyman.js.map/\/\/# sourceMappingURL=keymanios.js.map/g' $EMBED_OUTPUT/keymanios.js
    
    # Copy the actual sourcemap.
    cp $INTERMEDIATE/keyman.js.map $EMBED_OUTPUT/keymanios.js.map
    echo Uncompiled embedded application saved as keymanios.js
fi<|MERGE_RESOLUTION|>--- conflicted
+++ resolved
@@ -78,7 +78,6 @@
 copy_resources ( ) {
     echo 
     echo Copy resources to $1/ui, .../osk
-<<<<<<< HEAD
 
     # Create our entire compilation results path.  Can't one-line them due to shell-script parsing errors.
     if ! [ -d $1/ui ];      then 
@@ -111,11 +110,6 @@
     echo
 }
 
-# Ensure the dependencies are downloaded.
-echo "Node.js + dependencies check"
-npm install
-=======
->>>>>>> 8e1588fc
 
     # Create our entire compilation results path.  Can't one-line them due to shell-script parsing errors.
     if ! [ -d $1/ui ];      then 
