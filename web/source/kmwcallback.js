/***
   KeymanWeb 10.0
   Copyright 2017 SIL International
***/
// If KMW is already initialized, the KMW script has been loaded more than once. We wish to prevent resetting the 
// KMW system, so we use the fact that 'initialized' is only 1 / true after all scripts are loaded for the initial
// load of KMW.
if(!window['keyman']['initialized']) { 
  (function() {    
    // Declare KeymanWeb and util objects
    var keymanweb=window['keyman'], kbdInterface=window['KeymanWeb']=keymanweb['interface'], KeymanWeb=kbdInterface,
      util=keymanweb['util'], osk=keymanweb['osk'],device=util.device,dbg=keymanweb.debug; //osk defined here, build 350
    
    keymanweb.TSS_LAYER = 33;
    keymanweb.TSS_PLATFORM = 31;
    
    keymanweb._BeepObjects=[];
    keymanweb._BeepTimeout=0;

    /**
     * Function     KSF
     * Scope        Public
     * Description  Save keyboard focus
     */    
    KeymanWeb['KSF'] = kbdInterface['saveFocus'] = kbdInterface.saveFocus = function() {
      keymanweb._IgnoreNextSelChange = 1;
    }
      
    /**
     * Function     KT
     * Scope        Public
     * @param       {string}      Ptext     Text to insert
     * @param       {?number}     PdeadKey  Dead key number, if any (???)
     * @return      {boolean}               true if inserted
     * Description  Insert text into active control
     */    
    KeymanWeb['KT'] = kbdInterface['insertText'] = kbdInterface.insertText = function(Ptext,PdeadKey) {
      keymanweb.cachedContext.reset();
      //_DebugEnter('InsertText');
      var Lelem = keymanweb._LastActiveElement, Ls, Le, Lkc, Lsel, Lv=false;
      if(Lelem != null) {
        Ls=Lelem._KeymanWebSelectionStart;
        Le=Lelem._KeymanWebSelectionEnd;
        Lsel=keymanweb._Selection;

        keymanweb._IsActivatingKeymanWebUI = 1;
        keymanweb._IgnoreNextSelChange = 100;
        keymanweb._FocusLastActiveElement();
        if(keymanweb._IsMozillaEditableIframe(Lelem,0)) {
          Lelem = Lelem.documentElement;  // I3363 (Build 301)
        }
        if(document.selection  &&  Lsel != null) {
          Lsel.select();
        }
        Lelem._KeymanWebSelectionStart=Ls;
        Lelem._KeymanWebSelectionEnd=Le;
        keymanweb._IgnoreNextSelChange = 0;
        if(Ptext!=null) {
          kbdInterface.output(0, Lelem, Ptext);
        }
        if((typeof(PdeadKey)!=='undefined') && (PdeadKey !== null)) {
          kbdInterface.deadkeyOutput(0, Lelem, PdeadKey);
        }
        Lelem._KeymanWebSelectionStart=null;
        Lelem._KeymanWebSelectionEnd=null;
        Lv=true;
      }
      //_DebugExit('InsertText');
      return Lv;
    }
    
    /**
     * Function     registerKeyboard  KR                    
     * Scope        Public
     * @param       {Object}      Pk      Keyboard  object
     * Description  Register and load the keyboard
     */    
    KeymanWeb['KR'] = kbdInterface['registerKeyboard'] = kbdInterface.registerKeyboard = function(Pk) {
      // If initialization not yet complete, list the keyboard to be registered on completion of initialization
      if(!keymanweb['initialized']) {
        keymanweb.deferredKR.push(Pk); return;
      }
      
      var Li,Lstub;

      // Check if the active stub refers to this keyboard, else find applicable stub
<<<<<<< HEAD
      var Ps=keymanweb._ActiveStub, savedActiveStub = keymanweb._ActiveStub;     
      if(!Ps || !('KI' in Ps) || (Ps['KI'] != Pk['KI'])) {             
=======

      var Ps=keymanweb._ActiveStub, savedActiveStub = keymanweb._ActiveStub;
      if(!Ps || !('KI' in Ps) || (Ps['KI'] != Pk['KI'])) {         
>>>>>>> cb369d74
        // Find the first stub for this keyboard
        for(Lstub=0;Lstub < keymanweb._KeyboardStubs.length; Lstub++) { // I1511 - array prototype extended
          Ps=keymanweb._KeyboardStubs[Lstub];
          if(Pk['KI'] == Ps['KI'])break;
          Ps=null;
        }
      } 
      
      // Build 369: ensure active stub defined when loading local keyboards 
      if(keymanweb._ActiveStub == null && Ps != null) {
        keymanweb._ActiveStub = Ps;
      }
      
      // Register the stub for this language (unless it is already registered)
      // keymanweb.KRS(Ps?Ps:Pk); 

      // Test if keyboard already loaded
      for(Li=0; Li<keymanweb._Keyboards.length; Li++) {
        if(Pk['KI'] == keymanweb._Keyboards[Li]['KI']) {
          return;
        }
      }
    
      // Append to keyboards array
      keymanweb._Keyboards=keymanweb._push(keymanweb._Keyboards,Pk);

      // Execute any external (UI) code needed after loading keyboard
      keymanweb.doKeyboardLoaded(Pk['KI']);

      // Restore the originally-active stub to its prior state.  No need to change it permanently.
      keymanweb._ActiveStub = savedActiveStub;
    }

    /**
     * Add the basic keyboard parameters (keyboard stub) to the array of keyboard stubs
     * If no language code is specified in a keyboard it cannot be registered, 
     * and a keyboard stub must be registered before the keyboard is loaded 
     * for the keyboard to be usable.
     * 
     * @param       {Object}      Pstub     Keyboard stub object
     * @return      {?number}               1 if already registered, else null
     */    
  //var ts0=new Date().toTimeString().substr(3,5);
    KeymanWeb['KRS'] = kbdInterface['registerStub'] = kbdInterface.registerStub = function(Pstub) {
      var Lk;
      
      // In initialization not complete, list the stub to be registered on completion of initialization
      if(!keymanweb['initialized']) {
        keymanweb.deferredKRS.push(Pstub);
        return null;
      }

      // The default stub is always the first keyboard stub loaded [and will be ignored by desktop browsers - not for beta, anyway]
      if(keymanweb.dfltStub == null) {
        keymanweb.dfltStub=Pstub;
        //if(device.formFactor == 'desktop') return 1;    //Needs further thought before release
      }

      // If no language code has been defined, and no stub has been registered for this keyboard, register with empty string as the language code
      if(typeof(Pstub['KLC']) == 'undefined') {
        Pstub['KLC'] = '';
      }
      if(typeof(Pstub['KL']) == 'undefined') {
        Pstub['KL'] = 'undefined';
      }

      // If language code already defined (or not specified in stub), check to see if stub already registered
      for(Lk=0; Lk<keymanweb._KeyboardStubs.length; Lk++) {
        if(keymanweb._KeyboardStubs[Lk]['KI'] == Pstub['KI']) {
          if(Pstub['KLC'] == '' || (keymanweb._KeyboardStubs[Lk]['KLC'] == Pstub['KLC'])) {
            return 1; // no need to register
          }
        }
      }
    
      // Register stub (add to KeyboardStubs array)
      keymanweb._KeyboardStubs=keymanweb._push(keymanweb._KeyboardStubs,Pstub);

      // TODO: Need to distinguish between initial loading of a large number of stubs and any subsequent loading.
      //   UI initialization should not be needed for each registration, only at end.
      // Reload this keyboard if it was the last active keyboard and 
      // make any changes needed by UI for new keyboard stub
      // (Uncommented for Build 360)
      keymanweb.doKeyboardRegistered(Pstub['KI'],Pstub['KL'],Pstub['KN'],Pstub['KLC']);

      return null;
    }

    /**
     * Get *cached or uncached* keyboard context for a specified range, relative to caret
     * 
     * @param       {number}      n       Number of characters to move back from caret
     * @param       {number}      ln      Number of characters to return
     * @param       {Object}      Pelem   Element to work with (must be currently focused element)
     * @return      {string}              Context string 
     * 
     * Example     [abcdef|ghi] as INPUT, with the caret position marked by |:
     *             KC(2,1,Pelem) == "e"
     *             KC(3,3,Pelem) == "def"
     *             KC(10,10,Pelem) == "abcdef"  i.e. return as much as possible of the requested string
     */    
    
    KeymanWeb['KC'] = kbdInterface['context'] = kbdInterface.context = function(n, ln, Pelem) {
      var v = keymanweb.cachedContext.get(n, ln);
      if(v !== null) {
        return v;
      }
      
      var r = keymanweb.KC_(n, ln, Pelem);
      keymanweb.cachedContext.set(n, ln, r);
      return r;
    }
    
    /**
     * Function     nul           KN    
     * Scope        Public
     * @param       {number}      n       Length of context to check
     * @param       {Object}      Ptarg   Element to work with (must be currently focused element)
     * @return      {boolean}             True if length of context is less than or equal to n
     * Description  Test length of context, return true if the length of the context is less than or equal to n
     * 
     * Example     [abc|def] as INPUT, with the caret position marked by |:
     *             KN(3,Pelem) == TRUE
     *             KN(2,Pelem) == FALSE
     *             KN(4,Pelem) == TRUE
     */    
    KeymanWeb['KN'] = kbdInterface['nul'] = kbdInterface.nul = function(n, Ptarg) {
      var cx=kbdInterface.context(n+1, 1, Ptarg);
      
      // With #31, the result will be a replacement character if context is empty.
      return cx === "\uFFFE";
    }

    /**
     * Function     contextMatch  KCM   
     * Scope        Public
     * @param       {number}      n       Number of characters to move back from caret
     * @param       {Object}      Ptarg   Focused element
     * @param       {string}      val     String to match
     * @param       {number}      ln      Number of characters to return
     * @return      {boolean}             True if selected context matches val
     * Description  Test keyboard context for match
     */    
    KeymanWeb['KCM'] = kbdInterface['contextMatch'] = kbdInterface.contextMatch = function(n, Ptarg, val, ln) {
      //KeymanWeb._Debug('KeymanWeb.KCM(n='+n+', Ptarg, val='+val+', ln='+ln+'): return '+(kbdInterface.context(n,ln,Ptarg)==val)); 
      var cx=kbdInterface.context(n, ln, Ptarg);
      if(cx === val) {
        return true; // I3318
      }
      keymanweb._DeadkeyResetMatched(); // I3318
      return false;
    }

    /**
     * Function     KIK      
     * Scope        Public
     * @param       {Object}  e   keystroke event
     * @return      {boolean}     true if keypress event
     * Description  Test if event as a keypress event
     */    
    KeymanWeb['KIK'] = kbdInterface['isKeypress'] = kbdInterface.isKeypress = function(e) {
      if(keymanweb._ActiveKeyboard['KM']) {   // I1380 - support KIK for positional layouts
        return !e.LisVirtualKey;             // will now return true for U_xxxx keys, but not for T_xxxx keys
      } else {
        return keymanweb._USKeyCodeToCharCode(e) ? true : false; // I1380 - support KIK for positional layouts
      }
    }
    
    /**
     * Function     keyMatch      KKM      
     * Scope        Public
     * @param       {Object}      e           keystroke event
     * @param       {number}      Lruleshift
     * @param       {number}      Lrulekey
     * @return      {boolean}                 True if key matches rule
     * Description  Test keystroke with modifiers against rule
     */    
    KeymanWeb['KKM'] = kbdInterface['keyMatch'] = kbdInterface.keyMatch = function(e,Lruleshift,Lrulekey) {
      var retVal = 0; // I3318
      var keyCode = (e.Lcode == 173 ? 189 : e.Lcode);  //I3555 (Firefox hyphen issue)

      var bitmask = keymanweb.getKeyboardModifierBitmask();

      if(e.vkCode > 255) {
        keyCode = e.vkCode; // added to support extended (touch-hold) keys for mnemonic layouts
      }
        
      if(e.LisVirtualKey || keyCode > 255) {
        if((Lruleshift & 0x4000) == 0x4000 || (keyCode > 255)) { // added keyCode test to support extended keys
          retVal = ((Lrulekey == keyCode) && ((Lruleshift & bitmask) == e.Lmodifiers)); //I3318, I3555
        }
      } else if((Lruleshift & 0x4000) == 0) {
        retVal = (keyCode == Lrulekey); // I3318, I3555
      }
      if(!retVal) {
        keymanweb._DeadkeyResetMatched();  // I3318
      }
      return retVal != 0; // I3318
    };

    /**
     * Function     stateMatch    KSM
     * Scope        Public
     * @param       {Object}      e       keystroke event
     * @param       {number}      Lstate  
     * Description  Test keystroke against state key rules
     */
    KeymanWeb['KSM'] = kbdInterface['stateMatch'] = kbdInterface.stateMatch = function(e, Lstate) {
      return ((Lstate & e.Lstates) == Lstate);
    }

    /**
     * Function     keyInformation  KKI
     * Scope        Public
     * @param       {Object}      e
     * @return      {Object}              Object with event's virtual key flag, key code, and modifiers
     * Description  Get object with extended key event information
     */    
    KeymanWeb['KKI'] = kbdInterface['keyInformation'] = kbdInterface.keyInformation = function(e) {
      var ei = {};
      ei['vk'] = e.LisVirtualKey;
      ei['code'] = e.Lcode;
      ei['modifiers'] = e.Lmodifiers;
      return ei;
    };
    
    /**
     * Function     deadkeyMatch  KDM      
     * Scope        Public
     * @param       {number}      n       current cursor position
     * @param       {Object}      Ptarg   target element
     * @param       {number}      d       deadkey
     * @return      {boolean}             True if deadkey found selected context matches val
     * Description  Match deadkey at current cursor position
     */    
    KeymanWeb['KDM'] = kbdInterface['deadkeyMatch'] = kbdInterface.deadkeyMatch = function(n, Ptarg, d) {
      if(keymanweb._DeadKeys.length == 0) {
        return false; // I3318
      }

      var sp=keymanweb._SelPos(Ptarg);
      n = sp - n;
      for(var i = 0; i < keymanweb._DeadKeys.length; i++) {
        if(keymanweb._DeadKeys[i].p == n  &&  keymanweb._DeadKeys[i].d == d) {
          keymanweb._DeadKeys[i].matched = 1;
          return true; // I3318
        }
      }
      keymanweb._DeadkeyResetMatched(); // I3318

      return false;
    }
    
    /**
     * Function     beepReset   KBR      
     * Scope        Public
     * Description  Reset/terminate beep or flash (not currently used: Aug 2011)
     */    
    KeymanWeb['KBR'] = kbdInterface['beepReset'] = kbdInterface.beepReset = function() {
      keymanweb.cachedContext.reset();
      
      var Lbo;
      keymanweb._BeepTimeout = 0;
      for(Lbo=0;Lbo<keymanweb._BeepObjects.length;Lbo++) { // I1511 - array prototype extended
        keymanweb._BeepObjects[Lbo].e.style.backgroundColor = keymanweb._BeepObjects[Lbo].c;
      }
      keymanweb._BeepObjects = [];
    }
      
    /**
     * Function     beep          KB      
     * Scope        Public
     * @param       {Object}      Pelem     element to flash
     * Description  Flash body as substitute for audible beep
     */    
    KeymanWeb['KB'] = kbdInterface['beep'] = kbdInterface.beep = function(Pelem) {
      keymanweb.cachedContext.reset();
      
      if(Pelem.body) {
        Pelem=Pelem.body; // I1446 - beep sometimes fails to flash when using OSK and rich control
      }
      
      if(!Pelem.style || typeof(Pelem.style.backgroundColor)=='undefined') {
        return;
      }

      for(var Lbo=0;Lbo<keymanweb._BeepObjects.length;Lbo++) { // I1446 - beep sometimes fails to return background color to normal
                                                               // I1511 - array prototype extended
        if(keymanweb._BeepObjects[Lbo].e == Pelem) {
          return;
        }
      }
      
      keymanweb._BeepObjects=keymanweb._push(keymanweb._BeepObjects,{e:Pelem, c:Pelem.style.backgroundColor});
      Pelem.style.backgroundColor = '#000000';
      if(keymanweb._BeepTimeout == 0) {
        keymanweb._BeepTimeout = 1;
        window.setTimeout(kbdInterface.beepReset, 50);
      }
    }
    
    /**
     * Function     any           KA      
     * Scope        Public
     * @param       {number}      n     character position (index) 
     * @param       {string}      ch    character to find in string
     * @param       {string}      s     'any' string   
     * @return      {boolean}           True if character found in 'any' string, sets index accordingly
     * Description  Test for character matching
     */    
    KeymanWeb['KA'] = kbdInterface['any'] = kbdInterface.any = function(n,ch,s) {
      if(ch == '') {
        return false;
      }
      var Lix = s._kmwIndexOf(ch); //I3319
      keymanweb._AnyIndices[n] = Lix;
      return Lix >= 0;
    }
    
    /**
     * Function     output        KO  
     * Scope        Public
     * @param       {number}      dn      number of characters to overwrite
     * @param       {Object}      Pelem   element to output to 
     * @param       {string}      s       string to output   
     * Description  Keyboard output
     */    
    KeymanWeb['KO'] = kbdInterface['output'] = kbdInterface.output = function(dn, Pelem, s) {
      keymanweb.cachedContext.reset();
      
      // KeymanTouch for Android uses direct insertion of the character string
      if('oninserttext' in keymanweb) {
        keymanweb['oninserttext'](dn,s);
      }

      if(Pelem.body) {
        var Ldoc=Pelem;
      } else {
        var Ldoc=Pelem.ownerDocument;	// I1481 - integration with rich editors not working 100%
      }
      var Li, Ldv;
    
      if(Pelem.className.indexOf('keymanweb-input') >= 0) {
        var t=keymanweb.getTextBeforeCaret(Pelem);
        if(dn > 0) {
          t=t._kmwSubstr(0,t._kmwLength()-dn)+s; 
        } else {
          t=t+s;
        }
        keymanweb.setTextBeforeCaret(Pelem,t);
        return;
      }
    
      if (keymanweb.legacy) {
        if(dn>0) {
          Pelem.value=Pelem.value._kmwSubstr(0,Pelem.value._kmwLength()-dn)+s;  //I3319
        } else {
          Pelem.value=Pelem.value+s;
        }
      } else if (Ldoc  &&  (Ldv=Ldoc.defaultView)  &&  Ldv.getSelection  &&  
          (Ldoc.designMode.toLowerCase() == 'on' || Pelem.contentEditable == 'true' || Pelem.contentEditable == 'plaintext-only' || Pelem.contentEditable === '')      
        ) { // I2457 - support contentEditable elements in mozilla, webkit
        /* Editable iframe and contentEditable elements for mozilla */
        var _IsEditableIframe = Ldoc.designMode.toLowerCase() == 'on';
        if(_IsEditableIframe) {
          var _CacheableCommands = keymanweb._CacheCommands(Ldoc);
        }
      
        var Lsel = Ldv.getSelection();
        var LselectionStart = Lsel.focusNode.nodeValue ? Lsel.focusNode.substringData(0,Lsel.focusOffset)._kmwLength() : 0;  // I3319
        
        if(!Lsel.isCollapsed) {
          Lsel.deleteFromDocument();  // I2134, I2192
        }
        //KeymanWeb._Debug('KO: focusOffset='+Lsel.focusOffset+', dn='+dn+', s='+s+' focusNode.type='+Lsel.focusNode.nodeType+', focusNode.parentNode.tagName='+(Lsel.focusNode.parentNode?Lsel.focusNode.parentNode.tagName:'NULL') );

        var Lrange = Lsel.getRangeAt(0);
        if(dn > 0) {
          Lrange.setStart(Lsel.focusNode, Lsel.focusOffset - Lsel.focusNode.nodeValue.substr(0,Lsel.focusOffset)._kmwSubstr(-dn).length); // I3319
          Lrange.deleteContents();
        }

        //KeymanWeb._Debug('KO: focusOffset='+Lsel.focusOffset+', dn='+dn+', s='+s+' focusNode.type='+Lsel.focusNode.nodeType+', focusNode.parentNode.tagName='+(Lsel.focusNode.parentNode?Lsel.focusNode.parentNode.tagName:'NULL') );

        if(s._kmwLength() > 0) { // I2132 - exception if s.length > 0, I3319
          if(Lsel.focusNode.nodeType == 3) {
            // I2134, I2192
            // Already in a text node
            //KeymanWeb._Debug('KO: Already in a text node, adding "'+s+'": '+Lsel.focusOffset + '-> '+Lsel.toString());
            var LfocusOffset = Lsel.focusOffset;
            //KeymanWeb._Debug('KO: node.text="'+Lsel.focusNode.data+'", node.length='+Lsel.focusNode.length);
            Lsel.focusNode.insertData(Lsel.focusOffset, s);
            try {
              Lsel.extend(Lsel.focusNode, LfocusOffset + s.length); 
            } catch(e) {
              // Chrome (through 4.0 at least) throws an exception because it has not synchronised its content with the selection.  scrollIntoView synchronises the content for selection
              Lsel.focusNode.parentNode.scrollIntoView();
              Lsel.extend(Lsel.focusNode, LfocusOffset + s.length);
            }
          } else {
            // Create a new text node - empty control
            //KeymanWeb._Debug('KO: Creating a new text node for "'+s+'"');
            var n = Ldoc.createTextNode(s);
            Lrange.insertNode(n);
            Lsel.extend(n,s.length);
          }
        }

        if(_IsEditableIframe) {
          keymanweb._CacheCommandsReset(Ldoc, _CacheableCommands, null);// I2457 - support contentEditable elements in mozilla, webkit
        }
        
        Lsel.collapseToEnd();

        // Adjust deadkey positions 
        if(dn >= 0) {
          keymanweb._DeadkeyDeleteMatched();                                  // I3318
          keymanweb._DeadkeyAdjustPos(LselectionStart, -dn + s._kmwLength()); // I3318
        } // Internet Explorer   (including IE9)   
      } else if(Ldoc  &&  (Ldv=Ldoc.selection)) { // build 77 - use elem.ownerDocument.selection
        if(Ldoc.body.isContentEditable || Ldoc.designMode.toLowerCase()=='on') { // I1295 - isContentEditable
          var _CacheableCommands = keymanweb._CacheCommands(Ldoc);
        }
    
        var Lrange = Ldv.createRange(), Ls1;
        if(Lrange.text != '') {
          Ldv.clear();
          dn = 0;
        } else {
          Lrange.collapse(true);
        }

        if(dn > 0) {              
          Lrange.moveStart('character',-2*dn);  // I3319 (next four lines
          var s0=Lrange.text,s1=s0._kmwSubstr(-dn);
          Lrange.collapse(false); //move start back to end
          Lrange.moveStart('character',-s1.length);
        } else {
          dn = 0;
        }

        Lrange.text = s;

        if(Ldoc.body.isContentEditable || Ldoc.designMode.toLowerCase()=='on') { // I1295 - isContentEditable
          Lrange.moveStart('character',-s.length);
          
          keymanweb._CacheCommandsReset(Ldoc, _CacheableCommands,Lrange.select);
          Lrange.moveStart('character',s.length);
          Lrange.select();
        }
        // Adjust deadkey positions 
        if(dn >= 0) {
          keymanweb._DeadkeyDeleteMatched();                                  // I3318
          keymanweb._DeadkeyAdjustPos(LselectionStart, -dn + s._kmwLength()); // I3318
        }
  
        keymanweb._Selection = Ldv.createRange();
        keymanweb._Selection.select();
        keymanweb._Selection.scrollIntoView();
        // Mozilla et al; IE9+ also recognizes setSelectionRange, but does not seem to work in exactly the same way as Mozilla
      } else if (Pelem.setSelectionRange) {                                        
        var LselectionStart, LselectionEnd;
              
        if(Pelem._KeymanWebSelectionStart != null) {// changed to allow a value of 0
          LselectionStart = Pelem._KeymanWebSelectionStart;
          LselectionEnd = Pelem._KeymanWebSelectionEnd;
        } else {
          LselectionStart = Pelem.value._kmwCodeUnitToCodePoint(Pelem.selectionStart);  // I3319
          LselectionEnd = Pelem.value._kmwCodeUnitToCodePoint(Pelem.selectionEnd);      // I3319
        }
        
        var LscrollTop, LscrollLeft;
        if(Pelem.type.toLowerCase() == 'textarea' && typeof(Pelem.scrollTop) != 'undefined') {
          LscrollTop = Pelem.scrollTop; LscrollLeft = Pelem.scrollLeft;
        }

        if(dn < 0) {// Don't delete, leave context alone (dn = -1)
          Pelem.value = Pelem.value._kmwSubstring(0,LselectionStart) + s + Pelem.value._kmwSubstring(LselectionEnd);    //I3319
          dn = 0;
        } else if(LselectionStart < dn) {
          Pelem.value = s + Pelem.value._kmwSubstring(LselectionEnd); //I3319
        } else {
          Pelem.value = Pelem.value._kmwSubstring(0,LselectionStart-dn) + s + Pelem.value._kmwSubstring(LselectionEnd); //I3319
        }

        // Adjust deadkey positions 
        if(dn >= 0) {
          keymanweb._DeadkeyDeleteMatched(); // I3318
          keymanweb._DeadkeyAdjustPos(LselectionStart, -dn + s._kmwLength()); // I3318,I3319
        }

        if (typeof(LscrollTop) != 'undefined') {
          Pelem.scrollTop = LscrollTop;
          Pelem.scrollLeft = LscrollLeft;
        } 
        var caretPos=LselectionStart-dn+s._kmwLength();                   // I3319
        var caretPosUnits=Pelem.value._kmwCodePointToCodeUnit(caretPos);  // I3319
        
        Pelem.setSelectionRange(caretPosUnits,caretPosUnits);             // I3319
        Pelem._KeymanWebSelectionStart = null; Pelem._KeymanWebSelectionEnd = null;      
      }

      // Refresh element content after change (if needed)
      if(typeof(keymanweb.refreshElementContent) == 'function') {
        keymanweb.refreshElementContent(Pelem);
      }
    }
    
    /**
     * Function     deadkeyOutput KDO      
     * Scope        Public
     * @param       {number}      Pdn     no of character to overwrite (delete) 
     * @param       {Object}      Pelem   element to output to 
     * @param       {number}      Pd      deadkey id
     * Description  Record a deadkey at current cursor position, deleting Pdn characters first
     */    
    KeymanWeb['KDO'] = kbdInterface['deadkeyOutput'] = kbdInterface.deadkeyOutput = function(Pdn,Pelem,Pd) {
      keymanweb.cachedContext.reset();
      var Lc = new Object();
      if(Pdn >= 0) {
        kbdInterface.output(Pdn,Pelem,"");  //I3318 corrected to >=
      }
      Lc.p=keymanweb._SelPos(Pelem); 
      Lc.d=Pd;
      keymanweb._DeadKeys=keymanweb._push(keymanweb._DeadKeys,Lc);
      
      //    _DebugDeadKeys(Pelem, 'KDeadKeyOutput: dn='+Pdn+'; deadKey='+Pd);
    }

    /**
     * Function     indexOutput   KIO      
     * Scope        Public
     * @param       {number}      Pdn     no of character to overwrite (delete) 
     * @param       {string}      Ps      string
     * @param       {number}      Pn      index
     * @param       {Object}      Pelem   element to output to 
     * Description  Output a character selected from the string according to the offset in the index array
     */    
    KeymanWeb['KIO'] = kbdInterface['indexOutput'] = kbdInterface.indexOutput = function(Pdn,Ps,Pn,Pelem) {
      keymanweb.cachedContext.reset();
      if(keymanweb._AnyIndices[Pn-1] < Ps._kmwLength()) {                        //I3319
        kbdInterface.output(Pdn,Pelem,Ps._kmwCharAt(keymanweb._AnyIndices[Pn-1]));  //I3319
      }
    }

    /**
     * Function     _CacheCommands
     * Scope        Private
     * @param       {Object}    _Document
     * @return      {Array.<string>}        List of style commands that are cacheable
     * Description  Build reate list of styles that can be applied in iframes
     */    
    KeymanWeb._CacheCommands = function(_Document) { // I1204 - style application in IFRAMEs, I2192, I2134, I2192   
      //var _CacheableBackColor=(_Document.selection?'hilitecolor':'backcolor');
      var _CacheableCommands=[
        ['backcolor',1],['fontname',1],['fontsize',1],['forecolor',1],['bold',0],
        ['italic',0],['strikethrough',0],['subscript',0],['superscript',0],['underline',0]
      ];
      if(_Document.defaultView) {
        keymanweb._push(_CacheableCommands,['hilitecolor',1]);
      }
        
      for(var n=0;n < _CacheableCommands.length; n++) { // I1511 - array prototype extended
        //KeymanWeb._Debug('Command:'+_CacheableCommands[n][0]);
        keymanweb._push(_CacheableCommands[n],_CacheableCommands[n][1] ?
            _Document.queryCommandValue(_CacheableCommands[n][0]) :
            _Document.queryCommandState(_CacheableCommands[n][0]));
      }
      return _CacheableCommands;
    }
    
    /**
     * Function     _CacheCommandReset
     * Scope        Private
     * @param       _Document
     *             _CacheableCommands
     *             _func      
     * @return      Nothing
     * Description  Restore styles in IFRAMEs (??)
     */    
    KeymanWeb._CacheCommandsReset = function(_Document, _CacheableCommands, _func) {
      for(var n=0;n < _CacheableCommands.length; n++) { // I1511 - array prototype extended
        //KeymanWeb._Debug('ResetCacheCommand:'+_CacheableCommands[n][0]+'='+_CacheableCommands[n][2]);
        if(_CacheableCommands[n][1]) {
          if(_Document.queryCommandValue(_CacheableCommands[n][0]) != _CacheableCommands[n][2]) {
            if(_func) {
              _func();
            }
            _Document.execCommand(_CacheableCommands[n][0], false, _CacheableCommands[n][2]);
          }
        } else if(_Document.queryCommandState(_CacheableCommands[n][0]) != _CacheableCommands[n][2]) {
          if(_func) {
            _func();
          }
          //KeymanWeb._Debug('executing command '+_CacheableCommand[n][0]);
          _Document.execCommand(_CacheableCommands[n][0], false, null);
        }
      }
    }
    
    /**
     * KIFS compares the content of a system store with a string value 
     * 
     * @param       {number}      systemId    ID of the system store to test (only TSS_LAYER currently supported)
     * @param       {string}      strValue    String value to compare to
     * @param       {Object}      Pelem       Currently active element (may be needed by future tests)     
     * @return      {boolean}                 True if the test succeeds 
     */       
    KeymanWeb['KIFS'] = kbdInterface['ifStore'] = kbdInterface.ifStore = function(systemId,strValue,Pelem) {
      var result=true;
      if(systemId == keymanweb.TSS_LAYER) {
        result = (osk.layerId === strValue);
      } else if(systemId == keymanweb.TSS_PLATFORM) {
        var i,constraint,constraints=strValue.split(' ');
        for(i=0; i<constraints.length; i++) {
          constraint=constraints[i].toLowerCase();
          switch(constraint) {
            case 'touch':
            case 'hardware':
              if(device.touchable != (constraint == 'touch')) {
                result=false;
              }
          }

          switch(constraint) {
            case 'windows':
            case 'android':
            case 'ios':
            case 'macosx':
            case 'linux':
              if(device.OS.toLowerCase() != constraint) {
                result=false;
              }
          }

          switch(constraint) {
            case 'tablet':
            case 'phone':
            case 'desktop':
              if(device.formFactor != constraint) {
                result=false;
              }
          }

          switch(constraint) {
            case 'web':
              if(device.browser == 'native') {
                result=false; // web matches anything other than 'native'
              }
              break;
            case 'native':
            case 'ie':
            case 'chrome':
            case 'firefox':
            case 'safari':
            case 'opera':
              if(device.browser != constraint) {
                result=false;
              }
          }
        }
      }
      return result; //Moved from previous line, now supports layer selection, Build 350 
    }
  
    /**
     * KSETS sets the value of a system store to a string  
     * 
     * @param       {number}      systemId    ID of the system store to set (only TSS_LAYER currently supported)
     * @param       {string}      strValue    String to set as the system store content 
     * @param       {Object}      Pelem       Currently active element (may be needed in future tests)     
     * @return      {boolean}                 True if command succeeds
     *                                        (i.e. for TSS_LAYER, if the layer is successfully selected)
     */    
    KeymanWeb['KSETS'] = kbdInterface['setStore'] = function(systemId,strValue,Pelem) {
      keymanweb.cachedContext.reset();
      if(systemId == keymanweb.TSS_LAYER) {
        return osk.showLayer(strValue);     //Buld 350, osk reference now OK, so should work
      } else {
        return false;
      }
    }
  
    /**
     * Load an option store value from a cookie or default value
     * 
     * @param       {string}      kbdName     keyboard internal name
     * @param       {string}      storeName   store (option) name, embedded in cookie name
     * @param       {string}      dfltValue   default value
     * @return      {string}                  current or default option value   
     */    
    KeymanWeb['KLOAD'] = kbdInterface['loadStore'] = function(kbdName,storeName,dfltValue) {
      keymanweb.cachedContext.reset();
      var cName='KeymanWeb_'+kbdName+'_Option_'+storeName,cValue=util.loadCookie(cName);
      if(typeof cValue[storeName] != 'undefined') {
        return unescape(cValue[storeName]);
      } else {
        return dfltValue;
      }
    }

    /**
     * Save an option store value to a cookie 
     * 
     * @param       {string}      storeName   store (option) name, embedded in cookie name
     * @param       {string}      optValue    option value to save
     * @return      {boolean}                 true if save successful
     */    
    KeymanWeb['KSAVE'] = kbdInterface['saveStore'] = function(storeName,optValue) {
      keymanweb.cachedContext.reset();
      var kbd=keymanweb._ActiveKeyboard;
      if(!kbd || typeof kbd['KI'] == 'undefined' || kbd['KI'] == '') {
        return false;
      }
      
      var cName='KeymanWeb_'+kbd['KI']+'_Option_'+storeName, cValue=escape(optValue);

      util.saveCookie(cName,cValue);
      return true;
    }

  /**
    * Legacy entry points (non-standard names)- included only to allow existing IME keyboards to continue to be used
    */
    KeymanWeb['GetLastActiveElement'] = function() {
      return keymanweb._LastActiveElement; 
    }

    KeymanWeb['FocusLastActiveElement'] = function() { 
      keymanweb._FocusLastActiveElement(); 
    }

    //The following entry points are defined but should not normally be used in a keyboard, as OSK display is no longer determined by the keyboard
    KeymanWeb['HideHelp'] = function() {
      osk._Hide(true);
    }

    KeymanWeb['ShowHelp'] = function(Px,Py) {
      osk._Show(Px,Py);
    }

    KeymanWeb['ShowPinnedHelp'] = function() {
      osk.userPositioned=true; osk._Show(-1,-1);
    }
    
    /**
     * Cache of context storing and retrieving return values from KC
     * Must be reset prior to each keystroke and after any text changes
     * MCD 3/1/14   
     **/         
    keymanweb.cachedContext = {
      _cache: [],
      reset: function() { 
        this._cache = []; 
      },
      get: function(n, ln) { 
        // return null; // uncomment this line to disable context caching
        if(typeof this._cache[n] == 'undefined') {
          return null;
        } else if(typeof this._cache[n][ln] == 'undefined') {
          return null;
        }
        return this._cache[n][ln];
      },
      set: function(n, ln, val) { 
        if(typeof this._cache[n] == 'undefined') { 
          this._cache[n] = []; 
        } 
        this._cache[n][ln] = val; 
      }
    };
    
  })();  
}<|MERGE_RESOLUTION|>--- conflicted
+++ resolved
@@ -84,14 +84,9 @@
       var Li,Lstub;
 
       // Check if the active stub refers to this keyboard, else find applicable stub
-<<<<<<< HEAD
-      var Ps=keymanweb._ActiveStub, savedActiveStub = keymanweb._ActiveStub;     
-      if(!Ps || !('KI' in Ps) || (Ps['KI'] != Pk['KI'])) {             
-=======
 
       var Ps=keymanweb._ActiveStub, savedActiveStub = keymanweb._ActiveStub;
       if(!Ps || !('KI' in Ps) || (Ps['KI'] != Pk['KI'])) {         
->>>>>>> cb369d74
         // Find the first stub for this keyboard
         for(Lstub=0;Lstub < keymanweb._KeyboardStubs.length; Lstub++) { // I1511 - array prototype extended
           Ps=keymanweb._KeyboardStubs[Lstub];
