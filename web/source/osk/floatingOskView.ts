// Includes KMW-added property declaration extensions for HTML elements.
/// <reference path="../kmwexthtml.ts" />
// Includes the touch-mode language picker UI.
/// <reference path="languageMenu.ts" />
/// <reference path="lengthStyle.ts" />
// Defines desktop-centric OSK positioning + sizing behavior
/// <reference path="layouts/targetedFloatLayout.ts" />
/// <reference path="oskView.ts" />

/***
   KeymanWeb 10.0
   Copyright 2017 SIL International
***/

namespace com.keyman.osk {
  type OSKRect = {'left'?: number, 'top'?: number, 'width'?: number, 'height'?: number,
    'nosize'?: boolean, 'nomove'?: boolean};
  type OSKPos = {'left'?: number, 'top'?: number};

  export class FloatingOSKView extends OSKView {
    readonly desktopLayout: layouts.TargetedFloatLayout;

    // OSK positioning fields
    userPositioned: boolean = false;
    specifiedPosition: boolean = false;
    x: number;
    y: number;
    noDrag: boolean = false;
    dfltX: string;
    dfltY: string;

    // Key code definition aliases for legacy keyboards  (They expect window['keyman']['osk'].___)
    modifierCodes = text.Codes.modifierCodes;
    modifierBitmasks = text.Codes.modifierBitmasks;
    stateBitmasks = text.Codes.stateBitmasks;
    keyCodes = text.Codes.keyCodes;

    public constructor(modeledDevice: utils.DeviceSpec) {
      super(modeledDevice);

      document.body.appendChild(this._Box);

      this.loadCookie();

      // Add header element to OSK only for desktop browsers
      const layout = this.desktopLayout = new layouts.TargetedFloatLayout();
      this.headerView = layout.titleBar;
      layout.titleBar.attachHandlers(this);
    }

    /**
     * Function     _Unload
     * Scope        Private
     * Description  Clears OSK variables prior to exit (JMD 1.9.1 - relocation of local variables 3/9/10)
     */
    _Unload() {
      this.keyboardView = null;
      this.bannerView = null;
      this._Box = null;
    }

    protected setBoxStyling() {
      const s = this._Box.style;

      s.zIndex   = '9999';
      s.display  = 'none';
      s.width    = 'auto';
      s.position = 'absolute';
    }

    protected postKeyboardLoad() {
      this._Visible = false;  // I3363 (Build 301)

      this._Box.onmouseover = this._VKbdMouseOver;
      this._Box.onmouseout = this._VKbdMouseOut;

      // Add header element to OSK only for desktop browsers
      const layout = this.desktopLayout;
      layout.attachToView(this);
      this.desktopLayout.titleBar.setTitleFromKeyboard(this.activeKeyboard);

      if(this.vkbd) {
        this.footerView = layout.resizeBar;
        this._Box.appendChild(this.footerView.element);
      } else {
        if(this.footerView) {
          this._Box.removeChild(this.footerView.element);
        }
        this.footerView = null;
      }

      this.loadCookie();
      this.setNeedsLayout();

      if(this.displayIfActive) {
        this.present();
      }
    }

    /**
     * Function     restorePosition
     * Scope        Public
     * @param       {boolean?}      keepDefaultPosition  If true, does not reset the default x,y set by `setRect`.
     *                                                   If false or omitted, resets the default x,y as well.
     * Description  Move OSK back to default position, floating under active input element
     */
    ['restorePosition']: (keepDefaultPosition?: boolean) => void = function(this: FloatingOSKView, keepDefaultPosition?: boolean) {
      let isVisible = this._Visible;
<<<<<<< HEAD
      if(isVisible && this.activeTarget instanceof dom.targets.OutputTarget) {
        this.activeTarget?.focus();  // I2036 - OSK does not unpin to correct location
=======
      if(isVisible) {
        this.lastActiveTarget.focus();  // I2036 - OSK does not unpin to correct location
>>>>>>> 79acb98b
      }

      this.loadCookie();
      this.userPositioned=false;
      if(!keepDefaultPosition) {
        delete this.dfltX;
        delete this.dfltY;
      }
      this.saveCookie();

      if(isVisible) {
        this.present();
      }

      this.doResizeMove(); //allow the UI to respond to OSK movements
      this.desktopLayout.titleBar.showPin(false);
    }.bind(this);

    /**
     * Function     enabled
     * Scope        Public
     * @return      {boolean|number}    True if KMW OSK enabled
     * Description  Test if KMW OSK is enabled
     */
    ['isEnabled'](): boolean {
      return this.displayIfActive;
    }

    /**
     * Function     isVisible
     * Scope        Public
     * @return      {boolean|number}    True if KMW OSK visible
     * Description  Test if KMW OSK is actually visible
     * Note that this will usually return false after any UI event that results in (temporary) loss of input focus
     */
    ['isVisible'](): boolean {
      return this._Visible;
    }

    /**
     * Function     _VKbdMouseOver
     * Scope        Private
     * @param       {Object}      e      event
     * Description  Activate the KMW UI on mouse over
     */
    private _VKbdMouseOver = function(this: AnchoredOSKView, e) {
      com.keyman.singleton.uiManager.setActivatingUI(true);
    }.bind(this);

    /**
     * Function     _VKbdMouseOut
     * Scope        Private
     * @param       {Object}      e      event
     * Description  Cancel activation of KMW UI on mouse out
     */
    private _VKbdMouseOut = function(this: AnchoredOSKView, e) {
      com.keyman.singleton.uiManager.setActivatingUI(false);
    }.bind(this);

    /**
     * Save size, position, font size and visibility of OSK
     */
    saveCookie() {
      let util = com.keyman.singleton.util;

      var c = util.loadCookie('KeymanWeb_OnScreenKeyboard');
      var p = this.getPos();

      c['visible'] = this.displayIfActive ? 1 : 0;
      c['userSet'] = this.userPositioned ? 1 : 0;
      c['left'] = p.left;
      c['top'] = p.top;

      if(this.vkbd) {
        c['width'] = this.width.val;
        c['height'] = this.height.val;
      }

      util.saveCookie('KeymanWeb_OnScreenKeyboard',c);
    }

    /**
     * Restore size, position, font size and visibility of desktop OSK
     *
     *  @return {boolean}
     */
    loadCookie(): void {
      let util = com.keyman.singleton.util;

      var c = util.loadCookie('KeymanWeb_OnScreenKeyboard');

      const displayIfActive = util.toNumber(c['visible'], 1) == 1;
      if(this.displayIfActive != displayIfActive) {
        // Setter triggers functions that can go recursive without the conditional check.
        this.displayIfActive = displayIfActive;
      }
      this.userPositioned = util.toNumber(c['userSet'], 0) == 1;
      this.x = util.toNumber(c['left'],-1);
      this.y = util.toNumber(c['top'],-1);

      // Restore OSK size - font size now fixed in relation to OSK height, unless overridden (in em) by keyboard
      var dfltWidth=0.3*screen.width;
      //if(util.toNumber(c['width'],0) == 0) dfltWidth=0.5*screen.width;
      var newWidth=util.toNumber(c['width'],dfltWidth),
          newHeight=util.toNumber(c['height'],0.15*screen.height);

      // Limit the OSK dimensions to reasonable values
      if(newWidth < 0.2*screen.width) {
        newWidth = 0.2*screen.width;
      }
      if(newHeight < 0.1*screen.height) {
        newHeight = 0.1*screen.height;
      }
      if(newWidth > 0.9*screen.width) {
        newWidth=0.9*screen.width;
      }
      if(newHeight > 0.5*screen.height) {
        newHeight=0.5*screen.height;
      }

      this.setSize(newWidth, newHeight);

      // and OSK position if user located
      if(this.x == -1 || this.y == -1 || (!this._Box)) {
        this.userPositioned = false;
      }

      if(this.x < window.pageXOffset-0.8*newWidth) {
        this.x=window.pageXOffset-0.8*newWidth;
      }
      if(this.y < 0) {
        this.x=-1;
        this.y=-1;
        this.userPositioned=false;
      }

      if(this.userPositioned && this._Box) {
        this.setPos({'left': this.x, 'top': this.y});
      }
    }

    /**
     * Get the wanted height of the OSK for touch devices (does not include banner height)
     *  @return   {number}    height in pixels
     **/
    getDefaultKeyboardHeight(): number {
      let keymanweb = com.keyman.singleton;
      let device = keymanweb.util.device;

      // KeymanTouch - get OSK height from device
      if(typeof(keymanweb['getOskHeight']) == 'function') {
        return keymanweb['getOskHeight']();
      }

      var oskHeightLandscapeView=Math.floor(Math.min(screen.availHeight,screen.availWidth)/2),
          height=oskHeightLandscapeView;

      if(device.formFactor == 'phone') {
        var sx=Math.min(screen.height,screen.width),
            sy=Math.max(screen.height,screen.width);

        if(keymanweb.util.portraitView())
          height=Math.floor(Math.max(screen.availHeight,screen.availWidth)/3);
        else
          height=height*(sy/sx)/1.6;  //adjust for aspect ratio, increase slightly for iPhone 5
      }

      // Correct for viewport scaling (iOS - Android 4.2 does not want this, at least on Galaxy Tab 3))
      if(device.OS == 'iOS') {
        height=height/keymanweb.util.getViewportScale();
      }

      return height;
    }

    /**
     * Get the wanted width of the OSK for touch devices
     *
     *  @return   {number}    height in pixels
     **/
    getDefaultWidth(): number {
      let keymanweb = com.keyman.singleton;
      let device = keymanweb.util.device;

      // KeymanTouch - get OSK height from device
      if(typeof(keymanweb['getOskWidth']) == 'function') {
        return keymanweb['getOskWidth']();
      }

      var width: number;
      if(device.OS == 'iOS') {
        // iOS does not interchange these values when the orientation changes!
        //width = util.portraitView() ? screen.width : screen.height;
        width = window.innerWidth;
      } else if(device.OS == 'Android') {
        try {
          width=document.documentElement.clientWidth;
        } catch(ex) {
          width=screen.availWidth;
        }
      } else {
        width=screen.width;
      }

      return width;
    }

    /**
     * Allow UI to update OSK position and properties
     *
     * @param       {Object=}     p       object with coordinates and userdefined flag
     *
     */
    doResizeMove(p?) {
      return com.keyman.singleton.util.callEvent('osk.resizemove',p);
    }

    /**
     * Allow the UI or page to set the position and size of the OSK
     * and (optionally) override user repositioning or sizing
     *
     * @param       {Object.<string,number>}   p  Array object with position and size of OSK container
    **/
    ['setRect'](p: OSKRect) {
      let util = com.keyman.singleton.util;
      if(this._Box == null || util.device.formFactor != 'desktop') {
        return;
      }

      var b = this._Box, bs = b.style;
      if('left' in p) {
        this.x = p['left'] - dom.Utils.getAbsoluteX(b) + b.offsetLeft;
        bs.left= this.x + 'px';
        this.dfltX=bs.left;
      }

      if('top' in p) {
        this.y = p['top'] - dom.Utils.getAbsoluteY(b) + b.offsetTop;
        bs.top = this.y + 'px';
        this.dfltY=bs.top;
      }

      //Do not allow user resizing for non-standard keyboards (e.g. EuroLatin)
      if(this.vkbd != null) {
        var d=this.vkbd.kbdDiv, ds=d.style;

        // Set width, but limit to reasonable value
        if('width' in p) {
          var w=(p['width']-(b.offsetWidth-d.offsetWidth));
          if(w < 0.2*screen.width) {
            w=0.2*screen.width;
          }
          if(w > 0.9*screen.width) {
            w=0.9*screen.width;
          }
          ds.width=w+'px';
          // Use of the `computed` variant is here temporary.
          // Shouldn't use `setSize` for this in the long-term.
          this.setSize(w, this.computedHeight, true);
        }

        // Set height, but limit to reasonable value
        // This sets the default font size for the OSK in px, but that
        // can be modified at the key text level by setting
        // the font size in em in the kmw-key-text class
        if('height' in p) {
          var h=(p['height']-(b.offsetHeight-d.offsetHeight));
          if(h < 0.1*screen.height) {
            h=0.1*screen.height;
          }
          if(h > 0.5*screen.height) {
            h=0.5*screen.height;
          }
          ds.height=h+'px'; ds.fontSize=(h/8)+'px';
          // Use of the `computed` variant is here temporary.
          // Shouldn't use `setSize` for this in the long-term.
          this.setSize(this.computedWidth, h, true);
        }

        // Fix or release user resizing
        if('nosize' in p) {
          this.desktopLayout.resizingEnabled = !p['nosize'];
        }

      }
      // Fix or release user dragging
      if('nomove' in p) {
        this.noDrag=p['nomove'];
        this.desktopLayout.movementEnabled = !this.noDrag;
      }
      // Save the user-defined OSK size
      this.saveCookie();
    }

    /**
     * Get position of OSK window
     *
     * @return      {Object.<string,number>}     Array object with OSK window position
    **/
    getPos(): OSKPos {
      var Lkbd=this._Box, p={
        left: this._Visible ? Lkbd.offsetLeft : this.x,
        top: this._Visible ? Lkbd.offsetTop : this.y
      };

      return p;
    }

    /**
     * Function     setPos
     * Scope        Private
     * @param       {Object.<string,number>}    p     Array object with OSK left, top
     * Description  Set position of OSK window, but limit to screen, and ignore if  a touch input device
     */
    ['setPos'](p: OSKPos) {
      if(typeof(this._Box) == 'undefined') {
        return; // I3363 (Build 301)
      }

      if(this.userPositioned) {
        var Px=p['left'], Py=p['top'];

        if(typeof(Px) != 'undefined') {
          if(Px < -0.8*this._Box.offsetWidth) {
            Px = -0.8*this._Box.offsetWidth;
          }
          if(this.userPositioned) {
            this._Box.style.left=Px+'px';
            this.x = Px;
          }
        }
        // May not be needed - vertical positioning is handled differently and defaults to input field if off screen
        if(typeof(Py) != 'undefined') {
          if(Py < 0) {
            Py = 0;
          }

          if(this.userPositioned) {
            this._Box.style.top=Py+'px';
            this.y = Py;
          }
        }
      }

      if(this.desktopLayout) {
        this.desktopLayout.titleBar.showPin(this.userPositioned);
      }
    }

    public setDisplayPositioning() {
      var Ls = this._Box.style;

      Ls.position='absolute'; Ls.display='block'; //Ls.visibility='visible';
      Ls.left='0px';
      if(this.specifiedPosition) {
        Ls.left = this.x+'px';
        Ls.top  = this.y+'px';
      } else {
        let el: HTMLElement = null;
        if(this.activeTarget instanceof dom.targets.OutputTarget) {
          el = this.activeTarget?.getElement();
        }

        if(this.dfltX) {
          Ls.left=this.dfltX;
        } else if(typeof el != 'undefined' && el != null) {
          Ls.left=dom.Utils.getAbsoluteX(el) + 'px';
        }

        if(this.dfltY) {
          Ls.top=this.dfltY;
        } else if(typeof el != 'undefined' && el != null) {
          Ls.top=(dom.Utils.getAbsoluteY(el) + el.offsetHeight)+'px';
        }
      }

      // Unset the flag, keeping 'specified position' specific to single
      // presentAtPosition calls.
      this.specifiedPosition = false;
    }

    /**
     * Display KMW OSK at specified position (returns nothing)
     *
     * @param       {number=}     Px      x-coordinate for OSK rectangle
     * @param       {number=}     Py      y-coordinate for OSK rectangle
     */
<<<<<<< HEAD
    presentAtPosition(Px?: number, Py?: number) {
      if(!this.mayShow()) {
=======
    _Show(Px?: number, Py?: number) {
      // Do not try to display OSK if no active element
      if(!this.activeTarget) {
>>>>>>> 79acb98b
        return;
      }

      this.specifiedPosition = Px >= 0 || Py >= 0; //probably never happens, legacy support only
      if(this.specifiedPosition) { 
        this.x = Px;
        this.y = Py;
      }

      // Combines the two paths with set positioning.
      this.specifiedPosition = this.specifiedPosition || this.userPositioned;

<<<<<<< HEAD
      this.present();
    }
=======
      Ls.position='absolute'; Ls.display='block'; //Ls.visibility='visible';
      Ls.left='0px';
      this.loadCookie();
      if(Px >= 0) { //probably never happens, legacy support only
        Ls.left = Px + 'px'; Ls.top = Py + 'px';
      } else {
        if(this.userPositioned) {
          Ls.left=this.x+'px';
          Ls.top=this.y+'px';
        } else {
          var el = this.activeTarget?.getElement();

          if(this.dfltX) {
            Ls.left=this.dfltX;
          } else if(typeof el != 'undefined' && el != null) {
            Ls.left=dom.Utils.getAbsoluteX(el) + 'px';
          }

          if(this.dfltY) {
            Ls.top=this.dfltY;
          } else if(typeof el != 'undefined' && el != null) {
            Ls.top=(dom.Utils.getAbsoluteY(el) + el.offsetHeight)+'px';
          }
        }
      }
      this._Enabled=true;
      this._Visible=true;
>>>>>>> 79acb98b

    present() {
      if(!this.mayShow()) {
        return;
      }

      this.desktopLayout.titleBar.showPin(this.userPositioned);

      super.present();

      // Allow desktop UI to execute code when showing the OSK
      var Lpos={};
      Lpos['x']=this._Box.offsetLeft;
      Lpos['y']=this._Box.offsetTop;
      Lpos['userLocated']=this.userPositioned;
      this.doShow(Lpos);
    }

    public startHide(hiddenByUser: boolean) {
      super.startHide(hiddenByUser);

      if(hiddenByUser) {
        this.saveCookie();  // Save current OSK state, size and position (desktop only)
      }
<<<<<<< HEAD
=======

      // Allow UI to execute code when hiding the OSK
      var p={};
      p['HiddenByUser']=hiddenByUser;
      this.doHide(p);

      // If hidden by the UI, be sure to restore the focus
      if(hiddenByUser) {
        this.lastActiveTarget.focus();
      }
    }

    /**
     * Allow UI to respond to OSK being shown (passing position and properties)
     *
     * @param       {Object=}       p     object with coordinates and userdefined flag
     * @return      {boolean}
     *
     */
    doShow(p) {
      return com.keyman.singleton.util.callEvent('osk.show',p);
    }

    /**
     * Allow UI to update respond to OSK being hidden
     *
     * @param       {Object=}       p     object with coordinates and userdefined flag
     * @return      {boolean}
     *
     */
    doHide(p) {
      return com.keyman.singleton.util.callEvent('osk.hide',p);
>>>>>>> 79acb98b
    }

    /**
     * Function     userPositioned
     * Scope        Public
     * @return      {(boolean|number)}          true if user located
     * Description  Test if OSK window has been repositioned by user
     */
    ['userLocated']() {
      return this.userPositioned;
    }
  }
}<|MERGE_RESOLUTION|>--- conflicted
+++ resolved
@@ -106,13 +106,8 @@
      */
     ['restorePosition']: (keepDefaultPosition?: boolean) => void = function(this: FloatingOSKView, keepDefaultPosition?: boolean) {
       let isVisible = this._Visible;
-<<<<<<< HEAD
       if(isVisible && this.activeTarget instanceof dom.targets.OutputTarget) {
         this.activeTarget?.focus();  // I2036 - OSK does not unpin to correct location
-=======
-      if(isVisible) {
-        this.lastActiveTarget.focus();  // I2036 - OSK does not unpin to correct location
->>>>>>> 79acb98b
       }
 
       this.loadCookie();
@@ -500,14 +495,8 @@
      * @param       {number=}     Px      x-coordinate for OSK rectangle
      * @param       {number=}     Py      y-coordinate for OSK rectangle
      */
-<<<<<<< HEAD
     presentAtPosition(Px?: number, Py?: number) {
       if(!this.mayShow()) {
-=======
-    _Show(Px?: number, Py?: number) {
-      // Do not try to display OSK if no active element
-      if(!this.activeTarget) {
->>>>>>> 79acb98b
         return;
       }
 
@@ -520,38 +509,8 @@
       // Combines the two paths with set positioning.
       this.specifiedPosition = this.specifiedPosition || this.userPositioned;
 
-<<<<<<< HEAD
       this.present();
     }
-=======
-      Ls.position='absolute'; Ls.display='block'; //Ls.visibility='visible';
-      Ls.left='0px';
-      this.loadCookie();
-      if(Px >= 0) { //probably never happens, legacy support only
-        Ls.left = Px + 'px'; Ls.top = Py + 'px';
-      } else {
-        if(this.userPositioned) {
-          Ls.left=this.x+'px';
-          Ls.top=this.y+'px';
-        } else {
-          var el = this.activeTarget?.getElement();
-
-          if(this.dfltX) {
-            Ls.left=this.dfltX;
-          } else if(typeof el != 'undefined' && el != null) {
-            Ls.left=dom.Utils.getAbsoluteX(el) + 'px';
-          }
-
-          if(this.dfltY) {
-            Ls.top=this.dfltY;
-          } else if(typeof el != 'undefined' && el != null) {
-            Ls.top=(dom.Utils.getAbsoluteY(el) + el.offsetHeight)+'px';
-          }
-        }
-      }
-      this._Enabled=true;
-      this._Visible=true;
->>>>>>> 79acb98b
 
     present() {
       if(!this.mayShow()) {
@@ -576,41 +535,6 @@
       if(hiddenByUser) {
         this.saveCookie();  // Save current OSK state, size and position (desktop only)
       }
-<<<<<<< HEAD
-=======
-
-      // Allow UI to execute code when hiding the OSK
-      var p={};
-      p['HiddenByUser']=hiddenByUser;
-      this.doHide(p);
-
-      // If hidden by the UI, be sure to restore the focus
-      if(hiddenByUser) {
-        this.lastActiveTarget.focus();
-      }
-    }
-
-    /**
-     * Allow UI to respond to OSK being shown (passing position and properties)
-     *
-     * @param       {Object=}       p     object with coordinates and userdefined flag
-     * @return      {boolean}
-     *
-     */
-    doShow(p) {
-      return com.keyman.singleton.util.callEvent('osk.show',p);
-    }
-
-    /**
-     * Allow UI to update respond to OSK being hidden
-     *
-     * @param       {Object=}       p     object with coordinates and userdefined flag
-     * @return      {boolean}
-     *
-     */
-    doHide(p) {
-      return com.keyman.singleton.util.callEvent('osk.hide',p);
->>>>>>> 79acb98b
     }
 
     /**
