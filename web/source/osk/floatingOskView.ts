--- conflicted
+++ resolved
@@ -80,17 +80,11 @@
         this.footerView = null;
       }
 
-<<<<<<< HEAD
       this.loadCookie();
+      this.setNeedsLayout();
 
       if(this.displayIfActive) {
         this.present();
-=======
-      this.setNeedsLayout();
-
-      if(this._Enabled) {
-        this._Show();
->>>>>>> 905ae7ca
       }
     }
 
