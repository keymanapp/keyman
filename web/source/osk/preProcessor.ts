--- conflicted
+++ resolved
@@ -63,11 +63,7 @@
         return true;
       }
 
-<<<<<<< HEAD
-      let retVal = !!keyman.core.processKeyEvent(Lkc);
-=======
-      let retVal = (keyman.core.processKeyEvent(Lkc, outputTarget) != null);
->>>>>>> 22aebbde
+      let retVal = !!keyman.core.processKeyEvent(Lkc, outputTarget);
 
       return retVal;
     }
