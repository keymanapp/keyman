// Includes the banner
/// <reference path="./bannerManager.ts" />

// Generates the visual keyboard specific to each keyboard.  (class="kmw-osk-inner-frame")
/// <reference path="visualKeyboard.ts" />
// Models keyboards that present a help page, rather than a standard OSK.
/// <reference path="helpPageView.ts" />
/// <reference path="emptyView.ts" />

namespace com.keyman.osk {
  export type OSKRect = {
    'left'?: number,
    'top'?: number,
    'width'?: number,
    'height'?: number,
    'nosize'?: boolean,
    'nomove'?: boolean
  };

  export enum ActivationMode {
    static      = "static",  // For use by documentation keyboards, eventually.
    manual      = "manual",
    conditional = "conditional"
  }
  
  export abstract class OSKView {
    _Box: HTMLDivElement;

    headerView:   OSKViewComponent;
    bannerView:   BannerManager; // Which implements OSKViewComponent
    keyboardView: KeyboardView;  // Which implements OSKViewComponent
    footerView:   OSKViewComponent;

    protected readonly device: com.keyman.utils.DeviceSpec;
    protected readonly hostDevice: com.keyman.utils.DeviceSpec;

    private _boxBaseMouseDown:        (e: MouseEvent) => boolean; 
    private _boxBaseTouchStart:       (e: TouchEvent) => boolean;
    private _boxBaseTouchEventCancel: (e: TouchEvent) => boolean;

    private keyboard: keyboards.Keyboard;

    private _target:  text.OutputTarget;
    
    /**
     * The configured width for this OSKManager.  May be `undefined` or `null`
     * to allow automatic width scaling. 
     */
    private _width: ParsedLengthStyle;

    /**
     * The configured height for this OSKManager.  May be `undefined` or `null`
     * to allow automatic height scaling. 
     */
    private _height: ParsedLengthStyle;

    /**
     * The computed width for this OSKManager.  May be null if auto sizing
     * is allowed and the OSKManager is not currently in the DOM hierarchy.
     */
    private _computedWidth: number;

    /**
    * The computed height for this OSKManager.  May be null if auto sizing
    * is allowed and the OSKManager is not currently in the DOM hierarchy.
    */
    private _computedHeight: number;

    /**
     * The base font size to use for hosted `Banner`s and `VisualKeyboard`
     * instances.
     */
    private _baseFontSize: ParsedLengthStyle;

    private needsLayout: boolean = true;

    //
    private _activationMode: ActivationMode = ActivationMode.conditional;
    private _displayIfActive: boolean = true;

    private _animatedHideTimeout: number;
    private _animatedHideResolver: () => void;

    constructor(deviceSpec: com.keyman.utils.DeviceSpec, hostDevice?: com.keyman.utils.DeviceSpec) {
      this.device = deviceSpec;

      if(!hostDevice) {
        hostDevice = deviceSpec;
      }
      this.hostDevice = hostDevice;

      // OSK initialization - create DIV and set default styles
      this._Box = document.createElement('div');   // Container for OSK (Help DIV, displayed when user clicks Help icon)
      this._Box.style.userSelect = 'none';

      // Initializes the two constant OSKComponentView fields.
      this.bannerView   = new BannerManager();
      this.keyboardView = null;

      let keymanweb = com.keyman.singleton;
      let util = keymanweb.util;

      // Install the default OSK stylesheet
      util.linkStyleSheet(keymanweb.getStyleSheetPath('kmwosk.css'));

      this.setBaseMouseEventListeners();
      if(deviceSpec.touchable) {
        this.setBaseTouchEventListeners();
      }

      // Register a listener for model change events so that we can hot-swap the banner as needed.
      // Handled here b/c banner changes may trigger a need to re-layout the OSK.
      const _this = this;
      keymanweb.core.languageProcessor.on('statechange', 
                                          function(state: text.prediction.StateChangeEnum) {
        let currentType = _this.bannerView.activeType;
        _this.bannerView.selectBanner(state);

        if(currentType != _this.bannerView.activeType) {
          _this.refreshLayout();
        }

        return true;
      });
    }

    private setBaseMouseEventListeners() {
      let keymanweb = com.keyman.singleton;

      this._boxBaseMouseDown = function(e) {
        keymanweb.uiManager.setActivatingUI(true);
        return false;
      }

      this._Box.addEventListener('mousedown', this._boxBaseMouseDown, false);
    }

    private removeBaseMouseEventListeners() {
      if(this._boxBaseMouseDown) {
        this._Box.removeEventListener('mousedown', this._boxBaseMouseDown, false);
        this._boxBaseMouseDown = null;
      }
    }

    private setBaseTouchEventListeners() {
      // And to prevent touch event default behaviour on mobile devices
      let keymanweb = com.keyman.singleton;

      var cancelEventFunc = this._boxBaseTouchEventCancel = function(e) {
        if(e.cancelable) {
          e.preventDefault();
        }
        e.stopPropagation();
        return false;
      };

      this._boxBaseTouchStart = function(e) {
        keymanweb.uiManager.setActivatingUI(true);
        return cancelEventFunc(e);
      }

      this._Box.addEventListener('touchstart', this._boxBaseTouchStart, false);
      this._Box.addEventListener('touchmove',  this._boxBaseTouchEventCancel, false);
      this._Box.addEventListener('touchend',  this._boxBaseTouchEventCancel, false);
      this._Box.addEventListener('touchcancel',  this._boxBaseTouchEventCancel, false);
    }

    private removeBaseTouchEventListeners() {
      if(!this._boxBaseTouchEventCancel) {
        return;
      }

      this._Box.removeEventListener('touchstart', this._boxBaseTouchStart, false);
      this._Box.removeEventListener('touchmove',  this._boxBaseTouchEventCancel, false);
      this._Box.removeEventListener('touchend',  this._boxBaseTouchEventCancel, false);
      this._Box.removeEventListener('touchcancel',  this._boxBaseTouchEventCancel, false);

      this._boxBaseTouchEventCancel = null;
      this._boxBaseTouchStart = null;
    }

    /**
     * Gets and sets the IME-like interface (`OutputTarget`) to be affected by events from
     * the OSK.
     * 
     * If `activationMode` is `'conditional'`, this property's state controls the visibility
     * of the OSKView.
     */
    public get activeTarget(): text.OutputTarget {
      return this._target;
    }

    public set activeTarget(targ: text.OutputTarget) {
      this._target = targ;
      this.commonCheckAndDisplay();
    }

    /**
     * Determines the activation state model used to control presentation of the OSK.
     * - `'conditional'`:  Only displays if `activeTarget` is non-null - if there is an active
     * target that can receive the OSK's context-manipulation events.
     * - `'manual'`:  Display is directly controlled by manipulating the value of `displayIfActive`.
     *   It may be displayed while `activeTarget` is `null`.
     * - `'static'`:  The OSK should be permanently displayed and may never be hidden.
     */
    get activationMode(): ActivationMode {
      if(!this._activationMode) {
        this._activationMode = ActivationMode.conditional;
      }

      return this._activationMode;
    }

    set activationMode(mode: ActivationMode) {
      this._activationMode = mode;
      this.commonCheckAndDisplay();
    }

    /**
     * Implementation of the activation modeling described in the documentation for
     * `activationMode`.
     */
    protected get activationConditionsMet(): boolean {
      switch(this.activationMode) {
        case 'manual':
          return true;
        case 'static':
          return true;
        case 'conditional':
          return !!this.activeTarget;
        default:
          console.error("Unexpected activation mode set for the OSK.");
          return false;
      }
    }

    /**
     * A property denoting whether or not the OSK should be presented if it meets its
     * activation conditions. 
     * 
     * When `activationMode == 'manual'`, `displayIfActive == true` is the lone
     * activation condition.
     * 
     * Note: cannot be set to `false` if `activationMode == 'static'`.
     */
    get displayIfActive(): boolean {
      return this._displayIfActive;
    }

    set displayIfActive(flag: boolean) {
      // if is touch device or is CJK keyboard, this.displayIfActive must remain true.
      if(this.keyboard?.isCJK && !flag) {
        console.warn("Cannot hide display of OSK for CJK keyboards.");
        flag = true;
      } else if(this.hostDevice.touchable && !flag) {
        console.warn("Cannot hide display of OSK when hosted on touch-based devices.");
        flag = true;
      } else if(this.activationMode == 'static') {
        // Silently fail; it's a documentation keyboard.
        // This is the primary difference between 'manual' and 'static'.
        flag = true;
      }

      this._displayIfActive = flag;
      this.commonCheckAndDisplay();
    }

    /**
     * Used by the activation & visibility properties as a common helper; all of their
     * setters rely on this function to manage presentation (showing / hiding) of the OSK.
     */
    private commonCheckAndDisplay() {
      if(this.activationConditionsMet && this.displayIfActive) {
        this.present();
      } else {
        this.startHide(false);
      }
    }

    public get vkbd(): VisualKeyboard {
      if(this.keyboardView instanceof VisualKeyboard) {
        return this.keyboardView;
      } else {
        return null;
      }
    }

    public get banner(): BannerManager {  // Maintains old reference point used by embedding apps.
      return this.bannerView;
    }

    /**
     * The configured width for this VisualKeyboard.  May be `undefined` or `null`
     * to allow automatic width scaling. 
     */
    get width(): LengthStyle {
      return this._width;
    }

    /**
     * The configured height for this VisualKeyboard.  May be `undefined` or `null`
     * to allow automatic height scaling. 
     */
    get height(): LengthStyle {
      return this._height;
    }

    /**
     * The computed width for this VisualKeyboard.  May be null if auto sizing
     * is allowed and the VisualKeyboard is not currently in the DOM hierarchy.
     */
    get computedWidth(): number {
      // Computed during layout operations; allows caching instead of continuous recomputation.
      if(this.needsLayout) {
        this.refreshLayout();
      }
      return this._computedWidth;
    }

    /**
     * The computed height for this VisualKeyboard.  May be null if auto sizing
     * is allowed and the VisualKeyboard is not currently in the DOM hierarchy.
     */
    get computedHeight(): number {
      // Computed during layout operations; allows caching instead of continuous recomputation.
      if(this.needsLayout) {
        this.refreshLayout();
      }
      return this._computedHeight;
    }

    /**
     * The top-level style string for the font size used by the predictive banner 
     * and the primary keyboard visualization elements.
     */
    get baseFontSize(): string {
      return this.parsedBaseFontSize?.styleString;
    }

    protected get parsedBaseFontSize(): ParsedLengthStyle {
      if(!this._baseFontSize) {
        let keymanweb = com.keyman.singleton;
        this._baseFontSize = this.defaultFontSize(this.device, keymanweb.isEmbedded);
      }

      return this._baseFontSize;
    }

    public defaultFontSize(device: utils.DeviceSpec, isEmbedded: boolean): ParsedLengthStyle {
      if(device.touchable) {
        var fontScale: number = 1;
        if(device.formFactor == 'phone') {
          fontScale = 1.6 * (isEmbedded ? 0.65 : 0.6) * 1.2;  // Combines original scaling factor with one previously applied to the layer group.
        } else {
          // The following is a *temporary* fix for small format tablets, e.g. PendoPad
          var pixelRatio = 1;
          if(device.OS == 'android' && 'devicePixelRatio' in window) {
            pixelRatio = window.devicePixelRatio;
          }

          let defaultHeight = this.bannerView.height + this.getDefaultKeyboardHeight();
          if(device.OS == 'android' && device.formFactor == 'tablet' && defaultHeight < 300 * pixelRatio) {
            fontScale *= 1.2;
          } else {
            fontScale *= 2; //'2.5em';
          }
        }

        // Finalize the font size parameter.
        return ParsedLengthStyle.special(fontScale, 'em');
      } else {
        return this.computedHeight ? ParsedLengthStyle.inPixels(this.computedHeight / 8) : undefined;
      } 
    }

    public get activeKeyboard(): keyboards.Keyboard {
      return this.keyboard;
    }

    public set activeKeyboard(keyboard: keyboards.Keyboard) {
      this.keyboard = keyboard;
      this.loadActiveKeyboard();

      if(this.keyboard?.isCJK) {
        this.displayIfActive = true;
      }
    }

    /* private */ computeFrameHeight(): number {
      return (this.headerView?.layoutHeight.val || 0) + (this.footerView?.layoutHeight.val || 0);
    }

    /*private*/ setSize(width?: number, height?: number, pending?: boolean) {
      let mutatedFlag = false;

      if(width && height) {
        mutatedFlag = !this._width || !this._height;

        const parsedWidth = ParsedLengthStyle.inPixels(width);
        const parsedHeight = ParsedLengthStyle.inPixels(height);

        mutatedFlag = mutatedFlag || parsedWidth.styleString  != this._width.styleString;
        mutatedFlag = mutatedFlag || parsedHeight.styleString != this._height.styleString;

        this._width = parsedWidth;
        this._height = parsedHeight;
      }

      this.needsLayout = this.needsLayout || mutatedFlag;
      this.refreshLayoutIfNeeded(pending);
    }

    protected setNeedsLayout() {
      this.needsLayout = true;
    }

    public refreshLayout(pending?: boolean): void {
      if(!this.keyboardView) {
        return;
      }

      // Step 1:  have the necessary conditions been met?
      const fixedSize = this.width && this.height && this.width.absolute && this.height.absolute;
      const computedStyle = getComputedStyle(this._Box);
      const isInDOM = computedStyle.height != '' && computedStyle.height != 'auto';

      // Step 2:  determine basic layout geometry
      if(fixedSize) {
        this._computedWidth  = this.width.val;
        this._computedHeight = this.height.val;
      } else if(isInDOM) {
        this._computedWidth   = parseInt(computedStyle.width, 10);
        this._computedHeight  = parseInt(computedStyle.height, 10);
      } else {
        // Cannot perform layout operations!
        return;
      }

      // Must be set before any references to the .computedWidth and .computedHeight properties!
      this.needsLayout = false;

      // Step 3:  perform layout operations.
      if(!this._baseFontSize && this.parsedBaseFontSize) {
        // Make sure to initialize the default font size if it hasn't already been set!
        this.banner.element.style.fontSize = this.baseFontSize;
        if(this.vkbd) {
          this.vkbd.fontSize = this.parsedBaseFontSize;
        }
      }
      if(!pending) {
        this.headerView?.refreshLayout();
        this.bannerView.refreshLayout();
        this.footerView?.refreshLayout();
      }

      if(this.vkbd) {
        let availableHeight = this.computedHeight - this.computeFrameHeight();

        // +5:  from kmw-banner-bar's 'top' attribute when active
        if(this.bannerView.height > 0) {
          availableHeight -= this.bannerView.height + 5;
        }
        this.vkbd.setSize(this.computedWidth, availableHeight, pending);
        if(!pending) {
          this.vkbd.refreshLayout();
        }

        if(this.vkbd.usesFixedHeightScaling) {
          var b: HTMLElement = this._Box, bs=b.style;
          bs.height=bs.maxHeight=this.computedHeight+'px';
        }
      }
    }

    public refreshLayoutIfNeeded(pending?: boolean) {
      if(this.needsLayout) {
        this.refreshLayout(pending);
      }
    }

    public abstract getDefaultWidth(): number;
    public abstract getDefaultKeyboardHeight(): number;

    /**
     * Function     _Load
     * Scope        Private
     * Description  OSK initialization when keyboard selected
     */
    _Load() { // Load Help - maintained only temporarily.
      let keymanweb = com.keyman.singleton;
      this.activeKeyboard = keymanweb.core.activeKeyboard;
    }

    protected abstract postKeyboardLoad(): void;

    protected abstract setBoxStyling(): void;

    private loadActiveKeyboard() {
      this.setBoxStyling();

      if(this.vkbd) {
        this.vkbd.shutdown();
      }
      this.keyboardView = null;
      this.needsLayout = true;

      // Instantly resets the OSK container, erasing / delinking the previously-loaded keyboard.
      this._Box.innerHTML = '';

      // Any event-cancelers would go here, after the innerHTML reset.

      // Add header element to OSK only for desktop browsers
      if(this.headerView) {
        this._Box.appendChild(this.headerView.element);
      }

      // Add suggestion banner bar to OSK
      this._Box.appendChild(this.banner.element);

      let kbdView: KeyboardView = this.keyboardView = this._GenerateKeyboardView(this.activeKeyboard);
      this._Box.appendChild(kbdView.element);
      kbdView.postInsert();

      // Add footer element to OSK only for desktop browsers
      if(this.footerView) {
        this._Box.appendChild(this.footerView.element);
      }
      // END:  construction of the actual internal layout for the overall OSK

      // Correct the classname for the (inner) OSK frame (Build 360)
      var kbdID: string = (this.activeKeyboard ? this.activeKeyboard.id.replace('Keyboard_','') : '');

      if(kbdID.indexOf('::') != -1) { // We used to also test if we were in embedded mode, but... whatever.
        // De-namespaces the ID for use with CSS classes.
        // Assumes that keyboard IDs may not contain the ':' symbol.
        kbdID = kbdID.substring(kbdID.indexOf('::') + 2);
      }

      const kbdClassSuffix = ' kmw-keyboard-' + kbdID;
      kbdView.element.className = kbdView.element.className + kbdClassSuffix;

      this.banner.appendStyles();

      if(this.vkbd) {
        // Create the key preview (for phones)
        this.vkbd.createKeyTip();

        // Append a stylesheet for this keyboard for keyboard specific styles
        // or if needed to specify an embedded font
        this.vkbd.appendStyleSheet();
      }

      this.postKeyboardLoad();
    }

    private layerChangeHandler: text.SystemStoreMutationHandler = function(this: OSKView,
      source: text.MutableSystemStore,
      newValue: string) {
      // This handler is also triggered on state-key state changes (K_CAPS) that 
      // may not actually change the layer.
      if(this.vkbd) {
        this.vkbd._UpdateVKShiftStyle();
      }

      if(source.value != newValue) {
        // Prevents console errors when a keyboard only displays help.
        // Can occur when using SHIFT with sil_euro_latin on a desktop form-factor.
        if(this.vkbd) {
          this.vkbd.layerId = newValue;
          // Ensure that the layer's spacebar is properly captioned.
          this.vkbd.showLanguage();
        }

        // Ensure the keyboard view is modeling the correct state.  (Correct layer, etc.)
        this.keyboardView.updateState();
        this.refreshLayoutIfNeeded();
      }
    }.bind(this);

    private _GenerateKeyboardView(keyboard: keyboards.Keyboard): KeyboardView {
      let device = com.keyman.singleton.util.device;

      if(this.vkbd) {
        this.vkbd.shutdown();
      }

      this._Box.className = "";

      // Case 1:  since we hide the system keyboard on touch devices, we need
      //          to display SOMETHING that can accept input.
      if(keyboard == null && !device.touchable) {
        // We do not (currently) allow selecting the default system keyboard on
        // touch form-factors.  Likely b/c mnemonic difficulties.
        return new EmptyView();
      } else {
        // Generate a visual keyboard from the layout (or layout default)
        // Condition is false if no key definitions exist, formFactor == desktop, AND help text exists.  All three.
        if(keyboard && keyboard.layout(device.formFactor as utils.FormFactor)) {
          return this._GenerateVisualKeyboard(keyboard);
        } else if(!keyboard /* && device.touchable (implied) */) {
          // Show a basic, "hollow" OSK that at least allows input, since we're
          // on a touch device and hiding the system keyboard
          return this._GenerateVisualKeyboard(null);
        } else {
          // A keyboard help-page or help-text is still a visualization, even not a standard OSK.
          return new HelpPageView(keyboard);
        }
      }
    }

    /**
     * Function     _GenerateVisualKeyboard
     * Scope        Private
     * @param       {Object}      keyboard    The keyboard to visualize
     * Description  Generates the visual keyboard element and attaches it to KMW
     */
    private _GenerateVisualKeyboard(keyboard: keyboards.Keyboard): VisualKeyboard {
      let device = com.keyman.singleton.util.device;

      // Root element sets its own classes, one of which is 'kmw-osk-inner-frame'.
      let vkbd = new VisualKeyboard(keyboard, device);

      // Ensure the OSK's current layer is kept up to date.
      let core = com.keyman.singleton.core; // Note:  will eventually be a class field.
      core.keyboardProcessor.layerStore.handler = this.layerChangeHandler;

      // Set box class - OS and keyboard added for Build 360
      this._Box.className=device.formFactor+' '+ device.OS.toLowerCase() + ' kmw-osk-frame';

      // Add primary keyboard element to OSK
      return vkbd;
    }

    /**
     * The main function for presenting the OSKView.
     * 
     * This includes:
     * - refreshing its layout
     * - displaying it
     * - positioning it
     */
    public present(): void {
      // Do not try to display OSK if no active element
      if(!this.mayShow()) {
        return;
      }

      // Ensure the keyboard view is modeling the correct state.  (Correct layer, etc.)
      this.keyboardView.updateState();

      this._Box.style.display='block'; // Is 'none' when hidden.

      // First thing after it's made visible.
      this.refreshLayoutIfNeeded();

      if(this.keyboardView instanceof VisualKeyboard) {
        this.keyboardView.showLanguage();
      }

      this._Visible=true;

      /* In case it's still '0' from a hide() operation.
       *
       * (Opacity is only modified when device.touchable = true, 
       * though a couple of extra conditions may apply.)
       */
      this._Box.style.opacity = '1';

      // If OSK still hidden, make visible only after all calculation finished
      if(this._Box.style.visibility == 'hidden') {
        let _this = this;
        window.setTimeout(function() {
          _this._Box.style.visibility = 'visible';
        }, 0);
      }

      this.setDisplayPositioning();
    }

    /**
     * Method usable by subclasses of OSKView to control that OSKView type's
     * positioning behavior when needed by the present() method.
     */
    protected abstract setDisplayPositioning();

    /**
     * Method used to start a potentially-asynchronous hide of the OSK.
     * @param hiddenByUser `true` if this hide operation was directly requested by the user.
     */
    public startHide(hiddenByUser: boolean): void {
      if(!this.mayHide(hiddenByUser)) {
        return;
      }

      if(hiddenByUser) {
        // The one location outside of the `displayIfActive` property that bypasses the setter.
        // Avoids needless recursion that could be triggered by it, as we're already in the
        // process of hiding the OSK anyway.
        this._displayIfActive = ((this.keyboard.isCJK || this.hostDevice.touchable)? true : false); // I3363 (Build 301)
      }

      let promise: Promise<boolean> = null;
      if(this._Box && this.hostDevice.touchable && !(this.keyboardView instanceof EmptyView)) {
        /**
         * Note:  this refactored code appears to reflect a currently-dead code path.  14.0's
         * equivalent is either extremely niche or is actually inaccessible.
         */
        promise = this.useHideAnimation();
      } else {
        promise = Promise.resolve(true);
      }

      const _this = this;
      promise.then(function(shouldHide: boolean) {
        if(shouldHide) {
          _this.finalizeHide();
        }
      });

      // Allow UI to execute code when hiding the OSK
      var p={};
      p['HiddenByUser']=hiddenByUser;
      this.doHide(p);

      // If hidden by the UI, be sure to restore the focus
      if(hiddenByUser && this.activeTarget instanceof dom.targets.OutputTarget) {
        this.activeTarget?.focus();
      }
    }

    /**
     * Performs the _actual_ logic and functionality involved in hiding the OSK.
     */
    protected finalizeHide() {
      if(document.body.className.indexOf('osk-always-visible') >= 0) {
        return;
      }

      if(this._Box) {
        let bs=this._Box.style;
        bs.display = 'none';
        bs.transition = '';
        bs.opacity = '1';
        this._Visible=false;
      }

      if(this.vkbd) {
        this.vkbd.onHide();
      }
    }

    /**
     * 
     * @returns `false` if the OSK is in an invalid state for being presented to the user.
     */
    protected mayShow(): boolean {
      if(!this.activationConditionsMet) {
        return false;
      }

      // Never display the OSK for desktop browsers unless KMW element is focused, and a keyboard selected
      if(!this.keyboardView || this.keyboardView instanceof EmptyView || !this.displayIfActive) {
        return false;
      }

      if(!this._Box) {
        return;
      }

      return true;
    }

    /**
     * 
     * @param hiddenByUser 
     * @returns `false` if the OSK is in an invalid state for being hidden from the user.
     */
    protected mayHide(hiddenByUser: boolean): boolean {
      if(this.activationMode != 'conditional' && this.displayIfActive) {
        return false;
      }

      if(!hiddenByUser && this.hostDevice.formFactor == 'desktop') {
        //Allow desktop OSK to remain visible on blur if body class set
        if(document.body.className.indexOf('osk-always-visible') >= 0) {
          return false;
        }
      }

      return true;
    }

    /**
     * Applies CSS styling and handling needed to perform a fade animation when
     * hiding the OSK.
     * 
     * Note:  currently reflects an effectively-dead code path, though this is
     * likely not intentional.  Other parts of the KMW engine seem to call hideNow()
     * synchronously after each and every part of the engine that calls this function,
     * cancelling the Promise.
     * 
     * @returns A Promise denoting either cancellation of the hide (`false`) or
     * completion of the hide & its animation (`true`)
     */
    protected useHideAnimation(): Promise<boolean> {
      const os = this._Box.style;
      const _this = this;
      const promise = new Promise<void>(function(resolve) {
        os.transition='opacity 0.5s linear 0';

        _this._animatedHideResolver = resolve;

        // Cannot hide the OSK smoothly using a transitioned drop, since for
        // position:fixed elements transitioning is incompatible with translate3d(),
        // and also does not work with top, bottom or height styles.
        // Opacity can be transitioned and is probably the simplest alternative.
        // We must condition on osk._Visible in case focus has since been moved to another
        // input (in which case osk._Visible will be non-zero)
        _this._animatedHideTimeout = window.setTimeout(function(this: AnchoredOSKView) {
          if(_this._animatedHideResolver) {
            _this._animatedHideResolver();
          }

          _this._animatedHideTimeout = 0;
          _this._animatedHideResolver = null;
        }.bind(_this), 200); // Wait a bit before starting, to allow for moving to another element
      });

      return promise.then(function() {
        if(_this._Visible) {
          // Leave opacity alone and clear transition if another element activated
          os.transition='';
          return false;
        } else {
          // Set opacity to zero, should decrease smoothly.  Starts the actual animation.
          os.opacity='0';

          // Listen for the animation's end.
          return new Promise<void>(function(resolve) {
            _this._animatedHideResolver = resolve;
            // Actually hide the OSK at the end of the transition
            _this._Box.addEventListener('transitionend', _this._animatedHideResolver, false);
            _this._Box.addEventListener('webkitTransitionEnd', _this._animatedHideResolver, false);
          }).then(function() {
            // Remove the promise's resolver method from future handling.
            _this._Box.removeEventListener('transitionend', _this._animatedHideResolver, false);
            _this._Box.removeEventListener('webkitTransitionEnd', _this._animatedHideResolver, false);

            // The hide animation is considered complete now.
            return true;
          });
        }
      });
    }

    /**
     * Used to synchronously hide the OSK, cancelling any async hide animations that have
     * not started and immediately completing the hide of any hide ops pending completion
     * of their animation.
     */
    public hideNow() {
      // Two possible uses for _animatedHideResolver:
      // - _animatedHideTimeout is set:   animation is waiting to start
      // - _animatedHideTimeout is null:  animation has already started.

      // Was an animated hide waiting to start?  Just cancel it.
      if(this._animatedHideTimeout) {
        window.clearTimeout(this._animatedHideTimeout);
        this._animatedHideResolver = null;
        this._animatedHideTimeout = 0;
      }

      // Was an animated hide already in progress?  If so, just trigger it early.
      if(this._animatedHideResolver) {
        this._animatedHideResolver();  // also triggers finalizeHide().
        this._animatedHideResolver = null;
      } else {
        const os = this._Box.style;
        os.transition='';
        os.opacity='0';

        this.finalizeHide();
      }
    }

    ['shutdown']() {
      // Disable the OSK's event handlers.
      this.removeBaseMouseEventListeners();
      this.removeBaseTouchEventListeners();

      // Remove the OSK's elements from the document, allowing them to be properly cleaned up.
      // Necessary for clean engine testing.
      var _box = this._Box;
      if(_box.parentElement) {
        _box.parentElement.removeChild(_box);
      }
    }

    /**
     * Function     getRect
     * Scope        Public
     * @return      {Object.<string,number>}   Array object with position and size of OSK container
     * Description  Get rectangle containing KMW Virtual Keyboard
     */
     ['getRect'](): OSKRect {		// I2405
      var p: OSKRect = {};

      // Always return these based upon _Box; using this.vkbd will fail to account for banner and/or
      // the desktop OSK border.
      p['left'] = p.left = dom.Utils.getAbsoluteX(this._Box);
      p['top']  = p.top  = dom.Utils.getAbsoluteY(this._Box);

      p['width'] = this.computedWidth;
      p['height'] = this.computedHeight;
      return p;
    }

    /* ---- Legacy interfacing methods and fields ----
     *
     * The endgoal is to eliminate the need for these entirely, but extra work and care
     * will be necessary to achieve said endgoal for these methods.
     *
     * The simplest way forward is to maintain them, then resolve them independently,
     * one at a time.
     */

    /**
     * Display build number
     * 
     * In the future, this should raise an event that the consuming KeymanWeb
     * engine may listen for & respond to, rather than having it integrated
     * as part of the OSK itself. 
     */
    showBuild() {
      let keymanweb = com.keyman.singleton;
      keymanweb.util.internalAlert('KeymanWeb Version '+keymanweb['version']+'.'+keymanweb['build']+'<br /><br />'
          +'<span style="font-size:0.8em">Copyright &copy; 2017 SIL International</span>');
    }

    /**
     * Display list of installed keyboards in pop-up menu
     * 
     * In the future, this language menu should be defined as a UI module like the standard
     * desktop UI modules.  The globe key should then trigger an event to _request_ that the
     * consuming engine display the active UI module's menu.
     * 
     **/
    showLanguageMenu() {
      let menu = new LanguageMenu(com.keyman.singleton);
      menu.show();
    }

<<<<<<< HEAD
    // OSK state fields & events
=======
    /**
     * Function     hideNow
     * Scope        Private
     * Description  Hide the OSK unconditionally and immediately, cancel any pending transition
     * 
     * Usages:
     * - during rotations to temporarily hide the OSK during layout ops
     * - when controls lose focus (N/A to embedded mode)
     * 
     * Somewhat conflated with the _Show / _Hide methods, which often serve more as an
     * "enable" vs "disable" feature on the OSK - though that distinction isn't super-clear.
     * 
     * Definitely needs clearer design & modeling, at the least.
     */
    hideNow: () => void = function(this: OSKView) { // I3363 (Build 301)
      if(!this._Box) {
        return;
      }

      this._Box.removeEventListener('transitionend', this.hideNow, false);
      this._Box.removeEventListener('webkitTransitionEnd', this.hideNow, false);

      if(document.body.className.indexOf('osk-always-visible') >= 0) {
        return;
      }

      var os=this._Box.style;
      os.display='none';
      os.opacity='1';
      this._Visible=false;
      os.transition=os.msTransition=os.MozTransition=os.WebkitTransition='';

      if(this.vkbd) {
        this.vkbd.onHide();
      }
    }.bind(this);

    // OSK state fields
>>>>>>> 68425763
    //
    // These are relatively stable and may be preserved as they are.
    _Visible: boolean = false;

    /**
     * Function     enabled
     * Scope        Public
     * @return      {boolean|number}    True if KMW OSK enabled
     * Description  Test if KMW OSK is enabled
     */
     ['isEnabled'](): boolean {
      return this.displayIfActive;
    }

    /**
     * Function     isVisible
     * Scope        Public
     * @return      {boolean|number}    True if KMW OSK visible
     * Description  Test if KMW OSK is actually visible
     * Note that this will usually return false after any UI event that results in (temporary) loss of input focus
     */
    ['isVisible'](): boolean {
      return this._Visible;
    }

    /**
     * Function     hide
     * Scope        Public
     * Description  Prevent display of OSK window on focus
     */
     ['hide']() {
      this.displayIfActive = false;
      this.startHide(true);
    }

    /**
     * Description  Display KMW OSK (at position set in callback to UI)
     * Function     show
     * Scope        Public
     * @param       {(boolean|number)=}      bShow     True to display, False to hide, omitted to toggle
     */
     ['show'](bShow: boolean) {
      if(arguments.length > 0) {
        this.displayIfActive = bShow;
      } else {
        if(this.activationConditionsMet) {
          this.displayIfActive = !this.displayIfActive;
        }
      }
    }

    /**
     * Allow UI to respond to OSK being shown (passing position and properties)
     *
     * @param       {Object=}       p     object with coordinates and userdefined flag
     * @return      {boolean}
     *
     */
     doShow(p) {
      return com.keyman.singleton.util.callEvent('osk.show',p);
    }

    /**
     * Allow UI to update respond to OSK being hidden
     *
     * @param       {Object=}       p     object with coordinates and userdefined flag
     * @return      {boolean}
     *
     */
    doHide(p) {
      return com.keyman.singleton.util.callEvent('osk.hide',p);
    }

    /**
     * Function     addEventListener
     * Scope        Public
     * @param       {string}            event     event name
     * @param       {function(Object)}  func      event handler
     * @return      {boolean}
     * Description  Wrapper function to add and identify OSK-specific event handlers
     */
    ['addEventListener'](event: string, func: (obj) => boolean) {
      return com.keyman.singleton.util.addEventListener('osk.'+event, func);
    }
  }
}<|MERGE_RESOLUTION|>--- conflicted
+++ resolved
@@ -859,6 +859,10 @@
      * of their animation.
      */
     public hideNow() {
+      if(!this._Box) {
+        return;
+      }
+
       // Two possible uses for _animatedHideResolver:
       // - _animatedHideTimeout is set:   animation is waiting to start
       // - _animatedHideTimeout is null:  animation has already started.
@@ -950,48 +954,7 @@
       menu.show();
     }
 
-<<<<<<< HEAD
     // OSK state fields & events
-=======
-    /**
-     * Function     hideNow
-     * Scope        Private
-     * Description  Hide the OSK unconditionally and immediately, cancel any pending transition
-     * 
-     * Usages:
-     * - during rotations to temporarily hide the OSK during layout ops
-     * - when controls lose focus (N/A to embedded mode)
-     * 
-     * Somewhat conflated with the _Show / _Hide methods, which often serve more as an
-     * "enable" vs "disable" feature on the OSK - though that distinction isn't super-clear.
-     * 
-     * Definitely needs clearer design & modeling, at the least.
-     */
-    hideNow: () => void = function(this: OSKView) { // I3363 (Build 301)
-      if(!this._Box) {
-        return;
-      }
-
-      this._Box.removeEventListener('transitionend', this.hideNow, false);
-      this._Box.removeEventListener('webkitTransitionEnd', this.hideNow, false);
-
-      if(document.body.className.indexOf('osk-always-visible') >= 0) {
-        return;
-      }
-
-      var os=this._Box.style;
-      os.display='none';
-      os.opacity='1';
-      this._Visible=false;
-      os.transition=os.msTransition=os.MozTransition=os.WebkitTransition='';
-
-      if(this.vkbd) {
-        this.vkbd.onHide();
-      }
-    }.bind(this);
-
-    // OSK state fields
->>>>>>> 68425763
     //
     // These are relatively stable and may be preserved as they are.
     _Visible: boolean = false;
