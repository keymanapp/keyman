// Includes the banner
/// <reference path="./bannerManager.ts" />

// Generates the visual keyboard specific to each keyboard.  (class="kmw-osk-inner-frame")
/// <reference path="visualKeyboard.ts" />
// Models keyboards that present a help page, rather than a standard OSK.
/// <reference path="helpPageView.ts" />
/// <reference path="emptyView.ts" />

namespace com.keyman.osk {
  export type OSKRect = {
    'left'?: number,
    'top'?: number,
    'width'?: number,
    'height'?: number,
    'nosize'?: boolean,
    'nomove'?: boolean
  };

  export enum ActivationMode {
    static      = "static",  // For use by documentation keyboards, eventually.
    manual      = "manual",
    conditional = "conditional"
  }
  
  export abstract class OSKView {
    _Box: HTMLDivElement;

    headerView:   OSKViewComponent;
    bannerView:   BannerManager; // Which implements OSKViewComponent
    keyboardView: KeyboardView;  // Which implements OSKViewComponent
    footerView:   OSKViewComponent;

    protected readonly device: com.keyman.utils.DeviceSpec;
    protected readonly hostDevice: com.keyman.utils.DeviceSpec;

    private _boxBaseMouseDown:        (e: MouseEvent) => boolean; 
    private _boxBaseTouchStart:       (e: TouchEvent) => boolean;
    private _boxBaseTouchEventCancel: (e: TouchEvent) => boolean;

    private keyboard: keyboards.Keyboard;

    private _target:  text.OutputTarget;
    
    /**
     * The configured width for this OSKManager.  May be `undefined` or `null`
     * to allow automatic width scaling. 
     */
    private _width: ParsedLengthStyle;

    /**
     * The configured height for this OSKManager.  May be `undefined` or `null`
     * to allow automatic height scaling. 
     */
    private _height: ParsedLengthStyle;

    /**
     * The computed width for this OSKManager.  May be null if auto sizing
     * is allowed and the OSKManager is not currently in the DOM hierarchy.
     */
    private _computedWidth: number;

    /**
    * The computed height for this OSKManager.  May be null if auto sizing
    * is allowed and the OSKManager is not currently in the DOM hierarchy.
    */
    private _computedHeight: number;

    /**
     * The base font size to use for hosted `Banner`s and `VisualKeyboard`
     * instances.
     */
    private _baseFontSize: ParsedLengthStyle;

    private needsLayout: boolean = true;

    //
    private _activationMode: ActivationMode = ActivationMode.conditional;
    private _displayIfActive: boolean = true;

    private _animatedHideTimeout: number;
    private _animatedHideResolver: () => void;

    constructor(deviceSpec: com.keyman.utils.DeviceSpec, hostDevice?: com.keyman.utils.DeviceSpec) {
      this.device = deviceSpec;

      if(!hostDevice) {
        hostDevice = deviceSpec;
      }
      this.hostDevice = hostDevice;

      // OSK initialization - create DIV and set default styles
      this._Box = document.createElement('div');   // Container for OSK (Help DIV, displayed when user clicks Help icon)
      this._Box.style.userSelect = 'none';

      // Initializes the two constant OSKComponentView fields.
      this.bannerView   = new BannerManager();
      this.keyboardView = null;

      let keymanweb = com.keyman.singleton;
      let util = keymanweb.util;

      // Install the default OSK stylesheet
      util.linkStyleSheet(keymanweb.getStyleSheetPath('kmwosk.css'));

      this.setBaseMouseEventListeners();
      if(deviceSpec.touchable) {
        this.setBaseTouchEventListeners();
      }

      // Register a listener for model change events so that we can hot-swap the banner as needed.
      // Handled here b/c banner changes may trigger a need to re-layout the OSK.
      const _this = this;
      keymanweb.core.languageProcessor.on('statechange', 
                                          function(state: text.prediction.StateChangeEnum) {
        let currentType = _this.bannerView.activeType;
        _this.bannerView.selectBanner(state);

        if(currentType != _this.bannerView.activeType) {
          _this.refreshLayout();
        }

        return true;
      });
    }

    private setBaseMouseEventListeners() {
      let keymanweb = com.keyman.singleton;

      this._boxBaseMouseDown = function(e) {
        keymanweb.uiManager.setActivatingUI(true);
        return false;
      }

      this._Box.addEventListener('mousedown', this._boxBaseMouseDown, false);
    }

    private removeBaseMouseEventListeners() {
      if(this._boxBaseMouseDown) {
        this._Box.removeEventListener('mousedown', this._boxBaseMouseDown, false);
        this._boxBaseMouseDown = null;
      }
    }

    private setBaseTouchEventListeners() {
      // And to prevent touch event default behaviour on mobile devices
      let keymanweb = com.keyman.singleton;

      var cancelEventFunc = this._boxBaseTouchEventCancel = function(e) {
        if(e.cancelable) {
          e.preventDefault();
        }
        e.stopPropagation();
        return false;
      };

      this._boxBaseTouchStart = function(e) {
        keymanweb.uiManager.setActivatingUI(true);
        return cancelEventFunc(e);
      }

      this._Box.addEventListener('touchstart', this._boxBaseTouchStart, false);
      this._Box.addEventListener('touchmove',  this._boxBaseTouchEventCancel, false);
      this._Box.addEventListener('touchend',  this._boxBaseTouchEventCancel, false);
      this._Box.addEventListener('touchcancel',  this._boxBaseTouchEventCancel, false);
    }

    private removeBaseTouchEventListeners() {
      if(!this._boxBaseTouchEventCancel) {
        return;
      }

      this._Box.removeEventListener('touchstart', this._boxBaseTouchStart, false);
      this._Box.removeEventListener('touchmove',  this._boxBaseTouchEventCancel, false);
      this._Box.removeEventListener('touchend',  this._boxBaseTouchEventCancel, false);
      this._Box.removeEventListener('touchcancel',  this._boxBaseTouchEventCancel, false);

      this._boxBaseTouchEventCancel = null;
      this._boxBaseTouchStart = null;
    }

<<<<<<< HEAD
    /**
     * Gets and sets the IME-like interface (`OutputTarget`) to be affected by events from
     * the OSK.
     * 
     * If `activationMode` is `'conditional'`, this property's state controls the visibility
     * of the OSKView.
     */
    public get activeTarget(): text.OutputTarget {
      return this._target;
    }

    public set activeTarget(targ: text.OutputTarget) {
      this._target = targ;
      this.commonCheckAndDisplay();
    }

    /**
     * Determines the activation state model used to control presentation of the OSK.
     * - `'conditional'`:  Only displays if `activeTarget` is non-null - if there is an active
     * target that can receive the OSK's context-manipulation events.
     * - `'manual'`:  Display is directly controlled by manipulating the value of `displayIfActive`.
     *   It may be displayed while `activeTarget` is `null`.
     * - `'static'`:  The OSK should be permanently displayed and may never be hidden.
     */
    get activationMode(): ActivationMode {
      if(!this._activationMode) {
        this._activationMode = ActivationMode.conditional;
      }

      return this._activationMode;
    }

    set activationMode(mode: ActivationMode) {
      this._activationMode = mode;
      this.commonCheckAndDisplay();
    }

    /**
     * Implementation of the activation modeling described in the documentation for
     * `activationMode`.
     */
    protected get activationConditionsMet(): boolean {
      switch(this.activationMode) {
        case 'manual':
          return true;
        case 'static':
          return true;
        case 'conditional':
          return !!this.activeTarget;
        default:
          console.error("Unexpected activation mode set for the OSK.");
          return false;
      }
    }

    /**
     * A property denoting whether or not the OSK should be presented if it meets its
     * activation conditions. 
     * 
     * When `activationMode == 'manual'`, `displayIfActive == true` is the lone
     * activation condition.
     * 
     * Note: cannot be set to `false` if `activationMode == 'static'`.
     */
    get displayIfActive(): boolean {
      return this._displayIfActive;
    }

    set displayIfActive(flag: boolean) {
      // if is touch device or is CJK keyboard, this.displayIfActive must remain true.
      if(this.keyboard?.isCJK && !flag) {
        console.warn("Cannot hide display of OSK for CJK keyboards.");
        flag = true;
      } else if(this.hostDevice.touchable && !flag) {
        console.warn("Cannot hide display of OSK when hosted on touch-based devices.");
        flag = true;
      } else if(this.activationMode == 'static') {
        // Silently fail; it's a documentation keyboard.
        // This is the primary difference between 'manual' and 'static'.
        flag = true;
      }

      this._displayIfActive = flag;
      this.commonCheckAndDisplay();
    }

    /**
     * Used by the activation & visibility properties as a common helper; all of their
     * setters rely on this function to manage presentation (showing / hiding) of the OSK.
     */
    private commonCheckAndDisplay() {
      if(this.activationConditionsMet && this.displayIfActive) {
        this.present();
      } else {
        this.startHide(false);
      }
=======
    public get activeTarget(): dom.targets.OutputTarget {
      const el=com.keyman.singleton.domManager.activeElement;
      return dom.Utils.getOutputTarget(el);
    }

    public get lastActiveTarget(): dom.targets.OutputTarget {
      const el = com.keyman.singleton.domManager.lastActiveElement;
      return dom.Utils.getOutputTarget(el);
>>>>>>> 79acb98b
    }

    public get vkbd(): VisualKeyboard {
      if(this.keyboardView instanceof VisualKeyboard) {
        return this.keyboardView;
      } else {
        return null;
      }
    }

    public get banner(): BannerManager {  // Maintains old reference point used by embedding apps.
      return this.bannerView;
    }

    /**
     * The configured width for this VisualKeyboard.  May be `undefined` or `null`
     * to allow automatic width scaling. 
     */
    get width(): LengthStyle {
      return this._width;
    }

    /**
     * The configured height for this VisualKeyboard.  May be `undefined` or `null`
     * to allow automatic height scaling. 
     */
    get height(): LengthStyle {
      return this._height;
    }

    /**
     * The computed width for this VisualKeyboard.  May be null if auto sizing
     * is allowed and the VisualKeyboard is not currently in the DOM hierarchy.
     */
    get computedWidth(): number {
      // Computed during layout operations; allows caching instead of continuous recomputation.
      if(this.needsLayout) {
        this.refreshLayout();
      }
      return this._computedWidth;
    }

    /**
     * The computed height for this VisualKeyboard.  May be null if auto sizing
     * is allowed and the VisualKeyboard is not currently in the DOM hierarchy.
     */
    get computedHeight(): number {
      // Computed during layout operations; allows caching instead of continuous recomputation.
      if(this.needsLayout) {
        this.refreshLayout();
      }
      return this._computedHeight;
    }

    /**
     * The top-level style string for the font size used by the predictive banner 
     * and the primary keyboard visualization elements.
     */
    get baseFontSize(): string {
      return this.parsedBaseFontSize?.styleString;
    }

    protected get parsedBaseFontSize(): ParsedLengthStyle {
      if(!this._baseFontSize) {
        let keymanweb = com.keyman.singleton;
        this._baseFontSize = this.defaultFontSize(this.device, keymanweb.isEmbedded);
      }

      return this._baseFontSize;
    }

    public defaultFontSize(device: utils.DeviceSpec, isEmbedded: boolean): ParsedLengthStyle {
      if(device.touchable) {
        var fontScale: number = 1;
        if(device.formFactor == 'phone') {
          fontScale = 1.6 * (isEmbedded ? 0.65 : 0.6) * 1.2;  // Combines original scaling factor with one previously applied to the layer group.
        } else {
          // The following is a *temporary* fix for small format tablets, e.g. PendoPad
          var pixelRatio = 1;
          if(device.OS == 'android' && 'devicePixelRatio' in window) {
            pixelRatio = window.devicePixelRatio;
          }

          let defaultHeight = this.bannerView.height + this.getDefaultKeyboardHeight();
          if(device.OS == 'android' && device.formFactor == 'tablet' && defaultHeight < 300 * pixelRatio) {
            fontScale *= 1.2;
          } else {
            fontScale *= 2; //'2.5em';
          }
        }

        // Finalize the font size parameter.
        return ParsedLengthStyle.special(fontScale, 'em');
      } else {
        return this.computedHeight ? ParsedLengthStyle.inPixels(this.computedHeight / 8) : undefined;
      } 
    }

    public get activeKeyboard(): keyboards.Keyboard {
      return this.keyboard;
    }

    public set activeKeyboard(keyboard: keyboards.Keyboard) {
      this.keyboard = keyboard;
      this.loadActiveKeyboard();

      if(this.keyboard?.isCJK) {
        this.displayIfActive = true;
      }
    }

    /* private */ computeFrameHeight(): number {
      return (this.headerView?.layoutHeight.val || 0) + (this.footerView?.layoutHeight.val || 0);
    }

    /*private*/ setSize(width?: number, height?: number, pending?: boolean) {
      let mutatedFlag = false;

      if(width && height) {
        mutatedFlag = !this._width || !this._height;

        const parsedWidth = ParsedLengthStyle.inPixels(width);
        const parsedHeight = ParsedLengthStyle.inPixels(height);

        mutatedFlag = mutatedFlag || parsedWidth.styleString  != this._width.styleString;
        mutatedFlag = mutatedFlag || parsedHeight.styleString != this._height.styleString;

        this._width = parsedWidth;
        this._height = parsedHeight;
      }

      this.needsLayout = this.needsLayout || mutatedFlag;
      this.refreshLayoutIfNeeded(pending);
    }

    protected setNeedsLayout() {
      this.needsLayout = true;
    }

    public refreshLayout(pending?: boolean): void {
      if(!this.keyboardView) {
        return;
      }

      // Step 1:  have the necessary conditions been met?
      const fixedSize = this.width && this.height && this.width.absolute && this.height.absolute;
      const computedStyle = getComputedStyle(this._Box);
      const isInDOM = computedStyle.height != '' && computedStyle.height != 'auto';

      // Step 2:  determine basic layout geometry
      if(fixedSize) {
        this._computedWidth  = this.width.val;
        this._computedHeight = this.height.val;
      } else if(isInDOM) {
        this._computedWidth   = parseInt(computedStyle.width, 10);
        this._computedHeight  = parseInt(computedStyle.height, 10);
      } else {
        // Cannot perform layout operations!
        return;
      }

      // Must be set before any references to the .computedWidth and .computedHeight properties!
      this.needsLayout = false;

      // Step 3:  perform layout operations.
      if(!this._baseFontSize && this.parsedBaseFontSize) {
        // Make sure to initialize the default font size if it hasn't already been set!
        this.banner.element.style.fontSize = this.baseFontSize;
        if(this.vkbd) {
          this.vkbd.fontSize = this.parsedBaseFontSize;
        }
      }
      if(!pending) {
        this.headerView?.refreshLayout();
        this.bannerView.refreshLayout();
        this.footerView?.refreshLayout();
      }

      if(this.vkbd) {
        let availableHeight = this.computedHeight - this.computeFrameHeight();

        // +5:  from kmw-banner-bar's 'top' attribute when active
        if(this.bannerView.height > 0) {
          availableHeight -= this.bannerView.height + 5;
        }
        this.vkbd.setSize(this.computedWidth, availableHeight, pending);
        if(!pending) {
          this.vkbd.refreshLayout();
        }

        if(this.vkbd.usesFixedHeightScaling) {
          var b: HTMLElement = this._Box, bs=b.style;
          bs.height=bs.maxHeight=this.computedHeight+'px';
        }
      }
    }

    public refreshLayoutIfNeeded(pending?: boolean) {
      if(this.needsLayout) {
        this.refreshLayout(pending);
      }
    }

    public abstract getDefaultWidth(): number;
    public abstract getDefaultKeyboardHeight(): number;

    /**
     * Function     _Load
     * Scope        Private
     * Description  OSK initialization when keyboard selected
     */
    _Load() { // Load Help - maintained only temporarily.
      let keymanweb = com.keyman.singleton;
      this.activeKeyboard = keymanweb.core.activeKeyboard;
    }

    protected abstract postKeyboardLoad(): void;

    protected abstract setBoxStyling(): void;

    private loadActiveKeyboard() {
      this.setBoxStyling();

      if(this.vkbd) {
        this.vkbd.shutdown();
      }
      this.keyboardView = null;
      this.needsLayout = true;

      // Instantly resets the OSK container, erasing / delinking the previously-loaded keyboard.
      this._Box.innerHTML = '';

      // Any event-cancelers would go here, after the innerHTML reset.

      // Add header element to OSK only for desktop browsers
      if(this.headerView) {
        this._Box.appendChild(this.headerView.element);
      }

      // Add suggestion banner bar to OSK
      this._Box.appendChild(this.banner.element);

      let kbdView: KeyboardView = this.keyboardView = this._GenerateKeyboardView(this.activeKeyboard);
      this._Box.appendChild(kbdView.element);
      kbdView.postInsert();

      // Add footer element to OSK only for desktop browsers
      if(this.footerView) {
        this._Box.appendChild(this.footerView.element);
      }
      // END:  construction of the actual internal layout for the overall OSK

      // Correct the classname for the (inner) OSK frame (Build 360)
      var kbdID: string = (this.activeKeyboard ? this.activeKeyboard.id.replace('Keyboard_','') : '');

      if(kbdID.indexOf('::') != -1) { // We used to also test if we were in embedded mode, but... whatever.
        // De-namespaces the ID for use with CSS classes.
        // Assumes that keyboard IDs may not contain the ':' symbol.
        kbdID = kbdID.substring(kbdID.indexOf('::') + 2);
      }

      const kbdClassSuffix = ' kmw-keyboard-' + kbdID;
      kbdView.element.className = kbdView.element.className + kbdClassSuffix;

      this.banner.appendStyles();

      if(this.vkbd) {
        // Create the key preview (for phones)
        this.vkbd.createKeyTip();

        // Append a stylesheet for this keyboard for keyboard specific styles
        // or if needed to specify an embedded font
        this.vkbd.appendStyleSheet();
      }

      this.postKeyboardLoad();
    }

    private layerChangeHandler: text.SystemStoreMutationHandler = function(this: OSKView,
      source: text.MutableSystemStore,
      newValue: string) {
      // This handler is also triggered on state-key state changes (K_CAPS) that 
      // may not actually change the layer.
      if(this.vkbd) {
        this.vkbd._UpdateVKShiftStyle();
      }

      if(source.value != newValue) {
        // Prevents console errors when a keyboard only displays help.
        // Can occur when using SHIFT with sil_euro_latin on a desktop form-factor.
        if(this.vkbd) {
          this.vkbd.layerId = newValue;
          // Ensure that the layer's spacebar is properly captioned.
          this.vkbd.showLanguage();
        }

        // Ensure the keyboard view is modeling the correct state.  (Correct layer, etc.)
        this.keyboardView.updateState();
        this.refreshLayoutIfNeeded();
      }
    }.bind(this);

    private _GenerateKeyboardView(keyboard: keyboards.Keyboard): KeyboardView {
      let device = com.keyman.singleton.util.device;

      if(this.vkbd) {
        this.vkbd.shutdown();
      }

      this._Box.className = "";

      // Case 1:  since we hide the system keyboard on touch devices, we need
      //          to display SOMETHING that can accept input.
      if(keyboard == null && !device.touchable) {
        // We do not (currently) allow selecting the default system keyboard on
        // touch form-factors.  Likely b/c mnemonic difficulties.
        return new EmptyView();
      } else {
        // Generate a visual keyboard from the layout (or layout default)
        // Condition is false if no key definitions exist, formFactor == desktop, AND help text exists.  All three.
        if(keyboard && keyboard.layout(device.formFactor as utils.FormFactor)) {
          return this._GenerateVisualKeyboard(keyboard);
        } else if(!keyboard /* && device.touchable (implied) */) {
          // Show a basic, "hollow" OSK that at least allows input, since we're
          // on a touch device and hiding the system keyboard
          return this._GenerateVisualKeyboard(null);
        } else {
          // A keyboard help-page or help-text is still a visualization, even not a standard OSK.
          return new HelpPageView(keyboard);
        }
      }
    }

    /**
     * Function     _GenerateVisualKeyboard
     * Scope        Private
     * @param       {Object}      keyboard    The keyboard to visualize
     * Description  Generates the visual keyboard element and attaches it to KMW
     */
    private _GenerateVisualKeyboard(keyboard: keyboards.Keyboard): VisualKeyboard {
      let device = com.keyman.singleton.util.device;

      // Root element sets its own classes, one of which is 'kmw-osk-inner-frame'.
      let vkbd = new VisualKeyboard(keyboard, device);

      // Ensure the OSK's current layer is kept up to date.
      let core = com.keyman.singleton.core; // Note:  will eventually be a class field.
      core.keyboardProcessor.layerStore.handler = this.layerChangeHandler;

      // Set box class - OS and keyboard added for Build 360
      this._Box.className=device.formFactor+' '+ device.OS.toLowerCase() + ' kmw-osk-frame';

      // Add primary keyboard element to OSK
      return vkbd;
    }

    /**
     * The main function for presenting the OSKView.
     * 
     * This includes:
     * - refreshing its layout
     * - displaying it
     * - positioning it
     */
    public present(): void {
      // Do not try to display OSK if no active element
      if(!this.mayShow()) {
        return;
      }

      // Ensure the keyboard view is modeling the correct state.  (Correct layer, etc.)
      this.keyboardView.updateState();

      this._Box.style.display='block'; // Is 'none' when hidden.

      // First thing after it's made visible.
      this.refreshLayoutIfNeeded();

      if(this.keyboardView instanceof VisualKeyboard) {
        this.keyboardView.showLanguage();
      }

      this._Visible=true;

      /* In case it's still '0' from a hide() operation.
       *
       * (Opacity is only modified when device.touchable = true, 
       * though a couple of extra conditions may apply.)
       */
      this._Box.style.opacity = '1';

      // If OSK still hidden, make visible only after all calculation finished
      if(this._Box.style.visibility == 'hidden') {
        let _this = this;
        window.setTimeout(function() {
          _this._Box.style.visibility = 'visible';
        }, 0);
      }

      this.setDisplayPositioning();
    }

    /**
     * Method usable by subclasses of OSKView to control that OSKView type's
     * positioning behavior when needed by the present() method.
     */
    protected abstract setDisplayPositioning();

    /**
     * Method used to start a potentially-asynchronous hide of the OSK.
     * @param hiddenByUser `true` if this hide operation was directly requested by the user.
     */
    public startHide(hiddenByUser: boolean): void {
      if(!this.mayHide(hiddenByUser)) {
        return;
      }

      if(hiddenByUser) {
        // The one location outside of the `displayIfActive` property that bypasses the setter.
        // Avoids needless recursion that could be triggered by it, as we're already in the
        // process of hiding the OSK anyway.
        this._displayIfActive = ((this.keyboard.isCJK || this.hostDevice.touchable)? true : false); // I3363 (Build 301)
      }

      let promise: Promise<boolean> = null;
      if(this._Box && this.hostDevice.touchable && !(this.keyboardView instanceof EmptyView)) {
        /**
         * Note:  this refactored code appears to reflect a currently-dead code path.  14.0's
         * equivalent is either extremely niche or is actually inaccessible.
         */
        promise = this.useHideAnimation();
      } else {
        promise = Promise.resolve(true);
      }

      const _this = this;
      promise.then(function(shouldHide: boolean) {
        if(shouldHide) {
          _this.finalizeHide();
        }
      });

      // Allow UI to execute code when hiding the OSK
      var p={};
      p['HiddenByUser']=hiddenByUser;
      this.doHide(p);

      // If hidden by the UI, be sure to restore the focus
      if(hiddenByUser && this.activeTarget instanceof dom.targets.OutputTarget) {
        this.activeTarget?.focus();
      }
    }

    /**
     * Performs the _actual_ logic and functionality involved in hiding the OSK.
     */
    protected finalizeHide() {
      if(document.body.className.indexOf('osk-always-visible') >= 0) {
        return;
      }

      if(this._Box) {
        let bs=this._Box.style;
        bs.display = 'none';
        bs.transition = '';
        bs.opacity = '1';
        this._Visible=false;
      }

      if(this.vkbd) {
        this.vkbd.onHide();
      }
    }

    /**
     * 
     * @returns `false` if the OSK is in an invalid state for being presented to the user.
     */
    protected mayShow(): boolean {
      if(!this.activationConditionsMet) {
        return false;
      }

      // Never display the OSK for desktop browsers unless KMW element is focused, and a keyboard selected
      if(!this.keyboardView || this.keyboardView instanceof EmptyView || !this.displayIfActive) {
        return false;
      }

      if(!this._Box) {
        return;
      }

      return true;
    }

    /**
     * 
     * @param hiddenByUser 
     * @returns `false` if the OSK is in an invalid state for being hidden from the user.
     */
    protected mayHide(hiddenByUser: boolean): boolean {
      if(this.activationMode != 'conditional' && this.displayIfActive) {
        return false;
      }

      if(!hiddenByUser && this.hostDevice.formFactor == 'desktop') {
        //Allow desktop OSK to remain visible on blur if body class set
        if(document.body.className.indexOf('osk-always-visible') >= 0) {
          return false;
        }
      }

      return true;
    }

    /**
     * Applies CSS styling and handling needed to perform a fade animation when
     * hiding the OSK.
     * 
     * Note:  currently reflects an effectively-dead code path, though this is
     * likely not intentional.  Other parts of the KMW engine seem to call hideNow()
     * synchronously after each and every part of the engine that calls this function,
     * cancelling the Promise.
     * 
     * @returns A Promise denoting either cancellation of the hide (`false`) or
     * completion of the hide & its animation (`true`)
     */
    protected useHideAnimation(): Promise<boolean> {
      const os = this._Box.style;
      const _this = this;
      const promise = new Promise<void>(function(resolve) {
        os.transition='opacity 0.5s linear 0';

        _this._animatedHideResolver = resolve;

        // Cannot hide the OSK smoothly using a transitioned drop, since for
        // position:fixed elements transitioning is incompatible with translate3d(),
        // and also does not work with top, bottom or height styles.
        // Opacity can be transitioned and is probably the simplest alternative.
        // We must condition on osk._Visible in case focus has since been moved to another
        // input (in which case osk._Visible will be non-zero)
        _this._animatedHideTimeout = window.setTimeout(function(this: AnchoredOSKView) {
          if(_this._animatedHideResolver) {
            _this._animatedHideResolver();
          }

          _this._animatedHideTimeout = 0;
          _this._animatedHideResolver = null;
        }.bind(_this), 200); // Wait a bit before starting, to allow for moving to another element
      });

      return promise.then(function() {
        if(_this._Visible) {
          // Leave opacity alone and clear transition if another element activated
          os.transition='';
          return false;
        } else {
          // Set opacity to zero, should decrease smoothly.  Starts the actual animation.
          os.opacity='0';

          // Listen for the animation's end.
          return new Promise<void>(function(resolve) {
            _this._animatedHideResolver = resolve;
            // Actually hide the OSK at the end of the transition
            _this._Box.addEventListener('transitionend', _this._animatedHideResolver, false);
            _this._Box.addEventListener('webkitTransitionEnd', _this._animatedHideResolver, false);
          }).then(function() {
            // Remove the promise's resolver method from future handling.
            _this._Box.removeEventListener('transitionend', _this._animatedHideResolver, false);
            _this._Box.removeEventListener('webkitTransitionEnd', _this._animatedHideResolver, false);

            // The hide animation is considered complete now.
            return true;
          });
        }
      });
    }

    /**
     * Used to synchronously hide the OSK, cancelling any async hide animations that have
     * not started and immediately completing the hide of any hide ops pending completion
     * of their animation.
     */
    public hideNow() {
      // Two possible uses for _animatedHideResolver:
      // - _animatedHideTimeout is set:   animation is waiting to start
      // - _animatedHideTimeout is null:  animation has already started.

      // Was an animated hide waiting to start?  Just cancel it.
      if(this._animatedHideTimeout) {
        window.clearTimeout(this._animatedHideTimeout);
        this._animatedHideResolver = null;
        this._animatedHideTimeout = 0;
      }

      // Was an animated hide already in progress?  If so, just trigger it early.
      if(this._animatedHideResolver) {
        this._animatedHideResolver();  // also triggers finalizeHide().
        this._animatedHideResolver = null;
      } else {
        const os = this._Box.style;
        os.transition='';
        os.opacity='0';

        this.finalizeHide();
      }
    }

    ['shutdown']() {
      // Disable the OSK's event handlers.
      this.removeBaseMouseEventListeners();
      this.removeBaseTouchEventListeners();

      // Remove the OSK's elements from the document, allowing them to be properly cleaned up.
      // Necessary for clean engine testing.
      var _box = this._Box;
      if(_box.parentElement) {
        _box.parentElement.removeChild(_box);
      }
    }

    /**
     * Function     getRect
     * Scope        Public
     * @return      {Object.<string,number>}   Array object with position and size of OSK container
     * Description  Get rectangle containing KMW Virtual Keyboard
     */
     ['getRect'](): OSKRect {		// I2405
      var p: OSKRect = {};

      // Always return these based upon _Box; using this.vkbd will fail to account for banner and/or
      // the desktop OSK border.
      p['left'] = p.left = dom.Utils.getAbsoluteX(this._Box);
      p['top']  = p.top  = dom.Utils.getAbsoluteY(this._Box);

      p['width'] = this.computedWidth;
      p['height'] = this.computedHeight;
      return p;
    }

    /* ---- Legacy interfacing methods and fields ----
     *
     * The endgoal is to eliminate the need for these entirely, but extra work and care
     * will be necessary to achieve said endgoal for these methods.
     *
     * The simplest way forward is to maintain them, then resolve them independently,
     * one at a time.
     */

    /**
     * Display build number
     * 
     * In the future, this should raise an event that the consuming KeymanWeb
     * engine may listen for & respond to, rather than having it integrated
     * as part of the OSK itself. 
     */
    showBuild() {
      let keymanweb = com.keyman.singleton;
      keymanweb.util.internalAlert('KeymanWeb Version '+keymanweb['version']+'.'+keymanweb['build']+'<br /><br />'
          +'<span style="font-size:0.8em">Copyright &copy; 2017 SIL International</span>');
    }

    /**
     * Display list of installed keyboards in pop-up menu
     * 
     * In the future, this language menu should be defined as a UI module like the standard
     * desktop UI modules.  The globe key should then trigger an event to _request_ that the
     * consuming engine display the active UI module's menu.
     * 
     **/
    showLanguageMenu() {
      let menu = new LanguageMenu(com.keyman.singleton);
      menu.show();
    }

    // OSK state fields & events
    //
    // These are relatively stable and may be preserved as they are.
    _Visible: boolean = false;

    /**
     * Function     enabled
     * Scope        Public
     * @return      {boolean|number}    True if KMW OSK enabled
     * Description  Test if KMW OSK is enabled
     */
     ['isEnabled'](): boolean {
      return this.displayIfActive;
    }

    /**
     * Function     isVisible
     * Scope        Public
     * @return      {boolean|number}    True if KMW OSK visible
     * Description  Test if KMW OSK is actually visible
     * Note that this will usually return false after any UI event that results in (temporary) loss of input focus
     */
    ['isVisible'](): boolean {
      return this._Visible;
    }

    /**
     * Function     hide
     * Scope        Public
     * Description  Prevent display of OSK window on focus
     */
     ['hide']() {
      this.displayIfActive = false;
      this.startHide(true);
    }

    /**
     * Description  Display KMW OSK (at position set in callback to UI)
     * Function     show
     * Scope        Public
     * @param       {(boolean|number)=}      bShow     True to display, False to hide, omitted to toggle
     */
     ['show'](bShow: boolean) {
      if(arguments.length > 0) {
        this.displayIfActive = bShow;
      } else {
        if(this.activationConditionsMet) {
          this.displayIfActive = !this.displayIfActive;
        }
      }
    }

    /**
     * Allow UI to respond to OSK being shown (passing position and properties)
     *
     * @param       {Object=}       p     object with coordinates and userdefined flag
     * @return      {boolean}
     *
     */
     doShow(p) {
      return com.keyman.singleton.util.callEvent('osk.show',p);
    }

    /**
     * Allow UI to update respond to OSK being hidden
     *
     * @param       {Object=}       p     object with coordinates and userdefined flag
     * @return      {boolean}
     *
     */
    doHide(p) {
      return com.keyman.singleton.util.callEvent('osk.hide',p);
    }

    /**
     * Function     addEventListener
     * Scope        Public
     * @param       {string}            event     event name
     * @param       {function(Object)}  func      event handler
     * @return      {boolean}
     * Description  Wrapper function to add and identify OSK-specific event handlers
     */
    ['addEventListener'](event: string, func: (obj) => boolean) {
      return com.keyman.singleton.util.addEventListener('osk.'+event, func);
    }
  }
}<|MERGE_RESOLUTION|>--- conflicted
+++ resolved
@@ -179,7 +179,6 @@
       this._boxBaseTouchStart = null;
     }
 
-<<<<<<< HEAD
     /**
      * Gets and sets the IME-like interface (`OutputTarget`) to be affected by events from
      * the OSK.
@@ -276,16 +275,6 @@
       } else {
         this.startHide(false);
       }
-=======
-    public get activeTarget(): dom.targets.OutputTarget {
-      const el=com.keyman.singleton.domManager.activeElement;
-      return dom.Utils.getOutputTarget(el);
-    }
-
-    public get lastActiveTarget(): dom.targets.OutputTarget {
-      const el = com.keyman.singleton.domManager.lastActiveElement;
-      return dom.Utils.getOutputTarget(el);
->>>>>>> 79acb98b
     }
 
     public get vkbd(): VisualKeyboard {
