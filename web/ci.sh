--- conflicted
+++ resolved
@@ -87,15 +87,9 @@
 
   # No --reporter option exists yet for the headless modules.
 
-<<<<<<< HEAD
-  $KEYMAN_ROOT/common/web/keyboard-processor/build.sh test $OPTIONS
-  $KEYMAN_ROOT/common/web/input-processor/build.sh test $OPTIONS
-  $KEYMAN_ROOT/common/web/gesture-recognizer/test.sh $OPTIONS
-=======
   "$KEYMAN_ROOT/common/web/keyboard-processor/build.sh" test $OPTIONS
   "$KEYMAN_ROOT/common/web/input-processor/build.sh" test $OPTIONS
   "$KEYMAN_ROOT/common/web/gesture-recognizer/test.sh" $OPTIONS
->>>>>>> 201985d6
 
   ./build.sh test $OPTIONS
 
