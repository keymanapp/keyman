--- conflicted
+++ resolved
@@ -26,15 +26,6 @@
 
 builder_describe "Defines and implements the CI build steps for Keyman Engine for Web (KMW)." \
   "build" \
-<<<<<<< HEAD
-  "test                 Runs all unit tests."  \
-  "post-test            Runs post-test cleanup.  Should be run even if a prior step fails." \
-  "validate-size        Runs the build-size comparison check" \
-  "publish-s.keyman     Prepares an s.keyman.com PR (intended for release builds)" \
-  "publish-downloads    Prepares the upload to downloads.keyman.com (intended for release builds)" \
-  "--debug              Runs this script in local-development mode; reports and tests will be locally logged" \
-  "--password=PASSWORD  Used to supply passwords needed by certain actions"
-=======
   "test                         Runs all unit tests."  \
   "post-test                    Runs post-test cleanup.  Should be run even if a prior step fails." \
   "validate-size                Runs the build-size comparison check" \
@@ -43,7 +34,6 @@
   ":downloads.keyman.com        Target:  builds artifacts for downloads.keyman.com" \
   "--debug                      Runs this script in local-development mode; reports and tests will be locally logged" \
   "--s.keyman.com=S_KEYMAN_COM  Sets the root location of a checked-out s.keyman.com repo"
->>>>>>> 3379486a
 
 builder_parse "$@"
 
@@ -105,19 +95,6 @@
   builder_finish_action success validate-size
 fi
 
-<<<<<<< HEAD
-if builder_start_action publish-s.keyman; then
-  # First phase: make sure the s.keyman.com repo is locally-available and up to date.
-  pushd "$S_KEYMAN_COM"
-  if builder_has_option --password; then
-    git pull https://keyman-server:$PASSWORD@github.com/keymanapp/s.keyman.com.git master
-  else
-    # For testing on a local development machine / a machine with the repo already loaded.
-    git checkout master
-    git pull
-  fi
-  popd
-=======
 if builder_start_action prepare:s.keyman.com; then
   if ! builder_has_option --s.keyman.com; then
     builder_die "--s.keyman.com is unset!"
@@ -132,18 +109,12 @@
     git pull
     popd
   fi
->>>>>>> 3379486a
 
   # Second phase:  copy the artifacts over
 
   # The main build products are expected to reside at the root of this folder.
-<<<<<<< HEAD
-  BASE_PUBLISH_FOLDER="$S_KEYMAN_COM/kmw/engine/$BUILD_NUMBER"
-  mkdir "$BASE_PUBLISH_FOLDER"
-=======
   BASE_PUBLISH_FOLDER="$S_KEYMAN_COM/kmw/engine/$VERSION"
   mkdir -p "$BASE_PUBLISH_FOLDER"
->>>>>>> 3379486a
 
   cp -Rf build/app/web/release/* "$BASE_PUBLISH_FOLDER"
   cp -Rf build/app/ui/release/* "$BASE_PUBLISH_FOLDER"
@@ -151,50 +122,16 @@
   # Third phase: tweak the sourcemaps
   # We can use an alt-mode of Web's sourcemap-root tool for this.
   for sourcemap in "$BASE_PUBLISH_FOLDER/"*.map; do
-<<<<<<< HEAD
-    node build/tools/building/sourcemap-root/index.mjs null "$sourcemap" --sourceRoot "https://s.keyman.com/kmw/engine/$BUILD_NUMBER/src"
-  done
-
-  # Final phase:  build the PR and push it.
-  cd "$S_KEYMAN_COM"
-  if builder_has_option --password; then
-    git config user.name "Keyman Build Server"
-    git config user.email "keyman-server@users.noreply.github.com"
-  fi
-  git add "kmw/engine/$BUILD_NUMBER"
-  if builder_has_option --password; then
-    git commit -m "KeymanWeb release $BUILD_NUMBER (automatic)"
-    git push https://keyman-server:$PASSWORD@github.com/keymanapp/s.keyman.com.git master
-  fi
-
-  builder_finish_action success publish-s.keyman
-=======
     node build/tools/building/sourcemap-root/index.mjs null "$sourcemap" --sourceRoot "https://s.keyman.com/kmw/engine/$VERSION/src"
   done
 
   # Actual construction of the PR will be left to CI-config scripting for now.
 
   builder_finish_action success prepare:s.keyman.com
->>>>>>> 3379486a
 fi
 
 # Note:  for now, this command is used to prepare the artifacts used by the download site, but
 #        NOT to actually UPLOAD them via rsync or to produce related .download_info files.
-<<<<<<< HEAD
-if builder_start_action publish-downloads; then
-  UPLOAD_PATH="build/upload/$BUILD_NUMBER"
-
-  # --- First action artifact - the KMW zip file ---
-  ZIP="$UPLOAD_PATH/keymanweb-$BUILD_NUMBER.zip"
-
-  # RSYNC_HOME should be pre-set environment variables.
-  # (7Z_HOME is illegal as a variable name in BASH b/c leading digit.)
-  mkdir -p "$UPLOAD_PATH"
-
-  # Nifty tidbit:  https://stackoverflow.com/questions/592620/how-can-i-check-if-a-program-exists-from-a-bash-script
-  # If we're fine with ensuring that the program is available via path, we can just use that on
-  # Win machines.  The decision was made to continue relying on an environment variable for 7-zip, though.
-=======
 if builder_start_action prepare:downloads.keyman.com; then
   UPLOAD_PATH="build/upload/$VERSION"
 
@@ -204,42 +141,23 @@
   mkdir -p "$UPLOAD_PATH"
 
   # On Windows, we use 7-zip (SEVEN_Z_HOME env var).  On other platforms, we use zip.
->>>>>>> 3379486a
 
   COMPRESS_CMD=
   COMPRESS_ADD=
 
   # Marc's preference; use $SEVEN_Z_HOME and have the BAs set up with THAT as an env var.
-<<<<<<< HEAD
-  if [ -n "${SEVEN_Z_HOME+x}" ] &> /dev/null; then
-    echo "7z command available"
-    COMPRESS_CMD="$SEVEN_Z_HOME/7z"
-    COMPRESS_ADD="a -bd -bb0 -r" # add, hide progress, log level 0, recursive
-    COMPRESS_RENAME="rn"
-=======
   if [ ! -z "${SEVEN_Z_HOME+x}" ]; then
     COMPRESS_CMD="$SEVEN_Z_HOME/7z"
     COMPRESS_ADD="a -bd -bb0 -r" # add, hide progress, log level 0, recursive
->>>>>>> 3379486a
   fi
 
   if [[ -z "${COMPRESS_CMD}" ]] ; then
     if command -v zip &> /dev/null; then
-<<<<<<< HEAD
-      echo "zip command available"
-=======
->>>>>>> 3379486a
       # Note:  does not support within-archive renames!
       COMPRESS_CMD=zip
       COMPRESS_ADD="-r"
     else
-<<<<<<< HEAD
-      echo "${COLOR_RED}Fallback approach failed: zip command unavailable${COLOR_RESET}" >&2
-      builder_finish_action failure publish-downloads
-      exit 1
-=======
       builder_die "7z and zip commands are both unavailable"
->>>>>>> 3379486a
     fi
   fi
 
@@ -275,9 +193,5 @@
   cp -rf src/test          "$STATIC/src/test"
   cp -rf src/samples       "$STATIC/src/samples"
 
-<<<<<<< HEAD
-  builder_finish_action success publish-downloads
-=======
   builder_finish_action success prepare:downloads.keyman.com
->>>>>>> 3379486a
 fi