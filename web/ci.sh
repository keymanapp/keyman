#!/usr/bin/env bash
#
# Provides a platform-independent implementation of the build steps used for CI when
# building the Keyman Engine for Web.
#

# set -x

## START STANDARD BUILD SCRIPT INCLUDE
# adjust relative paths as necessary
THIS_SCRIPT="$(readlink -f "${BASH_SOURCE[0]}")"
. "${THIS_SCRIPT%/*}/../resources/build/build-utils.sh"
## END STANDARD BUILD SCRIPT INCLUDE

. "$KEYMAN_ROOT/resources/shellHelperFunctions.sh"
. "$KEYMAN_ROOT/resources/build/ci/pull-requests.inc.sh"

# This script runs from its own folder
cd "$THIS_SCRIPT_PATH"

# ################################ Main script ################################

S_KEYMAN_COM=

builder_describe "CI processes for Keyman Engine for Web releases (KMW)." \
  "@/web/src/tools/building/sourcemap-root prepare:s.keyman.com" \
  "build" \
  "test                         Runs all unit tests" \
  "post-test                    Runs post-test cleanup. Should be run even if a prior step fails" \
  "validate-size                Runs the build-size comparison check" \
  "prepare                      Prepare upload artifacts for specified target(s)" \
  ":s.keyman.com                Builds artifacts for s.keyman.com" \
  ":downloads.keyman.com        Builds artifacts for downloads.keyman.com" \
  "--s.keyman.com=S_KEYMAN_COM  Sets the root location of a checked-out s.keyman.com repo" \
  "--remote                     Sets $(builder_term test) action to run compatible test scripts via BrowserStack"

builder_parse "$@"

####

TIER=`cat ../TIER.md`
BUILD_NUMBER=`cat ../VERSION.md`

function web_sentry_upload () {
  echo "Uploading $1 to Sentry..."

  # --strip-common-prefix does not take an argument, unlike --strip-prefix.  It auto-detects
  # the most common prefix instead.
  sentry-cli releases files "$VERSION_GIT_TAG" upload-sourcemaps --strip-common-prefix "$1" \
    --rewrite --ext js --ext map --ext ts
  echo "Upload successful."
}

if builder_start_action build; then
  # Build step:  since CI builds start (and should start) from scratch, run the following
  # three actions:
  # - configure:  retrieve all NPM dependencies
  # - clean:      make extra-sure that no prior build products exist.
  #               - also useful when validating this script on a local dev machine!
  # - build:      then do the ACTUAL build.
  # one option:
  # - --ci:       For app/browser, outputs 'release' config filesize profiling logs
  ./build.sh configure clean build --ci

  # Upload the sentry-configuration engine used by the mobile apps to sentry
  # Also, clean 'em first.
  for sourcemap in "$KEYMAN_ROOT/common/web/sentry-manager/build/lib/"*.map; do
    node "$KEYMAN_ROOT/web/build/tools/building/sourcemap-root/index.js" null "$sourcemap" --clean
  done
  web_sentry_upload "$KEYMAN_ROOT/common/web/sentry-manager/build/lib/"

  # And, of course, the main build-products too
  web_sentry_upload "$KEYMAN_ROOT/web/build/app/webview/release/"
  web_sentry_upload "$KEYMAN_ROOT/web/build/publish/release/"

  builder_finish_action success build
fi

if builder_start_action test; then
  # Testing step:  run ALL unit tests, including those of the submodules.

  OPTIONS=
  if ! builder_is_debug_build; then
    OPTIONS=--ci
  fi

  REMOTABLE_OPTIONS=$OPTIONS
  if builder_has_option --remote; then
    REMOTABLE_OPTIONS="${REMOTABLE_OPTIONS} --remote"
  fi

  # No --reporter option exists yet for the headless modules.

<<<<<<< HEAD
  "$KEYMAN_ROOT/common/web/keyboard-processor/build.sh" test $REMOTABLE_OPTIONS
=======
  "$KEYMAN_ROOT/web/src/engine/keyboard/build.sh" test $OPTIONS
>>>>>>> 84ede941
  "$KEYMAN_ROOT/common/web/gesture-recognizer/test.sh" $OPTIONS

  ./test.sh test $REMOTABLE_OPTIONS

  builder_finish_action success test
fi

if builder_start_action post-test; then
  # Always make sure BrowserStack stuff is terminated after the test step.
  # Even if it fails and/or hangs.
  # No matter what.  Otherwise, it may leave a lock-file that breaks a later build!
  ../common/test/resources/test_kill_browserstack.sh

  builder_finish_action success post-test
fi

if builder_start_action validate-size; then
  # Performs the web build product size check as reported on Web test PRs.
  FLAGS=

  if ! builder_is_debug_build; then
    FLAGS=--write-status
  fi

  # Do not use --report when in --debug mode; it sets an error code that is VERY difficult to
  # catch with our set -e & `trap` setup.
  ./src/tools/building/check-build-size.sh $FLAGS

  builder_finish_action success validate-size
fi

if builder_start_action prepare:s.keyman.com; then
  if ! builder_has_option --s.keyman.com; then
    builder_die "--s.keyman.com is unset!"
  fi

  if builder_is_debug_build; then
    # First phase: make sure the s.keyman.com repo is locally-available and up to date.
    pushd "$S_KEYMAN_COM"

    # For testing on a local development machine / a machine with the repo already loaded.
    git checkout master
    git pull
    popd
  fi

  # Second phase:  copy the artifacts over

  # The main build products are expected to reside at the root of this folder.
  BASE_PUBLISH_FOLDER="$S_KEYMAN_COM/kmw/engine/$VERSION"
  echo "FOLDER: $BASE_PUBLISH_FOLDER"
  mkdir -p "$BASE_PUBLISH_FOLDER"

  # s.keyman.com - release-config only.  It's notably smaller, thus far more favorable
  # for distribution via cloud service.
  cp -Rf build/publish/release/* "$BASE_PUBLISH_FOLDER"

  # Third phase: tweak the sourcemaps
  # We can use an alt-mode of Web's sourcemap-root tool for this.
  for sourcemap in "$BASE_PUBLISH_FOLDER/"*.map; do
    node "$KEYMAN_ROOT/web/build/tools/building/sourcemap-root/index.js" null "$sourcemap" --sourceRoot "https://s.keyman.com/kmw/engine/$VERSION/src"
  done

  # Construct the PR
  echo "Committing and pushing KeymanWeb release $VERSION to s.keyman.com"

  ci_add_files "$S_KEYMAN_COM" "kmw/engine/$VERSION"
  if ! ci_repo_has_cached_changes "$S_KEYMAN_COM"; then
    builder_die "No release was added to s.keyman.com, something went wrong"
  fi

  ci_open_pull_request "$S_KEYMAN_COM" auto/keymanweb/release "auto: KeymanWeb release $VERSION"

  builder_finish_action success prepare:s.keyman.com
fi

# Note:  for now, this command is used to prepare the artifacts used by the download site, but
#        NOT to actually UPLOAD them via rsync or to produce related .download_info files.
if builder_start_action prepare:downloads.keyman.com; then
  UPLOAD_PATH="$KEYMAN_ROOT/web/build/upload/$VERSION"

  # --- First action artifact - the KMW zip file ---
  ZIP="$UPLOAD_PATH/keymanweb-$VERSION.zip"

  mkdir -p "$UPLOAD_PATH"

  # On Windows, we use 7-zip (SEVEN_Z_HOME env var).  On other platforms, we use zip.

  COMPRESS_CMD=
  COMPRESS_ADD=

  # Marc's preference; use $SEVEN_Z_HOME and have the BAs set up with THAT as an env var.
  if [ ! -z "${SEVEN_Z_HOME+x}" ]; then
    COMPRESS_CMD="$SEVEN_Z_HOME/7z"
    COMPRESS_ADD="a -bd -bb0 -r" # add, hide progress, log level 0, recursive
  fi

  if [[ -z "${COMPRESS_CMD}" ]] ; then
    if command -v zip &> /dev/null; then
      # Note:  does not support within-archive renames!
      COMPRESS_CMD=zip
      COMPRESS_ADD="-r"
    else
      builder_die "7z and zip commands are both unavailable"
    fi
  fi

  pushd build/publish
  # Zip both the 'debug' and 'release' configurations together.
  "${COMPRESS_CMD}" $COMPRESS_ADD $ZIP *
  popd

  # --- Second action artifact - the 'static' folder (hosted user testing on downloads.keyman.com) ---

  echo ""
  echo "Building \`static/\` folder for long-term hosting of testing resources..."
  STATIC="$UPLOAD_PATH/static"
  mkdir -p "$STATIC"

  mkdir -p "$STATIC/build"
  cp -rf build/app    "$STATIC/build/app"
  cp -rf build/engine "$STATIC/build/engine"
  cp -rf build/tools  "$STATIC/build/tools"
  # avoid build/upload, since that's the folder we're building!

  cp -f index.html "$STATIC/index.html"

  mkdir -p "$STATIC/src/tools"
  cp -rf src/tools/testing "$STATIC/src/tools/testing"
  cp -rf src/test          "$STATIC/src/test"
  cp -rf src/samples       "$STATIC/src/samples"

  builder_finish_action success prepare:downloads.keyman.com
fi<|MERGE_RESOLUTION|>--- conflicted
+++ resolved
@@ -91,11 +91,7 @@
 
   # No --reporter option exists yet for the headless modules.
 
-<<<<<<< HEAD
-  "$KEYMAN_ROOT/common/web/keyboard-processor/build.sh" test $REMOTABLE_OPTIONS
-=======
   "$KEYMAN_ROOT/web/src/engine/keyboard/build.sh" test $OPTIONS
->>>>>>> 84ede941
   "$KEYMAN_ROOT/common/web/gesture-recognizer/test.sh" $OPTIONS
 
   ./test.sh test $REMOTABLE_OPTIONS
