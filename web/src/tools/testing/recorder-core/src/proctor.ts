<<<<<<< HEAD
import { type DeviceSpec } from "keyman/common/web-utils";
import { type OutputTargetInterface } from "keyman/engine/keyboard";
=======
import { type DeviceSpec } from "@keymanapp/web-utils";
import { type TextStore } from "keyman/engine/keyboard";
>>>>>>> d9429295

import type { KeyboardTest, TestSet, TestSequence } from "./index.js";

export type AssertCallback = (s1: any, s2: any, msg?: string) => void;

/**
 * Facilitates running Recorder-generated tests on various platforms.
 *
 * Note that DOM-aware KeymanWeb will implement a Browser-based version, while
 * keyboard and input-processor will use a Node-based version instead.
 */
export default abstract class Proctor {
  device: DeviceSpec;

  _assert: AssertCallback;

  constructor(device: DeviceSpec, assert: AssertCallback) {
    this.device = device;

    this._assert = assert;
  }

  assertEquals(s1: unknown, s2: unknown, msg?: string) {
    if(this._assert) {
      this._assert(s1, s2, msg);
    }
  }

  // Performs global test prep.
  abstract beforeAll(): Promise<void>;

  // Performs per-test setup
  abstract before(): void;

  /**
   * Allows the proctor to indicate if is capable of executing a suite of tests or not.
   * @param testSuite
   */
  abstract compatibleWithSuite(testSuite: KeyboardTest): boolean;

  /**
   * Indicates whether or not this Proctor is capable of running the specified set of tests.
   */
  abstract matchesTestSet(testSet: TestSet<any>): boolean;

  /**
   * Simulates the specified test sequence for use in testing.
   * @param sequence The recorded sequence, generally provided by a test set.
   */
  abstract simulateSequence(sequence: TestSequence<any>, target?: TextStore): Promise<string>;
}<|MERGE_RESOLUTION|>--- conflicted
+++ resolved
@@ -1,10 +1,5 @@
-<<<<<<< HEAD
 import { type DeviceSpec } from "keyman/common/web-utils";
-import { type OutputTargetInterface } from "keyman/engine/keyboard";
-=======
-import { type DeviceSpec } from "@keymanapp/web-utils";
 import { type TextStore } from "keyman/engine/keyboard";
->>>>>>> d9429295
 
 import type { KeyboardTest, TestSet, TestSequence } from "./index.js";
 
