///<reference types="@keymanapp/models-types" />

import KeyboardProcessor from "./keyboardProcessor.js";
<<<<<<< HEAD
import { OutputTarget, Mock, type Transcription, VariableStoreDictionary, type VariableStore } from "keyman/engine/keyboard";
=======
import { OutputTarget, Mock, type Transcription, VariableStoreDictionary } from "@keymanapp/keyboard-processor";
import { type VariableStore } from "./systemStores.js";
>>>>>>> dedc18e1

/**
 * Represents the commands and state changes that result from a matched keyboard rule.
 */
export default class RuleBehavior {
  /**
   * The before-and-after Transform from matching a keyboard rule.  May be `null`
   * if no keyboard rules were matched for the keystroke.
   */
  transcription: Transcription = null;

  /**
   * Indicates whether or not a BEEP command was issued by the matched keyboard rule.
   */
  beep?: boolean;

  /**
   * A set of changed store values triggered by the matched keyboard rule.
   */
  setStore: {[id: number]: string} = {};

  /**
   * A set of variable stores with save requests triggered by the matched keyboard rule
   */
  saveStore: {[name: string]: VariableStore} = {};

  /**
   * A set of variable stores with possible changes to be applied during finalization.
   */
    variableStores: VariableStoreDictionary = {};

  /**
   * Denotes a non-output default behavior; this should be evaluated later, against the true keystroke.
   */
  triggersDefaultCommand: boolean = false;

  /**
   * Denotes error log messages generated when attempting to generate this behavior.
   */
  errorLog?: string;

  /**
   * Denotes warning log messages generated when attempting to generate this behavior.
   */
  warningLog?: string;

  /**
   * If predictive text is active, contains a Promise returning predictive Suggestions.
   */
  predictionPromise?: Promise<Suggestion[]>;

  /**
   * In reference to https://github.com/keymanapp/keyman/pull/4350#issuecomment-768753852:
   *
   * If the final group processed is a context and keystroke group (using keys),
   * and there is no nomatch rule, and the keystroke is not matched in the group,
   * the keystroke's default behavior should trigger, regardless of whether or not any
   * rules in prior groups matched.
   */
  triggerKeyDefault?: boolean;

  finalize(processor: KeyboardProcessor, outputTarget: OutputTarget, readonly: boolean) {
    if(!this.transcription) {
      throw "Cannot finalize a RuleBehavior with no transcription.";
    }

    if(processor.beepHandler && this.beep) {
      processor.beepHandler(outputTarget);
    }

    for(let storeID in this.setStore) {
      let sysStore = processor.keyboardInterface.systemStores[storeID];
      if(sysStore) {
        try {
          sysStore.set(this.setStore[storeID]);
        } catch (error) {
          if(processor.errorLogger) {
            processor.errorLogger("Rule attempted to perform illegal operation - 'platform' may not be changed.");
          }
        }
      } else if(processor.warningLogger) {
        processor.warningLogger("Unknown store affected by keyboard rule: " + storeID);
      }
    }

    processor.keyboardInterface.applyVariableStores(this.variableStores);

    if(processor.keyboardInterface.variableStoreSerializer) {
      for(let storeID in this.saveStore) {
        processor.keyboardInterface.variableStoreSerializer.saveStore(processor.activeKeyboard.id, storeID, this.saveStore[storeID]);
      }
    }

    if(this.triggersDefaultCommand) {
      let keyEvent = this.transcription.keystroke;
      processor.defaultRules.applyCommand(keyEvent, outputTarget);
    }

    if(processor.warningLogger && this.warningLog) {
      processor.warningLogger(this.warningLog);
    } else if(processor.errorLogger && this.errorLog) {
      processor.errorLogger(this.errorLog);
    }
  }

  /**
   * Merges default-related behaviors from another RuleBehavior into this one.  Assumes that the current instance
   * "came first" chronologically.  Both RuleBehaviors must be sourced from the same keystroke.
   *
   * Intended use:  merging rule-based behavior with default key behavior during scenarios like those described
   * at https://github.com/keymanapp/keyman/pull/4350#issuecomment-768753852.
   *
   * This function does not attempt a "complete" merge for two fully-constructed RuleBehaviors!  Things
   * WILL break for unintended uses.
   * @param other
   */
  mergeInDefaults(other: RuleBehavior) {
    let keystroke = this.transcription.keystroke;
    let keyFromOther = other.transcription.keystroke;
    if(keystroke.Lcode != keyFromOther.Lcode || keystroke.Lmodifiers != keyFromOther.Lmodifiers) {
      throw "RuleBehavior default-merge not supported unless keystrokes are identical!";
    }

    this.triggersDefaultCommand = this.triggersDefaultCommand || other.triggersDefaultCommand;

    let mergingMock = Mock.from(this.transcription.preInput, false);
    mergingMock.apply(this.transcription.transform);
    mergingMock.apply(other.transcription.transform);

    this.transcription = mergingMock.buildTranscriptionFrom(this.transcription.preInput, keystroke, false, this.transcription.alternates);
  }
}<|MERGE_RESOLUTION|>--- conflicted
+++ resolved
@@ -1,12 +1,8 @@
 ///<reference types="@keymanapp/models-types" />
 
 import KeyboardProcessor from "./keyboardProcessor.js";
-<<<<<<< HEAD
-import { OutputTarget, Mock, type Transcription, VariableStoreDictionary, type VariableStore } from "keyman/engine/keyboard";
-=======
-import { OutputTarget, Mock, type Transcription, VariableStoreDictionary } from "@keymanapp/keyboard-processor";
+import { OutputTarget, Mock, type Transcription, VariableStoreDictionary } from "keyman/engine/keyboard";
 import { type VariableStore } from "./systemStores.js";
->>>>>>> dedc18e1
 
 /**
  * Represents the commands and state changes that result from a matched keyboard rule.
