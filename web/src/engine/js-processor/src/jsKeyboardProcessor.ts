--- conflicted
+++ resolved
@@ -128,15 +128,9 @@
    * @param   {boolean} outputTarget  The OutputTarget receiving the KeyEvent
    * @return  {string}
    */
-<<<<<<< HEAD
-  defaultRuleBehavior(Lkc: KeyEvent, outputTarget: OutputTargetBase, readonly: boolean): RuleBehavior {
+  private defaultRuleBehavior(Lkc: KeyEvent, outputTarget: OutputTargetBase, readonly: boolean): RuleBehavior {
     const preInput = Mock.from(outputTarget, readonly);
     const ruleBehavior = new RuleBehavior();
-=======
-  private defaultRuleBehavior(Lkc: KeyEvent, outputTarget: OutputTargetBase, readonly: boolean): RuleBehavior {
-    let preInput = Mock.from(outputTarget, readonly);
-    let ruleBehavior = new RuleBehavior();
->>>>>>> 40977564
 
     let matched = false;
     let char = '';
@@ -216,13 +210,8 @@
       null;
   }
 
-<<<<<<< HEAD
-  processKeystroke(keyEvent: KeyEvent, outputTarget: OutputTargetBase): RuleBehavior {
+  public processKeystroke(keyEvent: KeyEvent, outputTarget: OutputTargetBase): RuleBehavior {
     let matchBehavior: RuleBehavior;
-=======
-  public processKeystroke(keyEvent: KeyEvent, outputTarget: OutputTargetBase): RuleBehavior {
-    var matchBehavior: RuleBehavior;
->>>>>>> 40977564
 
     // Before keyboard rules apply, check if the left-context is empty.
     const nothingDeletable = KMWString.length(outputTarget.getTextBeforeCaret()) == 0 && outputTarget.isSelectionEmpty();
@@ -365,17 +354,10 @@
    *  @param  {string}                    keyName     key identifier
    *  @return {boolean}                               return true if keyboard layer changed
    */
-<<<<<<< HEAD
-  selectLayer(keyEvent: KeyEvent): boolean {
+  public selectLayer(keyEvent: KeyEvent): boolean {
     const keyName = keyEvent.kName;
     let nextLayer = keyEvent.kNextLayer;
     const isChiral = this.activeKeyboard && this.activeKeyboard.isChiral;
-=======
-  public selectLayer(keyEvent: KeyEvent): boolean {
-    let keyName = keyEvent.kName;
-    var nextLayer = keyEvent.kNextLayer;
-    var isChiral = this.activeKeyboard && this.activeKeyboard.isChiral;
->>>>>>> 40977564
 
     // Layer must be identified by name, not number (27/08/2015)
     if(typeof nextLayer == 'number') {
@@ -455,15 +437,9 @@
    *
    * @param       {string}      id      layer id (e.g. ctrlshift)
    */
-<<<<<<< HEAD
-  updateLayer(keyEvent: KeyEvent, id: string) {
+  private updateLayer(keyEvent: KeyEvent, id: string) {
     const activeLayer = this.layerId;
     let s = activeLayer;
-=======
-  private updateLayer(keyEvent: KeyEvent, id: string) {
-    let activeLayer = this.layerId;
-    var s = activeLayer;
->>>>>>> 40977564
 
     // Do not change layer unless needed (27/08/2015)
     if(id == activeLayer && keyEvent.device.formFactor != DeviceSpec.FormFactor.Desktop) {
