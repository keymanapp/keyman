--- conflicted
+++ resolved
@@ -641,15 +641,9 @@
       }
 
       // Nope, so let's build its cache.
-<<<<<<< HEAD
-      var result: ComplexKeyboardStore = [];
-      for(var i=0; i < KMWString.length(store); i++) {
+      const result: ComplexKeyboardStore = [];
+      for(let i=0; i < KMWString.length(store); i++) {
         result.push(KMWString.charAt(store, i));
-=======
-      const result: ComplexKeyboardStore = [];
-      for(let i=0; i < store._kmwLength(); i++) {
-        result.push(store._kmwCharAt(i));
->>>>>>> 7217d7cf
       }
 
       // Cache the result for later!
