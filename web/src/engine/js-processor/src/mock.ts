<<<<<<< HEAD
import { OutputTargetBase } from './outputTargetBase.js';
=======
import OutputTarget from './outputTarget.js';
import { KMWString } from '@keymanapp/web-utils';
>>>>>>> 1e8f6924

export class Mock extends OutputTargetBase {
  text: string;

  selStart: number;
  selEnd: number;
  selForward: boolean = true;

  constructor(text?: string, caretPos?: number);
  constructor(text?: string, selStart?: number, selEnd?: number);
  constructor(text?: string, selStart?: number, selEnd?: number) {
    super();

    this.text = text ? text : "";
    const defaultLength = KMWString.length(this.text);

    // Ensures that `caretPos == 0` is handled correctly.
    this.selStart = typeof selStart == "number" ? selStart : defaultLength;

    // If no selection-end is set, selection length is implied to be 0.
    this.selEnd = typeof selEnd == "number" ? selEnd : this.selStart;

    this.selForward = this.selEnd >= this.selStart;
  }

  // Clones the state of an existing EditableElement, creating a Mock version of its state.
  static from(outputTarget: OutputTargetBase, readonly?: boolean) {
    let clone: Mock;

    if (outputTarget instanceof Mock) {
      // Avoids the need to run expensive kmwstring.ts `length()`
      // calculations when deep-copying Mock instances.
      const priorMock = outputTarget as Mock;
      clone = new Mock(priorMock.text, priorMock.selStart, priorMock.selEnd);
    } else {
      const text = outputTarget.getText();
      const textLen = KMWString.length(text);

      // If !hasSelection()
      let selectionStart: number = textLen;
      let selectionEnd: number = 0;

      if (outputTarget.hasSelection()) {
        const beforeText = outputTarget.getTextBeforeCaret();
        const afterText = outputTarget.getTextAfterCaret();
        selectionStart = KMWString.length(beforeText);
        selectionEnd = textLen - KMWString.length(afterText);
      }

      // readonly group or not, the returned Mock remains the same.
      // New-context events should act as if the caret were at the earlier-in-context
      // side of the selection, same as standard keyboard rules.
      clone = new Mock(text, selectionStart, selectionEnd);
    }

    // Also duplicate deadkey state!  (Needed for fat-finger ops.)
    clone.setDeadkeys(outputTarget.deadkeys());

    return clone;
  }

  clearSelection(): void {
    this.text = this.getTextBeforeCaret() + this.getTextAfterCaret();
    this.selEnd = this.selStart;
    this.selForward = true;
  }

  invalidateSelection(): void {
    return;
  }

  isSelectionEmpty(): boolean {
    return this.selStart == this.selEnd;
  }

  hasSelection(): boolean {
    return true;
  }

  getDeadkeyCaret(): number {
    return this.selStart;
  }

  setSelection(start: number, end?: number) {
    this.selStart = start;
    this.selEnd = typeof end == 'number' ? end : start;

    this.selForward = end >= start;
    if (!this.selForward) {
      const temp = this.selStart;
      this.selStart = this.selEnd;
      this.selEnd = temp;
    }
  }

  getTextBeforeCaret(): string {
    return KMWString.substr(this.text, 0, this.selStart);
  }

  getSelectedText(): string {
    return KMWString.substr(this.text, this.selStart, this.selEnd - this.selStart);
  }

  getTextAfterCaret(): string {
    return KMWString.substr(this.text, this.selEnd);
  }

  getText(): string {
    return this.text;
  }

  deleteCharsBeforeCaret(dn: number): void {
    if (dn >= 0) {
      if (dn > this.selStart) {
        dn = this.selStart;
      }
      this.adjustDeadkeys(-dn);
      this.text = KMWString.substr(this.text, 0, this.selStart - dn) + KMWString.substr(this.text, this.selStart);
      this.selStart -= dn;
      this.selEnd -= dn;
    }
  }

  insertTextBeforeCaret(s: string): void {
    this.adjustDeadkeys(KMWString.length(s));
    this.text = this.getTextBeforeCaret() + s + KMWString.substr(this.text, this.selStart);
    this.selStart += KMWString.length(s);
    this.selEnd += KMWString.length(s);
  }

  handleNewlineAtCaret(): void {
    this.insertTextBeforeCaret('\n');
  }

  protected setTextAfterCaret(s: string): void {
    this.text = this.getTextBeforeCaret() + s;
  }

  /**
   * Indicates if this Mock represents an identical context to that of another Mock.
   * @param other
   * @returns
   */
  isEqual(other: Mock) {
    return this.text == other.text
      && this.selStart == other.selStart
      && this.selEnd == other.selEnd
      && this.deadkeys().equal(other.deadkeys());
  }

  doInputEvent() {
    // Mock isn't backed by an element, so it won't have any event listeners.
  }
}<|MERGE_RESOLUTION|>--- conflicted
+++ resolved
@@ -1,9 +1,5 @@
-<<<<<<< HEAD
 import { OutputTargetBase } from './outputTargetBase.js';
-=======
-import OutputTarget from './outputTarget.js';
 import { KMWString } from '@keymanapp/web-utils';
->>>>>>> 1e8f6924
 
 export class Mock extends OutputTargetBase {
   text: string;
