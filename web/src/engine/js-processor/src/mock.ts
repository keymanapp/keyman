--- conflicted
+++ resolved
@@ -14,11 +14,7 @@
     super();
 
     this.text = text ? text : "";
-<<<<<<< HEAD
-    var defaultLength = KMWString.length(this.text);
-=======
-    const defaultLength = this.text._kmwLength();
->>>>>>> 7217d7cf
+    const defaultLength = KMWString.length(this.text);
 
     // Ensures that `caretPos == 0` is handled correctly.
     this.selStart = typeof selStart == "number" ? selStart : defaultLength;
@@ -47,17 +43,10 @@
       let selectionEnd: number = 0;
 
       if (outputTarget.hasSelection()) {
-<<<<<<< HEAD
-        let beforeText = outputTarget.getTextBeforeCaret();
-        let afterText = outputTarget.getTextAfterCaret();
+        const beforeText = outputTarget.getTextBeforeCaret();
+        const afterText = outputTarget.getTextAfterCaret();
         selectionStart = KMWString.length(beforeText);
         selectionEnd = textLen - KMWString.length(afterText);
-=======
-        const beforeText = outputTarget.getTextBeforeCaret();
-        const afterText = outputTarget.getTextAfterCaret();
-        selectionStart = beforeText._kmwLength();
-        selectionEnd = textLen - afterText._kmwLength();
->>>>>>> 7217d7cf
       }
 
       // readonly group or not, the returned Mock remains the same.
