--- conflicted
+++ resolved
@@ -9,16 +9,9 @@
 import { EventEmitter } from 'eventemitter3';
 import { ModifierKeyConstants } from '@keymanapp/common-types';
 import {
-<<<<<<< HEAD
-  Codes, type Keyboard, MinimalKeymanGlobal, KeyEvent, Layouts, type MutableSystemStore,
-  type OutputTarget, Mock, SystemStoreIDs,
-} from "keyman/engine/keyboard";
-import DefaultRules, { EmulationKeystrokes } from "./defaultRules.js";
-=======
   Codes, type Keyboard, MinimalKeymanGlobal, KeyEvent, Layouts,
   type OutputTarget, Mock, DefaultRules, EmulationKeystrokes
-} from "@keymanapp/keyboard-processor";
->>>>>>> dedc18e1
+} from "keyman/engine/keyboard";
 import RuleBehavior from "./ruleBehavior.js";
 import KeyboardInterface from './kbdInterface.js';
 import { DeviceSpec, globalObject } from "@keymanapp/web-utils";
