#!/usr/bin/env bash

## START STANDARD BUILD SCRIPT INCLUDE
# adjust relative paths as necessary
THIS_SCRIPT="$(readlink -f "${BASH_SOURCE[0]}")"
. "${THIS_SCRIPT%/*}/../../../../resources/build/builder-full.inc.sh"
## END STANDARD BUILD SCRIPT INCLUDE

SUBPROJECT_NAME=engine/js-processor

. "${KEYMAN_ROOT}/web/common.inc.sh"
. "${KEYMAN_ROOT}/resources/build/utils.inc.sh"
. "$KEYMAN_ROOT/resources/build/node.inc.sh"

# ################################ Main script ################################

builder_describe "Builds configuration subclasses used by the Keyman Engine for Web (KMW)." \
  "clean" \
  "configure" \
  "build" \
  "test"

builder_describe_outputs \
  configure    "/node_modules" \
  build        "/web/build/${SUBPROJECT_NAME}/lib/index.mjs"

builder_parse "$@"

#### Build action definitions ####

do_build () {
  compile "${SUBPROJECT_NAME}"

  ${BUNDLE_CMD} "${KEYMAN_ROOT}/web/build/${SUBPROJECT_NAME}/obj/index.js" \
    --out         "${KEYMAN_ROOT}/web/build/${SUBPROJECT_NAME}/lib/index.mjs" \
    --format esm
}

<<<<<<< HEAD
builder_run_action configure  node_select_version_and_npm_ci
=======
do_test() {
  test-headless "${SUBPROJECT_NAME}" ""
  test-headless-typescript "${SUBPROJECT_NAME}"
}

builder_run_action configure  verify_npm_setup
>>>>>>> ce388274
builder_run_action clean      rm -rf "${KEYMAN_ROOT}/web/build/${SUBPROJECT_NAME}"
builder_run_action build      do_build
builder_run_action test       do_test<|MERGE_RESOLUTION|>--- conflicted
+++ resolved
@@ -36,16 +36,12 @@
     --format esm
 }
 
-<<<<<<< HEAD
-builder_run_action configure  node_select_version_and_npm_ci
-=======
 do_test() {
   test-headless "${SUBPROJECT_NAME}" ""
   test-headless-typescript "${SUBPROJECT_NAME}"
 }
 
-builder_run_action configure  verify_npm_setup
->>>>>>> ce388274
+builder_run_action configure  node_select_version_and_npm_ci
 builder_run_action clean      rm -rf "${KEYMAN_ROOT}/web/build/${SUBPROJECT_NAME}"
 builder_run_action build      do_build
 builder_run_action test       do_test