#!/usr/bin/env bash

## START STANDARD BUILD SCRIPT INCLUDE
# adjust relative paths as necessary
THIS_SCRIPT="$(readlink -f "${BASH_SOURCE[0]}")"
. "${THIS_SCRIPT%/*}/../../../../resources/build/builder.inc.sh"
## END STANDARD BUILD SCRIPT INCLUDE

SUBPROJECT_NAME=engine/osk
. "$KEYMAN_ROOT/web/common.inc.sh"
. "$KEYMAN_ROOT/resources/shellHelperFunctions.sh"

# ################################ Main script ################################

builder_describe "Builds the Keyman Engine for Web's On-Screen Keyboard package (OSK)." \
  "@/web/src/engine/keyboard build" \
  "@/web/src/engine/interfaces build" \
  "@/web/src/engine/dom-utils build" \
  "@/web/src/engine/events build" \
  "@/web/src/engine/osk/gesture-processor" \
  "clean" \
  "configure" \
  "build" \
  "test" \
  "--ci+                     Set to utilize CI-based test configurations & reporting."

# Possible TODO?s
# "upload-symbols   Uploads build product to Sentry for error report symbolification.  Only defined for $DOC_BUILD_EMBED_WEB" \

builder_describe_outputs \
  configure   /web/src/resources/osk/keymanweb-osk.ttf \
  build       /web/build/$SUBPROJECT_NAME/lib/index.mjs

builder_parse "$@"

#### Build action definitions ####

do_clean() {
  rm -rf "${KEYMAN_ROOT}/web/build/${SUBPROJECT_NAME}"

  ./gesture-processor/build.sh clean
}

do_configure() {
  verify_npm_setup
  cp "$KEYMAN_ROOT/common/resources/fonts/keymanweb-osk.ttf" "$KEYMAN_ROOT/web/src/resources/osk/"
}

do_build() {
  compile "${SUBPROJECT_NAME}"

  $BUNDLE_CMD    "${KEYMAN_ROOT}/web/build/${SUBPROJECT_NAME}/obj/index.js" \
    --out        "${KEYMAN_ROOT}/web/build/${SUBPROJECT_NAME}/lib/index.mjs" \
    --format esm

  echo "Validating gesture model and set references"
  node validate-gesture-specs.js
}

do_test() {
  test-headless-typescript "${SUBPROJECT_NAME}"
<<<<<<< HEAD
  ./gesture-processor/build.sh test
=======

  ./gesture-recognizer/build.sh test
>>>>>>> ecd32ad1
}

builder_run_action configure do_configure
builder_run_action clean do_clean
builder_run_action build do_build
<<<<<<< HEAD
builder_run_action test do_test
=======
builder_run_action test
>>>>>>> ecd32ad1
<|MERGE_RESOLUTION|>--- conflicted
+++ resolved
@@ -59,19 +59,11 @@
 
 do_test() {
   test-headless-typescript "${SUBPROJECT_NAME}"
-<<<<<<< HEAD
+
   ./gesture-processor/build.sh test
-=======
-
-  ./gesture-recognizer/build.sh test
->>>>>>> ecd32ad1
 }
 
 builder_run_action configure do_configure
 builder_run_action clean do_clean
 builder_run_action build do_build
-<<<<<<< HEAD
-builder_run_action test do_test
-=======
-builder_run_action test
->>>>>>> ecd32ad1
+builder_run_action test do_test