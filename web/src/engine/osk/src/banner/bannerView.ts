import EventEmitter from 'eventemitter3';

import { createUnselectableElement } from 'keyman/engine/dom-utils';

import { Banner } from './banner.js';
import OSKViewComponent from '../components/oskViewComponent.interface.js';
import { ParsedLengthStyle } from '../lengthStyle.js';
<<<<<<< HEAD
import { SuggestionBanner } from './suggestionBanner.js';
import { HTMLBanner } from './htmlBanner.js';
=======
import { BlankBanner } from './blankBanner.js';
>>>>>>> 0d796583

/**
 * This object is used to specify options by both `BannerManager.getOptions`
 * and `BannerManager.setOptions`.  Refer to the latter for specification of
 * each field.
 */
export interface BannerOptions {
  alwaysShow?: boolean;
  imagePath?: string;
}

export type BannerType = "blank" | "image" | "suggestion" | "html";

interface BannerViewEventMap {
  'bannerchange': () => void;
}

/**
 * The `BannerManager` module is designed to serve as a manager for the
 * different `Banner` types.
 * To facilitate this, it will provide a root element property that serves
 * as a container for any active `Banner`, helping KMW to avoid needless
 * DOM element shuffling.
 *
 * Goals for the `BannerManager`:
 *
 * * It will be exposed as `keyman.osk.banner` and will provide the following API:
 *   * `getOptions`, `setOptions` - refer to the `BannerOptions` class for details.
 *   * This provides a persistent point that the web page designers and our
 *     model apps can utilize and can communicate with.
 *   * These API functions are designed for live use and will allow
 *     _hot-swapping_ the `Banner` instance; they're not initialization-only.
 * * Disabling the `Banner` (even for suggestions) outright with
 *   `enablePredictions == false` will auto-unload any loaded predictive model
 *   from `ModelManager` and setting it to `true` will revert this.
 *   * This should help to avoid wasting computational resources.
 * * It will listen to ModelManager events and automatically swap Banner
 *   instances as appropriate:
 *   * The option `persistentBanner == true` is designed to replicate current
 *     iOS system keyboard behavior.
 *     * When true, an `ImageBanner` will be displayed.
 *     * If false, it will be replaced with a `BlankBanner` of zero height,
 *       corresponding to our current default lack of banner.
 *   * It will not automatically set `persistentBanner == true`;
 *     this must be set by the iOS app, and only under the following conditions:
 *     * `keyman.isEmbedded == true`
 *     * `device.OS == 'ios'`
 *     * Keyman is being used as the system keyboard within an app that
 *       needs to reserve this space (i.e: Keyman for iOS),
 *       rather than as its standalone app.
 */
export class BannerView implements OSKViewComponent {
  private bannerContainer: HTMLDivElement;

  /**
   * The currently active banner.
   */
  private activeBanner: Banner;
  private _activeBannerHeight: number = Banner.DEFAULT_HEIGHT;

  public readonly events = new EventEmitter<BannerViewEventMap>();

  constructor() {
    // Step 1 - establish the container element.  Must come before this.setOptions.
    this.constructContainer();
  }

  /**
   * Constructs the <div> element used to contain hot-swapped `Banner` instances.
   */
  private constructContainer(): HTMLDivElement {
    let d = createUnselectableElement('div');
    d.id = "keymanweb_banner_container";
    d.className = "kmw-banner-container";
    return this.bannerContainer = d;
  }

  /**
   * Returns the `Banner`-containing div element used to facilitate hot-swapping.
   */
  public get element(): HTMLDivElement {
    return this.bannerContainer;
  }

  /**
   * Applies any stylesheets needed by specific `Banner` instances.
   */
  public appendStyles() {
    if(this.activeBanner) {
      this.activeBanner.appendStyleSheet();
    }
  }

  public get banner(): Banner {
    return this.activeBanner;
  }

  /**
   * Sets the active `Banner` to the specified type, regardless of
   * existing management logic settings.
   *
   * @param banner The `Banner` instance to set as active.
   */
  public set banner(banner: Banner) {
    if(this.activeBanner) {
      if(banner == this.activeBanner) {
        return;
      } else {
        let prevBanner = this.activeBanner;
        this.activeBanner = banner;
        this.bannerContainer.replaceChild(banner.getDiv(), prevBanner.getDiv());
      }
    } else {
      this.activeBanner = banner;
      if(banner) {
        this.bannerContainer.appendChild(banner.getDiv());
      }
    }

    if(!(banner instanceof BlankBanner)) {
      banner.height = this.activeBannerHeight;
    }

    this.events.emit('bannerchange');
  }

  /**
   * Gets the height (in pixels) of the active `Banner` instance.
   */
  public get height(): number {
    if(this.activeBanner) {
      return this.activeBanner.height;
    } else {
      return 0;
    }
  }

  public get activeBannerHeight(): number {
    return this._activeBannerHeight;
  }

  /**
   * Sets the height (in pixels) of the active 'Banner' instance.
   */
  public set activeBannerHeight(h: number) {
    this._activeBannerHeight = h;

    if (this.activeBanner && !(this.activeBanner instanceof BlankBanner)) {
      this.activeBanner.height = h;
    }
  }

  public get layoutHeight(): ParsedLengthStyle {
    return ParsedLengthStyle.inPixels(this.height);
  }

  public refreshLayout() {};
<<<<<<< HEAD
}

export class BannerController {
  private container: BannerView;

  private predictionContext?: PredictionContext;

  private readonly hostDevice: DeviceSpec;

  private _inactiveBanner: Banner;

  /**
   * Builds a banner for use when predictions are not active, supporting a single image.
   */
  public readonly ImageBanner = ImageBanner;

  /**
   * Builds a banner for use when predictions are not active, supporting a more generalized
   * content pattern than ImageBanner via `innerHTML` specifications.
   */
  public readonly HTMLBanner = HTMLBanner;

  constructor(bannerView: BannerView, hostDevice: DeviceSpec, predictionContext?: PredictionContext) {
    // Step 1 - establish the container element.  Must come before this.setOptions.
    this.hostDevice = hostDevice;
    this.container = bannerView;
    this.predictionContext = predictionContext;

    this.inactiveBanner = new BlankBanner();
  }

  public get inactiveBanner() {
    return this._inactiveBanner;
  }

  public set inactiveBanner(banner: Banner) {
    if(!banner) {
      banner = new BlankBanner();
    }
    this._inactiveBanner = banner;

    if(!(this.container.banner instanceof SuggestionBanner)) {
      this.container.banner = banner;
    }
  }

  /**
   * Sets the active `Banner` to match the specified state for predictive text.
   *
   * @param on   Whether prediction is active (`true`) or disabled (`false`).
   */
  public activateBanner(on: boolean) {
    let banner: Banner;

    const oldBanner = this.container.banner;
    if(oldBanner instanceof SuggestionBanner) {
      this.predictionContext.off('update', oldBanner.onSuggestionUpdate);
    }

    if(!on) {
      this.container.banner = this.inactiveBanner;
    } else {
      let suggestBanner = banner = new SuggestionBanner(this.hostDevice, this.container.activeBannerHeight);
      suggestBanner.predictionContext = this.predictionContext;
      suggestBanner.events.on('apply', (selection) => this.predictionContext.accept(selection.suggestion));

      this.predictionContext.on('update', suggestBanner.onSuggestionUpdate);
      this.container.banner = suggestBanner;
    }
  }

  /**
   * Handles `LanguageProcessor`'s `'statechange'` events,
   * allowing logic to automatically hot-swap `Banner`s as needed.
   * @param state
   */
  selectBanner(state: StateChangeEnum) {
    // Only display a SuggestionBanner when LanguageProcessor states it is active.
    this.activateBanner(state == 'active' || state == 'configured');
  }
=======
>>>>>>> 0d796583
}<|MERGE_RESOLUTION|>--- conflicted
+++ resolved
@@ -5,12 +5,7 @@
 import { Banner } from './banner.js';
 import OSKViewComponent from '../components/oskViewComponent.interface.js';
 import { ParsedLengthStyle } from '../lengthStyle.js';
-<<<<<<< HEAD
-import { SuggestionBanner } from './suggestionBanner.js';
-import { HTMLBanner } from './htmlBanner.js';
-=======
 import { BlankBanner } from './blankBanner.js';
->>>>>>> 0d796583
 
 /**
  * This object is used to specify options by both `BannerManager.getOptions`
@@ -168,87 +163,4 @@
   }
 
   public refreshLayout() {};
-<<<<<<< HEAD
-}
-
-export class BannerController {
-  private container: BannerView;
-
-  private predictionContext?: PredictionContext;
-
-  private readonly hostDevice: DeviceSpec;
-
-  private _inactiveBanner: Banner;
-
-  /**
-   * Builds a banner for use when predictions are not active, supporting a single image.
-   */
-  public readonly ImageBanner = ImageBanner;
-
-  /**
-   * Builds a banner for use when predictions are not active, supporting a more generalized
-   * content pattern than ImageBanner via `innerHTML` specifications.
-   */
-  public readonly HTMLBanner = HTMLBanner;
-
-  constructor(bannerView: BannerView, hostDevice: DeviceSpec, predictionContext?: PredictionContext) {
-    // Step 1 - establish the container element.  Must come before this.setOptions.
-    this.hostDevice = hostDevice;
-    this.container = bannerView;
-    this.predictionContext = predictionContext;
-
-    this.inactiveBanner = new BlankBanner();
-  }
-
-  public get inactiveBanner() {
-    return this._inactiveBanner;
-  }
-
-  public set inactiveBanner(banner: Banner) {
-    if(!banner) {
-      banner = new BlankBanner();
-    }
-    this._inactiveBanner = banner;
-
-    if(!(this.container.banner instanceof SuggestionBanner)) {
-      this.container.banner = banner;
-    }
-  }
-
-  /**
-   * Sets the active `Banner` to match the specified state for predictive text.
-   *
-   * @param on   Whether prediction is active (`true`) or disabled (`false`).
-   */
-  public activateBanner(on: boolean) {
-    let banner: Banner;
-
-    const oldBanner = this.container.banner;
-    if(oldBanner instanceof SuggestionBanner) {
-      this.predictionContext.off('update', oldBanner.onSuggestionUpdate);
-    }
-
-    if(!on) {
-      this.container.banner = this.inactiveBanner;
-    } else {
-      let suggestBanner = banner = new SuggestionBanner(this.hostDevice, this.container.activeBannerHeight);
-      suggestBanner.predictionContext = this.predictionContext;
-      suggestBanner.events.on('apply', (selection) => this.predictionContext.accept(selection.suggestion));
-
-      this.predictionContext.on('update', suggestBanner.onSuggestionUpdate);
-      this.container.banner = suggestBanner;
-    }
-  }
-
-  /**
-   * Handles `LanguageProcessor`'s `'statechange'` events,
-   * allowing logic to automatically hot-swap `Banner`s as needed.
-   * @param state
-   */
-  selectBanner(state: StateChangeEnum) {
-    // Only display a SuggestionBanner when LanguageProcessor states it is active.
-    this.activateBanner(state == 'active' || state == 'configured');
-  }
-=======
->>>>>>> 0d796583
 }