--- conflicted
+++ resolved
@@ -89,123 +89,5 @@
    * @param keyboardProperties
    */
   public configureForKeyboard(keyboard: Keyboard, keyboardProperties: KeyboardProperties) { }
-<<<<<<< HEAD
-}
-
-/**
- * Function       BlankBanner
- * Description    A banner of height 0 that should not be shown
- */
-export class BlankBanner extends Banner {
-
-  constructor() {
-    super(0);
-  }
-}
-
-/**
- * Function       ImageBanner
- * @param         {string}        imagePath   Path of image to display in the banner
- * @param         {number}        height      If provided, the height of the banner in pixels
- * Description    Display an image in the banner
- */
-export class ImageBanner extends Banner {
-  private img: HTMLElement;
-
-  constructor(imagePath: string, height?: number) {
-    if (imagePath.length > 0) {
-      super();
-      if (height) {
-        this.height = height;
-      }
-    } else {
-      super(0);
-    }
-
-    if(imagePath.indexOf('base64') >=0) {
-      console.log("Loading img from base64 data");
-    } else {
-      console.log("Loading img with src '" + imagePath + "'");
-    }
-    this.img = document.createElement('img');
-    this.img.className = "kmw-banner-image";
-    this.img.setAttribute('src', imagePath);
-    let ds = this.img.style;
-    ds.width = '100%';
-    ds.height = '100%';
-    this.getDiv().appendChild(this.img);
-    console.log("Image loaded.");
-  }
-
-  /**
-   * Function     setImagePath
-   * Scope        Public
-   * @param       {string}     imagePath   Path of image to display in the banner
-   * Description  Update the image in the banner
-   */
-  public setImagePath(imagePath: string) {
-    if (this.img) {
-      this.img.setAttribute('src', imagePath);
-    }
-  }
-}
-
-export class BannerSuggestion {
-  div: HTMLDivElement;
-  private display: HTMLSpanElement;
-  private fontFamily?: string;
-  private rtl: boolean = false;
-
-  private _suggestion: Suggestion;
-
-  private index: number;
-
-  static readonly BASE_ID = 'kmw-suggestion-';
-
-  constructor(index: number, isRTL: boolean) {
-    this.index = index;
-    this.rtl = isRTL;
-
-    this.constructRoot();
-
-    // Provides an empty, base SPAN for text display.  We'll swap these out regularly;
-    // `Suggestion`s will have varying length and may need different styling.
-    let display = this.display = createUnselectableElement('span');
-    this.div.appendChild(display);
-  }
-
-  private constructRoot() {
-    // Add OSK suggestion labels
-    let div = this.div = createUnselectableElement('div'), ds=div.style;
-    div.className = "kmw-suggest-option";
-    div.id = BannerSuggestion.BASE_ID + this.index;
-
-    // Ensures that a reasonable width % is set.
-    let usableWidth = 100 - SuggestionBanner.MARGIN * (SuggestionBanner.SUGGESTION_LIMIT - 1);
-    let widthpc = usableWidth / SuggestionBanner.SUGGESTION_LIMIT;
-
-    ds.width = widthpc + '%';
-
-    this.div['suggestion'] = this;
-  }
-
-  public matchKeyboardProperties(keyboardProperties: KeyboardProperties) {
-    const div = this.div;
-
-    if(keyboardProperties) {
-      if (keyboardProperties['KLC']) {
-        div.lang = keyboardProperties['KLC'];
-      }
-
-      // Establish base font settings
-      let font = keyboardProperties['KFont'];
-      if(font && font.family && font.family != '') {
-        div.style.fontFamily = this.fontFamily = font.family;
-      }
-    }
-  }
-=======
->>>>>>> a88367d9
-
   abstract get type();
 }