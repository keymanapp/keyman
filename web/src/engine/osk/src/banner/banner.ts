--- conflicted
+++ resolved
@@ -1,9 +1,5 @@
 import { Keyboard, KeyboardProperties } from '@keymanapp/keyboard-processor';
-<<<<<<< HEAD
-=======
 import { type PredictionContext } from '@keymanapp/input-processor';
-
-
 import {
   GestureRecognizer,
   GestureRecognizerConfiguration,
@@ -11,10 +7,7 @@
   InputSample,
   PaddedZoneSource
 } from '@keymanapp/gesture-recognizer';
-
 import { BANNER_GESTURE_SET } from './bannerGestureSet.js';
-
->>>>>>> d3d42b7b
 import { createUnselectableElement } from 'keyman/engine/dom-utils';
 
 // Base class for a banner above the keyboard in the OSK
@@ -106,9 +99,8 @@
    */
   public configureForKeyboard(keyboard: Keyboard, keyboardProperties: KeyboardProperties) { }
 
-<<<<<<< HEAD
   abstract get type();
-=======
+
   get suggestion(): Suggestion {
     return this._suggestion;
   }
@@ -415,5 +407,4 @@
   highlight: (bannerSuggestion: BannerSuggestion, state: boolean) => void,
   apply: (bannerSuggestion: BannerSuggestion) => void;
   hold: (bannerSuggestion: BannerSuggestion) => void;
->>>>>>> d3d42b7b
 }