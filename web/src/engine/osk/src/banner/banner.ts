--- conflicted
+++ resolved
@@ -89,22 +89,6 @@
    * @param keyboardProperties
    */
   public configureForKeyboard(keyboard: Keyboard, keyboardProperties: KeyboardProperties) { }
-<<<<<<< HEAD
 
   abstract get type();
-}
-
-/**
- * Function       BlankBanner
- * Description    A banner of height 0 that should not be shown
- */
-export class BlankBanner extends Banner {
-
-  constructor() {
-    super(0);
-  }
-
-  readonly type = 'blank';
-=======
->>>>>>> 0d796583
 }