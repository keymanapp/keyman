--- conflicted
+++ resolved
@@ -217,16 +217,12 @@
       throw new Error(`Keyboard ${this.layoutKeyboard.id} does not have a layer with id ${value}`);
     } else {
       this._layerId = value;
-<<<<<<< HEAD
       this.layerGroup.activeLayerId = value;
-      this.gestureEngine.stateToken = value;
-=======
 
       // Does not exist for documentation keyboards!
       if(this.gestureEngine) {
         this.gestureEngine.stateToken = value;
       }
->>>>>>> 40c67c19
     }
 
     if(changedLayer) {
