import OSKSubKey from './oskSubKey.js';
import { type KeyElement } from '../../../keyElement.js';
import OSKBaseKey from '../../../keyboard-layout/oskBaseKey.js';
import VisualKeyboard from '../../../visualKeyboard.js';

import { DeviceSpec, KeyEvent, ActiveSubkey } from '@keymanapp/keyboard-processor';
import { ConfigChangeClosure, GestureRecognizerConfiguration, GestureSequence, PaddedZoneSource } from '@keymanapp/gesture-recognizer';

/**
 * Represents a 'realized' longpress gesture's default implementation
 * within KeymanWeb.  Once a touch sequence has been confirmed to
 * correspond to a longpress gesture, implementations of this class
 * provide the following:
 * * The UI needed to present a subkey menu
 * * The state management needed to present feedback about the
 * currently-selected subkey to the user
 *
 * As selection of the subkey occurs after the subkey popup is
 * displayed, selection of the subkey is inherently asynchronous.
 */
export default class SubkeyPopup {
  public readonly element: HTMLDivElement;
  public readonly shim: HTMLDivElement;

  private currentSelection: KeyElement;

  private callout: HTMLDivElement;

  public readonly baseKey: KeyElement;
<<<<<<< HEAD
  public readonly subkeys: KeyElement[];

  constructor(
    source: GestureSequence<KeyElement>,
    configChanger: ConfigChangeClosure<KeyElement>,
    vkbd: VisualKeyboard,
    e: KeyElement
  ) {
=======
  public readonly promise: Promise<KeyEvent>;

  private initialX: number;
  private initialY: number;

  // Resolves the promise that generated this SubkeyPopup.
  private resolver: (keyEvent: KeyEvent) => void;

  constructor(vkbd: VisualKeyboard, e: KeyElement) {
    let _this = this;

    this.promise = new Promise<KeyEvent>(function(resolve) {
      _this.resolver = resolve;
    })

    this.vkbd = vkbd;
>>>>>>> 5b985447
    this.baseKey = e;

    source.on('complete', () => {
      this.currentSelection?.key.highlight(false);
      this.clear();
    });

    // From here, we want to make decisions based on only the subkey-menu portion of the gesture path.
    const subkeyComponent = source.stageReports[0].sources[0].constructSubview(true, false);

    // Watch for touchpoint selection of new keys.
    subkeyComponent.path.on('step', (sample) => {
      // Require a fudge-factor before dropping the default key.
      if(subkeyComponent.path.stats.netDistance >= 4) {
        this.currentSelection?.key.highlight(false);
        sample.item?.key.highlight(true);
        this.currentSelection = sample.item;
      }
    });

    // If the user doesn't move their finger and releases, we'll output the base key
    // by default.
    this.currentSelection = e;
    e.key.highlight(true);

    // A tag we directly set on a key element during its construction.
    let subKeySpec: ActiveSubkey[] = e['subKeys'];

    // The holder is position:fixed, but the keys do not need to be, as no scrolling
    // is possible while the array is visible.  So it is simplest to let the keys have
    // position:static and display:inline-block
    const elements = this.element = document.createElement('div');

    var i;
    elements.id='kmw-popup-keys';

    // #3718: No longer prepend base key to popup array

    // Must set position dynamically, not in CSS
    var ss=elements.style;

    // Set key font according to layout, or defaulting to OSK font
    // (copied, not inherited, since OSK is not a parent of popup keys)
    ss.fontFamily=vkbd.fontFamily;

    // Copy the font size from the parent key, allowing for style inheritance
    const computedStyle = getComputedStyle(e);
    ss.fontSize=computedStyle.fontSize;
    ss.visibility='hidden';

    var nKeys=subKeySpec.length,nRows,nCols;
    nRows=Math.min(Math.ceil(nKeys/9),2);
    nCols=Math.ceil(nKeys/nRows);
    ss.width=(nCols*e.offsetWidth+nCols*5)+'px';

    // Add nested button elements for each sub-key
    this.subkeys = [];
    for(i=0; i<nKeys; i++) {
      var needsTopMargin = false;
      let nRow=Math.floor(i/nCols);
      if(nRows > 1 && nRow > 0) {
        needsTopMargin = true;
      }

      let layer = e['key'].layer;
      if(typeof(layer) != 'string' || layer == '') {
        // Use the currently-active layer.
        layer = vkbd.layerId;
      }
      let keyGenerator = new OSKSubKey(subKeySpec[i], layer);
      let kDiv = keyGenerator.construct(vkbd, <KeyElement> e, needsTopMargin);
      this.subkeys.push(kDiv.firstChild as KeyElement);

      elements.appendChild(kDiv);
    }

    // And add a filter to fade main keyboard
    this.shim = document.createElement('div');
    this.shim.id = 'kmw-popup-shim';

    // Highlight the duplicated base key or ideal subkey (if a phone)
    if(vkbd.device.formFactor == DeviceSpec.FormFactor.Phone) {
      this.selectDefaultSubkey(e, elements /* == this.element */);
    }

    vkbd.topContainer.appendChild(this.element);
    vkbd.topContainer.appendChild(this.shim);

    // Must be placed after its `.element` has been inserted into the DOM.
    this.reposition(vkbd);

    const config = this.buildPopupRecognitionConfig(vkbd);
    configChanger({
      type: 'push',
      config: config
    });
  }

  private buildPopupRecognitionConfig(vkbd: VisualKeyboard): GestureRecognizerConfiguration<KeyElement, string> {
    const baseBounding = this.element.getBoundingClientRect();
    const underlyingKeyBounding = this.baseKey.getBoundingClientRect();

    const subkeyStyle = this.subkeys[0].style;
    const subkeyHeight = Number.parseInt(subkeyStyle.height, 10);
    const basePadding = -0.666 * subkeyHeight;  // extends bounds by the absolute value.

    const bottomDistance = underlyingKeyBounding.bottom - baseBounding.bottom;

    const roamBounding = new PaddedZoneSource(this.element, [
      // top
      basePadding,
      // left, right
      basePadding,
      // bottom: ensure the recognition zone includes the row of the base key.
      // basePadding is already negative, but bottomDistance isn't.
      bottomDistance > basePadding ? -bottomDistance : basePadding
    ]);

    const topContainer = vkbd.topContainer;
    const topContainerBounding = topContainer.getBoundingClientRect();
    // Uses the top boundary from `roamBounding` unless the OSK's main element has a more
    // permissive top boundary.
    const topPadding = Math.min(baseBounding.top + basePadding - topContainerBounding.top, 0);
    const sustainBounding = new PaddedZoneSource(topContainer, [topPadding, 0, 0])

    return {
      targetRoot: this.element,
      inputStartBounds: vkbd.element,
      maxRoamingBounds: sustainBounding,
      itemIdentifier: (coord, target) => {
        const roamingRect = roamBounding.getBoundingClientRect();

        let bestMatchKey: KeyElement = null;
        let bestYdist = Number.MAX_VALUE;
        let bestXdist = Number.MAX_VALUE;

        // Step 1:  is the coordinate within the range we permit for selecting _anything_?
        if(coord.clientX < roamingRect.left || coord.clientX > roamingRect.right) {
          return null;
        }
        if(coord.clientY < roamingRect.top || coord.clientY > roamingRect.bottom) {
          return null;
        }

        // Step 2:  okay, selection is permitted.  So... what to select?
        for(let key of this.subkeys) {
          const keyBounds = key.getBoundingClientRect();

          let xDist = Number.MAX_VALUE;
          let yDist = Number.MAX_VALUE;

          if(keyBounds.left <= coord.clientX && coord.clientX < keyBounds.right) {
            xDist = 0;
          } else {
            xDist = (keyBounds.left >= coord.clientX) ? keyBounds.left - coord.clientX : coord.clientX - keyBounds.right;
          }

          if(keyBounds.top <= coord.clientY && coord.clientY < keyBounds.bottom) {
            yDist = 0;
          } else {
            yDist = (keyBounds.top >= coord.clientY) ? keyBounds.top - coord.clientY : coord.clientY - keyBounds.bottom;
          }

          if(xDist == 0 && yDist == 0) {
            // Perfect match!
            return key;
          } else if(xDist < bestXdist || (xDist == bestXdist && yDist < bestYdist)) {
            bestXdist = xDist;
            bestMatchKey = key;
            bestYdist = yDist;
          }
        }

        return bestMatchKey;
      }
    }
  }

  reposition(vkbd: VisualKeyboard) {
    let subKeys = this.element;
    let e = this.baseKey;

    // And correct its position with respect to that element
    const _Box = vkbd.topContainer;
    let rowElement = (e.key as OSKBaseKey).row.element;
    let ss=subKeys.style;
    var x = e.offsetLeft + (<HTMLElement>e.offsetParent).offsetLeft + 0.5*(e.offsetWidth-subKeys.offsetWidth);
    var xMax = vkbd.width - subKeys.offsetWidth;

    if(x > xMax) {
      x=xMax;
    }
    if(x < 0) {
      x=0;
    }
    ss.left=x+'px';

    let _BoxRect = _Box.getBoundingClientRect();
    let rowElementRect = rowElement.getBoundingClientRect();
    ss.top = (rowElementRect.top - _BoxRect.top - subKeys.offsetHeight - 3) + 'px';

    // Make the popup keys visible
    ss.visibility='visible';

    // For now, should only be true (in production) when keyman.isEmbedded == true.
    let constrainPopup = vkbd.isEmbedded;

    let cs = getComputedStyle(subKeys);
    let topY = parseFloat(cs.top);

    // Adjust the vertical position of the popup to keep it within the
    // bounds of the keyboard rectangle, when on iPhone (system keyboard)
    const topOffset = 0; // Set this when testing constrainPopup, e.g. to -80px
    let delta = 0;
    if(topY < topOffset && constrainPopup) {
      delta = topOffset - topY;
      ss.top = topOffset + 'px';
    }

    // Add the callout
    if(vkbd.device.formFactor == DeviceSpec.FormFactor.Phone && vkbd.device.OS == DeviceSpec.OperatingSystem.iOS) {
      this.callout = this.addCallout(e, delta, vkbd.topContainer);
    }
  }

  /**
   * Add a callout for popup keys (if KeymanWeb on a phone device)
   *
   * @param   {Object}  key   HTML key element
   * @return  {Object}        callout object
   */
  addCallout(key: KeyElement, delta: number, _Box: HTMLElement): HTMLDivElement {
    delta = delta || 0;

    let calloutHeight = key.offsetHeight - delta + 6;

    if(calloutHeight > 0) {
      var cc = document.createElement('div'), ccs = cc.style;
      cc.id = 'kmw-popup-callout';
      _Box.appendChild(cc);

      // Create the callout
      let keyRect = key.getBoundingClientRect();
      let _BoxRect = _Box.getBoundingClientRect();

      // Set position and style
      // We're going to adjust the top of the box to ensure it stays
      // pixel aligned, otherwise we can get antialiasing artifacts
      // that look ugly
      let top = Math.floor(keyRect.top - _BoxRect.top - 9 + delta);
      ccs.top = top + 'px';
      ccs.left = (keyRect.left - _BoxRect.left) + 'px';
      ccs.width = keyRect.width + 'px';
      ccs.height = (keyRect.bottom - _BoxRect.top - top - 1) + 'px'; //(height - 1) + 'px';

      // Return callout element, to allow removal later
      return cc;
    } else {
      return null;
    }
  }

  selectDefaultSubkey(baseKey: KeyElement, popupBase: HTMLElement) {
    var bk: KeyElement;
    let subkeys = baseKey['subKeys'];
    for(let i=0; i < subkeys.length; i++) {
      let skSpec = subkeys[i];
      let skElement = <KeyElement> popupBase.childNodes[i].firstChild;

      // Preference order:
      // #1:  if a default subkey has been specified, select it.
      // #2:  if no default subkey is specified, default to a subkey with the same
      //      key ID and layer / modifier spec.
      if(skSpec.default) {
       bk = skElement;
       break;
      } else if(!baseKey.key || !baseKey.key.spec) {
        continue;
      }

      if(skSpec.elementID == baseKey.key.spec.elementID) {
        bk = skElement;
      }
    }

    if(bk) {
<<<<<<< HEAD
      this.currentSelection = bk;

=======
      // Prevent sticky-highlighting should the default key be selected.
      vkbd.keyPending?.key.highlight(false);
      vkbd.keyPending = bk;
      this.currentSelection = bk;
>>>>>>> 5b985447
      // Subkeys never get key previews, so we can directly highlight the subkey.
      bk.key.highlight(true);
    }
  }

  isVisible(): boolean {
    return this.element.style.visibility == 'visible';
  }

  clear() {
    // Remove the displayed subkey array, if any
    if(this.element.parentNode) {
      this.element.parentNode.removeChild(this.element);
    }

    if(this.shim.parentNode) {
      this.shim.parentNode.removeChild(this.shim);
    }

    if(this.callout && this.callout.parentNode) {
      this.callout.parentNode.removeChild(this.callout);
    }
  }
<<<<<<< HEAD
=======

  updateTouch(input: InputEventCoordinate) {
    // For 'default' subkey handling, we want a small fudge factor.
    if(this.initialX === undefined || this.initialY === undefined) {
      this.initialX = input.x;
      this.initialY = input.y;
    }

    const deltaX = this.initialX - input.x;
    const deltaY = this.initialY - input.y;
    const dist = Math.sqrt(deltaX * deltaX + deltaY * deltaY);

    if(dist > 5) {
      this.initialX = Number.MAX_SAFE_INTEGER; // it'll always exceed the threshold hereafter.
      this.currentSelection = null;
    } else {
      // The function that calls this to perform subkey updates auto-unhighlights the active selection;
      // make sure that highlighting is maintained if no new key was selected, but we haven't cancelled
      // default-selection mode yet.
      this.currentSelection.key.highlight(true);

      // Even if we technically have a different subkey underneath the touchpoint, we're still in
      // default-selection mode.  Require more movement before cancelling default-selection mode.
      //
      // Can occur for large subkey menus or when subkey menus are "constrained" within OSK bounds,
      // as with the iOS app.
      return;
    }

    this.baseKey.key.highlight(false);

    for(let i=0; i < this.baseKey['subKeys'].length; i++) {
      try {
        let sk = this.element.childNodes[i].firstChild as KeyElement;

        let onKey = sk.key.isUnderTouch(input);
        if(onKey) {
          this.currentSelection = sk;
        }
        sk.key.highlight(onKey);
      } catch(ex) {
        if(ex.message) {
          console.error("Unexpected error when attempting to update selected subkey:" + ex.message);
        } else {
          console.error("Unexpected error (and error type) when attempting to update selected subkey.");
        }
      }
    }

    // Use the popup duplicate of the base key if a phone with a visible popup array
    if(!this.currentSelection && this.baseKey.key.isUnderTouch(input)) {
      this.baseKey.key.highlight(true);
      this.currentSelection = this.baseKey;
    }
  }
>>>>>>> 5b985447
}<|MERGE_RESOLUTION|>--- conflicted
+++ resolved
@@ -27,7 +27,6 @@
   private callout: HTMLDivElement;
 
   public readonly baseKey: KeyElement;
-<<<<<<< HEAD
   public readonly subkeys: KeyElement[];
 
   constructor(
@@ -36,24 +35,6 @@
     vkbd: VisualKeyboard,
     e: KeyElement
   ) {
-=======
-  public readonly promise: Promise<KeyEvent>;
-
-  private initialX: number;
-  private initialY: number;
-
-  // Resolves the promise that generated this SubkeyPopup.
-  private resolver: (keyEvent: KeyEvent) => void;
-
-  constructor(vkbd: VisualKeyboard, e: KeyElement) {
-    let _this = this;
-
-    this.promise = new Promise<KeyEvent>(function(resolve) {
-      _this.resolver = resolve;
-    })
-
-    this.vkbd = vkbd;
->>>>>>> 5b985447
     this.baseKey = e;
 
     source.on('complete', () => {
@@ -340,15 +321,8 @@
     }
 
     if(bk) {
-<<<<<<< HEAD
       this.currentSelection = bk;
 
-=======
-      // Prevent sticky-highlighting should the default key be selected.
-      vkbd.keyPending?.key.highlight(false);
-      vkbd.keyPending = bk;
-      this.currentSelection = bk;
->>>>>>> 5b985447
       // Subkeys never get key previews, so we can directly highlight the subkey.
       bk.key.highlight(true);
     }
@@ -372,62 +346,4 @@
       this.callout.parentNode.removeChild(this.callout);
     }
   }
-<<<<<<< HEAD
-=======
-
-  updateTouch(input: InputEventCoordinate) {
-    // For 'default' subkey handling, we want a small fudge factor.
-    if(this.initialX === undefined || this.initialY === undefined) {
-      this.initialX = input.x;
-      this.initialY = input.y;
-    }
-
-    const deltaX = this.initialX - input.x;
-    const deltaY = this.initialY - input.y;
-    const dist = Math.sqrt(deltaX * deltaX + deltaY * deltaY);
-
-    if(dist > 5) {
-      this.initialX = Number.MAX_SAFE_INTEGER; // it'll always exceed the threshold hereafter.
-      this.currentSelection = null;
-    } else {
-      // The function that calls this to perform subkey updates auto-unhighlights the active selection;
-      // make sure that highlighting is maintained if no new key was selected, but we haven't cancelled
-      // default-selection mode yet.
-      this.currentSelection.key.highlight(true);
-
-      // Even if we technically have a different subkey underneath the touchpoint, we're still in
-      // default-selection mode.  Require more movement before cancelling default-selection mode.
-      //
-      // Can occur for large subkey menus or when subkey menus are "constrained" within OSK bounds,
-      // as with the iOS app.
-      return;
-    }
-
-    this.baseKey.key.highlight(false);
-
-    for(let i=0; i < this.baseKey['subKeys'].length; i++) {
-      try {
-        let sk = this.element.childNodes[i].firstChild as KeyElement;
-
-        let onKey = sk.key.isUnderTouch(input);
-        if(onKey) {
-          this.currentSelection = sk;
-        }
-        sk.key.highlight(onKey);
-      } catch(ex) {
-        if(ex.message) {
-          console.error("Unexpected error when attempting to update selected subkey:" + ex.message);
-        } else {
-          console.error("Unexpected error (and error type) when attempting to update selected subkey.");
-        }
-      }
-    }
-
-    // Use the popup duplicate of the base key if a phone with a visible popup array
-    if(!this.currentSelection && this.baseKey.key.isUnderTouch(input)) {
-      this.baseKey.key.highlight(true);
-      this.currentSelection = this.baseKey;
-    }
-  }
->>>>>>> 5b985447
 }