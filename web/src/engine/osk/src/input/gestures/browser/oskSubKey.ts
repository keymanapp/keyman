--- conflicted
+++ resolved
@@ -25,16 +25,10 @@
     let ks=kDiv.style;
 
     for(var tp in tKey) {
-<<<<<<< HEAD
-      // The subkey has already had its _baseKeyEvent field constructed; don't overwrite it!
-      // Layout properties, however, are safe to overwrite.
-      if(typeof spec[tp] != 'string' && tp != '_baseKeyEvent') {
-=======
       // We've already preprocessed the keyboard's version of the subkey.  While certain
       // layout properties are fine to overwrite, certain functional properties must
       // be preserved.
       if(typeof spec[tp] != 'string' && tp != 'default' && tp != '_baseKeyEvent') {
->>>>>>> 5b985447
         spec[tp]=tKey[tp];
       }
     }
