--- conflicted
+++ resolved
@@ -105,15 +105,13 @@
       }
       keyEvent.keyDistribution = this.currentStageKeyDistribution(baseDistances);
 
-<<<<<<< HEAD
       // TODO for future:  multitap previews.
-=======
+
       // When _some_ multitap keys support layer-swapping but others don't,
       // landing on a non-swap key should preserve the original layer... even
       // if no such 'nextLayer' is specified by default.
       keyEvent.kNextLayer ||= this.originalLayer;
 
->>>>>>> 4dfba2cf
       vkbd.raiseKeyEvent(keyEvent, null);
 
       // Now that the key has been processed, with a layer possibly changed as a result...
