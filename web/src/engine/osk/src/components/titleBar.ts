--- conflicted
+++ resolved
@@ -102,13 +102,8 @@
     this._caption.innerHTML = str;
   }
 
-<<<<<<< HEAD
   public setTitleFromKeyboard(keyboard: JSKeyboard) {
-    let title = "<span style='font-weight:bold'>" + keyboard?.name + '</span>';  // I1972  // I2186
-=======
-  public setTitleFromKeyboard(keyboard: Keyboard) {
     const title = "<span style='font-weight:bold'>" + keyboard?.name + '</span>';  // I1972  // I2186
->>>>>>> 1e8f6924
     this._caption.innerHTML = title;
   }
 
