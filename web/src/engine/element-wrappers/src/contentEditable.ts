--- conflicted
+++ resolved
@@ -162,13 +162,8 @@
       return; // No context to delete characters from.
     }
 
-<<<<<<< HEAD
-    let range = this.root.ownerDocument.createRange();
-    let dnOffset = start.offset - KMWString.substr(start.node.nodeValue.substr(0, start.offset), -dn).length;
-=======
     const range = this.root.ownerDocument.createRange();
-    const dnOffset = start.offset - start.node.nodeValue.substr(0, start.offset)._kmwSubstr(-dn).length;
->>>>>>> 7217d7cf
+    const dnOffset = start.offset - KMWString.substr(start.node.nodeValue.substr(0, start.offset), -dn).length;
 
     range.setStart(start.node, dnOffset);
     range.setEnd(start.node, start.offset);
@@ -184,15 +179,9 @@
       return;
     }
 
-<<<<<<< HEAD
-    let start = this.getCarets().start;
-    let delta = KMWString.length(s);
-    let Lsel = this.root.ownerDocument.getSelection();
-=======
     const start = this.getCarets().start;
-    const delta = s._kmwLength();
+    const delta = KMWString.length(s);
     const Lsel = this.root.ownerDocument.getSelection();
->>>>>>> 7217d7cf
 
     if(delta == 0) {
       return;
@@ -254,13 +243,8 @@
       return;
     }
 
-<<<<<<< HEAD
-    let caret = this.getCarets().end;
-    let delta = KMWString.length(s);
-=======
     const caret = this.getCarets().end;
-    const delta = s._kmwLength();
->>>>>>> 7217d7cf
+    const delta = KMWString.length(s);
 
     if(delta == 0) {
       return;
