<<<<<<< HEAD
import { OutputTargetElementWrapper } from './outputTargetElementWrapper.js';
=======
import OutputTarget from './outputTarget.js';
import { KMWString } from '@keymanapp/web-utils';
>>>>>>> 1e8f6924

interface EventMap  {
  /**
   * This event will be raised when a newline is received by wrapped elements not of
   * the 'search' or 'submit' types.
   *
   * Original code this is replacing:
   ```
      // Allows compiling this separately from the main body of KMW.
      // TODO:  rework class to accept a class-static 'callback' from the DOM module that this can call.
      //        Would eliminate the need for this 'static' reference.
      //        Only strongly matters once we better modularize KMW, with web-dom vs web-dom-targets vs web-core, etc.
      if(com.keyman["singleton"]) {
        com.keyman["singleton"].domManager.moveToNext(false);
      }
   ```
   * This does not belong in a modularized version of this class; it must be supplied
   * by the consuming top-level products instead.
   */
  'unhandlednewline': (element: HTMLInputElement) => void
}

export class Input extends OutputTargetElementWrapper<EventMap> {
  root: HTMLInputElement;

  /**
   * Tracks the most recently-cached selection start index.
   */
  private _cachedSelectionStart: number

  /**
   * Tracks the most recently processed, extended-string-based selection start index.
   * When the element's selectionStart value changes, this should be invalidated.
   */
  private processedSelectionStart: number;

  /**
   * Tracks the most recently processed, extended-string-based selection end index.
   * When the element's selectionEnd value changes, this should be invalidated.
   */
  private processedSelectionEnd: number;

  /**
   * Set, then unset within the `forceScroll` method in order to facilitate the
   * `isForcingScroll` flag.
   */
  private _activeForcedScroll: boolean;

  constructor(ele: HTMLInputElement) {
    super();

    this.root = ele;
    this._cachedSelectionStart = -1;
  }

  get isSynthetic(): boolean {
    return false;
  }

  static isSupportedType(type: string): boolean {
    return type == 'email' || type == 'search' || type == 'text' || type == 'url';
  }

  getElement(): HTMLInputElement {
    return this.root;
  }

  clearSelection(): void {
    // Processes our codepoint-based variants of selectionStart and selectionEnd.
    this.getCaret(); // updates processedSelectionStart if required
    this.root.value = KMWString.substr(this.root.value, 0, this.processedSelectionStart) + KMWString.substr(this.root.value, this.processedSelectionEnd); //I3319

    this.setCaret(this.processedSelectionStart);
  }

  isSelectionEmpty(): boolean {
    return this.root.selectionStart == this.root.selectionEnd;
  }

  hasSelection(): boolean {
    return true;
  }

  invalidateSelection() {
    // Since .selectionStart will never return this value, we use it to indicate
    // the need to refresh our processed indices.
    this._cachedSelectionStart = -1;
  }

  getCaret(): number {
    if(this.root.selectionStart != this._cachedSelectionStart) {
      this._cachedSelectionStart = this.root.selectionStart; // KMW-1
      this.processedSelectionStart = KMWString.codeUnitToCodePoint(this.root.value, this.root.selectionStart); // I3319
      this.processedSelectionEnd = KMWString.codeUnitToCodePoint(this.root.value, this.root.selectionEnd);     // I3319
    }
    return this.root.selectionDirection == 'forward' ? this.processedSelectionEnd : this.processedSelectionStart;
  }

  getDeadkeyCaret(): number {
    return this.getCaret();
  }

  setCaret(caret: number) {
    this.setSelection(caret, caret, "none");
  }

  setSelection(start: number, end: number, direction: "forward" | "backward" | "none") {
    const domStart = KMWString.codePointToCodeUnit(this.root.value, start);
    const domEnd = KMWString.codePointToCodeUnit(this.root.value, end);
    this.root.setSelectionRange(domStart, domEnd, direction);

    this.processedSelectionStart = start;
    this.processedSelectionEnd = end;

    this.forceScroll();

    this.root.setSelectionRange(domStart, domEnd, direction);
  }

  forceScroll() {
    // Only executes when com.keyman.DOMEventHandlers is defined.
    //
    // We bypass this whenever operating in the embedded format.
    const element = this.getElement();

    const selectionStart = element.selectionStart;
    const selectionEnd = element.selectionEnd;

    this._activeForcedScroll = true;

    try {
      //Forces scrolling; the re-focus triggers the scroll, at least.
      element.blur();
      element.focus();
    } finally {
      // On Edge, it appears that the blur/focus combination will reset the caret position
      // under certain scenarios during unit tests.  So, we re-set it afterward.
      element.selectionStart = selectionStart;
      element.selectionEnd = selectionEnd;
      this._activeForcedScroll = false;
    }
  }

  isForcingScroll(): boolean {
    return this._activeForcedScroll;
  }

  getSelectionDirection(): "forward" | "backward" | "none" {
    return this.root.selectionDirection;
  }

  getTextBeforeCaret(): string {
    this.getCaret();
    return KMWString.substring(this.getText(), 0, this.processedSelectionStart);
  }

  getSelectedText(): string {
    this.getCaret();
    return KMWString.substring(this.getText(), this.processedSelectionStart, this.processedSelectionEnd);
  }

  setTextBeforeCaret(text: string) {
    this.getCaret();
    const selectionLength = this.processedSelectionEnd - this.processedSelectionStart;
    const direction = this.getSelectionDirection();
    const newCaret = KMWString.length(text);
    this.root.value = text + KMWString.substring(this.getText(), this.processedSelectionStart);

    this.setSelection(newCaret, newCaret + selectionLength, direction);
  }

  protected setTextAfterCaret(s: string) {
    const direction = this.getSelectionDirection();

    this.root.value = this.getTextBeforeCaret() + s;
    this.setSelection(this.processedSelectionStart, this.processedSelectionEnd, direction);
  }

  getTextAfterCaret(): string {
    this.getCaret();
    return KMWString.substring(this.getText(), this.processedSelectionEnd);
  }

  getText(): string {
    return this.root.value;
  }

  deleteCharsBeforeCaret(dn: number) {
    if(dn > 0) {
      const curText = this.getTextBeforeCaret();
      const caret = this.processedSelectionStart;

      if(dn > caret) {
        dn = caret;
      }

      this.adjustDeadkeys(-dn);
      this.setTextBeforeCaret(KMWString.substring(curText, 0, caret - dn));
      this.setCaret(caret - dn);
    }
  }

  insertTextBeforeCaret(s: string) {
    if(!s) {
      return;
    }

    const caret = this.getCaret();
    const front = this.getTextBeforeCaret();
    const back = KMWString.substring(this.getText(), this.processedSelectionStart);

    this.adjustDeadkeys(KMWString.length(s));
    this.root.value = front + s + back;
    this.setCaret(caret + KMWString.length(s));
  }

  handleNewlineAtCaret(): void {
    const inputEle = this.root;
    // Can't occur for Mocks - just Input types.
    if (inputEle && (inputEle.type == 'search' || inputEle.type == 'submit')) {
      inputEle.disabled=false;
      inputEle.form.submit();
    } else {
      this.events.emit('unhandlednewline', inputEle);
    }
  }

  doInputEvent() {
    this.dispatchInputEventOn(this.root);
  }
}<|MERGE_RESOLUTION|>--- conflicted
+++ resolved
@@ -1,9 +1,5 @@
-<<<<<<< HEAD
 import { OutputTargetElementWrapper } from './outputTargetElementWrapper.js';
-=======
-import OutputTarget from './outputTarget.js';
 import { KMWString } from '@keymanapp/web-utils';
->>>>>>> 1e8f6924
 
 interface EventMap  {
   /**
