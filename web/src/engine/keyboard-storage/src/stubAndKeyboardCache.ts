import { type Keyboard, JSKeyboard, KeyboardLoaderBase as KeyboardLoader } from "keyman/engine/keyboard";
import { EventEmitter } from "eventemitter3";

import KeyboardStub from "./keyboardStub.js";

const KEYBOARD_PREFIX = "Keyboard_";

function prefixed(text: string) {
  if(!text.startsWith(KEYBOARD_PREFIX)) {
    return KEYBOARD_PREFIX + text;
  } else {
    return text;
  }
}

export {prefixed as toPrefixedKeyboardId};

function withoutPrefix(text: string) {
  if(text.startsWith(KEYBOARD_PREFIX)) {
    return text.substring(KEYBOARD_PREFIX.length);
  } else {
    return text;
  }
}

export {withoutPrefix as toUnprefixedKeyboardId};

interface EventMap {
  /**
   * Indicates that the specified stub has just been registered within the cache.
   *
   * Note for future hook:  establish a listener for this event during engine init
   * to denote the first added stub to facilitate auto-activation of the first
   * keyboard to be registered.
   */
  stubadded: (stub: KeyboardStub) => void;

  /**
   * Indicates that the specified Keyboard has just been added to the cache.
   */
  keyboardadded: (keyboard: Keyboard) => void;
}

export default class StubAndKeyboardCache extends EventEmitter<EventMap> {
  private stubSetTable: Record<string, Record<string, KeyboardStub>> = {};
  private keyboardTable: Record<string, Keyboard | Promise<Keyboard>> = {};

  private readonly keyboardLoader: KeyboardLoader;

  constructor(keyboardLoader?: KeyboardLoader) {
    super();
    this.keyboardLoader = keyboardLoader;
  }

  getKeyboardForStub(stub: KeyboardStub): Keyboard {
    return stub ? this.getKeyboard(stub.KI) : null;
  }

  getKeyboard(keyboardID: string): Keyboard {
    if(!keyboardID) {
      return null;
    }
    const entry = this.keyboardTable[prefixed(keyboardID)];

    // Unit testing may 'trip up' in the DOM, as bundled versions of a class from one bundled
    // module will fail against an `instanceof` expecting the version bundled in a second.
    //
    // Thus, we filter based on `Promise`, which needs no module.
    return entry instanceof Promise ? null : entry;
  }

  get defaultStub(): KeyboardStub {
    /* See the following two StackOverflow links:
     * - https://stackoverflow.com/a/23202095
     * - https://stackoverflow.com/a/5525820
     *
     * Also: https://developer.mozilla.org/en-US/docs/Web/JavaScript/Reference/Global_objects/Object/values#description
     *
     * As keyboard IDs are never purely numeric, any sufficiently-recent browser will
     * maintain the order in which stubs were added to this cache.
     *
     * Note that if a keyboard is removed, its matching stubs are also removed, so the next most-recent
     * property will take precedence.
     *
     * Might possibly fail to return the oldest registered stub for the oldest of supported browsers
     * (i.e, Android 5.0), but will work for anything decently recent.  Even then... we still supply
     * _a_ keyboard.  Just not in a way that will seem deterministic/controllable to site designers.
     *
     * Warning:  Object.values and Object.entries require Chrome for Android 54, which is higher than
     * API 21's base. Object.keys only requires Chrome for Android 18, so is safe.
     */

    // An `Object.keys`-based helper function.  Gets the first entry of Object.values for the object.
    // Can be written with stronger type safety... if we get very explicit with generics during calls.
    // That'd be more verbose than desired here.
    function getFirstValue(obj: any) {
      const keys = Object.keys(obj);
      if(keys.length == 0) {
        return undefined;
      } else {
        return obj[keys[0]];
      }
    };

    const stubTable = getFirstValue(this.stubSetTable) as Record<string, KeyboardStub>;
    if(!stubTable) {
      return undefined;
    } else {
      // First value = first registered stub for that first keyboard.
      // Does not consider later-added stubs, but neither does removeKeyboard - removal is "all or nothing".
      return getFirstValue(stubTable) as KeyboardStub;
    }
  }

  addKeyboard(keyboard: Keyboard) {
    const keyboardID = prefixed(keyboard.id);
    this.keyboardTable[keyboardID] = keyboard;

    this.emit('keyboardadded', keyboard);
  }

  fetchKeyboardForStub(stub: KeyboardStub) : Promise<Keyboard> {
    return this.fetchKeyboard(stub.KI);
  }

  isFetchingKeyboard(keyboardID: string): boolean {
    if(!keyboardID) {
      throw new Error("Keyboard ID must be specified");
    }

    keyboardID = prefixed(keyboardID);

    const cachedEntry = this.keyboardTable[keyboardID];
    return cachedEntry instanceof Promise;
  }

  fetchKeyboard(keyboardID: string): Promise<Keyboard> {
    if(!keyboardID) {
      throw new Error("Keyboard ID must be specified");
    }

    if(!this.keyboardLoader) {
      throw new Error("Cannot load keyboards; this cache was configured without a loader");
    }

    keyboardID = prefixed(keyboardID);

    const cachedEntry = this.keyboardTable[keyboardID];
    if(cachedEntry instanceof JSKeyboard) {
      return Promise.resolve(cachedEntry);
    } else if(cachedEntry instanceof Promise) {
      return cachedEntry;
    }

    const stub = this.getStub(keyboardID, null);
    if(!stub) {
      throw new Error(`No stub for ${withoutPrefix(keyboardID)} has been registered`);
    }

    if(!stub.filename) {
      throw new Error(`The registered stub for ${withoutPrefix(keyboardID)} lacks a path to the main keyboard file`);
    }

    const promise = this.keyboardLoader.loadKeyboardFromStub(stub);
    this.keyboardTable[keyboardID] = promise;

    promise.then((kbd) => {
      // Overrides the built-in ID in case of keyboard namespacing.
      if (kbd instanceof JSKeyboard) {
        kbd.scriptObject["KI"] = keyboardID;
      }
      this.addKeyboard(kbd);
    }).catch((err) => {
      delete this.keyboardTable[keyboardID];
      throw err;
    })

    return promise;
  }

  addStub(stub: KeyboardStub) {
    const keyboardID = prefixed(stub.KI);
    const stubTable = this.stubSetTable[keyboardID] = this.stubSetTable[keyboardID] ?? {};
    stubTable[stub.KLC] = stub;

    this.emit('stubadded', stub);
  }

  findMatchingStub(stub: KeyboardStub) {
    return this.getStub(stub.KI, stub.KLC);
  }

  getStub(keyboardID: string, languageID: string): KeyboardStub;
  getStub(keyboard: JSKeyboard, languageID?: string): KeyboardStub;
  getStub(arg0: string | JSKeyboard, arg1?: string): KeyboardStub {
    let keyboardID: string;
    const languageID = arg1 || '---';

    if(arg0 instanceof JSKeyboard) {
      keyboardID = arg0.id;
    } else {
      keyboardID = arg0;
    }

    if(keyboardID) {
      keyboardID = prefixed(keyboardID);
    }

    const stubTable = this.stubSetTable[keyboardID] ?? {};

    if(languageID != '---') {
      return stubTable[languageID];
    } else {
      const keys = Object.keys(stubTable);
      if(keys.length == 0) {
        return null;
      } else {
        return stubTable[keys[0]];
      }
    };
  }

  /**
   * Removes all metadata (stubs) associated with a specific keyboard from the cache, optionally
   * removing the cached keyboard as well.
   * @param keyboard Either the keyboard ID or `JSKeyboard` instance
   * @param purge If `true`, will also purge the `JSKeyboard` instance itself from the cache.
   *              If `false`, only forgets the metadata (stubs).
   */
<<<<<<< HEAD
  forgetKeyboard(keyboard: string | JSKeyboard, purge: boolean = false) {
    let id: string = (keyboard instanceof JSKeyboard) ? keyboard.id : prefixed(keyboard);
=======
  forgetKeyboard(keyboard: string | Keyboard, purge: boolean = false) {
    const id: string = (keyboard instanceof Keyboard) ? keyboard.id : prefixed(keyboard);
>>>>>>> 1e8f6924

    if(this.stubSetTable[id]) {
      delete this.stubSetTable[id];
    }

    if(purge && this.keyboardTable[id]) {
      delete this.keyboardTable[id];
    }
  }

  getStubList(): KeyboardStub[] {
    const arr: KeyboardStub[] = [];

    const kbdIds = Object.keys(this.stubSetTable);
    for(const kbdId of kbdIds) {
      const row = this.stubSetTable[kbdId];
      const langIds = Object.keys(row);
      for(const langId of langIds) {
        arr.push(row[langId]);
      }
    }

    return arr;
  }
}<|MERGE_RESOLUTION|>--- conflicted
+++ resolved
@@ -227,13 +227,8 @@
    * @param purge If `true`, will also purge the `JSKeyboard` instance itself from the cache.
    *              If `false`, only forgets the metadata (stubs).
    */
-<<<<<<< HEAD
   forgetKeyboard(keyboard: string | JSKeyboard, purge: boolean = false) {
-    let id: string = (keyboard instanceof JSKeyboard) ? keyboard.id : prefixed(keyboard);
-=======
-  forgetKeyboard(keyboard: string | Keyboard, purge: boolean = false) {
-    const id: string = (keyboard instanceof Keyboard) ? keyboard.id : prefixed(keyboard);
->>>>>>> 1e8f6924
+    const id: string = (keyboard instanceof JSKeyboard) ? keyboard.id : prefixed(keyboard);
 
     if(this.stubSetTable[id]) {
       delete this.stubSetTable[id];
