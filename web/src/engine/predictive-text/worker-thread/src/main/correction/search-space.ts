--- conflicted
+++ resolved
@@ -93,15 +93,10 @@
    * @param baseSpaceId
    * @param model
    */
-<<<<<<< HEAD
-  constructor(model?: LexicalModel);
-  constructor(arg1?: LexicalModel | SearchSpace) {
-    this.spaceId = SPACE_ID_SEED++;
-
-=======
   constructor(model: LexicalModel);
   constructor(arg1: SearchSpace|LexicalModel) {
->>>>>>> 4c2a3114
+    this.spaceId = SPACE_ID_SEED++;
+
     if(arg1 instanceof SearchSpace) {
       const parentSpace = arg1;
       this.lowestCostAtDepth = parentSpace.lowestCostAtDepth.slice();
