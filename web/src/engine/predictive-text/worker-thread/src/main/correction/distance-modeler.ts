import { SENTINEL_CODE_UNIT } from '@keymanapp/models-templates';
import { QueueComparator as Comparator, PriorityQueue } from '@keymanapp/web-utils';

import { LexicalModelTypes } from '@keymanapp/common-types';

import { ClassicalDistanceCalculation } from './classical-calculation.js';
import { ExecutionTimer, STANDARD_TIME_BETWEEN_DEFERS } from './execution-timer.js';
import { subsetByChar, subsetByInterval, mergeSubset, TransformSubset } from '../transform-subsets.js';

import Distribution = LexicalModelTypes.Distribution;
import LexicalModel = LexicalModelTypes.LexicalModel;
import LexiconTraversal = LexicalModelTypes.LexiconTraversal;
import ProbabilityMass = LexicalModelTypes.ProbabilityMass;
import Transform = LexicalModelTypes.Transform;

type RealizedInput = ProbabilityMass<Transform>[];  // NOT Distribution - they're masses from separate distributions.

export type TraversableToken<TUnit> = {
  key: TUnit,
  traversal: LexiconTraversal
}

export const QUEUE_NODE_COMPARATOR: Comparator<SearchNode> = function(arg1, arg2) {
  return arg1.currentCost - arg2.currentCost;
}

enum TimedTaskTypes {
  CACHED_RESULT = 0,
  PREDICTING = 1,
  CORRECTING = 2
}

/**
 * This type models a partially-processed subset of Transforms to be processed
 * as a batch due to sharing similar properties.
 */
export interface PartialSearchEdge {
  /**
   * A set of `Transform`s all sharing matching, batchable properties for the full portion
   * that has been processed, including the portions of the `.insert` property preceding
   * `subsetSubindex` but not those after.
   */
  transformSubset: TransformSubset<number>;

  /**
   * Indicates the depth in the insert string of the most recently added input
   * that should next be incorporated into the search path.
   */
  subsetSubindex: number;

  /**
   * Indicates whether the subset is for a substitution/match edge pattern (true) or
   * a deletion pattern (false) of the dynamic search-graph construction.
   */
  doSubsetMatching: boolean;
}

// Represents a processed node for the correction-search's search-space's
// tree-like graph.  May represent internal and 'leaf' nodes on said graph, as
// well as the overall root of the search.  Also used to represent edges on the
// graph TO said nodes - there's a bit of overloading here.  Either way, it
// stores the cost of the optimum path used to reach the node.
//
// For cases where incoming transforms have multiple inserted characters, this
// class can step through the characters, one at a time, in an
// efficiently-batched manner. Also of note:  this class will use the "sentinel"
// character in the calculation input sequence for any path where the input does
// not match the corresponding character from the lexicon, even for deletions -
// batching _mismatches_ efficiently.
//
// The stored path cost may be an overestimate when the edit distance is greater
// than the current search threshold.  The first version of the node to be
// dequeued from SearchSpace's priority queue hierarchy 'wins' and is taken as
// the absolute minimum; subsequent versions are ignored as suboptimal.
//
// Provides functions usable to enumerate across the node's outward edges to new
// nodes for continued search. Most of the actual calculations occur as part of
// this process.
//
// For nodes with raw edit-distance cost within the current threshold for
// correction searches, we do have admissibility. If not enough nodes are
// available within that threshold, however, admissibility may be lost, leaving
// our search as a heuristic.

/**
 * Represents a step in a correction-search path used to match potential input sequences
 * against entries in the active LexicalModel's lexicon and the functionality used to take
 * more steps until valid search endpoints are reached.
 */
export class SearchNode {
  /**
   * The search-term keying method used by the active LexicalModel
   * @param str
   * @returns
   */
  readonly toKey: (wordform: string) => string = str => str;

  /**
   * Calculations used to determine the edit-distance required for the path represented by
   * this SearchNode instance.
   */
  calculation: ClassicalDistanceCalculation<string>;

  /**
   * The Traversals (2d lexicon iterator) representing each prior step into the
   * lexicon for the prefix currently represented by this SearchNode instance's
   * represented search path.
   */
  matchedTraversals: LexiconTraversal[];

  /**
   * The actual Transform input sequence being considered as a potential correction.
   */
  priorInput: RealizedInput;

  /**
   * When defined, indicates that this instance models a set of transforms that have not
   * yet been fully input into the search path.
   */
  private partialEdge?: PartialSearchEdge;

  /**
   * Internal lazy-cache for .inputSamplingCost; it's a bit expensive to re-compute.
   */
  private _inputCost?: number;

  constructor(rootTraversal: LexiconTraversal, toKey?: (arg0: string) => string);
  constructor(node: SearchNode);
  constructor(rootTraversal: LexiconTraversal | SearchNode, toKey?: (arg0: string) => string) {
    toKey = toKey || (x => x);

    if(rootTraversal instanceof SearchNode) {
      const priorNode = rootTraversal;

      Object.assign(this, priorNode);
      if(this.partialEdge) {
        this.partialEdge = Object.assign({}, this.partialEdge);
      }
      this.priorInput = priorNode.priorInput.slice(0);
      this.matchedTraversals = priorNode.matchedTraversals.slice();

      // Do NOT copy over _inputCost; this is a helper-constructor for methods
      // building new nodes... which will have a different cost.
      delete this._inputCost;
    } else {
      this.calculation = new ClassicalDistanceCalculation();
      this.matchedTraversals = [rootTraversal];
      this.priorInput = [];
      this.toKey = toKey;
    }
  }

  /**
   * Returns the number of raw text edits (insertions, deletions, replacements) coerced
   * by the correction-search in order to match the input with the lexical path represented
   * by the current node.
   */
  get editCount(): number {
    return this.calculation.getHeuristicFinalCost();
  }

  /**
   * Indicates this search node has only processed _part_ of a recent input set; no new
   * inputs should be received or processed while this returns `true`.
   */
  get hasPartialInput(): boolean {
    return !!this.partialEdge;
  }

  /**
   * The Traversal (2d lexicon iterator) representing the lexicon's contents for
   * the prefix currently represented by this SearchNode instance's represented
   * search path.
   */
  get currentTraversal(): LexiconTraversal {
    return this.matchedTraversals[this.matchedTraversals.length - 1];
  }

  /**
   * Returns the effective "cost" for choosing the inputs leading to the current node.
   * The less likely the keystroke sequence, the higher the cost.
   */
  get inputSamplingCost(): number {
    if(this._inputCost !== undefined) {
      return this._inputCost;
    } else {
      let MIN_P = SearchSpace.MIN_KEYSTROKE_PROBABILITY;
      // Should technically re-normalize the sampling distribution.
      // -ln(p) is smaller for larger probabilities, as ln(p) is always <= 0.  Approaches infinity as p => 0.

      // TODO:  probably more efficient to instead use actual 'probability space'... but that'll involve extra changes.
      this._inputCost = this.priorInput.map(mass => mass.p > MIN_P ? mass.p : MIN_P).reduce((previous, current) => previous - Math.log(current), 0);
      // For a partially-processed set, we do include the set's full modelled probability mass.
      if(this.partialEdge) {
        const mass = this.partialEdge.transformSubset.cumulativeMass;
        this._inputCost -= Math.log(mass > MIN_P ? mass : MIN_P);
      }
      return this._inputCost;
    }
  }

  // The part used to prioritize our search.
  /**
   * Returns the effective "cost" of the search-path leading to the current search node.
   * The correction search evaluates Nodes in cost-ascending order based on this property's
   * return value.
   */
  get currentCost(): number {
    // - We reintrepret 'known cost' as a psuedo-probability.
    //   - Noting that 1/e = 0.367879441, an edit-distance cost of 1 may be intepreted as -ln(1/e) - a log-space 'likelihood'.
    //     - Not exactly normalized, though.
    // That's a really, really high likelihood, thoough.
    //
    // At any rate, we can linearly scale the known-cost to have about whatever probability we want.
    // If we can state it as p = 1 / (c * e), note then that ln(c * e) = ln(c) + 1.  So, scale * (ln(c) + 1).
    // If we can state it as e^x, note that ln(e^x) = x * ln(e) = x - just scale by 'x'!

    // p = 1 / (e^4) = 0.01831563888.  This still exceeds many neighboring keys!
    // p = 1 / (e^5) = 0.00673794699.  Strikes a good balance.
    // Should easily give priority to neighboring keys before edit-distance kicks in (when keys are a bit ambiguous)
    return SearchSpace.EDIT_DISTANCE_COST_SCALE * this.editCount + this.inputSamplingCost;
  }

  /**
   * Adds outbound paths from the current Node that model the insertion of a
   * character not seen in the input, as if the user accidentally skipped typing
   * it.  No new input will be expected, but the search will continue one
   * character deeper in the backing lexicon.
   * @returns An array of SearchNodes corresponding to lexical entries that are
   * prefixed with the lexicon entry represented by the current Node's
   * matchSequence text.
   */
  buildInsertionEdges(): SearchNode[] {
    if(this.hasPartialInput) {
      throw new Error("Invalid state:  will not take new input while still processing Transform subset");
    }

    let edges: SearchNode[] = [];

    for(let lexicalChild of this.currentTraversal.children()) {
<<<<<<< HEAD
      let childCalc = this.calculation.addMatchChar(lexicalChild.char);
=======
      let traversal = lexicalChild.traversal();
      let matchToken = {
        key: lexicalChild.char,
        traversal: traversal
      }

      let childCalc = this.calculation.addMatchChar(matchToken);
>>>>>>> 26c787d2

      let searchChild = new SearchNode(this);
      searchChild.calculation = childCalc;
      searchChild.priorInput = this.priorInput;
      searchChild.matchedTraversals.push(lexicalChild.traversal());

      edges.push(searchChild);
    }

    return edges;
  }

  /**
   * This method is used while stepping through intermediate deletion 'edges'
   * for transforms with multi-character insert strings.
   * @returns
   */
  private processDeletionSubset(): SearchNode {
    // We're on easy street:  all transforms are already essentially merged into
    // a single mass here.
    let calculation = this.calculation.addInputChar(SENTINEL_CODE_UNIT);

    // If on a 'delete' style path, we just build out the paths into a single
    // merged path.
    const node = new SearchNode(this);
    node.calculation = calculation;
    // no update to the match string or traversal to be found here...
    node.partialEdge.subsetSubindex++;
    return node;
  }

  /**
   * Finalizes the results of search nodes that represent the last step for
   * processing multi-character insert transforms.
   * @returns
   */
  private tryFinalize() {
    const subset = this.partialEdge?.transformSubset;
    if(!subset || subset.key > this.partialEdge.subsetSubindex) {
      // Not yet ready for finalization.  Just exit.
      return this;
    }

    // Finalization time!  We can safely transition the result node out
    // of 'subset' mode.
    delete this.partialEdge;

    // Whatever entries are in the subset, they actually resolve down to the
    // same net edit, as specified here.  It's more efficient to build the
    // transform insert string on the subset, rather than mass-editing a group
    // at each step and then consolidating them at the end.
    this.priorInput.push({
      sample: { insert: subset.insert, deleteLeft: subset.entries[0]?.sample.deleteLeft ?? 0 },
      p: subset.cumulativeMass
    });
    return this;
  }

  /**
   * For nodes modeling partially-processed inputs (partway through a
   * multi-character insert Transform), this method will build the next step of
   * the search path, iterating one character deeper within the
   * partially-processed input.
   * @returns
   */
  processSubsetEdge(): SearchNode[] {
    const partialEdge = this.partialEdge;
    if(!partialEdge) {
      throw new Error("Invalid state:  not currently processing a Transform subset");
    }

    const startSubset = partialEdge.transformSubset;
    const subIndex = partialEdge.subsetSubindex;

    // For raw backspaces - if no insert string, we can already finalize!
    if(partialEdge.subsetSubindex >= partialEdge.transformSubset.key) {
      return [this.tryFinalize()];
    }

    if(!partialEdge.doSubsetMatching) {
      return [this.processDeletionSubset().tryFinalize()];
    }

    // After this, it's all substitution / matching.
    const traversal = this.currentTraversal;
    let nodesToReturn: SearchNode[] = [];
    let keySet: Set<string> = new Set();

    const subsetMap = subsetByChar(startSubset, subIndex, this.toKey);
    for(const [char, subset] of subsetMap.entries()) {
      // build new node for the next char.
      let calculation = this.calculation;
      let childTraversal: LexiconTraversal;
      if(char) {
        childTraversal = traversal.child(char);
        // These cases - where there's no match in the lexicon - are bundled
        // after this for-loop.
        //
        // ... except for when there ARE no children at all.  But, for those
        // cases... a substitution would be invalid - we can't substitute for
        // each char in the insert string, so abort.  It's better matched by an
        // 'insert' edge or a by different input from a sibling subset.
        if(!childTraversal) {
          continue;
        }

        calculation = calculation.addInputChar(char);
        calculation = calculation.addMatchChar(char);
      } // else we COULD bundle these as a single subset... but it's likely not that important.
      // after all, the cost ISN'T shifting, so we'll process 'em almost immediately and move on.

      keySet.add(char);

      const node = new SearchNode(this);
      node.calculation = calculation;
      node.partialEdge.subsetSubindex++;
      // Append the newly-processed char to the subset's `insert` string.
      node.partialEdge.transformSubset = {...subset, key: startSubset.key, insert: subset.insert + char};
      node.matchedTraversals.push(childTraversal)
      nodesToReturn.push(node);
    };

    // These come at a notably higher cost (due to required edit) and are less likely to be processed.
    // It's best to batch them so we only need a single in-memory node to represent them, rather than
    // one node per transform / subset, which can scale very rapidly.
    let calculation = this.calculation.addInputChar(SENTINEL_CODE_UNIT);

    for(const child of traversal.children()) {
      const childTraversal = child.traversal();
      let childCalc =  calculation.addMatchChar(child.char);
      let childSubset: TransformSubset<number>;

      if(keySet.has(child.char)) {
        // OK, so we built a set that successfully matched this char.  Other paths that
        // emit a char after keying don't match it - we want to combine that path here.
        // If there are multiple 'insert' chars, missing on one shouldn't force a 'miss'
        // on the other subpaths that may follow this with valid char matches.
        const nonMatchSubsets = [...subsetMap.values()].filter(c => {
          // Ignore entries that 'key out' - there's no char left to act as a substitute.
          // Also ignore the entry that actually did match - it's a match, not substitute.
          return c.key != child.char && c.key != '';
        });
        childSubset = mergeSubset(nonMatchSubsets, startSubset.key);
      } else {
        // We didn't build any that match?  Guess nothing matched, then.
        // Clone so that our .insert tweak below does not have unintended effects.
        childSubset = {...startSubset};
      }

      // May happen in unit tests or when corrections are disabled.
      if(!childSubset.entries.length) {
        continue;
      }

      // Append a match-failure marker for the non-matching char set onto the subset's
      // `insert` string.
      childSubset.insert += SENTINEL_CODE_UNIT;

      const node = new SearchNode(this);
      node.calculation = childCalc;
      node.matchedTraversals.push(childTraversal);
      node.partialEdge.subsetSubindex++;
      node.partialEdge.transformSubset = childSubset;
      nodesToReturn.push(node);
    }

    return nodesToReturn.map(n => n.tryFinalize());
  }

  /**
   * Called by `buildDeletionEdges` and `buildSubstitutionEdges` to construct
   * intermediate TransformSubset-based nodes that extend the search path one
   * step into the incoming input transforms in an efficiently-batched manner.
   *
   * When an incoming character cannot match the next character for the node's
   * represented lexicon prefix - be it due to not adding one (deletions) or
   * due to not being the same character, all mismatching cases are merged into
   * one, reducing the rate of expansion for the search graph.
   * @param inputDistribution
   * @param isSubstitution
   * @returns
   */
  private setupSubsetProcessing(inputDistribution: Distribution<Transform>, isSubstitution: boolean ) {
    if(this.hasPartialInput) {
      throw new Error("Invalid state:  will not take new input while still processing Transform subset");
    }

    const edges: SearchNode[] = [];
    const subsets = subsetByInterval(inputDistribution);

    for(let dl = 0; dl < subsets.length; dl++) {
      const dlSubset = subsets[dl];
      if(!dlSubset) {
        continue;
      }

      const calc = this.calculation;
      const newMatchLength = Math.max(0, calc.matchSequence.length - dl);
      const edgeCalc = calc.getSubset(calc.inputSequence.length - dl, newMatchLength);

      for(let ins = 0; ins < dlSubset.length; ins++) {
        const insSubset = dlSubset[ins];
        if(!insSubset) {
          continue;
        }

        const node = new SearchNode(this);
        node.calculation = edgeCalc;
        node.partialEdge = {
          doSubsetMatching: isSubstitution,
          subsetSubindex: 0,
          transformSubset: isSubstitution ? insSubset : {
            ...insSubset,
            entries: [ { sample: { insert: SENTINEL_CODE_UNIT.repeat(ins), deleteLeft: dl }, p: insSubset.cumulativeMass}]
          }
        }
        // Get the traversal at the new end location.  (Root is always at index 0.)
        node.matchedTraversals = this.matchedTraversals.slice(0, newMatchLength+1);

        edges.push(node);
      }
    }

    return edges;
  }

  /**
   * Adds paths that consider the next Transform from the input without matching it to
   * extended paths from the lexicon.  This aims to model (and ignore) when the user
   * accidentally double-taps an input key by not extending the match string alongside
   * the input.
   *
   * @returns An array of SearchNodes corresponding to search paths that skip the next
   * input keystroke.
   */
  buildDeletionEdges(inputDistribution: Distribution<Transform>): SearchNode[] {
    return this.setupSubsetProcessing(inputDistribution, false);
  }

  /**
   * Adds paths that seek to:
   * 1.  Match the next input transform in the sequence with matching prefixes
   * 2.  Substitute one (or more) characters from the next input transform
   * from the lexicon to better match viable lexicon prefixes
   *
   * @returns An array of SearchNodes corresponding to search paths that match or
   * replace the next currently-unprocessed input.
   */
  buildSubstitutionEdges(inputDistribution: Distribution<Transform>): SearchNode[] {
    // Note:  due to the batching approach used via TransformSubsets,
    // substitutions are _not_ adequately represented by one 'insertion' + one
    // 'deletion' step. Explicit substitution / match-oriented processing is
    // required.
    return this.setupSubsetProcessing(inputDistribution, true);
  }

  /**
   * A key uniquely identifying identical search path nodes.  Replacement of a keystroke's
   * text in a manner that results in identical path to a different keystroke should result
   * in both path nodes sharing the same pathKey value.
   *
   * This mostly matters after re-use of a SearchSpace when a token is extended; children of
   * completed paths are possible, and so children can be re-built in such a case.
   */
  get pathKey(): string {
    // Note:  deleteLefts apply before inserts, so order them that way.
    let inputString = this.priorInput.map((value) => '-' + value.sample.deleteLeft + '+' + value.sample.insert).join('');
    const partialEdge = this.partialEdge;
    // Make sure the subset progress contributes to the key!
    if(partialEdge) {
      const subset = partialEdge.transformSubset;
      // We need a copy of at least one insert string in the subset here.  Without that, all subsets
      // at the same level of the search, against the same match, look identical - not cool!
      inputString += `-${subset.entries[0].sample.deleteLeft}+<${subset.key},${partialEdge.subsetSubindex},${subset.entries[0].sample.insert}>`;
    }
    let matchString =  this.calculation.matchSequence.join('');

    // TODO:  might should also track diagonalWidth.
    return inputString + ' @@ ' + matchString;
  }

  /**
   * A key uniquely identifying identical match sequences.  Reaching the same net result
   * by different paths should result in identical `resultKey` values.
   */
  get resultKey(): string {
    // Filter out any duplicated match sequences.  The same match sequence may be reached via
    // different input sequences, after all.
    return this.calculation.matchSequence.join('');
  }

  /**
   * If the known edit-distance cost is equal to the input length and non-zero, this means
   * that literally every input has been full-on replaced.  Thus, this is likely not a good
   * 'root' to use for predictions.
   */
  get isFullReplacement(): boolean {
    // Logic exception:  0 cost, 0 length != a "replacement".
    return (!!this.editCount) && this.editCount == this.priorInput.length;
  }
}

/**
 * Categorizes Nodes by how many input Transforms (edges) deep they are within the search tree.
 */
class SearchSpaceTier {
  correctionQueue: PriorityQueue<SearchNode>;
  processed: SearchNode[] = [];

  /**
   * Indicates the depth searched, in terms of number of inputs, by this tier of the search space.
   */
  index: number;

  constructor(instance: SearchSpaceTier);
  constructor(index: number, initialEdges?: SearchNode[]);
  constructor(arg1: number | SearchSpaceTier, initialEdges?: SearchNode[]) {
    if(typeof arg1 == 'number') {
      this.index = arg1;
      this.correctionQueue = new PriorityQueue<SearchNode>(QUEUE_NODE_COMPARATOR, initialEdges);
      return;
    } else {
      this.index = arg1.index;
      this.processed = [].concat(arg1.processed);
      this.correctionQueue = new PriorityQueue(arg1.correctionQueue);
    }
  }

  increaseMaxEditDistance() {
    // By extracting the entries from the priority queue and increasing distance outside of it as a batch job,
    // we get an O(N) implementation, rather than the O(N log N) that would result from maintaining the original queue.
    let entries = this.correctionQueue.toArray();

    entries.forEach(function(edge) { edge.calculation = edge.calculation.increaseMaxDistance(); });

    // Since we just modified the stored instances, and the costs may have shifted, we need to re-heapify.
    this.correctionQueue = new PriorityQueue<SearchNode>(QUEUE_NODE_COMPARATOR, entries);
  }
}

export class SearchResult {
  private resultNode: SearchNode;

  constructor(node: SearchNode) {
    this.resultNode = node;
  }

  get inputSequence(): ProbabilityMass<Transform>[] {
    return this.resultNode.priorInput;
  }

  get matchSequence(): TraversableToken<string>[] {
    return this.resultNode.calculation.matchSequence.map((char, i) => ({key: char, traversal: this.resultNode.matchedTraversals[i+1]}));
  };

  get matchString(): string {
    return this.resultNode.resultKey;
  }

  /**
   * Gets the number of Damerau-Levenshtein edits needed to reach the node's
   * matchString from the output induced by the input sequence used to reach it.
   *
   * (This is scaled by `SearchSpace.EDIT_DISTANCE_COST_SCALE` when included in
   * `totalCost`.)
   */
  get knownCost(): number {
    return this.resultNode.editCount;
  }

  /**
   * Gets the "input sampling cost" of the edge, which should be considered as the
   * negative log-likelihood of the input path taken to reach the node.
   */
  get inputSamplingCost(): number {
    return this.resultNode.inputSamplingCost;
  }

  /**
   * Gets the "total cost" of the edge, which should be considered as the
   * negative log-likelihood of the input path taken to reach the node
   * multiplied by the 'probability' induced by needed Damerau-Levenshtein edits
   * to the resulting output.
   */
  get totalCost(): number {
    return this.resultNode.currentCost;
  }

  get finalTraversal(): LexiconTraversal {
    return this.resultNode.currentTraversal;
  }
}

type NullPath = {
  type: 'none'
}

type IntermediateSearchPath = {
  type: 'intermediate',
  cost: number
}

type CompleteSearchPath = {
  type: 'complete',
  cost: number,
  finalNode: SearchNode
}

type PathResult = NullPath | IntermediateSearchPath | CompleteSearchPath;

// The set of search spaces corresponding to the same 'context' for search.
// Whenever a wordbreak boundary is crossed, a new instance should be made.
export class SearchSpace {
  private QUEUE_SPACE_COMPARATOR: Comparator<SearchSpaceTier>;

  // p = 1 / (e^4) = 0.01831563888.  This still exceeds many neighboring keys!
  // p = 1 / (e^5) = 0.00673794699.  Strikes a good balance.
  // Should easily give priority to neighboring keys before edit-distance kicks in (when keys are a bit ambiguous)
  static readonly EDIT_DISTANCE_COST_SCALE = 5;
  static readonly MIN_KEYSTROKE_PROBABILITY = 0.0001;
  static readonly DEFAULT_ALLOTTED_CORRECTION_TIME_INTERVAL = 33; // in milliseconds.

  private tierOrdering: SearchSpaceTier[] = [];
  private selectionQueue: PriorityQueue<SearchSpaceTier>;
  private inputSequence: Distribution<Transform>[] = [];
  private minInputCost: number[] = [];
  private rootNode: SearchNode;

  // We use an array and not a PriorityQueue b/c batch-heapifying at a single point in time
  // is cheaper than iteratively building a priority queue.
  /**
   * This tracks all paths that have reached the end of a viable input-matching path - even
   * those of lower cost that produce the same correction as other paths.
   *
   * When new input is received, its entries are then used to append edges to the path in order
   * to find potential paths to reach a new viable end.
   */
  private completedPaths: SearchNode[];

  /**
   * Marks all results that have already been returned since the last input was received.
   * Is cleared after .addInput() calls.
   */
  private returnedValues: {[resultKey: string]: SearchNode} = {};

  /**
   * Acts as a Map that prevents duplicating a correction-search path if reached
   * more than once.
   */
  private processedEdgeSet: {[pathKey: string]: boolean} = {};

  /**
   * Clone constructor.  Deep-copies its internal queues, but not search nodes.
   * @param instance
   */
  constructor(instance: SearchSpace);
  /**
   * Constructs a fresh SearchSpace instance for used in predictive-text correction
   * and suggestion searches.
   * @param model
   */
  constructor(model: LexicalModel);
  constructor(arg1: SearchSpace|LexicalModel) {
    // Constructs the priority-queue comparator-closure needed for determining which
    // tier should be searched next.
    this.buildQueueSpaceComparator();

    if(arg1 instanceof SearchSpace) {
      this.inputSequence = [].concat(arg1.inputSequence);
      this.minInputCost = [].concat(arg1.minInputCost);
      this.rootNode = arg1.rootNode;
      // Re-use already-checked Nodes.
      this.completedPaths = [].concat(arg1.completedPaths);
      this.returnedValues = {...arg1.returnedValues};
      this.processedEdgeSet = {...arg1.processedEdgeSet};

      this.tierOrdering   = arg1.tierOrdering.map((tier) => new SearchSpaceTier(tier));
      this.selectionQueue = new PriorityQueue(this.QUEUE_SPACE_COMPARATOR, this.tierOrdering);
      return;
    }

    const model = arg1;
    if(!model) {
      throw "The LexicalModel parameter must not be null / undefined.";
    } else if(!model.traverseFromRoot) {
      throw "The provided model does not implement the `traverseFromRoot` function, which is needed to support robust correction searching.";
    }

    this.selectionQueue = new PriorityQueue<SearchSpaceTier>(this.QUEUE_SPACE_COMPARATOR);
    this.rootNode = new SearchNode(model.traverseFromRoot(), model.toKey ? model.toKey.bind(model) : null);

    this.completedPaths = [this.rootNode];

    // Adds a base level queue to handle initial insertions.
    // Start with _just_ the root node.  Necessary for proper empty-token, empty-input handling!
    let baseTier = new SearchSpaceTier(0, [this.rootNode]);
    this.tierOrdering.push(baseTier);
    this.selectionQueue.enqueue(baseTier);
  }

  private buildQueueSpaceComparator() {
    let searchSpace = this;

    this.QUEUE_SPACE_COMPARATOR = function(space1, space2) {
      let node1 = space1.correctionQueue.peek();
      let node2 = space2.correctionQueue.peek();

      let index1 = space1.index;
      let index2 = space2.index;

      let sign = 1;

      if(index2 < index1) {
        let temp = index2;
        index2 = index1;
        index1 = temp;

        sign = -1;
      }

      // Boost the cost of the lower tier by the minimum cost possible for the
      // missing inputs between them. In essence, compare the nodes as if the
      // lower tier had the most likely input appended for each such input
      // missing at the lower tier.
      //
      // A 100% admissible heuristic to favor a deeper search assuming no
      // deleteLefts follow as later inputs.  The added cost is guaranteed if
      // the path is traversed further - even with subset use.  A subset that
      // doesn't match the char instantly carries higher cost than this due to
      // the edit distance, even if the bin has max probability.
      //
      // Remember, tier index i's last used input was from input index i-1. As a
      // result, i is the first needed input index, with index2 - 1 the last
      // entry needed to match them.
      let tierMinCost: number = 0;
      for(let i=index1; i < index2; i++) {
        tierMinCost = tierMinCost + searchSpace.minInputCost[i];
      }

      // Guards, just in case one of the search spaces ever has an empty node.
      if(node1 && node2) {
        // If node1 is lower-tier, node1 is the one in need of boosted cost.
        // `sign` flips it when node2 is lower tier.
        return node1.currentCost - node2.currentCost + sign * tierMinCost;
      } else if(node2) {
        return 1;
      } else {
        return -1;
      }
    }
  }

  increaseMaxEditDistance() {
    this.tierOrdering.forEach(function(tier) { tier.increaseMaxEditDistance() });
  }

  get correctionsEnabled() {
    // When corrections are disabled, the Web engine will only provide individual Transforms
    // for an input, not a distribution.  No distributions means we shouldn't do corrections.
    return !!this.inputSequence.find((distribution) => distribution.length > 1);
  }

  /**
   * Extends the correction-search process embodied by this SearchSpace by an extra
   * input character, according to the characters' likelihood in the distribution.
   * @param inputDistribution The fat-finger distribution for the incoming keystroke (or
   * just the raw keystroke if corrections are disabled)
   */
  addInput(inputDistribution: Distribution<Transform>) {
    this.inputSequence.push(inputDistribution);

    // Assumes that `inputDistribution` is already sorted.
    this.minInputCost.push(-Math.log(inputDistribution[0].p));

    // With a newly-available input, we can extend new input-dependent paths from
    // our previously-reached 'extractedResults' nodes.
    let newlyAvailableEdges: SearchNode[] = [];
    let batches = this.completedPaths.map(function(node) {
      let deletions = node.buildDeletionEdges(inputDistribution);
      let substitutions = node.buildSubstitutionEdges(inputDistribution);

      const batch = deletions.concat(substitutions);

      // Skip the queue for the first pass; there will ALWAYS be at least one pass,
      // and queue-enqueing does come with a cost.  Avoid the unnecessary overhead.
      return batch.flatMap(e => e.processSubsetEdge());
    });

    // Don't forget to reset the array; the contained nodes no longer reach the search's end.
    this.completedPaths = [];
    this.returnedValues = {};

    batches.forEach(function(batch) {
      newlyAvailableEdges = newlyAvailableEdges.concat(batch);
    });

    // Now that we've built the new edges, we can efficiently construct the new search tier.
    let tier = new SearchSpaceTier(this.tierOrdering.length, newlyAvailableEdges);
    this.tierOrdering.push(tier);
    this.selectionQueue.enqueue(tier);
  }

  // TODO: will want eventually for reversions and/or backspaces
  removeLastInput() {
    // 1.  truncate all entries from that search tier; we need to 'restore' extractedResults to match
    //     the state that would have existed without the last search tier.
    // 2.  remove the last search tier.  Which may necessitate reconstructing the tier queue, but oh well.
  }

  /**
   * Indicates if the correction-search has another entry (and thus has not yet
   * reached its end).
   * @returns
   */
  private hasNextMatchEntry(): boolean {
    let topQueue = this.selectionQueue.peek();
    if(topQueue) {
      return topQueue.correctionQueue.count > 0;
    } else {
      return false;
    }
  }

  /**
   * Retrieves the lowest-cost / lowest-distance edge from the selection queue,
   * checks its validity as a correction to the input text, and reports on what
   * sort of result the edge's destination node represents.
   * @returns
   */
  private handleNextNode(): PathResult {
    if(!this.hasNextMatchEntry()) {
      return { type: 'none' };
    }

    let bestTier = this.selectionQueue.dequeue();
    let currentNode = bestTier.correctionQueue.dequeue();

    let unmatchedResult: IntermediateSearchPath = {
      type: 'intermediate',
      cost: currentNode.currentCost
    }

    // Have we already processed a matching edge?  If so, skip it.
    // We already know the previous edge is of lower cost.
    if(this.processedEdgeSet[currentNode.pathKey]) {
      this.selectionQueue.enqueue(bestTier);
      return unmatchedResult;
    } else {
      this.processedEdgeSet[currentNode.pathKey] = true;
    }

    // Stage 1:  filter out nodes/edges we want to prune

    // Forbid a raw edit-distance of greater than 2.
    // Note:  .knownCost is not scaled, while its contribution to .currentCost _is_ scaled.
    let substitutionsOnly = false;
    if(currentNode.editCount > 2) {
      return unmatchedResult;
    } else if(currentNode.editCount == 2) {
      // Hard restriction:  no further edits will be supported.  This helps keep the search
      // more narrowly focused.
      substitutionsOnly = true;
    }

    let tierMinCost = 0;
    for(let i = 0; i <= bestTier.index; i++) {
      tierMinCost += this.minInputCost[i];
    }

    // Thresholds _any_ path, partially based on currently-traversed distance.
    // Allows a little 'wiggle room' + 2 "hard" edits.
    // Can be important if needed characters don't actually exist on the keyboard
    // ... or even just not the then-current layer of the keyboard.
    if(currentNode.currentCost > tierMinCost + 2.5 * SearchSpace.EDIT_DISTANCE_COST_SCALE) {
      return unmatchedResult;
    }

    // Stage 2:  process subset further OR build remaining edges

    if(currentNode.hasPartialInput) {
      // Re-use the current queue; the number of total inputs considered still holds.
      bestTier.correctionQueue.enqueueAll(currentNode.processSubsetEdge());
      this.selectionQueue.enqueue(bestTier);
      return unmatchedResult;
    }

    // OK, we fully crossed a graph edge and have landed on a transition point;
    // time to build more edges / edge batches.

    // Always possible, as this does not require any new input.
    if(!substitutionsOnly) {
      let insertionEdges = currentNode.buildInsertionEdges();
      bestTier.correctionQueue.enqueueAll(insertionEdges);
    }

    if(bestTier.index == this.tierOrdering.length - 1) {
      // It was the final tier - store the node for future reference.
      this.completedPaths.push(currentNode);

      // Since we don't modify any other tier, we may simply reinsert the removed tier.
      this.selectionQueue.enqueue(bestTier);

      return {
        type: 'complete',
        cost: currentNode.currentCost,
        finalNode: currentNode
      };
    } else {
      // Time to construct new edges for the next tier!
      let nextTier = this.tierOrdering[bestTier.index+1];

      let inputIndex = nextTier.index;

      let deletionEdges: SearchNode[] = [];
      if(!substitutionsOnly) {
        deletionEdges       = currentNode.buildDeletionEdges(this.inputSequence[inputIndex-1]);
      }
      const substitutionEdges = currentNode.buildSubstitutionEdges(this.inputSequence[inputIndex-1]);
      let batch = deletionEdges.concat(substitutionEdges);

      // Skip the queue for the first pass; there will ALWAYS be at least one pass,
      // and queue-enqueing does come with a cost - avoid unnecessary overhead here.
      batch = batch.flatMap(e => e.processSubsetEdge());

      // Note:  we're live-modifying the tier's cost here!  The priority queue loses its guarantees as a result.
      nextTier.correctionQueue.enqueueAll(batch);

      // So, we simply rebuild the selection queue.
      // Also re-adds `bestTier`, which we'd de-queued.
      this.selectionQueue = new PriorityQueue<SearchSpaceTier>(this.QUEUE_SPACE_COMPARATOR, this.tierOrdering);

      // We didn't reach an end-node, so we just end the iteration and continue the search.
    }

    // If we've somehow fully exhausted all search options, indicate that none remain.
    return unmatchedResult;
  }

  // Current best guesstimate of how compositor will retrieve ideal corrections.
  async *getBestMatches(timer: ExecutionTimer): AsyncGenerator<SearchResult> {
    let currentReturns: {[resultKey: string]: SearchNode} = {};

    // Stage 1 - if we already have extracted results, build a queue just for them and iterate over it first.
    let returnedValues = Object.values(this.returnedValues);
    if(returnedValues.length > 0) {
      let preprocessedQueue = new PriorityQueue<SearchNode>(QUEUE_NODE_COMPARATOR, returnedValues);

      while(preprocessedQueue.count > 0) {
        const entryFromCache = timer.time(() => {
          let entry = preprocessedQueue.dequeue();

          // Is the entry a reasonable result?
          if(entry.isFullReplacement) {
            // If the entry's 'match' fully replaces the input string, we consider it
            // unreasonable and ignore it.
            return null;
          }

          currentReturns[entry.resultKey] = entry;
          // Do not track yielded time.
          return new SearchResult(entry);
        }, TimedTaskTypes.CACHED_RESULT);

        if(entryFromCache) {
          // Time yielded here is generally spent on turning corrections into predictions.
          // It's timing a different sort of task, so... different task set ID.
          const timeSpan = timer.start(TimedTaskTypes.PREDICTING);
          yield entryFromCache;
          timeSpan.end();

          if(timer.timeSinceLastDefer > STANDARD_TIME_BETWEEN_DEFERS) {
            await timer.defer();
          }
        }
      }
    }

    // Stage 2:  the fun part; actually searching!
    do {
      const entry = timer.time(() => {
        let newResult: PathResult = this.handleNextNode();

        if(newResult.type == 'none') {
          return null;
        } else if(newResult.type == 'complete') {
          const node = newResult.finalNode;

          // Is the entry a reasonable result?
          if(node.isFullReplacement) {
            // If the entry's 'match' fully replaces the input string, we consider it
            // unreasonable and ignore it.  Also, if we've reached this point...
            // we can(?) assume that everything thereafter is as well.
            return null;
          }

          const entry = newResult.finalNode;

          // As we can't guarantee a monotonically-increasing cost during the search -
          // due to effects from keystrokes with deleteLeft > 0 - it's technically
          // possible to find a lower-cost path later in such cases.
          //
          // If it occurs, we should re-emit it - it'll show up earlier in the
          // suggestions that way, as it should.
          if((currentReturns[entry.resultKey]?.currentCost ?? Number.MAX_VALUE) > entry.currentCost) {
            currentReturns[entry.resultKey] = entry;
            this.returnedValues[entry.resultKey] = entry;
            // Do not track yielded time.
            return new SearchResult(entry);
          }
        }

        return null;
      }, TimedTaskTypes.CORRECTING);

      if(entry) {
        const timeSpan = timer.start(TimedTaskTypes.PREDICTING);
        yield entry;
        timeSpan.end();
      }

      if(timer.timeSinceLastDefer > STANDARD_TIME_BETWEEN_DEFERS) {
        await timer.defer();
      }
    } while(!timer.elapsed && this.hasNextMatchEntry());

    return null;
  }
}<|MERGE_RESOLUTION|>--- conflicted
+++ resolved
@@ -238,17 +238,7 @@
     let edges: SearchNode[] = [];
 
     for(let lexicalChild of this.currentTraversal.children()) {
-<<<<<<< HEAD
       let childCalc = this.calculation.addMatchChar(lexicalChild.char);
-=======
-      let traversal = lexicalChild.traversal();
-      let matchToken = {
-        key: lexicalChild.char,
-        traversal: traversal
-      }
-
-      let childCalc = this.calculation.addMatchChar(matchToken);
->>>>>>> 26c787d2
 
       let searchChild = new SearchNode(this);
       searchChild.calculation = childCalc;
