import { SENTINEL_CODE_UNIT } from '@keymanapp/models-templates';
import { QueueComparator as Comparator, PriorityQueue } from '@keymanapp/web-utils';

import { LexicalModelTypes } from '@keymanapp/common-types';

import { ClassicalDistanceCalculation } from './classical-calculation.js';
import { ExecutionTimer, STANDARD_TIME_BETWEEN_DEFERS } from './execution-timer.js';
import { subsetByChar, subsetByInterval, mergeSubset, TransformSubset } from '../transform-subsets.js';

import Distribution = LexicalModelTypes.Distribution;
import LexicalModel = LexicalModelTypes.LexicalModel;
import LexiconTraversal = LexicalModelTypes.LexiconTraversal;
import ProbabilityMass = LexicalModelTypes.ProbabilityMass;
import Transform = LexicalModelTypes.Transform;

type RealizedInput = ProbabilityMass<Transform>[];  // NOT Distribution - they're masses from separate distributions.

export type TraversableToken<TUnit> = {
  key: TUnit,
  traversal: LexiconTraversal
}

export const QUEUE_NODE_COMPARATOR: Comparator<SearchNode> = function(arg1, arg2) {
  return arg1.currentCost - arg2.currentCost;
}

enum TimedTaskTypes {
  CACHED_RESULT = 0,
  PREDICTING = 1,
  CORRECTING = 2
}

/**
 * This type models a partially-processed subset of Transforms to be processed
 * as a batch due to sharing similar properties.
 */
export interface PartialSearchEdge {
  /**
   * A set of `Transform`s all sharing matching, batchable properties for the full portion
   * that has been processed, including the portions of the `.insert` property preceding
   * `subsetSubindex` but not those after.
   */
  transformSubset: TransformSubset<number>;

  /**
   * Indicates the depth in the insert string of the most recently added input
   * that should next be incorporated into the search path.
   */
  subsetSubindex: number;

  /**
   * Indicates whether the subset is for a substitution/match edge pattern (true) or
   * a deletion pattern (false) of the dynamic search-graph construction.
   */
  doSubsetMatching: boolean;
}

// Represents a processed node for the correction-search's search-space's
// tree-like graph.  May represent internal and 'leaf' nodes on said graph, as
// well as the overall root of the search.  Also used to represent edges on the
// graph TO said nodes - there's a bit of overloading here.  Either way, it
// stores the cost of the optimum path used to reach the node.
//
// For cases where incoming transforms have multiple inserted characters, this
// class can step through the characters, one at a time, in an
// efficiently-batched manner. Also of note:  this class will use the "sentinel"
// character in the calculation input sequence for any path where the input does
// not match the corresponding character from the lexicon, even for deletions -
// batching _mismatches_ efficiently.
//
// The stored path cost may be an overestimate when the edit distance is greater
// than the current search threshold.  The first version of the node to be
// dequeued from SearchSpace's priority queue hierarchy 'wins' and is taken as
// the absolute minimum; subsequent versions are ignored as suboptimal.
//
// Provides functions usable to enumerate across the node's outward edges to new
// nodes for continued search. Most of the actual calculations occur as part of
// this process.
//
// For nodes with raw edit-distance cost within the current threshold for
// correction searches, we do have admissibility. If not enough nodes are
// available within that threshold, however, admissibility may be lost, leaving
// our search as a heuristic.

/**
 * Represents a step in a correction-search path used to match potential input sequences
 * against entries in the active LexicalModel's lexicon and the functionality used to take
 * more steps until valid search endpoints are reached.
 */
export class SearchNode {
  /**
   * The search-term keying method used by the active LexicalModel
   * @param str
   * @returns
   */
  readonly toKey: (wordform: string) => string = str => str;

  /**
   * Calculations used to determine the edit-distance required for the path represented by
   * this SearchNode instance.
   */
  calculation: ClassicalDistanceCalculation<string>;

  /**
   * The Traversals (2d lexicon iterator) representing each prior step into the
   * lexicon for the prefix currently represented by this SearchNode instance's
   * represented search path.
   */
  matchedTraversals: LexiconTraversal[];

  /**
   * The actual Transform input sequence being considered as a potential correction.
   */
  priorInput: RealizedInput;

  /**
   * When defined, indicates that this instance models a set of transforms that have not
   * yet been fully input into the search path.
   */
  private partialEdge?: PartialSearchEdge;

  /**
   * Internal lazy-cache for .inputSamplingCost; it's a bit expensive to re-compute.
   */
  private _inputCost?: number;

  constructor(rootTraversal: LexiconTraversal, toKey?: (arg0: string) => string);
  constructor(node: SearchNode);
  constructor(rootTraversal: LexiconTraversal | SearchNode, toKey?: (arg0: string) => string) {
    toKey = toKey || (x => x);

    if(rootTraversal instanceof SearchNode) {
      const priorNode = rootTraversal;

      Object.assign(this, priorNode);
      if(this.partialEdge) {
        this.partialEdge = Object.assign({}, this.partialEdge);
      }
      this.priorInput = priorNode.priorInput.slice(0);
      this.matchedTraversals = priorNode.matchedTraversals.slice();

      // Do NOT copy over _inputCost; this is a helper-constructor for methods
      // building new nodes... which will have a different cost.
      delete this._inputCost;
    } else {
      this.calculation = new ClassicalDistanceCalculation();
      this.matchedTraversals = [rootTraversal];
      this.priorInput = [];
      this.toKey = toKey;
    }
  }

  /**
   * Returns the number of raw text edits (insertions, deletions, replacements) coerced
   * by the correction-search in order to match the input with the lexical path represented
   * by the current node.
   */
  get editCount(): number {
    return this.calculation.getHeuristicFinalCost();
  }

  /**
   * Indicates this search node has only processed _part_ of a recent input set; no new
   * inputs should be received or processed while this returns `true`.
   */
  get hasPartialInput(): boolean {
    return !!this.partialEdge;
  }

  /**
   * The Traversal (2d lexicon iterator) representing the lexicon's contents for
   * the prefix currently represented by this SearchNode instance's represented
   * search path.
   */
  get currentTraversal(): LexiconTraversal {
    return this.matchedTraversals[this.matchedTraversals.length - 1];
  }

  /**
   * Returns the effective "cost" for choosing the inputs leading to the current node.
   * The less likely the keystroke sequence, the higher the cost.
   */
  get inputSamplingCost(): number {
    if(this._inputCost !== undefined) {
      return this._inputCost;
    } else {
      let MIN_P = SearchSpace.MIN_KEYSTROKE_PROBABILITY;
      // Should technically re-normalize the sampling distribution.
      // -ln(p) is smaller for larger probabilities, as ln(p) is always <= 0.  Approaches infinity as p => 0.

      // TODO:  probably more efficient to instead use actual 'probability space'... but that'll involve extra changes.
      this._inputCost = this.priorInput.map(mass => mass.p > MIN_P ? mass.p : MIN_P).reduce((previous, current) => previous - Math.log(current), 0);
      // For a partially-processed set, we do include the set's full modelled probability mass.
      if(this.partialEdge) {
        const mass = this.partialEdge.transformSubset.cumulativeMass;
        this._inputCost -= Math.log(mass > MIN_P ? mass : MIN_P);
      }
      return this._inputCost;
    }
  }

  // The part used to prioritize our search.
  /**
   * Returns the effective "cost" of the search-path leading to the current search node.
   * The correction search evaluates Nodes in cost-ascending order based on this property's
   * return value.
   */
  get currentCost(): number {
    // - We reintrepret 'known cost' as a psuedo-probability.
    //   - Noting that 1/e = 0.367879441, an edit-distance cost of 1 may be intepreted as -ln(1/e) - a log-space 'likelihood'.
    //     - Not exactly normalized, though.
    // That's a really, really high likelihood, thoough.
    //
    // At any rate, we can linearly scale the known-cost to have about whatever probability we want.
    // If we can state it as p = 1 / (c * e), note then that ln(c * e) = ln(c) + 1.  So, scale * (ln(c) + 1).
    // If we can state it as e^x, note that ln(e^x) = x * ln(e) = x - just scale by 'x'!

    // p = 1 / (e^4) = 0.01831563888.  This still exceeds many neighboring keys!
    // p = 1 / (e^5) = 0.00673794699.  Strikes a good balance.
    // Should easily give priority to neighboring keys before edit-distance kicks in (when keys are a bit ambiguous)
    return SearchSpace.EDIT_DISTANCE_COST_SCALE * this.editCount + this.inputSamplingCost;
  }

  /**
   * Adds outbound paths from the current Node that model the insertion of a
   * character not seen in the input, as if the user accidentally skipped typing
   * it.  No new input will be expected, but the search will continue one
   * character deeper in the backing lexicon.
   * @returns An array of SearchNodes corresponding to lexical entries that are
   * prefixed with the lexicon entry represented by the current Node's
   * matchSequence text.
   */
  buildInsertionEdges(): SearchNode[] {
    if(this.hasPartialInput) {
      throw new Error("Invalid state:  will not take new input while still processing Transform subset");
    }

    let edges: SearchNode[] = [];

    for(let lexicalChild of this.currentTraversal.children()) {
      let childCalc = this.calculation.addMatchChar(lexicalChild.char);

      let searchChild = new SearchNode(this);
      searchChild.calculation = childCalc;
      searchChild.priorInput = this.priorInput;
      searchChild.matchedTraversals.push(lexicalChild.traversal());

      edges.push(searchChild);
    }

    return edges;
  }

  /**
   * This method is used while stepping through intermediate deletion 'edges'
   * for transforms with multi-character insert strings.
   * @returns
   */
  private processDeletionSubset(): SearchNode {
    // We're on easy street:  all transforms are already essentially merged into
    // a single mass here.
    let calculation = this.calculation.addInputChar(SENTINEL_CODE_UNIT);

    // If on a 'delete' style path, we just build out the paths into a single
    // merged path.
    const node = new SearchNode(this);
    node.calculation = calculation;
    // no update to the match string or traversal to be found here...
    node.partialEdge.subsetSubindex++;
    return node;
  }

  /**
   * Finalizes the results of search nodes that represent the last step for
   * processing multi-character insert transforms.
   * @returns
   */
  private tryFinalize() {
    const subset = this.partialEdge?.transformSubset;
    if(!subset || subset.key > this.partialEdge.subsetSubindex) {
      // Not yet ready for finalization.  Just exit.
      return this;
    }

    // Finalization time!  We can safely transition the result node out
    // of 'subset' mode.
    delete this.partialEdge;

    // Whatever entries are in the subset, they actually resolve down to the
    // same net edit, as specified here.  It's more efficient to build the
    // transform insert string on the subset, rather than mass-editing a group
    // at each step and then consolidating them at the end.
    this.priorInput.push({
      sample: { insert: subset.insert, deleteLeft: subset.entries[0]?.sample.deleteLeft ?? 0 },
      p: subset.cumulativeMass
    });
    return this;
  }

  /**
   * For nodes modeling partially-processed inputs (partway through a
   * multi-character insert Transform), this method will build the next step of
   * the search path, iterating one character deeper within the
   * partially-processed input.
   * @returns
   */
  processSubsetEdge(): SearchNode[] {
    const partialEdge = this.partialEdge;
    if(!partialEdge) {
      throw new Error("Invalid state:  not currently processing a Transform subset");
    }

    const startSubset = partialEdge.transformSubset;
    const subIndex = partialEdge.subsetSubindex;

    // For raw backspaces - if no insert string, we can already finalize!
    if(partialEdge.subsetSubindex >= partialEdge.transformSubset.key) {
      return [this.tryFinalize()];
    }

    if(!partialEdge.doSubsetMatching) {
      return [this.processDeletionSubset().tryFinalize()];
    }

    // After this, it's all substitution / matching.
    const traversal = this.currentTraversal;
    let nodesToReturn: SearchNode[] = [];
    let keySet: Set<string> = new Set();

    const subsetMap = subsetByChar(startSubset, subIndex, this.toKey);
    for(const [char, subset] of subsetMap.entries()) {
      // build new node for the next char.
      let calculation = this.calculation;
      let childTraversal: LexiconTraversal;
      if(char) {
        childTraversal = traversal.child(char);
        // These cases - where there's no match in the lexicon - are bundled
        // after this for-loop.
        //
        // ... except for when there ARE no children at all.  But, for those
        // cases... a substitution would be invalid - we can't substitute for
        // each char in the insert string, so abort.  It's better matched by an
        // 'insert' edge or a by different input from a sibling subset.
        if(!childTraversal) {
          continue;
        }

        calculation = calculation.addInputChar(char);
        calculation = calculation.addMatchChar(char);
      } // else we COULD bundle these as a single subset... but it's likely not that important.
      // after all, the cost ISN'T shifting, so we'll process 'em almost immediately and move on.

      keySet.add(char);

      const node = new SearchNode(this);
      node.calculation = calculation;
      node.partialEdge.subsetSubindex++;
      // Append the newly-processed char to the subset's `insert` string.
      node.partialEdge.transformSubset = {...subset, key: startSubset.key, insert: subset.insert + char};
      // '' inserts do not traverse deeper; do not add an empty traversal entry!
      if(childTraversal) {
        node.matchedTraversals.push(childTraversal);
      }
      nodesToReturn.push(node);
    };

    // These come at a notably higher cost (due to required edit) and are less likely to be processed.
    // It's best to batch them so we only need a single in-memory node to represent them, rather than
    // one node per transform / subset, which can scale very rapidly.
    let calculation = this.calculation.addInputChar(SENTINEL_CODE_UNIT);

    for(const child of traversal.children()) {
      const childTraversal = child.traversal();
      let childCalc =  calculation.addMatchChar(child.char);
      let childSubset: TransformSubset<number>;

      if(keySet.has(child.char)) {
        // OK, so we built a set that successfully matched this char.  Other paths that
        // emit a char after keying don't match it - we want to combine that path here.
        // If there are multiple 'insert' chars, missing on one shouldn't force a 'miss'
        // on the other subpaths that may follow this with valid char matches.
        const nonMatchSubsets = [...subsetMap.values()].filter(c => {
          // Ignore entries that 'key out' - there's no char left to act as a substitute.
          // Also ignore the entry that actually did match - it's a match, not substitute.
          return c.key != child.char && c.key != '';
        });
        childSubset = mergeSubset(nonMatchSubsets, startSubset.key);
      } else {
        // We didn't build any that match?  Guess nothing matched, then.
        // Clone so that our .insert tweak below does not have unintended effects.
        childSubset = {...startSubset};
      }

      // May happen in unit tests or when corrections are disabled.
      if(!childSubset.entries.length) {
        continue;
      }

      // Append a match-failure marker for the non-matching char set onto the subset's
      // `insert` string.
      childSubset.insert += SENTINEL_CODE_UNIT;

      const node = new SearchNode(this);
      node.calculation = childCalc;
      node.matchedTraversals.push(childTraversal);
      node.partialEdge.subsetSubindex++;
      node.partialEdge.transformSubset = childSubset;
      nodesToReturn.push(node);
    }

    return nodesToReturn.map(n => n.tryFinalize());
  }

  /**
   * Called by `buildDeletionEdges` and `buildSubstitutionEdges` to construct
   * intermediate TransformSubset-based nodes that extend the search path one
   * step into the incoming input transforms in an efficiently-batched manner.
   *
   * When an incoming character cannot match the next character for the node's
   * represented lexicon prefix - be it due to not adding one (deletions) or
   * due to not being the same character, all mismatching cases are merged into
   * one, reducing the rate of expansion for the search graph.
   * @param inputDistribution
   * @param isSubstitution
   * @returns
   */
  private setupSubsetProcessing(inputDistribution: Distribution<Transform>, isSubstitution: boolean ) {
    if(this.hasPartialInput) {
      throw new Error("Invalid state:  will not take new input while still processing Transform subset");
    }

    const edges: SearchNode[] = [];
    const subsets = subsetByInterval(inputDistribution);

    for(let dl = 0; dl < subsets.length; dl++) {
      const dlSubset = subsets[dl];
      if(!dlSubset) {
        continue;
      }

      const calc = this.calculation;
      const newMatchLength = Math.max(0, calc.matchSequence.length - dl);
      const edgeCalc = calc.getSubset(calc.inputSequence.length - dl, newMatchLength);

      for(let ins = 0; ins < dlSubset.length; ins++) {
        const insSubset = dlSubset[ins];
        if(!insSubset) {
          continue;
        }

        const node = new SearchNode(this);
        node.calculation = edgeCalc;
        node.partialEdge = {
          doSubsetMatching: isSubstitution,
          subsetSubindex: 0,
          transformSubset: isSubstitution ? insSubset : {
            ...insSubset,
            entries: [ { sample: { insert: SENTINEL_CODE_UNIT.repeat(ins), deleteLeft: dl }, p: insSubset.cumulativeMass}]
          }
        }
        // Get the traversal at the new end location.  (Root is always at index 0.)
        node.matchedTraversals = this.matchedTraversals.slice(0, newMatchLength+1);

        edges.push(node);
      }
    }

    return edges;
  }

  /**
   * Adds paths that consider the next Transform from the input without matching it to
   * extended paths from the lexicon.  This aims to model (and ignore) when the user
   * accidentally double-taps an input key by not extending the match string alongside
   * the input.
   *
   * @returns An array of SearchNodes corresponding to search paths that skip the next
   * input keystroke.
   */
  buildDeletionEdges(inputDistribution: Distribution<Transform>): SearchNode[] {
    return this.setupSubsetProcessing(inputDistribution, false);
  }

  /**
   * Adds paths that seek to:
   * 1.  Match the next input transform in the sequence with matching prefixes
   * 2.  Substitute one (or more) characters from the next input transform
   * from the lexicon to better match viable lexicon prefixes
   *
   * @returns An array of SearchNodes corresponding to search paths that match or
   * replace the next currently-unprocessed input.
   */
  buildSubstitutionEdges(inputDistribution: Distribution<Transform>): SearchNode[] {
    // Note:  due to the batching approach used via TransformSubsets,
    // substitutions are _not_ adequately represented by one 'insertion' + one
    // 'deletion' step. Explicit substitution / match-oriented processing is
    // required.
    return this.setupSubsetProcessing(inputDistribution, true);
  }

  /**
   * A key uniquely identifying identical search path nodes.  Replacement of a keystroke's
   * text in a manner that results in identical path to a different keystroke should result
   * in both path nodes sharing the same pathKey value.
   *
   * This mostly matters after re-use of a SearchSpace when a token is extended; children of
   * completed paths are possible, and so children can be re-built in such a case.
   */
  get pathKey(): string {
    // Note:  deleteLefts apply before inserts, so order them that way.
    let inputString = this.priorInput.map((value) => '-' + value.sample.deleteLeft + '+' + value.sample.insert).join('');
    const partialEdge = this.partialEdge;
    // Make sure the subset progress contributes to the key!
    if(partialEdge) {
      const subset = partialEdge.transformSubset;
      // We need a copy of at least one insert string in the subset here.  Without that, all subsets
      // at the same level of the search, against the same match, look identical - not cool!
      inputString += `-${subset.entries[0].sample.deleteLeft}+<${subset.key},${partialEdge.subsetSubindex},${subset.entries[0].sample.insert}>`;
    }
    let matchString =  this.calculation.matchSequence.join('');

    // TODO:  might should also track diagonalWidth.
    return inputString + ' @@ ' + matchString;
  }

  /**
   * A key uniquely identifying identical match sequences.  Reaching the same net result
   * by different paths should result in identical `resultKey` values.
   */
  get resultKey(): string {
    // Filter out any duplicated match sequences.  The same match sequence may be reached via
    // different input sequences, after all.
    return this.calculation.matchSequence.join('');
  }

  /**
   * If the known edit-distance cost is equal to the input length and non-zero, this means
   * that literally every input has been full-on replaced.  Thus, this is likely not a good
   * 'root' to use for predictions.
   */
  get isFullReplacement(): boolean {
    // Logic exception:  0 cost, 0 length != a "replacement".
    return (!!this.editCount) && this.editCount == this.priorInput.length;
  }
}

/**
 * Categorizes Nodes by how many input Transforms (edges) deep they are within the search tree.
 */
class SearchSpaceTier {
  correctionQueue: PriorityQueue<SearchNode>;
  processed: SearchNode[] = [];

  /**
   * Indicates the depth searched, in terms of number of inputs, by this tier of the search space.
   */
  index: number;

  constructor(instance: SearchSpaceTier);
  constructor(index: number, initialEdges?: SearchNode[]);
  constructor(arg1: number | SearchSpaceTier, initialEdges?: SearchNode[]) {
    if(typeof arg1 == 'number') {
      this.index = arg1;
      this.correctionQueue = new PriorityQueue<SearchNode>(QUEUE_NODE_COMPARATOR, initialEdges);
      return;
    } else {
      this.index = arg1.index;
      this.processed = [].concat(arg1.processed);
      this.correctionQueue = new PriorityQueue(arg1.correctionQueue);
    }
  }

  increaseMaxEditDistance() {
    // By extracting the entries from the priority queue and increasing distance outside of it as a batch job,
    // we get an O(N) implementation, rather than the O(N log N) that would result from maintaining the original queue.
    let entries = this.correctionQueue.toArray();

    entries.forEach(function(edge) { edge.calculation = edge.calculation.increaseMaxDistance(); });

    // Since we just modified the stored instances, and the costs may have shifted, we need to re-heapify.
    this.correctionQueue = new PriorityQueue<SearchNode>(QUEUE_NODE_COMPARATOR, entries);
  }
}

export class SearchResult {
  private resultNode: SearchNode;

  constructor(node: SearchNode) {
    this.resultNode = node;
  }

  get inputSequence(): ProbabilityMass<Transform>[] {
    return this.resultNode.priorInput;
  }

  get matchSequence(): TraversableToken<string>[] {
    return this.resultNode.calculation.matchSequence.map((char, i) => ({key: char, traversal: this.resultNode.matchedTraversals[i+1]}));
  };

  get matchString(): string {
    return this.resultNode.resultKey;
  }

  /**
   * Gets the number of Damerau-Levenshtein edits needed to reach the node's
   * matchString from the output induced by the input sequence used to reach it.
   *
   * (This is scaled by `SearchSpace.EDIT_DISTANCE_COST_SCALE` when included in
   * `totalCost`.)
   */
  get knownCost(): number {
    return this.resultNode.editCount;
  }

  /**
   * Gets the "input sampling cost" of the edge, which should be considered as the
   * negative log-likelihood of the input path taken to reach the node.
   */
  get inputSamplingCost(): number {
    return this.resultNode.inputSamplingCost;
  }

  /**
   * Gets the "total cost" of the edge, which should be considered as the
   * negative log-likelihood of the input path taken to reach the node
   * multiplied by the 'probability' induced by needed Damerau-Levenshtein edits
   * to the resulting output.
   */
  get totalCost(): number {
    return this.resultNode.currentCost;
  }

  get finalTraversal(): LexiconTraversal {
    return this.resultNode.currentTraversal;
  }
}

type NullPath = {
  type: 'none'
}

type IntermediateSearchPath = {
  type: 'intermediate',
  cost: number
}

type CompleteSearchPath = {
  type: 'complete',
  cost: number,
  finalNode: SearchNode
}

type PathResult = NullPath | IntermediateSearchPath | CompleteSearchPath;

// The set of search spaces corresponding to the same 'context' for search.
// Whenever a wordbreak boundary is crossed, a new instance should be made.
export class SearchSpace {
  private QUEUE_SPACE_COMPARATOR: Comparator<SearchSpaceTier>;

  // p = 1 / (e^4) = 0.01831563888.  This still exceeds many neighboring keys!
  // p = 1 / (e^5) = 0.00673794699.  Strikes a good balance.
  // Should easily give priority to neighboring keys before edit-distance kicks in (when keys are a bit ambiguous)
  static readonly EDIT_DISTANCE_COST_SCALE = 5;
  static readonly MIN_KEYSTROKE_PROBABILITY = 0.0001;
  static readonly DEFAULT_ALLOTTED_CORRECTION_TIME_INTERVAL = 33; // in milliseconds.

  private tierOrdering: SearchSpaceTier[] = [];
  private selectionQueue: PriorityQueue<SearchSpaceTier>;
  private _inputSequence: Distribution<Transform>[] = [];
  private minInputCost: number[] = [];
  private rootNode: SearchNode;

  // We use an array and not a PriorityQueue b/c batch-heapifying at a single point in time
  // is cheaper than iteratively building a priority queue.
  /**
   * This tracks all paths that have reached the end of a viable input-matching path - even
   * those of lower cost that produce the same correction as other paths.
   *
   * When new input is received, its entries are then used to append edges to the path in order
   * to find potential paths to reach a new viable end.
   */
  private completedPaths: SearchNode[];

  /**
   * Marks all results that have already been returned since the last input was received.
   * Is cleared after .addInput() calls.
   */
  private returnedValues: {[resultKey: string]: SearchNode} = {};

  /**
   * Acts as a Map that prevents duplicating a correction-search path if reached
   * more than once.
   */
  private processedEdgeSet: {[pathKey: string]: boolean} = {};

  /**
   * Clone constructor.  Deep-copies its internal queues, but not search nodes.
   * @param instance
   */
  constructor(instance: SearchSpace);
  /**
   * Constructs a fresh SearchSpace instance for used in predictive-text correction
   * and suggestion searches.
   * @param model
   */
  constructor(model: LexicalModel);
  constructor(arg1: SearchSpace|LexicalModel) {
    // Constructs the priority-queue comparator-closure needed for determining which
    // tier should be searched next.
    this.buildQueueSpaceComparator();

    if(arg1 instanceof SearchSpace) {
      this._inputSequence = [].concat(arg1._inputSequence);
      this.minInputCost = [].concat(arg1.minInputCost);
      this.rootNode = arg1.rootNode;
      // Re-use already-checked Nodes.
      this.completedPaths = [].concat(arg1.completedPaths);
      this.returnedValues = {...arg1.returnedValues};
      this.processedEdgeSet = {...arg1.processedEdgeSet};

      this.tierOrdering   = arg1.tierOrdering.map((tier) => new SearchSpaceTier(tier));
      this.selectionQueue = new PriorityQueue(this.QUEUE_SPACE_COMPARATOR, this.tierOrdering);
      return;
    }

    const model = arg1;
    if(!model) {
      throw new Error("The LexicalModel parameter must not be null / undefined.");
    } else if(!model.traverseFromRoot) {
      throw new Error("The provided model does not implement the `traverseFromRoot` function, which is needed to support robust correction searching.");
    }

    this.selectionQueue = new PriorityQueue<SearchSpaceTier>(this.QUEUE_SPACE_COMPARATOR);
    this.rootNode = new SearchNode(model.traverseFromRoot(), model.toKey ? model.toKey.bind(model) : null);

    this.completedPaths = [this.rootNode];

    // Adds a base level queue to handle initial insertions.
    // Start with _just_ the root node.  Necessary for proper empty-token, empty-input handling!
    let baseTier = new SearchSpaceTier(0, [this.rootNode]);
    this.tierOrdering.push(baseTier);
    this.selectionQueue.enqueue(baseTier);
  }

  private buildQueueSpaceComparator() {
    let searchSpace = this;

    this.QUEUE_SPACE_COMPARATOR = function(space1, space2) {
      let node1 = space1.correctionQueue.peek();
      let node2 = space2.correctionQueue.peek();

      let index1 = space1.index;
      let index2 = space2.index;

      let sign = 1;

      if(index2 < index1) {
        let temp = index2;
        index2 = index1;
        index1 = temp;

        sign = -1;
      }

      // Boost the cost of the lower tier by the minimum cost possible for the
      // missing inputs between them. In essence, compare the nodes as if the
      // lower tier had the most likely input appended for each such input
      // missing at the lower tier.
      //
      // A 100% admissible heuristic to favor a deeper search assuming no
      // deleteLefts follow as later inputs.  The added cost is guaranteed if
      // the path is traversed further - even with subset use.  A subset that
      // doesn't match the char instantly carries higher cost than this due to
      // the edit distance, even if the bin has max probability.
      //
      // Remember, tier index i's last used input was from input index i-1. As a
      // result, i is the first needed input index, with index2 - 1 the last
      // entry needed to match them.
      let tierMinCost: number = 0;
      for(let i=index1; i < index2; i++) {
        tierMinCost = tierMinCost + searchSpace.minInputCost[i];
      }

      // Guards, just in case one of the search spaces ever has an empty node.
      if(node1 && node2) {
        // If node1 is lower-tier, node1 is the one in need of boosted cost.
        // `sign` flips it when node2 is lower tier.
        return node1.currentCost - node2.currentCost + sign * tierMinCost;
      } else if(node2) {
        return 1;
      } else {
        return -1;
      }
    }
  }

  /**
   * Retrieves the sequence of inputs
   */
  public get inputSequence() {
    return [...this._inputSequence];
  }

  increaseMaxEditDistance() {
    this.tierOrdering.forEach(function(tier) { tier.increaseMaxEditDistance() });
  }

  get correctionsEnabled() {
    // When corrections are disabled, the Web engine will only provide individual Transforms
    // for an input, not a distribution.  No distributions means we shouldn't do corrections.
    return !!this._inputSequence.find((distribution) => distribution.length > 1);
  }

  /**
   * Extends the correction-search process embodied by this SearchSpace by an extra
   * input character, according to the characters' likelihood in the distribution.
   * @param inputDistribution The fat-finger distribution for the incoming keystroke (or
   * just the raw keystroke if corrections are disabled)
   */
  addInput(inputDistribution: Distribution<Transform>) {
    this._inputSequence.push(inputDistribution);

    // Assumes that `inputDistribution` is already sorted.
    this.minInputCost.push(-Math.log(inputDistribution[0].p));

    // With a newly-available input, we can extend new input-dependent paths from
    // our previously-reached 'extractedResults' nodes.
    let newlyAvailableEdges: SearchNode[] = [];
    let batches = this.completedPaths.map(function(node) {
      let deletions = node.buildDeletionEdges(inputDistribution);
      let substitutions = node.buildSubstitutionEdges(inputDistribution);

      const batch = deletions.concat(substitutions);

      // Skip the queue for the first pass; there will ALWAYS be at least one pass,
      // and queue-enqueing does come with a cost.  Avoid the unnecessary overhead.
      return batch.flatMap(e => e.processSubsetEdge());
    });

    // Don't forget to reset the array; the contained nodes no longer reach the search's end.
    this.completedPaths = [];
    this.returnedValues = {};

    batches.forEach(function(batch) {
      newlyAvailableEdges = newlyAvailableEdges.concat(batch);
    });

    // Now that we've built the new edges, we can efficiently construct the new search tier.
    let tier = new SearchSpaceTier(this.tierOrdering.length, newlyAvailableEdges);
    this.tierOrdering.push(tier);
    this.selectionQueue.enqueue(tier);
  }

  // TODO: will want eventually for reversions and/or backspaces
  removeLastInput() {
    // 1.  truncate all entries from that search tier; we need to 'restore' extractedResults to match
    //     the state that would have existed without the last search tier.
    // 2.  remove the last search tier.  Which may necessitate reconstructing the tier queue, but oh well.
  }

  /**
   * Indicates if the correction-search has another entry (and thus has not yet
   * reached its end).
   * @returns
   */
  private hasNextMatchEntry(): boolean {
    let topQueue = this.selectionQueue.peek();
    if(topQueue) {
      return topQueue.correctionQueue.count > 0;
    } else {
      return false;
    }
  }

  /**
   * Retrieves the lowest-cost / lowest-distance edge from the selection queue,
   * checks its validity as a correction to the input text, and reports on what
   * sort of result the edge's destination node represents.
   * @returns
   */
  private handleNextNode(): PathResult {
    if(!this.hasNextMatchEntry()) {
      return { type: 'none' };
    }

    let bestTier = this.selectionQueue.dequeue();
    let currentNode = bestTier.correctionQueue.dequeue();

    let unmatchedResult: IntermediateSearchPath = {
      type: 'intermediate',
      cost: currentNode.currentCost
    }

    // Have we already processed a matching edge?  If so, skip it.
    // We already know the previous edge is of lower cost.
    if(this.processedEdgeSet[currentNode.pathKey]) {
      this.selectionQueue.enqueue(bestTier);
      return unmatchedResult;
    } else {
      this.processedEdgeSet[currentNode.pathKey] = true;
    }

    // Stage 1:  filter out nodes/edges we want to prune

    // Forbid a raw edit-distance of greater than 2.
    // Note:  .knownCost is not scaled, while its contribution to .currentCost _is_ scaled.
    let substitutionsOnly = false;
    if(currentNode.editCount > 2) {
      return unmatchedResult;
    } else if(currentNode.editCount == 2) {
      // Hard restriction:  no further edits will be supported.  This helps keep the search
      // more narrowly focused.
      substitutionsOnly = true;
    }

    let tierMinCost = 0;
    for(let i = 0; i <= bestTier.index; i++) {
      tierMinCost += this.minInputCost[i];
    }

    // Thresholds _any_ path, partially based on currently-traversed distance.
    // Allows a little 'wiggle room' + 2 "hard" edits.
    // Can be important if needed characters don't actually exist on the keyboard
    // ... or even just not the then-current layer of the keyboard.
    if(currentNode.currentCost > tierMinCost + 2.5 * SearchSpace.EDIT_DISTANCE_COST_SCALE) {
      return unmatchedResult;
    }

    // Stage 2:  process subset further OR build remaining edges

    if(currentNode.hasPartialInput) {
      // Re-use the current queue; the number of total inputs considered still holds.
      bestTier.correctionQueue.enqueueAll(currentNode.processSubsetEdge());
      this.selectionQueue.enqueue(bestTier);
      return unmatchedResult;
    }

    // OK, we fully crossed a graph edge and have landed on a transition point;
    // time to build more edges / edge batches.

    // Always possible, as this does not require any new input.
    if(!substitutionsOnly) {
      let insertionEdges = currentNode.buildInsertionEdges();
      bestTier.correctionQueue.enqueueAll(insertionEdges);
    }

    if(bestTier.index == this.tierOrdering.length - 1) {
      // It was the final tier - store the node for future reference.
      this.completedPaths.push(currentNode);

      // Since we don't modify any other tier, we may simply reinsert the removed tier.
      this.selectionQueue.enqueue(bestTier);

      return {
        type: 'complete',
        cost: currentNode.currentCost,
        finalNode: currentNode
      };
    } else {
      // Time to construct new edges for the next tier!
      let nextTier = this.tierOrdering[bestTier.index+1];

      let inputIndex = nextTier.index;

      let deletionEdges: SearchNode[] = [];
      if(!substitutionsOnly) {
        deletionEdges       = currentNode.buildDeletionEdges(this._inputSequence[inputIndex-1]);
      }
<<<<<<< HEAD
      const substitutionEdges = currentNode.buildSubstitutionEdges(this.inputSequence[inputIndex-1]);
      let batch = deletionEdges.concat(substitutionEdges);

      // Skip the queue for the first pass; there will ALWAYS be at least one pass,
      // and queue-enqueing does come with a cost - avoid unnecessary overhead here.
      batch = batch.flatMap(e => e.processSubsetEdge());
=======
      let substitutionEdges = currentNode.buildSubstitutionEdges(this._inputSequence[inputIndex-1]);
>>>>>>> 04b11dc2

      // Note:  we're live-modifying the tier's cost here!  The priority queue loses its guarantees as a result.
      nextTier.correctionQueue.enqueueAll(batch);

      // So, we simply rebuild the selection queue.
      // Also re-adds `bestTier`, which we'd de-queued.
      this.selectionQueue = new PriorityQueue<SearchSpaceTier>(this.QUEUE_SPACE_COMPARATOR, this.tierOrdering);

      // We didn't reach an end-node, so we just end the iteration and continue the search.
    }

    // If we've somehow fully exhausted all search options, indicate that none remain.
    return unmatchedResult;
  }

  // Current best guesstimate of how compositor will retrieve ideal corrections.
  async *getBestMatches(timer: ExecutionTimer): AsyncGenerator<SearchResult> {
    let currentReturns: {[resultKey: string]: SearchNode} = {};

    // Stage 1 - if we already have extracted results, build a queue just for them and iterate over it first.
    let returnedValues = Object.values(this.returnedValues);
    if(returnedValues.length > 0) {
      let preprocessedQueue = new PriorityQueue<SearchNode>(QUEUE_NODE_COMPARATOR, returnedValues);

      while(preprocessedQueue.count > 0) {
        const entryFromCache = timer.time(() => {
          let entry = preprocessedQueue.dequeue();

          // Is the entry a reasonable result?
          if(entry.isFullReplacement) {
            // If the entry's 'match' fully replaces the input string, we consider it
            // unreasonable and ignore it.
            return null;
          }

          currentReturns[entry.resultKey] = entry;
          // Do not track yielded time.
          return new SearchResult(entry);
        }, TimedTaskTypes.CACHED_RESULT);

        if(entryFromCache) {
          // Time yielded here is generally spent on turning corrections into predictions.
          // It's timing a different sort of task, so... different task set ID.
          const timeSpan = timer.start(TimedTaskTypes.PREDICTING);
          yield entryFromCache;
          timeSpan.end();

          if(timer.timeSinceLastDefer > STANDARD_TIME_BETWEEN_DEFERS) {
            await timer.defer();
          }
        }
      }
    }

    // Stage 2:  the fun part; actually searching!
    do {
      const entry = timer.time(() => {
        let newResult: PathResult = this.handleNextNode();

        if(newResult.type == 'none') {
          return null;
        } else if(newResult.type == 'complete') {
          const node = newResult.finalNode;

          // Is the entry a reasonable result?
          if(node.isFullReplacement) {
            // If the entry's 'match' fully replaces the input string, we consider it
            // unreasonable and ignore it.  Also, if we've reached this point...
            // we can(?) assume that everything thereafter is as well.
            return null;
          }

          const entry = newResult.finalNode;

          // As we can't guarantee a monotonically-increasing cost during the search -
          // due to effects from keystrokes with deleteLeft > 0 - it's technically
          // possible to find a lower-cost path later in such cases.
          //
          // If it occurs, we should re-emit it - it'll show up earlier in the
          // suggestions that way, as it should.
          if((currentReturns[entry.resultKey]?.currentCost ?? Number.MAX_VALUE) > entry.currentCost) {
            currentReturns[entry.resultKey] = entry;
            this.returnedValues[entry.resultKey] = entry;
            // Do not track yielded time.
            return new SearchResult(entry);
          }
        }

        return null;
      }, TimedTaskTypes.CORRECTING);

      if(entry) {
        const timeSpan = timer.start(TimedTaskTypes.PREDICTING);
        yield entry;
        timeSpan.end();
      }

      if(timer.timeSinceLastDefer > STANDARD_TIME_BETWEEN_DEFERS) {
        await timer.defer();
      }
    } while(!timer.elapsed && this.hasNextMatchEntry());

    return null;
  }
}<|MERGE_RESOLUTION|>--- conflicted
+++ resolved
@@ -966,16 +966,12 @@
       if(!substitutionsOnly) {
         deletionEdges       = currentNode.buildDeletionEdges(this._inputSequence[inputIndex-1]);
       }
-<<<<<<< HEAD
-      const substitutionEdges = currentNode.buildSubstitutionEdges(this.inputSequence[inputIndex-1]);
+      const substitutionEdges = currentNode.buildSubstitutionEdges(this._inputSequence[inputIndex-1]);
       let batch = deletionEdges.concat(substitutionEdges);
 
       // Skip the queue for the first pass; there will ALWAYS be at least one pass,
       // and queue-enqueing does come with a cost - avoid unnecessary overhead here.
       batch = batch.flatMap(e => e.processSubsetEdge());
-=======
-      let substitutionEdges = currentNode.buildSubstitutionEdges(this._inputSequence[inputIndex-1]);
->>>>>>> 04b11dc2
 
       // Note:  we're live-modifying the tier's cost here!  The priority queue loses its guarantees as a result.
       nextTier.correctionQueue.enqueueAll(batch);
