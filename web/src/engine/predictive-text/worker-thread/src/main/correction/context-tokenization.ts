/*
 * Keyman is copyright (C) SIL Global. MIT License.
 *
 * Created by jahorton on 2025-07-30
 *
 * Represents cached data about one potential tokenization of contents of
 * the sliding context window for one specific instance of context state.
 */

import { ContextToken } from './context-token.js';
<<<<<<< HEAD
import { computeAlignment, ContextStateAlignment } from './alignment-helpers.js';
import { Token } from '@keymanapp/models-templates';
=======
import { ClassicalDistanceCalculation, EditOperation } from './classical-calculation.js';
import { getEditPathLastMatch, isSubstitutionAlignable } from './alignment-helpers.js';
import { SENTINEL_CODE_UNIT, Token } from '@keymanapp/models-templates';
>>>>>>> 46802951

import { LexicalModelTypes } from '@keymanapp/common-types';
import Distribution = LexicalModelTypes.Distribution;
import LexicalModel = LexicalModelTypes.LexicalModel;
import Transform = LexicalModelTypes.Transform;
import TransformUtils from '../transformUtils.js';

/**
<<<<<<< HEAD
=======
 * Represents token-count values resulting from an alignment attempt between two
 * different modeled context states.
 */
export type ContextStateAlignment = {
  /**
   * Denotes whether or not alignment is possible between two contexts.
   */
  canAlign: false,

  /**
   * Indicates the edit path that could not be handled.  (Useful for error reporting)
   *
   * The edit path does not include actual user text and is sanitized.
   */
  editPath: EditOperation[];
} | {
  /**
   * Denotes whether or not alignment is possible between two contexts.
   */
  canAlign: true,
  /**
   * Notes the number of tokens added to the head of the 'incoming'/'new' context
   * of the contexts being aligned.  If negative, the incoming context deleted
   * a token found in the 'original' / base context.
   *
   * For the alignment, [base context index] + leadTokenShift = [incoming context index].
   */
  leadTokenShift: number,
  /**
   * The count of tokens perfectly aligned, with no need for edits, for two successfully-
   * alignable contexts.
   */
  matchLength: number,
  /**
   * The count of tokens at the tail perfectly aligned (existing in both contexts) but
   * edited for two successfully-alignable contexts.  These tokens directly follow those
   * that need no edits.
   */
  tailEditLength: number,
  /**
   * The count of new tokens added at the end of the incoming context for two aligned contexts.
   * If negative, the incoming context deleted a previously-existing token from the original.
   */
  tailTokenShift: number
};

/**
>>>>>>> 46802951
 * This class represents the sequence of tokens (words and whitespace blocks)
 * held within the active sliding context-window at a single point in time.
 */
export class ContextTokenization {
  readonly tokens: ContextToken[];
  readonly alignment?: ContextStateAlignment;

  constructor(priorToClone: ContextTokenization);
  constructor(tokens: ContextToken[], alignment?: ContextStateAlignment);
  constructor(param1: ContextToken[] | ContextTokenization, alignment?: ContextStateAlignment) {
    if(!(param1 instanceof ContextTokenization)) {
      const tokens = param1;
      this.tokens = [].concat(tokens);
      this.alignment = alignment;
    } else {
      const priorToClone = param1;
      this.tokens = priorToClone.tokens.map((entry) => new ContextToken(entry));
      this.alignment = {...priorToClone.alignment};
    }
  }

  /**
   * Returns the token adjacent to the text insertion point.
   */
  get tail(): ContextToken {
    return this.tokens[this.tokens.length - 1];
  }

  /**
   * Returns a plain-text string representing the most probable representation for all
   * tokens represented by this tokenization instance.
   */
  get exampleInput(): string[] {
    return this.tokens
      // Hide any tokens representing invisible wordbreaks.  (Thinking ahead to phrase-level possibilities)
      .filter(token => token.exampleInput !== null)
      .map(token => token.exampleInput);
  }

  /**
   * Determines the alignment between a new, incoming tokenization source and the
   * tokenization modeled by the current instance.
   * @param incomingTokenization Raw strings corresponding to the tokenization of the incoming context
   * @param isSliding Notes if the context window is full (and sliding-alignment is particularly needed)
   * @param noSubVerify When true, this disables inspection of 'substitute' transitions that avoids
   * wholesale replacement of the original token.
   * @returns Alignment data that details if and how the incoming tokenization aligns with
   * the tokenization modeled by this instance.
   */
  computeAlignment(incomingTokenization: string[], isSliding: boolean, noSubVerify?: boolean): ContextStateAlignment {
<<<<<<< HEAD
    return computeAlignment(this.exampleInput, incomingTokenization, isSliding, noSubVerify);
=======
    // Map the tokenized state to an edit-distance friendly version.
    const tokenizationToMatch = this.exampleInput;

    const src = tokenizationToMatch.map(value => ({key: value}));
    const dst = incomingTokenization.map(value => ({key: value}));

    // let changedEmptyTail = false;
    if(dst[dst.length - 1].key == '') {
      // Only allow matching if the tokenizations are identical, thus the empty
      // token was unaffected.
      if(src.length != dst.length || src[dst.length - 1].key != '') {
        // Do not allow empty-token matches to match each other; this complicates
        // things when applying zero-root suggestions.
        //
        // The SENTINEL char should never appear in raw text, thus should never
        // match anything in the "tokenization to match".
        dst[dst.length - 1].key = SENTINEL_CODE_UNIT;
      }
    }

    // Inverted order, since 'match' existed before our new context.
    let mapping = ClassicalDistanceCalculation.computeDistance(
      src,
      dst,
      // Diagonal width to consider must be at least 2, as adding a single
      // whitespace after a token tends to add two tokens: one for whitespace,
      // one for the empty token to follow it.
      3
    );

    let editPath = mapping.editPath();
    const failure: ContextStateAlignment = {
      canAlign: false,
      editPath
    };

    // Special case:  new context bootstrapping - first token often substitutes.
    // The text length is small enough that no words should be able to rotate out the start of the context.
    // Special handling needed in case of no 'match'; the rest of the method assumes at least one 'match'.
    if(editPath.length <= 3 && (editPath[0] == 'substitute' || editPath[0] == 'match')) {
      let matchCount = 0;
      let subCount = 0;
      for(let i = 0; i < editPath.length; i++) {
        if(editPath[i] == 'substitute') {
          subCount++;
          if(!noSubVerify && !isSubstitutionAlignable(incomingTokenization[i], tokenizationToMatch[i], true)) {
            return failure;
          }
        } else if(editPath[i] == 'match') {
          // If a substitution is already recorded, treat the 'match' as a substitution.
          if(subCount > 0) {
            subCount++;
          } else {
            matchCount++;
          }
        }
      }

      const insertCount = editPath.filter((entry) => entry == 'insert').length;
      const deleteCount = editPath.filter((entry) => entry == 'delete').length;

      return {
        canAlign: true,
        matchLength: matchCount,
        leadTokenShift: 0,
        tailEditLength: subCount,
        tailTokenShift: insertCount - deleteCount
      }
    }

    // From here on assumes that at least one 'match' exists on the path.
    // It all works great... once the context is long enough for at least one stable token.
    const firstMatch = editPath.indexOf('match');

    if(firstMatch == -1) {
      // If there are no matches, there's no alignment.
      return failure;
    }

    // Transpositions are not allowed at the token level during context alignment.
    if(editPath.find((entry) => entry.indexOf('transpose') > -1)) {
      return failure;
    }

    const lastMatch = getEditPathLastMatch(editPath);

    // Assertion:  for a long context, the bulk of the edit path should be a
    // continuous block of 'match' entries.  If there's anything else in
    // the middle, we have a context mismatch.
    if(lastMatch == -1) {
      return failure;
    }

    let matchLength = lastMatch - firstMatch + 1;
    let tailInsertLength = 0;
    let tailDeleteLength = 0;
    for(let i = lastMatch; i < editPath.length; i++) {
      if(editPath[i] == 'insert') {
        tailInsertLength++;
      } else if(editPath[i] == 'delete') {
        tailDeleteLength++;
      }
    }
    if(tailInsertLength > 0 && tailDeleteLength > 0) {
      // Something's gone weird if this happens; that should appear as a substitution instead.
      // Otherwise, we have a VERY niche edit scenario.
      return failure;
    }
    const tailSubstituteLength = (editPath.length - 1 - lastMatch) - tailInsertLength - tailDeleteLength;

    // If we have a perfect match with a pre-existing context, no mutations have
    // happened; we have a 100% perfect match.
    if(firstMatch == 0 && lastMatch == editPath.length - 1) {
      return {
        canAlign: true,
        leadTokenShift: 0,
        matchLength,
        tailEditLength: tailSubstituteLength,
        tailTokenShift: tailInsertLength - tailDeleteLength
      };
    }

    // The edit path calc tries to put substitutes first, before inserts.
    // We don't want that on the leading edge.
    const lastEarlyInsert = editPath.lastIndexOf('insert', firstMatch);
    const firstSubstitute = editPath.indexOf('substitute');
    if(firstSubstitute > -1 && firstSubstitute < firstMatch && firstSubstitute < lastEarlyInsert) {
      editPath[firstSubstitute] = 'insert';
      editPath[lastEarlyInsert] = 'substitute';
    }

    // If mutations HAVE happened, we need to double-check the context-state alignment.
    let priorEdit: typeof editPath[0];
    let leadTokensRemoved = 0;
    let leadSubstitutions = 0;

    // The `i` index below aligns based upon the index within the `tokenizationToMatch` sequence
    // and how it would have to be edited to align to the `incomingTokenization` sequence.
    for(let i = 0; i < firstMatch; i++) {
      switch(editPath[i]) {
        case 'delete':
          // All deletions should appear at the sliding window edge; if a deletion appears
          // after the edge, but before the first match, something's wrong.
          if(priorEdit && priorEdit != 'delete') {
            failure;
          }
          leadTokensRemoved++;
          break;
        case 'substitute':
          // We only allow for one leading token to be substituted.
          //
          // Any extras in the front would be pure inserts, not substitutions, due to
          // the sliding context window and its implications.
          if(leadSubstitutions++ > 0) {
            failure;
          }

          // Find the word before and after substitution.
          const incomingIndex = i - (leadTokensRemoved > 0 ? leadTokensRemoved : 0);
          const matchingIndex = i + (leadTokensRemoved < 0 ? leadTokensRemoved : 0);
          const incomingSub = incomingTokenization[incomingIndex];
          const matchingSub = tokenizationToMatch[matchingIndex];

          const atSlidePoint = isSliding && (incomingIndex == 0 || matchingIndex == 0);

          // Double-check the word - does the 'substituted' word itself align?
          //
          // Exception: if the word is at the start of the context window and the
          // context window is likely sliding, don't check it.
          if(!noSubVerify && !atSlidePoint && !isSubstitutionAlignable(incomingSub, matchingSub)) {
            failure;
          }

          // There's no major need to drop parts of a token being 'slid' out of the context window.
          // We'll leave it intact and treat it as a 'match'
          matchLength++;
          break;
        case 'insert':
          // Only allow an insert at the leading edge, as with 'delete's.
          if(priorEdit && priorEdit != 'insert') {
            failure;
          }
          // In case of backspaces, it's also possible to 'insert' a 'new'
          // token - an old one that's slid back into view.
          leadTokensRemoved--;
          break;
        default:
          // No 'match' can exist before the first found index for a 'match'.
          // No 'transpose-' edits should exist within this section, either.
          failure;
      }
      priorEdit = editPath[i];
    }

    // If we need some form of tail-token substitution verification, add that here.

    return {
      canAlign: true,
      // leadTokensRemoved represents the number of tokens that must be removed from the base context
      // when aligning the contexts.  Externally, it's more helpful to think in terms of the count added
      // to the incoming context.
      leadTokenShift: -leadTokensRemoved + 0, // add 0 in case of a 'negative zero', which affects unit tests.
      matchLength,
      tailEditLength: tailSubstituteLength,
      tailTokenShift: tailInsertLength - tailDeleteLength
    };
>>>>>>> 46802951
  }

  /**
   * Given an alignment between an incoming tokenization context and the current tokenization
   * instance, this method will produce a new ContextTokenization instance for the incoming context
   * that reuses as many correction-search intermediate results as possible.
   * @param tokenizedContext  A single tokenization for the incoming context that aligns well
   * with the tokenization represented by the current instance.
   * @param alignment The alignment, as determined by a prior call to `computeAlignment`.
   * @param lexicalModel The active lexical model
   * @param alignedTransformDistribution The tokenized version of the input distribution accounting
   * for the difference between the context represented by this instance and that of `tokenizedContext`.
   * @returns
   */
  transitionTo(
    tokenizedContext: Token[],
    alignment: ContextStateAlignment,
    lexicalModel: LexicalModel,
    // FUTURE NOTE:  especially for epic-dict-breaker, we'll want an array of these - to align across multiple transitions
    // in case word boundaries shift back and forth.
    alignedTransformDistribution: Distribution<Transform[]>
  ): ContextTokenization {
    if(!alignment.canAlign) {
      return null;
    }

    const {
      leadTokenShift,
      matchLength,
      tailEditLength,
      tailTokenShift
    } = alignment;
    const hasDistribution = alignedTransformDistribution?.length > 0;

    // If we have a perfect match with a pre-existing tokenization, no mutations have
    // happened; just re-use the old context tokenization.
    if(tailEditLength == 0 && leadTokenShift == 0 && tailTokenShift == 0) {
      // We must build a new instance in case the original did not have
      // alignment data (like when it's the initial context!)
      return new ContextTokenization(this.tokens, alignment);
    } else {
      // If we didn't get any input, we really should perfectly match
      // a previous context state.  If such a state is out of our cache,
      // it should simply be rebuilt.
      if(!hasDistribution) {
        return null;
      }
    }

    // If mutations HAVE happened, we have work to do.
    const tokenization = this.tokens.map((token) => new ContextToken(token));

    if(leadTokenShift < 0) {
      tokenization.splice(0, -leadTokenShift);
    } else if(leadTokenShift > 0) {
      // TODO:  insert token(s) at the start to match the text that's back within the
      // sliding context window.
      //
      // (was not part of original source method [`attemptContextMatch`])
      return null;
    }

    // If no TAIL mutations have happened, we're safe to return now.
    if(tailEditLength == 0 && tailTokenShift == 0) {
      return new ContextTokenization(tokenization, alignment);
    }

    // ***

    const incomingOffset = (leadTokenShift > 0 ? leadTokenShift : 0);
    const matchingOffset = (leadTokenShift < 0 ? -leadTokenShift : 0);

    // If a word is being slid out of context-window range, start trimming it - we should
    // no longer need to worry about reusing its original correction-search results.
    if(matchLength > 0 && this.tokens[matchingOffset].exampleInput != tokenizedContext[incomingOffset].text) {
      //this.tokens[matchingOffset]'s clone is at tokenization[0] after the splice call in a previous block.
      tokenization[0] = new ContextToken(lexicalModel, tokenizedContext[incomingOffset].text);
    }

    // first non-matched tail index within the incoming context
    const incomingTailUpdateIndex = matchLength + incomingOffset;
    // first non-matched tail index in `matchState`, the base context state.
    const matchingTailUpdateIndex = matchLength + matchingOffset;

    // The assumed input from the input distribution is always at index 0.
    const tokenizedPrimaryInput = hasDistribution ? alignedTransformDistribution[0].sample : null;
    // first index:  original sample's tokenization
    // second index:  token index within original sample
    const tokenDistribution = alignedTransformDistribution.map((entry) => {
      return entry.sample.map((sample) => {
        return {
          sample: sample,
          p: entry.p
        }
      });
    });

    // Using these as base indices...
    let tailIndex = 0;
    for(let i = 0; i < tailEditLength; i++) {
      // do tail edits
      const incomingIndex = i + incomingTailUpdateIndex;
      const matchingIndex = i + matchingTailUpdateIndex;

      const incomingToken = tokenizedContext[incomingIndex];
      const matchedToken = this.tokens[matchingIndex];

      let primaryInput = hasDistribution ? tokenizedPrimaryInput[i] : null;
      const isBackspace = primaryInput && TransformUtils.isBackspace(primaryInput);
      let token: ContextToken;

      if(isBackspace) {
        token = new ContextToken(lexicalModel, incomingToken.text);
        token.searchSpace.inputSequence.forEach((entry) => entry[0].sample.id = primaryInput.id);
      } else {
        // Assumption:  there have been no intervening keystrokes since the last well-aligned context.
        // (May not be valid with epic/dict-breaker or with complex, word-boundary crossing transforms)
        token = new ContextToken(matchedToken);
        // Erase any applied-suggestion transition ID; it is no longer valid.
        token.appliedTransitionId = undefined;
        token.searchSpace.addInput(tokenDistribution.map((seq) => seq[tailIndex] ?? { sample: { insert: '', deleteLeft: 0 }, p: 1 }));
      }

      tokenization[incomingIndex] = token;
      tailIndex++;
    }

    if(tailTokenShift < 0) {
      // delete tail tokens
      for(let i = 0; i > tailTokenShift; i--) {
        // If ALL that remains are deletes, we're good to go.
        //
        // This may not be the token at the index, but since all that remains are deletes,
        // we'll have deleted the correct total number from the end once all iterations
        // are done.
        tokenization.pop();
      }
    } else {
      for(let i = tailEditLength; i < tailEditLength + tailTokenShift; i++) {
        // create tail tokens
        const incomingIndex = i + incomingTailUpdateIndex;
        const incomingToken = tokenizedContext[incomingIndex];
        // // Assertion:  there should be no matching token; this should be a newly-appended token.
        // const matchingIndex = i + tailEditLength + matchingTailUpdateIndex;

        const primaryInput = hasDistribution ? tokenizedPrimaryInput[i] : null;
        let pushedToken = new ContextToken(lexicalModel);

        // TODO:  assumes that there was no shift in wordbreaking from the
        // prior context to the current one.  This may actually be a major
        // issue for dictionary-based wordbreaking!
        //
        // If there was such a shift, then we may have extra transforms
        // originally on a 'previous' token that got moved into this one!
        //
        // Suppose we're using a dictionary-based wordbreaker and have
        // `butterfl` for our context, which could become butterfly.  If the
        // next keystroke results in `butterfli`, this would likely be
        // tokenized `butter` `fli`.  (e.g: `fli` leads to `flight`.) How do
        // we know to properly relocate the `f` and `l` transforms?
        let tokenDistribComponent = tokenDistribution.map((seq) => {
          const entry = seq[tailIndex];
          if(!entry || TransformUtils.isEmpty(entry.sample)) {
            return null;
          } else {
            return entry;
          }
        }).filter((entry) => !!entry);
        if(primaryInput) {
          let transformDistribution = tokenDistribComponent.length > 0 ? tokenDistribComponent : null;
          if(transformDistribution) {
            pushedToken.searchSpace.addInput(transformDistribution);
          }
        } else if(incomingToken.text) {
          // We have no transform data to match against an inserted token with text; abort!
          // Refer to #12494 for an example case; we currently can't map previously-committed
          // input transforms to a newly split-off token.
          return null;
        }
        pushedToken.isWhitespace = incomingToken.isWhitespace;

        // Auto-replaces the search space to correspond with the new token.
        tokenization.push(pushedToken);
        tailIndex++;
      }
    }

    return new ContextTokenization(tokenization, alignment);
  }
}<|MERGE_RESOLUTION|>--- conflicted
+++ resolved
@@ -8,14 +8,8 @@
  */
 
 import { ContextToken } from './context-token.js';
-<<<<<<< HEAD
 import { computeAlignment, ContextStateAlignment } from './alignment-helpers.js';
 import { Token } from '@keymanapp/models-templates';
-=======
-import { ClassicalDistanceCalculation, EditOperation } from './classical-calculation.js';
-import { getEditPathLastMatch, isSubstitutionAlignable } from './alignment-helpers.js';
-import { SENTINEL_CODE_UNIT, Token } from '@keymanapp/models-templates';
->>>>>>> 46802951
 
 import { LexicalModelTypes } from '@keymanapp/common-types';
 import Distribution = LexicalModelTypes.Distribution;
@@ -24,56 +18,6 @@
 import TransformUtils from '../transformUtils.js';
 
 /**
-<<<<<<< HEAD
-=======
- * Represents token-count values resulting from an alignment attempt between two
- * different modeled context states.
- */
-export type ContextStateAlignment = {
-  /**
-   * Denotes whether or not alignment is possible between two contexts.
-   */
-  canAlign: false,
-
-  /**
-   * Indicates the edit path that could not be handled.  (Useful for error reporting)
-   *
-   * The edit path does not include actual user text and is sanitized.
-   */
-  editPath: EditOperation[];
-} | {
-  /**
-   * Denotes whether or not alignment is possible between two contexts.
-   */
-  canAlign: true,
-  /**
-   * Notes the number of tokens added to the head of the 'incoming'/'new' context
-   * of the contexts being aligned.  If negative, the incoming context deleted
-   * a token found in the 'original' / base context.
-   *
-   * For the alignment, [base context index] + leadTokenShift = [incoming context index].
-   */
-  leadTokenShift: number,
-  /**
-   * The count of tokens perfectly aligned, with no need for edits, for two successfully-
-   * alignable contexts.
-   */
-  matchLength: number,
-  /**
-   * The count of tokens at the tail perfectly aligned (existing in both contexts) but
-   * edited for two successfully-alignable contexts.  These tokens directly follow those
-   * that need no edits.
-   */
-  tailEditLength: number,
-  /**
-   * The count of new tokens added at the end of the incoming context for two aligned contexts.
-   * If negative, the incoming context deleted a previously-existing token from the original.
-   */
-  tailTokenShift: number
-};
-
-/**
->>>>>>> 46802951
  * This class represents the sequence of tokens (words and whitespace blocks)
  * held within the active sliding context-window at a single point in time.
  */
@@ -124,216 +68,7 @@
    * the tokenization modeled by this instance.
    */
   computeAlignment(incomingTokenization: string[], isSliding: boolean, noSubVerify?: boolean): ContextStateAlignment {
-<<<<<<< HEAD
     return computeAlignment(this.exampleInput, incomingTokenization, isSliding, noSubVerify);
-=======
-    // Map the tokenized state to an edit-distance friendly version.
-    const tokenizationToMatch = this.exampleInput;
-
-    const src = tokenizationToMatch.map(value => ({key: value}));
-    const dst = incomingTokenization.map(value => ({key: value}));
-
-    // let changedEmptyTail = false;
-    if(dst[dst.length - 1].key == '') {
-      // Only allow matching if the tokenizations are identical, thus the empty
-      // token was unaffected.
-      if(src.length != dst.length || src[dst.length - 1].key != '') {
-        // Do not allow empty-token matches to match each other; this complicates
-        // things when applying zero-root suggestions.
-        //
-        // The SENTINEL char should never appear in raw text, thus should never
-        // match anything in the "tokenization to match".
-        dst[dst.length - 1].key = SENTINEL_CODE_UNIT;
-      }
-    }
-
-    // Inverted order, since 'match' existed before our new context.
-    let mapping = ClassicalDistanceCalculation.computeDistance(
-      src,
-      dst,
-      // Diagonal width to consider must be at least 2, as adding a single
-      // whitespace after a token tends to add two tokens: one for whitespace,
-      // one for the empty token to follow it.
-      3
-    );
-
-    let editPath = mapping.editPath();
-    const failure: ContextStateAlignment = {
-      canAlign: false,
-      editPath
-    };
-
-    // Special case:  new context bootstrapping - first token often substitutes.
-    // The text length is small enough that no words should be able to rotate out the start of the context.
-    // Special handling needed in case of no 'match'; the rest of the method assumes at least one 'match'.
-    if(editPath.length <= 3 && (editPath[0] == 'substitute' || editPath[0] == 'match')) {
-      let matchCount = 0;
-      let subCount = 0;
-      for(let i = 0; i < editPath.length; i++) {
-        if(editPath[i] == 'substitute') {
-          subCount++;
-          if(!noSubVerify && !isSubstitutionAlignable(incomingTokenization[i], tokenizationToMatch[i], true)) {
-            return failure;
-          }
-        } else if(editPath[i] == 'match') {
-          // If a substitution is already recorded, treat the 'match' as a substitution.
-          if(subCount > 0) {
-            subCount++;
-          } else {
-            matchCount++;
-          }
-        }
-      }
-
-      const insertCount = editPath.filter((entry) => entry == 'insert').length;
-      const deleteCount = editPath.filter((entry) => entry == 'delete').length;
-
-      return {
-        canAlign: true,
-        matchLength: matchCount,
-        leadTokenShift: 0,
-        tailEditLength: subCount,
-        tailTokenShift: insertCount - deleteCount
-      }
-    }
-
-    // From here on assumes that at least one 'match' exists on the path.
-    // It all works great... once the context is long enough for at least one stable token.
-    const firstMatch = editPath.indexOf('match');
-
-    if(firstMatch == -1) {
-      // If there are no matches, there's no alignment.
-      return failure;
-    }
-
-    // Transpositions are not allowed at the token level during context alignment.
-    if(editPath.find((entry) => entry.indexOf('transpose') > -1)) {
-      return failure;
-    }
-
-    const lastMatch = getEditPathLastMatch(editPath);
-
-    // Assertion:  for a long context, the bulk of the edit path should be a
-    // continuous block of 'match' entries.  If there's anything else in
-    // the middle, we have a context mismatch.
-    if(lastMatch == -1) {
-      return failure;
-    }
-
-    let matchLength = lastMatch - firstMatch + 1;
-    let tailInsertLength = 0;
-    let tailDeleteLength = 0;
-    for(let i = lastMatch; i < editPath.length; i++) {
-      if(editPath[i] == 'insert') {
-        tailInsertLength++;
-      } else if(editPath[i] == 'delete') {
-        tailDeleteLength++;
-      }
-    }
-    if(tailInsertLength > 0 && tailDeleteLength > 0) {
-      // Something's gone weird if this happens; that should appear as a substitution instead.
-      // Otherwise, we have a VERY niche edit scenario.
-      return failure;
-    }
-    const tailSubstituteLength = (editPath.length - 1 - lastMatch) - tailInsertLength - tailDeleteLength;
-
-    // If we have a perfect match with a pre-existing context, no mutations have
-    // happened; we have a 100% perfect match.
-    if(firstMatch == 0 && lastMatch == editPath.length - 1) {
-      return {
-        canAlign: true,
-        leadTokenShift: 0,
-        matchLength,
-        tailEditLength: tailSubstituteLength,
-        tailTokenShift: tailInsertLength - tailDeleteLength
-      };
-    }
-
-    // The edit path calc tries to put substitutes first, before inserts.
-    // We don't want that on the leading edge.
-    const lastEarlyInsert = editPath.lastIndexOf('insert', firstMatch);
-    const firstSubstitute = editPath.indexOf('substitute');
-    if(firstSubstitute > -1 && firstSubstitute < firstMatch && firstSubstitute < lastEarlyInsert) {
-      editPath[firstSubstitute] = 'insert';
-      editPath[lastEarlyInsert] = 'substitute';
-    }
-
-    // If mutations HAVE happened, we need to double-check the context-state alignment.
-    let priorEdit: typeof editPath[0];
-    let leadTokensRemoved = 0;
-    let leadSubstitutions = 0;
-
-    // The `i` index below aligns based upon the index within the `tokenizationToMatch` sequence
-    // and how it would have to be edited to align to the `incomingTokenization` sequence.
-    for(let i = 0; i < firstMatch; i++) {
-      switch(editPath[i]) {
-        case 'delete':
-          // All deletions should appear at the sliding window edge; if a deletion appears
-          // after the edge, but before the first match, something's wrong.
-          if(priorEdit && priorEdit != 'delete') {
-            failure;
-          }
-          leadTokensRemoved++;
-          break;
-        case 'substitute':
-          // We only allow for one leading token to be substituted.
-          //
-          // Any extras in the front would be pure inserts, not substitutions, due to
-          // the sliding context window and its implications.
-          if(leadSubstitutions++ > 0) {
-            failure;
-          }
-
-          // Find the word before and after substitution.
-          const incomingIndex = i - (leadTokensRemoved > 0 ? leadTokensRemoved : 0);
-          const matchingIndex = i + (leadTokensRemoved < 0 ? leadTokensRemoved : 0);
-          const incomingSub = incomingTokenization[incomingIndex];
-          const matchingSub = tokenizationToMatch[matchingIndex];
-
-          const atSlidePoint = isSliding && (incomingIndex == 0 || matchingIndex == 0);
-
-          // Double-check the word - does the 'substituted' word itself align?
-          //
-          // Exception: if the word is at the start of the context window and the
-          // context window is likely sliding, don't check it.
-          if(!noSubVerify && !atSlidePoint && !isSubstitutionAlignable(incomingSub, matchingSub)) {
-            failure;
-          }
-
-          // There's no major need to drop parts of a token being 'slid' out of the context window.
-          // We'll leave it intact and treat it as a 'match'
-          matchLength++;
-          break;
-        case 'insert':
-          // Only allow an insert at the leading edge, as with 'delete's.
-          if(priorEdit && priorEdit != 'insert') {
-            failure;
-          }
-          // In case of backspaces, it's also possible to 'insert' a 'new'
-          // token - an old one that's slid back into view.
-          leadTokensRemoved--;
-          break;
-        default:
-          // No 'match' can exist before the first found index for a 'match'.
-          // No 'transpose-' edits should exist within this section, either.
-          failure;
-      }
-      priorEdit = editPath[i];
-    }
-
-    // If we need some form of tail-token substitution verification, add that here.
-
-    return {
-      canAlign: true,
-      // leadTokensRemoved represents the number of tokens that must be removed from the base context
-      // when aligning the contexts.  Externally, it's more helpful to think in terms of the count added
-      // to the incoming context.
-      leadTokenShift: -leadTokensRemoved + 0, // add 0 in case of a 'negative zero', which affects unit tests.
-      matchLength,
-      tailEditLength: tailSubstituteLength,
-      tailTokenShift: tailInsertLength - tailDeleteLength
-    };
->>>>>>> 46802951
   }
 
   /**
