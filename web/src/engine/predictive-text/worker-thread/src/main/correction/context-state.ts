/*
 * Keyman is copyright (C) SIL Global. MIT License.
 *
 * Created by jahorton on 2025-07-30
 *
 * Represents cached data about the state of the sliding context window either
 * before or after a context transition event and related functionality,
 * including logic used to determine the transition from one context state to
 * another.
 */

import { LexicalModelTypes } from '@keymanapp/common-types';
import { applyTransform } from '@keymanapp/models-templates';
import { KMWString } from '@keymanapp/web-utils';

import { ContextToken } from './context-token.js';
import { ContextTokenization } from './context-tokenization.js';
import { ContextTransition } from './context-transition.js';
import { determineModelTokenizer } from '../model-helpers.js';
import { tokenizeAndFilterDistribution } from './transform-tokenization.js';

import Context = LexicalModelTypes.Context;
import Distribution = LexicalModelTypes.Distribution;
import LexicalModel = LexicalModelTypes.LexicalModel;
import Suggestion = LexicalModelTypes.Suggestion;
import Transform = LexicalModelTypes.Transform;

/**
 * Represents a state of the active context at some point in time along with the
 * results of all related, reusable predictive-text operations.
 */
export class ContextState {
  /**
   * The context window in view for the represented Context state,
   * as passed between the predictive-text worker and its host.
   */
  readonly context: Context;

  /**
   * The active lexical model operating upon the Context.
   */
  readonly model: LexicalModel;

  /**
   * Denotes the most likely tokenization for the represented Context.
   */
  tokenization: ContextTokenization;

  /**
   * Denotes the keystroke-sourced Transform that was last applied to a
   * prior ContextState.
   *
   * Note:  if this specific ContextState resulted from applying a
   * Suggestion, this may not match text seen in the current Context!
   */
  appliedInput?: Transform;

  /**
   * Denotes all keystroke data contributing to ContextTokens seen in
   * .tokenization.  For each contributing context transition, its ID
   * may be used to retrieve the original fat-finger distribution for
   * potential keystroke effects.
   */
  inputTransforms: Map<number, Distribution<Transform>>;

  /**
   * The full set of Suggestions produced for the transition to this context state.
   *
   * May be undefined if no suggestions were generated for this state.
   */
  suggestions?: Suggestion[];

  /**
   * If set, denotes the suggestion ID for the suggestion (from .suggestions) that
   * was applied for the final transition to this context state.
   */
  appliedSuggestionId?: number;

  /**
   * If a suggestion was applied, returns the transition ID associated with the
   * applied suggestion.
   *
   * Otherwise, returns `undefined`.
   */
  get appliedSuggestionTransitionId(): number | undefined {
    if(!this.appliedSuggestionId) {
      return undefined;
    }

    return this.suggestions.find(s => s.id == this.appliedSuggestionId)?.transformId;
  }

  /**
   * Indicates whether or not the applied suggestion (if it exists) was applied
   * directly by the user.
   *
   * - `true` if directly applied via banner interaction or other explicitly-intended
   * behaviors
   * - `false` if indirectly applied (say, by triggering whitespace/punctuation input)
   * - `undefined` if no suggestion has been applied.
   */
  isManuallyApplied?: boolean;

  /**
   * Deep-copies a prior instance.
   * @param stateToClone
   */
  constructor(stateToClone: ContextState);
  /**
   * Initializes a new ContextState instance based on the active model and context.
   *
   * If a precomputed tokenization of the context (with prior correction-search
   * calculation data) is not available, it will be spun up from scratch.
   *
   * @param context The context available within the current sliding context-window
   * @param model The active lexical model.
   * @param tokenization Precomputed tokenization for the context, leveraging previous
   * correction-search progress and results
   */
  constructor(context: Context, model: LexicalModel, tokenization?: ContextTokenization);
  constructor(param1: Context | ContextState, model?: LexicalModel, tokenization?: ContextTokenization) {
    if(!(param1 instanceof ContextState)) {
      this.context = param1;
      this.model = model;
      if(tokenization) {
        this.tokenization = tokenization;
      } else {
        this.initFromReset();
      }
    } else {
      const stateToClone = param1;

      Object.assign(this, stateToClone);
      this.inputTransforms = new Map(stateToClone.inputTransforms);
      this.tokenization = new ContextTokenization(stateToClone.tokenization);

      // A shallow copy of the array is fine, but we'd be best off
      // not aliasing the array itself.
      if(stateToClone.suggestions?.length ?? 0 > 0) {
        this.suggestions = [].concat(stateToClone.suggestions);
      }
    }
  }

  /**
   * Initializes the ContextState instance for use when no valid prior
   * information is available - typically, immediately after engine
   * initialization or a context reset.
   */
  private initFromReset() {
    const tokenizedContext = determineModelTokenizer(this.model)(this.context).left;
    const baseTokens = tokenizedContext.map((entry) => {
      const token = new ContextToken(this.model, entry.text);

      if(entry.isWhitespace) {
        token.isWhitespace = true;
      }

      return token;
    });

    // And now build the final context state object, which includes whitespace 'tokens'.);
    if(baseTokens.length == 0) {
      baseTokens.push(new ContextToken(this.model));
    }
    this.tokenization = new ContextTokenization(baseTokens);
    this.inputTransforms = new Map();
  }

  /**
   * As written, this method attempts to determine the context state and tokenization(s)
   * that result from applying an incoming transform distribution to the incoming context
   * state based upon data from _this_ instance's modeled context state.
   *
   * If the two versions of Context are not alignable, this method will return null.
   *
   * If they are alignable, this method will reuse as much prior cached data (for
   * tokenization and correction-search reuse) as possible when tokenizing and building
   * the final resulting ContextState for the modeled ContextTransition.
   *
   * @param context The incoming Context instance for a prediction or suggestion application,
   * which should be alignable to this instance's .context.  (I.e, should be "the same"
   * context after adjusting for sliding context-window behaviors.)
   * @param transformDistribution A distribution of incoming potential edits to the context -
   * typically from a keystroke's fat-finger distribution.
   *
   * May also contain a single entry for applying Suggestions or when correction behavior
   * is disabled.
   * @param isApplyingSuggestion When true, alters behavior to better model application of suggestions.
   * @returns
   */
  analyzeTransition(
    context: Context,
    transformDistribution?: Distribution<Transform>,
    // overrides checks for token substitution that can fail for large applied suggestions.
    isApplyingSuggestion?: boolean
  ): ContextTransition {
    const lexicalModel = this.model;

    // Apply all transforms to the base context state
    const transformSequenceDistribution = tokenizeAndFilterDistribution(context, lexicalModel, transformDistribution);
    const postContext = transformDistribution?.[0] ? applyTransform(transformDistribution[0].sample, context) : context;

    // Note for future:  the next line's pattern asserts that there is only one true tokenization.
    // We may eventually allow for multiple potential tokenizations (per epic-dict-breaker)
    const tokenizedContext = determineModelTokenizer(lexicalModel)(postContext).left;
    if(tokenizedContext.length == 0) {
      tokenizedContext.push({text: ''});
    }
    // In which case we could try need to align for each of them, starting from the most likely.

    // If we're not at the start of the buffer, we're probably a sliding context.
    const isSliding = !this.context.startOfBuffer;

    // It's possible the tokenization will remember more of the initial token than is
    // actually present in the sliding context window, which imposes a need for a wide-band
    // computeDistance 'radius' in the called function.
    const alignmentResults = this.tokenization.computeAlignment(tokenizedContext.map((token) => token.text), isSliding, isApplyingSuggestion);

    if(alignmentResults.canAlign == false) { // Needs to be explicit for TS type inference.
      if(console && console.error) {
        console.error(`Could not align contexts with edit path ${JSON.stringify(alignmentResults.editPath)}`);
      }
      return null;
    }

    const resultTokenization = this.tokenization.transitionTo(
      tokenizedContext,
      alignmentResults,
      lexicalModel,
      transformSequenceDistribution
    );

    if(!resultTokenization) {
      if(console && console.error) {
        console.error(`Transition to alignable tokenization failed:  alignment properties ${JSON.stringify(alignmentResults)}`);
      }
      return null;
    }

    const transition = new ContextTransition(this, this.appliedInput?.id);
    // Occurs on context resets & after applying suggestions/reversions
    if(resultTokenization == this.tokenization) {
      // If the tokenizations match, clone the ContextState; we want to preserve a post-application
      // context separately from pre-application contexts for predictions based on empty roots.
      const state = new ContextState(this);
      transition.finalize(state, transformDistribution);
      return transition;
    }

    // So, if we have a suggestion transition ID at the end and didn't just apply...
    // we've just returned to the end of an applied suggestion's token.
    //
    // epic/dict-breaker:  if ANY decently-likely tokenization satisfies this, we still
    // have a reasonable candidate for display of a delayed reversion.  (Not 'all' -
    // 'any'.)
    const tokens = resultTokenization.tokens;
    const lastIndex = tokens.length - 1;
    // Ignore a context-final empty '' token; the interesting one is what comes before.
    const nonEmptyTail = !tokens[lastIndex].isEmptyToken ? tokens[lastIndex] : tokens[lastIndex - 1];
    const appliedSuggestionTransitionId = nonEmptyTail?.appliedTransitionId;

    // Used to construct and represent the part of the incoming transform that
    // does not land as part of the final token in the resulting context.  This
    // component should be preserved by any suggestions that get applied.
    //
    // undefined by default, which asserts we're still affecting the same token.
    let preservationTransform: Transform;

    // Handling for non-whitespace word boundaries - for example,
    // `the '` => `the 'a` - a fun word boundary shift!
    // We expect such cases to have SOMETHING for a preservation transform here;
    // we need to ensure that any suggestions for the new token believe that
    // the token is starting fresh, without any prior text.
    if(alignmentResults.tailTokenShift > 0) {
      preservationTransform = { insert: '', deleteLeft: 0 };
    }

    if(transformSequenceDistribution) {
      const transformKeys = [...transformSequenceDistribution[0].sample.keys()];
      // Leave out the final entry - that part is replaceable by suggestions.
      transformKeys.pop();

      for(let i of transformKeys) {
        const primaryInput = transformSequenceDistribution[0].sample.get(i);
        if(!preservationTransform) {
          preservationTransform = primaryInput;
        } else {
          preservationTransform.insert += primaryInput.insert;
          preservationTransform.deleteLeft += primaryInput.deleteLeft;
        }
      }
    }

    const state = new ContextState(postContext, lexicalModel);
    state.tokenization = resultTokenization;
    state.appliedInput = transformDistribution?.[0].sample;
    transition.finalize(state, transformDistribution, preservationTransform);
    transition.revertableTransitionId = appliedSuggestionTransitionId;
    return transition;
  }
}

/**
 * Determines the changes in leading-edge text between two contexts with the
 * same trailing-edge contents.
 *
 * This function assumes that text is only either added to or removed from the
 * second context's data, as if due to shifting the boundaries of the sliding
 * context window.
 * @param srcContext A previous context, which may be computed from the prior
 * transition and its effects.
 * @param dstContext The current context visible through the sliding context
 * window.
 * @returns The substring prepended to the context (if sliding backward) or the
 * number of codepoints removed from its start (if sliding forward)
 */
export function determineContextSlideTransform(srcContext: Context, dstContext: Context): Transform {
  // Assumption: the current (sliding) context window is alignable.
  // See `matchBaseContextState` in ../predict-helpers.ts.

  // Assertion:  If the assumption above holds and both start-of-buffer flags
  // are true, the contents must then match.
  if(srcContext.startOfBuffer && dstContext.startOfBuffer) {
    // Validate that they actually match.
    // If not, the contexts shouldn't equal.
    if(srcContext.left == dstContext.left) {
      return { insert: '', deleteLeft: 0, deleteRight: 0 };
    } else {
      return null;
    }
  }

  // Assumption:  the right-hand side of the left-context strings WILL match.
  // The only change should be for the contents of the sliding-context window.
  const src = srcContext.left;
  const dst = dstContext.left;

  // Assumption:  the context will always be codepoint-aligned, as the Web engine
  // and worker both do string ops based on codepoints, not code units.

  // Which way did the context window slide, if it did?  This does not
  // vary for different tokenizations; we can determine exactly how
  // much text was prepended (with end text deleted in last edit) or
  // deleted (with end text added in last edit).
  const rawDelta = dst.length - src.length;

  // Validation:  does the part of both strings that should match actually match?
<<<<<<< HEAD
  if(rawDelta > 0 ? dst.slice(rawDelta) != src : src.slice(-rawDelta) != dst) {
    return null;
=======
  //
  // Context operations are already code-point aligned; no need to use special
  // non-BMP handling here.
  const smallerIsSubstringOfOther = rawDelta > 0
    ? dst.slice(rawDelta) == src
    : src.slice(-rawDelta) == dst;
  if(!smallerIsSubstringOfOther) {
    throw new Error(`Context-slide preconditions invalidated - neither before nor after context is a substring of the other`);
>>>>>>> aaec2837
  }

  return {
    // As we're codepoint-aligned, the part not in common must also be codepoint
    // aligned - no need to incur SMP-aware functionality overhead.
    insert: rawDelta > 0 ? dst.slice(0, rawDelta) : '',
    deleteLeft: 0,
    deleteRight: rawDelta < 0 ? KMWString.length(src.slice(0, -rawDelta)) : 0
  }
}<|MERGE_RESOLUTION|>--- conflicted
+++ resolved
@@ -346,19 +346,11 @@
   const rawDelta = dst.length - src.length;
 
   // Validation:  does the part of both strings that should match actually match?
-<<<<<<< HEAD
-  if(rawDelta > 0 ? dst.slice(rawDelta) != src : src.slice(-rawDelta) != dst) {
-    return null;
-=======
   //
   // Context operations are already code-point aligned; no need to use special
   // non-BMP handling here.
-  const smallerIsSubstringOfOther = rawDelta > 0
-    ? dst.slice(rawDelta) == src
-    : src.slice(-rawDelta) == dst;
-  if(!smallerIsSubstringOfOther) {
-    throw new Error(`Context-slide preconditions invalidated - neither before nor after context is a substring of the other`);
->>>>>>> aaec2837
+  if(rawDelta > 0 ? dst.slice(rawDelta) != src : src.slice(-rawDelta) != dst) {
+    return null;
   }
 
   return {
