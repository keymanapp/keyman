import { applyTransform, buildMergedTransform } from '@keymanapp/models-templates';

import TransformUtils from '../transformUtils.js';
import { determineModelTokenizer } from '../model-helpers.js';
import { tokenizeAndFilterDistribution } from './transform-tokenization.js';
import { LexicalModelTypes } from '@keymanapp/common-types';
import Context = LexicalModelTypes.Context;
import Distribution = LexicalModelTypes.Distribution;
import LexicalModel = LexicalModelTypes.LexicalModel;
import Transform = LexicalModelTypes.Transform;
import { ContextToken } from './context-token.js';
import { ContextTokenization } from './context-tokenization.js';
import { ContextState } from './context-state.js';
import { ContextTransition } from './context-transition.js';

class CircularArray<Item> {
  static readonly DEFAULT_ARRAY_SIZE = 5;
  private circle: Item[];
  private currentHead: number=0;
  private currentTail: number=0;

  constructor(size: number = CircularArray.DEFAULT_ARRAY_SIZE) {
    this.circle = Array(size);
  }

  get count(): number {
    let diff = this.currentHead - this.currentTail;

    if(diff < 0) {
      diff = diff + this.circle.length;
    }

    return diff;
  }

  get maxCount(): number {
    return this.circle.length;
  }

  get oldest(): Item {
    if(this.count == 0) {
      return undefined;
    }

    return this.item(0);
  }

  get newest(): Item {
    if(this.count == 0) {
      return undefined;
    }

    return this.item(this.count - 1);
  }

  enqueue(item: Item): Item {
    var prevItem = null;
    let nextHead = (this.currentHead + 1) % this.maxCount;

    if(nextHead == this.currentTail) {
      prevItem = this.circle[this.currentTail];
      this.currentTail = (this.currentTail + 1) % this.maxCount;
    }

    this.circle[this.currentHead] = item;
    this.currentHead = nextHead;

    return prevItem;
  }

  dequeue(): Item {
    if(this.currentTail == this.currentHead) {
      return null;
    } else {
      let item = this.circle[this.currentTail];
      this.currentTail = (this.currentTail + 1) % this.maxCount;
      return item;
    }
  }

  popNewest(): Item {
    if(this.currentTail == this.currentHead) {
      return null;
    } else {
      let item = this.circle[this.currentHead];
      this.currentHead = (this.currentHead - 1 + this.maxCount) % this.maxCount;
      return item;
    }
  }

  /**
   * Returns items contained within the circular array, ordered from 'oldest' to 'newest' -
   * the same order in which the items will be dequeued.
   * @param index
   */
  item(index: number) {
    if(index >= this.count) {
      // JS arrays return `undefined` for invalid array indices.
      return undefined;
    }

    let mappedIndex = (this.currentTail + index) % this.maxCount;
    return this.circle[mappedIndex];
  }
}

export class ContextTracker extends CircularArray<ContextState> {
  // Aim:  relocate to ContextTransition in some form?
  // Or can we split it up in some manner across the different types?
  static attemptMatchContext(
    context: Context,
    lexicalModel: LexicalModel,
    matchState: ContextState,
    // the distribution should be tokenized already.
    transformDistribution?: Distribution<Transform> // transform distribution is needed here.
<<<<<<< HEAD
  ): ContextTransition {
    const tokenizedContext = determineModelTokenizer(lexicalModel)(context).left;
    const baseTransition = new ContextTransition(matchState, matchState.appliedInput?.id);

=======
  ): ContextMatchResult {
>>>>>>> 9baeb924
    const transformSequenceDistribution = tokenizeAndFilterDistribution(context, lexicalModel, transformDistribution);

    if(transformDistribution?.[0]) {
      context = applyTransform(transformDistribution[0].sample, context);
    }
    const tokenizedContext = determineModelTokenizer(lexicalModel)(context).left;
    const alignmentResults = matchState.tokenization.computeAlignment(tokenizedContext.map((token) => token.text));

    if(!alignmentResults.canAlign) {
      return null;
    }

    const {
      leadTokenShift,
      matchLength,
      tailEditLength,
      tailTokenShift
    } = alignmentResults;

    const hasDistribution = transformSequenceDistribution && Array.isArray(transformSequenceDistribution);

    // If we have a perfect match with a pre-existing context, no mutations have
    // happened; just re-use the old context state.
    if(tailEditLength == 0 && leadTokenShift == 0 && tailTokenShift == 0) {
      baseTransition.replaceFinal(matchState, transformDistribution);
      return baseTransition;
    } else {
      // If we didn't get any input, we really should perfectly match
      // a previous context state.  If such a state is out of our cache,
      // it should simply be rebuilt.
      if(!hasDistribution) {
        return null;
      }
    }

    // If mutations HAVE happened, we have work to do.
    const tokenization = matchState.tokenization.tokens.map((token) => new ContextToken(token));

    if(leadTokenShift < 0) {
      tokenization.splice(0, -leadTokenShift);
    } else if(leadTokenShift > 0) {
      // TODO:  insert token(s) at the start to match the text that's back within the
      // sliding context window.
      //
      // (was not part of original `attemptContextMatch`)
      return null;
    }

    // If no TAIL mutations have happened, we're safe to return now.
    if(tailEditLength == 0 && tailTokenShift == 0) {
      const state = new ContextState(context, lexicalModel);
      state.tokenization = new ContextTokenization(tokenization, alignmentResults);
      baseTransition.replaceFinal(state, transformDistribution);
      return baseTransition;
    }

    // ***

    // first non-matched tail index within the incoming context
    const incomingTailUpdateIndex = matchLength + (leadTokenShift > 0 ? leadTokenShift : 0);
    // first non-matched tail index in `matchState`, the base context state.
    const matchingTailUpdateIndex = matchLength - (leadTokenShift < 0 ? leadTokenShift : 0);

    // The assumed input from the input distribution is always at index 0.
    const tokenizedPrimaryInput = hasDistribution ? transformSequenceDistribution[0].sample : null;
    // first index:  original sample's tokenization
    // second index:  token index within original sample
    const tokenDistribution = transformSequenceDistribution.map((entry) => {
      return entry.sample.map((sample) => {
        return {
          sample: sample,
          p: entry.p
        }
      });
    });

    // // Gets distribution of token index 1s as excerpted from the sequences' distribution.
    // let a = tokenDistribution.map((sequence) => sequence[1]);

    // Using these as base indices...

    let tailIndex = 0;
    // let lastTailIndex = tailEditLength + (tailTokenShift > 0 ? tailTokenShift : 0);

    // Used to construct and represent the part of the incoming transform that
    // does not land as part of the final token in the resulting context.  This
    // component should be preserved by any suggestions that get applied.
    let preservationTransform: Transform;

    for(let i = 0; i < tailEditLength; i++) {
      // do tail edits
      const incomingIndex = i + incomingTailUpdateIndex;
      const matchingIndex = i + matchingTailUpdateIndex;

      const incomingToken = tokenizedContext[incomingIndex];
      const matchedToken = matchState.tokenization.tokens[matchingIndex];

      let primaryInput = hasDistribution ? tokenizedPrimaryInput[i] : null;
      const isBackspace = primaryInput && TransformUtils.isBackspace(primaryInput);

      const isLastToken = incomingIndex == tokenizedContext.length - 1;

      if(isLastToken) {
        // If this token's transform component is not part of the final token,
        // it's something we'll want to preserve even when applying suggestions
        // for the final token.
        //
        // Note:  will need a either a different approach or more specialized
        // handling if/when supporting phrase-level (multi-token) suggestions.
      } else {
        preservationTransform = preservationTransform && primaryInput ? buildMergedTransform(preservationTransform, primaryInput) : (primaryInput ?? preservationTransform);
      }
      let token: ContextToken;

      if(isBackspace) {
        token = new ContextToken(lexicalModel, incomingToken.text);
        token.searchSpace.inputSequence.forEach((entry) => entry[0].sample.id = primaryInput.id);
      } else {
        // Assumption:  there have been no intervening keystrokes since the last well-aligned context.
        // (May not be valid with epic/dict-breaker or with complex, word-boundary crossing transforms)
        token = new ContextToken(matchedToken);
        token.searchSpace.addInput(tokenDistribution.map((seq) => seq[tailIndex]));
      }

      tokenization[incomingIndex] = token;
      tailIndex++;
    }

    if(tailTokenShift < 0) {
      // delete tail tokens
      for(let i = 0; i > tailTokenShift; i--) {
        // If ALL that remains are deletes, we're good to go.
        //
        // This may not be the token at the index, but since all that remains are deletes,
        // we'll have deleted the correct total number from the end once all iterations
        // are done.
        tokenization.pop();
      }
    } else {
      for(let i = tailEditLength; i < tailEditLength + tailTokenShift; i++) {
        // create tail tokens
        const incomingIndex = i + incomingTailUpdateIndex;
        const incomingToken = tokenizedContext[incomingIndex];
        // // Assertion:  there should be no matching token; this should be a newly-appended token.
        // const matchingIndex = i + tailEditLength + matchingTailUpdateIndex;

        const primaryInput = hasDistribution ? tokenizedPrimaryInput[i] : null;

        if(!preservationTransform) {
          // Allows for consistent handling of "insert" cases; even if there's no edit
          // from a prior token, having a defined transform here indicates that
          // a new token has been produced.  This serves as a useful conditional flag
          // for prediction logic.
          preservationTransform = { insert: '', deleteLeft: 0 };
        }

        const isLastToken = incomingIndex == tokenizedContext.length - 1;
        if(!isLastToken) {
          preservationTransform = preservationTransform && primaryInput ? buildMergedTransform(preservationTransform, primaryInput) : (primaryInput ?? preservationTransform);
        }

        let pushedToken = new ContextToken(lexicalModel);

        // TODO:  assumes that there was no shift in wordbreaking from the
        // prior context to the current one.  This may actually be a major
        // issue for dictionary-based wordbreaking!
        //
        // If there was such a shift, then we may have extra transforms
        // originally on a 'previous' token that got moved into this one!
        //
        // Suppose we're using a dictionary-based wordbreaker and have
        // `butterfl` for our context, which could become butterfly.  If the
        // next keystroke results in `butterfli`, this would likely be
        // tokenized `butter` `fli`.  (e.g: `fli` leads to `flight`.) How do
        // we know to properly relocate the `f` and `l` transforms?
        let tokenDistribComponent = tokenDistribution.map((seq) => {
          const entry = seq[tailIndex];
          if(!entry || TransformUtils.isEmpty(entry.sample)) {
            return null;
          } else {
            return entry;
          }
        }).filter((entry) => !!entry);
        if(primaryInput) {
          let transformDistribution = tokenDistribComponent.length > 0 ? tokenDistribComponent : null;
          if(transformDistribution) {
            pushedToken.searchSpace.addInput(transformDistribution);
          }
        } else if(incomingToken.text) {
          // We have no transform data to match against an inserted token with text; abort!
          // Refer to #12494 for an example case; we currently can't map previously-committed
          // input transforms to a newly split-off token.
          return null;
        }
        pushedToken.isWhitespace = incomingToken.isWhitespace;

        // Auto-replaces the search space to correspond with the new token.
        tokenization.push(pushedToken);

        tailIndex++;
      }
    }

    const state = new ContextState(context, lexicalModel);
    state.tokenization = new ContextTokenization(tokenization, alignmentResults);
    baseTransition.replaceFinal(state, transformDistribution, preservationTransform);
    return baseTransition;
  }

  // Aim:  relocate to ContextState in some form... or ContextTransition?
  /**
   * Compares the current, post-input context against the most recently-seen contexts from previous prediction calls, returning
   * the most information-rich `TrackedContextState` possible.  If a match is found, the state will be annotated with the
   * input information provided to previous prediction calls and persisted correction-search calculations for re-use.
   *
   * @param model
   * @param context
   * @param transformDistribution
   * @param preserveMatchState  Set to `true` to avoid any edits to the matched context state when they might normally occur.
   */
  analyzeState(
    model: LexicalModel,
    context: Context,
    transformDistribution?: Distribution<Transform>,
    preserveMatchState?: boolean
  ): ContextTransition {
    if(!model.traverseFromRoot) {
      // Assumption:  LexicalModel provides a valid traverseFromRoot function.  (Is technically optional)
      // Without it, no 'corrections' may be made; the model can only be used to predict, not correct.
      throw "This lexical model does not provide adequate data for correction algorithms and context reuse";
    }

    if(transformDistribution?.length == 0) {
      transformDistribution = null;
    }

    const inputTransform = transformDistribution?.[0];
    const postContext = inputTransform ? applyTransform(inputTransform.sample, context) : context;

    const tokenize = determineModelTokenizer(model);
    const tokenizedPostContext = tokenize(postContext)

    if(tokenizedPostContext.left.length > 0) {
      for(let i = this.count - 1; i >= 0; i--) {
        const priorMatchState = this.item(i);

        // Skip intermediate multitap-produced contexts.
        // When multitapping, we skip all contexts from prior taps within the same interaction,
        // but not any contexts from before the multitap started.
        const priorTaggedContext = priorMatchState.context;
        if(priorTaggedContext && transformDistribution && transformDistribution.length > 0) {
          // Using the potential `matchState` + the incoming transform, do the results line up for
          // our observed context?  If not, skip it.
          //
          // Necessary to properly handle multitaps, as there are context rewinds that the
          // predictive-text engine is not otherwise warned about.
          //
          // `priorTaggedContext` must not be `null`!
          const doublecheckContext = applyTransform(transformDistribution[0].sample, priorTaggedContext);
          if(doublecheckContext.left != postContext.left) {
            continue;
          }
        } else if(priorTaggedContext?.left != postContext.left) {
          continue;
        }

        let result = ContextTracker.attemptMatchContext(context, model, this.item(i), transformDistribution);

        if(result?.final) {
          // Keep it reasonably current!  And it's probably fine to have it more than once
          // in the history.  However, if it's the most current already, there's no need
          // to refresh it.
          if(this.newest != result.final && this.newest != priorMatchState) {
            // Already has a taggedContext.
            this.enqueue(priorMatchState);
          }

          if(result.final != this.item(i)) {
            this.enqueue(result.final);
          }
          return result;
        }
      }
    }

    // Else:  either empty OR we've detected a 'new context'.  Initialize from scratch; no prior input information is
    // available.  Only the results of the prior inputs are known.
    //
    // Assumption:  as a caret needs to move to context before any actual transform distributions occur,
    // this state is only reached on caret moves; thus, transformDistribution is actually just a single null transform.
    let state = new ContextState(context, model);
    state.initFromReset();
    this.enqueue(state);
    const transition = new ContextTransition(state, /* TODO:  we need a clear value here in the future! */ null);
    // Hacky, but holds the course for now.  This should only really happen from context resets, which can
    // then use a different path.
    transition.replaceFinal(state, []);
    return transition;
  }

  clearCache() {
    while(this.count > 0) {
      this.dequeue();
    }
  }
}<|MERGE_RESOLUTION|>--- conflicted
+++ resolved
@@ -113,14 +113,8 @@
     matchState: ContextState,
     // the distribution should be tokenized already.
     transformDistribution?: Distribution<Transform> // transform distribution is needed here.
-<<<<<<< HEAD
   ): ContextTransition {
-    const tokenizedContext = determineModelTokenizer(lexicalModel)(context).left;
     const baseTransition = new ContextTransition(matchState, matchState.appliedInput?.id);
-
-=======
-  ): ContextMatchResult {
->>>>>>> 9baeb924
     const transformSequenceDistribution = tokenizeAndFilterDistribution(context, lexicalModel, transformDistribution);
 
     if(transformDistribution?.[0]) {
