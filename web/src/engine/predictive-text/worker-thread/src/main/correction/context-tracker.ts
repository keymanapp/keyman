--- conflicted
+++ resolved
@@ -12,8 +12,7 @@
 import { ContextTransition } from './context-transition.js';
 
 export class ContextTracker {
-<<<<<<< HEAD
-  private readonly cache = new RewindableCache<number, ContextTransition>(5);
+  private readonly cache = new RewindableCache<ContextTransition>(5);
   /**
    * Tracks the most recent transition handled by the context-tracking engine.
    */
@@ -28,9 +27,6 @@
    * The active lexical model.
    */
   readonly model: LexicalModel;
-=======
-  readonly cache = new RewindableCache<ContextTransition>(5);
->>>>>>> 0b9d1018
 
   /** @internal */
   public unitTestEndPoints = {
@@ -77,13 +73,8 @@
     const transitionId = inputTransform?.sample.id;
 
     if(tokenizedPostContext.left.length > 0) {
-<<<<<<< HEAD
       for(const id of [...this.cache.keys()]) {
-        const priorMatchState = this.cache.peek(id);
-=======
-      for(const id of this.cache.keys()) {
         const priorMatchState = this.cache.get(id);
->>>>>>> 0b9d1018
 
         // Skip intermediate multitap-produced contexts.
         // When multitapping, we skip all contexts from prior taps within the same interaction,
@@ -150,7 +141,6 @@
     return transition;
   }
 
-<<<<<<< HEAD
   reset(context: Context, transitionId: number) {
     this.cache.clear();
     this.latest = new ContextTransition(new ContextState(context, this.model), transitionId)
@@ -165,18 +155,10 @@
   }
 
   findAndRevert(id: number) {
-    const transition = this.cache.peek(id);
+    const transition = this.cache.get(id);
     if(transition) {
       this.cache.rewindTo(id);
       this.cache.get(id);
-=======
-  get newest() {
-    let key = this.cache.keys()[0];
-    if(key === undefined) {
-      return undefined;
-    } else {
-      return this.cache.get(key);
->>>>>>> 0b9d1018
     }
     return transition;
   }
