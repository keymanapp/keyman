--- conflicted
+++ resolved
@@ -298,8 +298,7 @@
     }
 
     // When the context is tracked, we prefer the tracked information.
-<<<<<<< HEAD
-    let originalTransition = this.contextTracker.cache.peek(-reversion.transformId);
+    let originalTransition = this.contextTracker.cache.get(-reversion.transformId);
 
     if(!originalTransition) {
       // We forgot the original base state... and what suggestions we gave.  We can make
@@ -311,12 +310,6 @@
     } else {
       // Remove all contexts more recent than the one we're reverting to.
       this.contextTracker.cache.rewindTo(-reversion.transformId);
-=======
-    let contextMatchFound = this.contextTracker.cache.get(-reversion.transformId);
-
-    if(!contextMatchFound) {
-      return fallbackSuggestions();
->>>>>>> e3c49830
     }
 
     // If we did actually have the original transition object...
