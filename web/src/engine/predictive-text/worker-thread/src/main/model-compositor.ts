--- conflicted
+++ resolved
@@ -202,24 +202,6 @@
     return suggestions;
   }
 
-<<<<<<< HEAD
-  // Responsible for applying casing rules to suggestions.
-  applySuggestionCasing(suggestion: Suggestion, baseWord: string, casingForm: CasingForm) {
-    // Step 1:  does the suggestion replace the whole word?  If not, we should extend the suggestion to do so.
-    let unchangedLength  = KMWString.length(baseWord) - suggestion.transform.deleteLeft;
-
-    if(unchangedLength > 0) {
-      suggestion.transform.deleteLeft += unchangedLength;
-      suggestion.transform.insert = KMWString.substr(baseWord, 0, unchangedLength) + suggestion.transform.insert;
-    }
-
-    // Step 2: Now that the transform affects the whole word, we may safely apply casing rules.
-    suggestion.transform.insert = this.lexicalModel.applyCasing(casingForm, suggestion.transform.insert);
-    suggestion.displayAs = this.lexicalModel.applyCasing(casingForm, suggestion.displayAs);
-  }
-
-=======
->>>>>>> 519e39e3
   acceptSuggestion(suggestion: Suggestion, context: Context, postTransform?: Transform): Reversion {
     // Step 1:  generate and save the reversion's Transform.
     let sourceTransform = suggestion.transform;
