--- conflicted
+++ resolved
@@ -77,12 +77,7 @@
       let rawTokens = ["an", " ", "apple", " ", "a", " ", "day", " ", "keeps", " ", "the", " ", "doctor"];
 
       let baseState = new ContextState(existingContext, plainModel);
-<<<<<<< HEAD
-      baseState.initFromReset();
       let newContextMatch = ContextTracker.attemptMatchContext(existingContext, plainModel, baseState, toWrapperDistribution(transform));
-=======
-      let newContextMatch = ContextTracker.attemptMatchContext(newContext, plainModel, baseState, toWrapperDistribution(transform));
->>>>>>> a82993f1
       assert.isNotNull(newContextMatch?.state);
       assert.deepEqual(newContextMatch.state.tokenization.tokens.map(token => token.exampleInput), rawTokens);
       assert.equal(newContextMatch.headTokensRemoved, 0);
@@ -101,12 +96,7 @@
       let rawTokens = ["an", " ", "apple", " ", "a", " ", "day", " ", "keeps", " ", "the", " ", "doctor", " ", ""];
 
       let baseState = new ContextState(existingContext, plainModel);
-<<<<<<< HEAD
-      baseState.initFromReset();
       let newContextMatch = ContextTracker.attemptMatchContext(existingContext, plainModel, baseState, toWrapperDistribution(transform));
-=======
-      let newContextMatch = ContextTracker.attemptMatchContext(newContext, plainModel, baseState, toWrapperDistribution(transform));
->>>>>>> a82993f1
       assert.isNotNull(newContextMatch?.state);
       assert.deepEqual(newContextMatch.state.tokenization.tokens.map(token => token.exampleInput), rawTokens);
       // We want to preserve the added whitespace when predicting a token that follows after it.
@@ -131,12 +121,7 @@
       let rawTokens = ["an", " ", "apple", " ", "a", " ", "day", " ", "keeps", " ", "the", " ", "doctor"];
 
       let baseState = new ContextState(existingContext, plainModel);
-<<<<<<< HEAD
-      baseState.initFromReset();
       let newContextMatch = ContextTracker.attemptMatchContext(existingContext, plainModel, baseState, toWrapperDistribution(transform));
-=======
-      let newContextMatch = ContextTracker.attemptMatchContext(newContext, plainModel, baseState, toWrapperDistribution(transform));
->>>>>>> a82993f1
       assert.isOk(newContextMatch?.state);
       assert.deepEqual(newContextMatch?.state.tokenization.tokens.map(token => token.exampleInput), rawTokens);
 
@@ -156,12 +141,7 @@
       let rawTokens = ["'", "a"];
 
       let baseState = new ContextState(existingContext, plainModel);
-<<<<<<< HEAD
-      baseState.initFromReset();
       let newContextMatch = ContextTracker.attemptMatchContext(existingContext, plainModel, baseState, toWrapperDistribution(transform));
-=======
-      let newContextMatch = ContextTracker.attemptMatchContext(newContext, plainModel, baseState, toWrapperDistribution(transform));
->>>>>>> a82993f1
       assert.isNotNull(newContextMatch?.state);
       assert.deepEqual(newContextMatch.state.tokenization.tokens.map(token => token.exampleInput), rawTokens);
       assert.deepEqual(newContextMatch.preservationTransform, { insert: '', deleteLeft: 0 });
