import { assert } from 'chai';

import { ContextTracker } from '#./correction/context-tracker.js';
import ModelCompositor from '#./model-compositor.js';
import * as models from '#./models/index.js';
import * as wordBreakers from '@keymanapp/models-wordbreakers';

import { default as defaultBreaker } from '@keymanapp/models-wordbreakers';

import { jsonFixture } from '@keymanapp/common-test-resources/model-helpers.mjs';
import { ContextState } from '#./correction/context-state.js';

var TrieModel = models.TrieModel;

var plainModel = new TrieModel(jsonFixture('models/tries/english-1000'),
  {wordBreaker: wordBreakers.default});

describe('ContextTracker', function() {
  function toWrapperDistribution(transform) {
    return [{
      sample: transform,
      p: 1.0
    }];
  }

  describe('attemptMatchContext', function() {
    it("properly matches and aligns when lead token is removed", function() {
      let existingContext = {
        left: "an apple a day keeps the doctor"
      };
      let transform = {
        insert: '',
        deleteLeft: 0
      };
      let newContext = {
        left: " apple a day keeps the doctor"
      };
      let rawTokens = [" ", "apple", " ", "a", " ", "day", " ", "keeps", " ", "the", " ", "doctor"];

      let baseState = new ContextState(existingContext, plainModel);
      baseState.initFromReset();
      let newContextMatch = ContextTracker.attemptMatchContext(newContext, plainModel, baseState, toWrapperDistribution(transform));
      assert.isNotNull(newContextMatch?.final);
      assert.deepEqual(newContextMatch.final.tokenization.tokens.map(token => token.exampleInput), rawTokens);
      assert.equal(newContextMatch.final.tokenization.alignment.leadTokenShift, -1);
      assert.equal(newContextMatch.final.tokenization.alignment.tailTokenShift, 0);
    });

    it("properly matches and aligns when lead token + following whitespace are removed", function() {
      let existingContext = {
        left: "an apple a day keeps the doctor"
      };
      let transform = {
        insert: '',
        deleteLeft: 0
      };
      let newContext = {
        left: "apple a day keeps the doctor"
      };
      let rawTokens = ["apple", " ", "a", " ", "day", " ", "keeps", " ", "the", " ", "doctor"];

      let baseState = new ContextState(existingContext, plainModel);
      baseState.initFromReset();
      let newContextMatch = ContextTracker.attemptMatchContext(newContext, plainModel, baseState, toWrapperDistribution(transform));
      assert.isNotNull(newContextMatch?.final);
      assert.deepEqual(newContextMatch.final.tokenization.tokens.map(token => token.exampleInput), rawTokens);
      assert.equal(newContextMatch.final.tokenization.alignment.leadTokenShift, -2);
      assert.equal(newContextMatch.final.tokenization.alignment.tailTokenShift, 0);
    });

    it("properly matches and aligns when final token is edited", function() {
      let existingContext = {
        left: "an apple a day keeps the docto"
      };
      let transform = {
        insert: 'r',
        deleteLeft: 0
      }
      let rawTokens = ["an", " ", "apple", " ", "a", " ", "day", " ", "keeps", " ", "the", " ", "doctor"];

      let baseState = new ContextState(existingContext, plainModel);
      baseState.initFromReset();
<<<<<<< HEAD
      let newContextMatch = ContextTracker.attemptMatchContext(newContext, plainModel, baseState, toWrapperDistribution(transform));
      assert.isNotNull(newContextMatch?.final);
      assert.deepEqual(newContextMatch.final.tokenization.tokens.map(token => token.exampleInput), rawTokens);
      assert.equal(newContextMatch.final.tokenization.alignment.leadTokenShift, 0);
      assert.equal(newContextMatch.final.tokenization.alignment.tailTokenShift, 0);
=======
      let newContextMatch = ContextTracker.attemptMatchContext(existingContext, plainModel, baseState, toWrapperDistribution(transform));
      assert.isNotNull(newContextMatch?.state);
      assert.deepEqual(newContextMatch.state.tokenization.tokens.map(token => token.exampleInput), rawTokens);
      assert.equal(newContextMatch.headTokensRemoved, 0);
      assert.equal(newContextMatch.tailTokensAdded, 0);
>>>>>>> 9baeb924
    });

    // Needs improved context-state management (due to 2x tokens)
    it("properly matches and aligns when a 'wordbreak' is added", function() {
      let existingContext = {
        left: "an apple a day keeps the doctor"
      };
      let transform = {
        insert: ' ',
        deleteLeft: 0
      }
      let rawTokens = ["an", " ", "apple", " ", "a", " ", "day", " ", "keeps", " ", "the", " ", "doctor", " ", ""];

      let baseState = new ContextState(existingContext, plainModel);
      baseState.initFromReset();
<<<<<<< HEAD
      let newContextMatch = ContextTracker.attemptMatchContext(newContext, plainModel, baseState, toWrapperDistribution(transform));
      assert.isNotNull(newContextMatch?.final);
      assert.deepEqual(newContextMatch.final.tokenization.tokens.map(token => token.exampleInput), rawTokens);
=======
      let newContextMatch = ContextTracker.attemptMatchContext(existingContext, plainModel, baseState, toWrapperDistribution(transform));
      assert.isNotNull(newContextMatch?.state);
      assert.deepEqual(newContextMatch.state.tokenization.tokens.map(token => token.exampleInput), rawTokens);
>>>>>>> 9baeb924
      // We want to preserve the added whitespace when predicting a token that follows after it.
      assert.deepEqual(newContextMatch.preservationTransform, { insert: ' ', deleteLeft: 0 });

      // The 'wordbreak' transform
      let state = newContextMatch?.final;
      assert.isNotEmpty(state.tokenization.tokens[state.tokenization.tokens.length - 2].searchSpace.inputSequence);
      assert.isEmpty(state.tokenization.tokens[state.tokenization.tokens.length - 1].searchSpace.inputSequence);
      assert.equal(newContextMatch.final.tokenization.alignment.leadTokenShift, 0);
      assert.equal(newContextMatch.final.tokenization.alignment.tailTokenShift, 2);
    });

    it("properly matches and aligns when a 'wordbreak' is removed via backspace", function() {
      let existingContext = {
        left: "an apple a day keeps the doctor "
      };
      let transform = {
        insert: '',
        deleteLeft: 1
      }
      let rawTokens = ["an", " ", "apple", " ", "a", " ", "day", " ", "keeps", " ", "the", " ", "doctor"];

      let baseState = new ContextState(existingContext, plainModel);
      baseState.initFromReset();
<<<<<<< HEAD
      let newContextMatch = ContextTracker.attemptMatchContext(newContext, plainModel, baseState, toWrapperDistribution(transform));
      assert.isOk(newContextMatch?.final);
      assert.deepEqual(newContextMatch?.final.tokenization.tokens.map(token => token.exampleInput), rawTokens);
=======
      let newContextMatch = ContextTracker.attemptMatchContext(existingContext, plainModel, baseState, toWrapperDistribution(transform));
      assert.isOk(newContextMatch?.state);
      assert.deepEqual(newContextMatch?.state.tokenization.tokens.map(token => token.exampleInput), rawTokens);
>>>>>>> 9baeb924

      // The 'wordbreak' transform
      assert.equal(newContextMatch.final.tokenization.alignment.leadTokenShift, 0);
      assert.equal(newContextMatch.final.tokenization.alignment.tailTokenShift, -2);
    });

    it("properly matches and aligns when an implied 'wordbreak' occurs (as when following \"'\")", function() {
      let existingContext = {
        left: "'"
      };
      let transform = {
        insert: 'a',
        deleteLeft: 0
      }
      let rawTokens = ["'", "a"];

      let baseState = new ContextState(existingContext, plainModel);
      baseState.initFromReset();
<<<<<<< HEAD
      let newContextMatch = ContextTracker.attemptMatchContext(newContext, plainModel, baseState, toWrapperDistribution(transform));
      assert.isNotNull(newContextMatch?.final);
      assert.deepEqual(newContextMatch.final.tokenization.tokens.map(token => token.exampleInput), rawTokens);
=======
      let newContextMatch = ContextTracker.attemptMatchContext(existingContext, plainModel, baseState, toWrapperDistribution(transform));
      assert.isNotNull(newContextMatch?.state);
      assert.deepEqual(newContextMatch.state.tokenization.tokens.map(token => token.exampleInput), rawTokens);
>>>>>>> 9baeb924
      assert.deepEqual(newContextMatch.preservationTransform, { insert: '', deleteLeft: 0 });

      // The 'wordbreak' transform
      let state = newContextMatch.final;
      assert.isNotEmpty(state.tokenization.tokens[state.tokenization.tokens.length - 2].searchSpace.inputSequence);
      assert.isNotEmpty(state.tokenization.tokens[state.tokenization.tokens.length - 1].searchSpace.inputSequence);

      assert.equal(newContextMatch.final.tokenization.alignment.leadTokenShift, 0);
      assert.equal(newContextMatch.final.tokenization.alignment.tailTokenShift, 1);
    })

    // Needs improved context-state management (due to 2x tokens)
    it("properly matches and aligns when lead token is removed AND a 'wordbreak' is added'", function() {
      let existingContext = {
        left: "an apple a day keeps the doctor"
      };
      let transform = {
        insert: ' ',
        deleteLeft: 0
      }
      let newContext = {
        left: "apple a day keeps the doctor"
      };
      let rawTokens = ["apple", " ", "a", " ", "day", " ", "keeps", " ", "the", " ", "doctor", " ", ""];

      let baseState = new ContextState(existingContext, plainModel);
      baseState.initFromReset();
      let newContextMatch = ContextTracker.attemptMatchContext(newContext, plainModel, baseState, toWrapperDistribution(transform));
      assert.isNotNull(newContextMatch?.final);
      assert.deepEqual(newContextMatch.final.tokenization.tokens.map(token => token.exampleInput), rawTokens);
      // We want to preserve the added whitespace when predicting a token that follows after it.
      assert.deepEqual(newContextMatch.preservationTransform, { insert: ' ', deleteLeft: 0 });

      // The 'wordbreak' transform
      let state = newContextMatch.final;
      assert.isNotEmpty(state.tokenization.tokens[state.tokenization.tokens.length - 2].searchSpace.inputSequence);
      assert.isEmpty(state.tokenization.tokens[state.tokenization.tokens.length - 1].searchSpace.inputSequence);

      assert.equal(newContextMatch.final.tokenization.alignment.leadTokenShift, -2);
      assert.equal(newContextMatch.final.tokenization.alignment.tailTokenShift, 2);
    });

    it("properly matches and aligns when initial token is modified AND a 'wordbreak' is added'", function() {
      let existingContext = {
        left: "an"
      };
      let transform = {
        insert: 'd ',
        deleteLeft: 0
      }
      let rawTokens = ["and", " ", ""];

      let baseState = new ContextState(existingContext, plainModel);
      baseState.initFromReset();
      let newContextMatch = ContextTracker.attemptMatchContext(
        existingContext,
        plainModel,
        baseState,
        [{sample: transform, p: 1}]
      );
      assert.isNotNull(newContextMatch?.final);
      assert.deepEqual(newContextMatch.final.tokenization.tokens.map(token => token.exampleInput), rawTokens);
      // We want to preserve all text preceding the new token when applying a suggestion.
      assert.deepEqual(newContextMatch.preservationTransform, { insert: 'd ', deleteLeft: 0});

      // The 'wordbreak' transform
      let state = newContextMatch.final;
      assert.isNotEmpty(state.tokenization.tokens[state.tokenization.tokens.length - 2].searchSpace.inputSequence);
      assert.isEmpty(state.tokenization.tokens[state.tokenization.tokens.length - 1].searchSpace.inputSequence);

      assert.equal(newContextMatch.final.tokenization.alignment.leadTokenShift, 0);
      assert.equal(newContextMatch.final.tokenization.alignment.tailTokenShift, 2);
    });

    it("properly matches and aligns when tail token is modified AND a 'wordbreak' is added'", function() {
      let existingContext = {
        left: "apple a day keeps the doc"
      };
      let transform = {
        insert: 'tor ',
        deleteLeft: 0
      }
      let rawTokens = ["apple", " ", "a", " ", "day", " ", "keeps", " ", "the", " ", "doctor", " ", ""];

      let baseState = new ContextState(existingContext, plainModel);
      baseState.initFromReset();
      let newContextMatch = ContextTracker.attemptMatchContext(
        existingContext,
        plainModel,
        baseState,
        [{sample: transform, p: 1}]
      );
      assert.isNotNull(newContextMatch?.final);
      assert.deepEqual(newContextMatch.final.tokenization.tokens.map(token => token.exampleInput), rawTokens);
      // We want to preserve all text preceding the new token when applying a suggestion.
      assert.deepEqual(newContextMatch.preservationTransform, { insert: 'tor ', deleteLeft: 0 });

      // The 'wordbreak' transform
      let state = newContextMatch.final;
      assert.isNotEmpty(state.tokenization.tokens[state.tokenization.tokens.length - 2].searchSpace.inputSequence);
      assert.isEmpty(state.tokenization.tokens[state.tokenization.tokens.length - 1].searchSpace.inputSequence);

      assert.equal(newContextMatch.final.tokenization.alignment.leadTokenShift, 0);
      assert.equal(newContextMatch.final.tokenization.alignment.tailTokenShift, 2);
    });

    it('rejects hard-to-handle case: tail token is split into three rather than two', function() {
      let baseContext = models.tokenize(defaultBreaker, {
        left: "text'"
      });
      assert.equal(baseContext.left.length, 1);

      let baseState = new ContextState({ left: "text'" }, plainModel);
      baseState.initFromReset();

      // Now the actual check.
      let newContext = models.tokenize(defaultBreaker, {
        left: "text'\""
      });
      // The reason it's a problem - current internal logic isn't prepared to shift
      // from 1 to 3 tokens in a single step.
      assert.equal(newContext.left.length, 3);

      let transform = {
        insert: '\"',
        deleteLeft: 0
      }
      let problemContextMatch = ContextTracker.attemptMatchContext(
        {left: "text'"},
        plainModel,
        baseState,
        [{sample: transform, p: 1}]
      );
      assert.isNull(problemContextMatch);
    });
  });

  describe('modelContextState', function() {
    it('models without final wordbreak', function() {
      let context = { left: "an apple a day keeps the doctor" };
      let rawTokens = ["an", " ", "apple", " ", "a", " ", "day", " ", "keeps", " ", "the", " ", "doctor"];

      let state = new ContextState(context, plainModel);
      state.initFromReset();
      assert.deepEqual(state.tokenization.tokens.map(token => token.exampleInput), rawTokens);
    });

    it('models with final wordbreak', function() {
      let context = { left: "an apple a day keeps the doctor " };
      let rawTokens = ["an", " ", "apple", " ", "a", " ", "day", " ", "keeps", " ", "the", " ", "doctor", " ", ""];

      let state = new ContextState(context, plainModel);
      state.initFromReset();
      assert.deepEqual(state.tokenization.tokens.map(token => token.exampleInput), rawTokens);
    });
  });

  describe('suggestion acceptance tracking', function() {
    let englishPunctuation = {
      quotesForKeepSuggestion: { open: `“`, close: `”`},
      insertAfterWord: ' '
    };

    // Needs improved context-state management (due to 2x tokens)
    it('tracks an accepted suggestion', function() {
      let baseSuggestion = {
        transform: {
          insert: 'world ',
          deleteLeft: 3,
          id: 0
        },
        transformId: 0,
        id: 1,
        displayAs: 'world'
      };

      let baseContext = {
        left: 'hello wor', startOfBuffer: true, endOfBuffer: true
      };

      // Represents the keystroke that triggered the suggestion.  It's not technically part
      // of the Context when the suggestion is built.
      let postTransform = {
        insert: 'l',
        deleteLeft: 0
      };

      let options = {
        punctuation: englishPunctuation
      };

      let model = new models.TrieModel(jsonFixture('models/tries/english-1000'), options);
      let compositor = new ModelCompositor(model);
      let baseContextMatch = compositor.contextTracker.analyzeState(model, baseContext);

      baseContextMatch.final.tokenization.tail.replacements = [{
        suggestion: baseSuggestion,
        tokenWidth: 1
      }];

      let reversion = compositor.acceptSuggestion(baseSuggestion, baseContext, postTransform);

      // Actual test assertion - was the replacement tracked?
      assert.equal(baseContextMatch.final.tokenization.tail.appliedSuggestionId, baseSuggestion.id);
      assert.equal(reversion.id, -baseSuggestion.id);

      // Next step - on the followup context, is the replacement still active?
      let postContext = models.applyTransform(baseSuggestion.transform, baseContext);
      let postContextMatch = compositor.contextTracker.analyzeState(model, postContext);

      // Penultimate token corresponds to whitespace, which does not have a 'raw' representation.
      assert.equal(postContextMatch.final.tokenization.tokens[postContextMatch.final.tokenization.tokens.length - 2].exampleInput, ' ');

      // Final token is empty (follows a wordbreak)
      assert.equal(postContextMatch.final.tokenization.tail.exampleInput, '');
    });
  });
});<|MERGE_RESOLUTION|>--- conflicted
+++ resolved
@@ -80,19 +80,11 @@
 
       let baseState = new ContextState(existingContext, plainModel);
       baseState.initFromReset();
-<<<<<<< HEAD
-      let newContextMatch = ContextTracker.attemptMatchContext(newContext, plainModel, baseState, toWrapperDistribution(transform));
+      let newContextMatch = ContextTracker.attemptMatchContext(existingContext, plainModel, baseState, toWrapperDistribution(transform));
       assert.isNotNull(newContextMatch?.final);
       assert.deepEqual(newContextMatch.final.tokenization.tokens.map(token => token.exampleInput), rawTokens);
       assert.equal(newContextMatch.final.tokenization.alignment.leadTokenShift, 0);
       assert.equal(newContextMatch.final.tokenization.alignment.tailTokenShift, 0);
-=======
-      let newContextMatch = ContextTracker.attemptMatchContext(existingContext, plainModel, baseState, toWrapperDistribution(transform));
-      assert.isNotNull(newContextMatch?.state);
-      assert.deepEqual(newContextMatch.state.tokenization.tokens.map(token => token.exampleInput), rawTokens);
-      assert.equal(newContextMatch.headTokensRemoved, 0);
-      assert.equal(newContextMatch.tailTokensAdded, 0);
->>>>>>> 9baeb924
     });
 
     // Needs improved context-state management (due to 2x tokens)
@@ -108,15 +100,9 @@
 
       let baseState = new ContextState(existingContext, plainModel);
       baseState.initFromReset();
-<<<<<<< HEAD
-      let newContextMatch = ContextTracker.attemptMatchContext(newContext, plainModel, baseState, toWrapperDistribution(transform));
-      assert.isNotNull(newContextMatch?.final);
-      assert.deepEqual(newContextMatch.final.tokenization.tokens.map(token => token.exampleInput), rawTokens);
-=======
       let newContextMatch = ContextTracker.attemptMatchContext(existingContext, plainModel, baseState, toWrapperDistribution(transform));
-      assert.isNotNull(newContextMatch?.state);
-      assert.deepEqual(newContextMatch.state.tokenization.tokens.map(token => token.exampleInput), rawTokens);
->>>>>>> 9baeb924
+      assert.isNotNull(newContextMatch?.final);
+      assert.deepEqual(newContextMatch.final.tokenization.tokens.map(token => token.exampleInput), rawTokens);
       // We want to preserve the added whitespace when predicting a token that follows after it.
       assert.deepEqual(newContextMatch.preservationTransform, { insert: ' ', deleteLeft: 0 });
 
@@ -140,42 +126,30 @@
 
       let baseState = new ContextState(existingContext, plainModel);
       baseState.initFromReset();
-<<<<<<< HEAD
-      let newContextMatch = ContextTracker.attemptMatchContext(newContext, plainModel, baseState, toWrapperDistribution(transform));
+      let newContextMatch = ContextTracker.attemptMatchContext(existingContext, plainModel, baseState, toWrapperDistribution(transform));
       assert.isOk(newContextMatch?.final);
       assert.deepEqual(newContextMatch?.final.tokenization.tokens.map(token => token.exampleInput), rawTokens);
-=======
+
+      // The 'wordbreak' transform
+      assert.equal(newContextMatch.final.tokenization.alignment.leadTokenShift, 0);
+      assert.equal(newContextMatch.final.tokenization.alignment.tailTokenShift, -2);
+    });
+
+    it("properly matches and aligns when an implied 'wordbreak' occurs (as when following \"'\")", function() {
+      let existingContext = {
+        left: "'"
+      };
+      let transform = {
+        insert: 'a',
+        deleteLeft: 0
+      }
+      let rawTokens = ["'", "a"];
+
+      let baseState = new ContextState(existingContext, plainModel);
+      baseState.initFromReset();
       let newContextMatch = ContextTracker.attemptMatchContext(existingContext, plainModel, baseState, toWrapperDistribution(transform));
-      assert.isOk(newContextMatch?.state);
-      assert.deepEqual(newContextMatch?.state.tokenization.tokens.map(token => token.exampleInput), rawTokens);
->>>>>>> 9baeb924
-
-      // The 'wordbreak' transform
-      assert.equal(newContextMatch.final.tokenization.alignment.leadTokenShift, 0);
-      assert.equal(newContextMatch.final.tokenization.alignment.tailTokenShift, -2);
-    });
-
-    it("properly matches and aligns when an implied 'wordbreak' occurs (as when following \"'\")", function() {
-      let existingContext = {
-        left: "'"
-      };
-      let transform = {
-        insert: 'a',
-        deleteLeft: 0
-      }
-      let rawTokens = ["'", "a"];
-
-      let baseState = new ContextState(existingContext, plainModel);
-      baseState.initFromReset();
-<<<<<<< HEAD
-      let newContextMatch = ContextTracker.attemptMatchContext(newContext, plainModel, baseState, toWrapperDistribution(transform));
-      assert.isNotNull(newContextMatch?.final);
-      assert.deepEqual(newContextMatch.final.tokenization.tokens.map(token => token.exampleInput), rawTokens);
-=======
-      let newContextMatch = ContextTracker.attemptMatchContext(existingContext, plainModel, baseState, toWrapperDistribution(transform));
-      assert.isNotNull(newContextMatch?.state);
-      assert.deepEqual(newContextMatch.state.tokenization.tokens.map(token => token.exampleInput), rawTokens);
->>>>>>> 9baeb924
+      assert.isNotNull(newContextMatch?.final);
+      assert.deepEqual(newContextMatch.final.tokenization.tokens.map(token => token.exampleInput), rawTokens);
       assert.deepEqual(newContextMatch.preservationTransform, { insert: '', deleteLeft: 0 });
 
       // The 'wordbreak' transform
