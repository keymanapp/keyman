--- conflicted
+++ resolved
@@ -85,7 +85,6 @@
   punctuation?: LexicalModelPunctuation;
 }
 
-<<<<<<< HEAD
 class Traversal implements LexiconTraversal {
   /**
    * The lexical prefix corresponding to the current traversal state.
@@ -262,8 +261,6 @@
   }
 }
 
-=======
->>>>>>> 5c7bb415
 /**
  * @class TrieModel
  *
