/*
 * Copyright (c) 2019 National Research Council Canada (author: Eddie A. Santos)
 * Copyright (c) 2019 SIL International
 * Copyright (c) 2015–2017 Conrad Irwin
 * Copyright (c) 2011–2015 Marc Campbell
 *
 * Permission is hereby granted, free of charge, to any person obtaining a copy of
 * this software and associated documentation files (the "Software"), to deal in
 * the Software without restriction, including without limitation the rights to
 * use, copy, modify, merge, publish, distribute, sublicense, and/or sell copies of
 * the Software, and to permit persons to whom the Software is furnished to do so,
 * subject to the following conditions:
 *
 * The above copyright notice and this permission notice shall be included in all
 * copies or substantial portions of the Software.
 *
 * THE SOFTWARE IS PROVIDED "AS IS", WITHOUT WARRANTY OF ANY KIND, EXPRESS OR
 * IMPLIED, INCLUDING BUT NOT LIMITED TO THE WARRANTIES OF MERCHANTABILITY, FITNESS
 * FOR A PARTICULAR PURPOSE AND NONINFRINGEMENT. IN NO EVENT SHALL THE AUTHORS OR
 * COPYRIGHT HOLDERS BE LIABLE FOR ANY CLAIM, DAMAGES OR OTHER LIABILITY, WHETHER
 * IN AN ACTION OF CONTRACT, TORT OR OTHERWISE, ARISING FROM, OUT OF OR IN
 * CONNECTION WITH THE SOFTWARE OR THE USE OR OTHER DEALINGS IN THE SOFTWARE.
 */

// Worth noting:  we're starting to get quite a 'library' of common model/LMLayer functionality.
// Should probably make a 'lm-utils' submodule.

import { KMWString, PriorityQueue } from "@keymanapp/web-utils";
import { default as defaultWordBreaker } from "@keymanapp/models-wordbreakers";

import { applyTransform, SearchKey, transformToSuggestion, Wordform2Key } from "./common.js";
import { Node, Trie } from './trie.js';
import { getLastPreCaretToken } from "./tokenization.js";
import { LexicalModelTypes } from "@keymanapp/common-types";
import Capabilities = LexicalModelTypes.Capabilities;
import CasingFunction = LexicalModelTypes.CasingFunction;
import Configuration = LexicalModelTypes.Configuration;
import Context = LexicalModelTypes.Context;
import Distribution = LexicalModelTypes.Distribution;
import LexicalModel = LexicalModelTypes.LexicalModel;
import LexicalModelPunctuation = LexicalModelTypes.LexicalModelPunctuation;
import LexiconTraversal = LexicalModelTypes.LexiconTraversal;
import Suggestion = LexicalModelTypes.Suggestion;
import TextWithProbability = LexicalModelTypes.TextWithProbability;
import Transform = LexicalModelTypes.Transform;
import WithOutcome = LexicalModelTypes.WithOutcome;
import WordBreakingFunction = LexicalModelTypes.WordBreakingFunction;

/**
 * @file trie-model.ts
 *
 * Defines a simple word list (unigram) model.
 */

/** Upper bound on the amount of suggestions to generate. */
const MAX_SUGGESTIONS = 12;

/**
 * Additional arguments to pass into the model, in addition to the model
 * parameters themselves.
 */
export interface TrieModelOptions {
  /**
   * How to break words in a phrase.
   */
  wordBreaker?: WordBreakingFunction;
  /**
   *  This should simplify a search term into a key.
   */
  searchTermToKey?: (searchTerm: string) => string;

  /**
   * Indicates that the model's written form has 'casing' behavior.
   */
  languageUsesCasing?: boolean;

  /**
   * Specifies a function used to apply the language's casing rules to a word.
   */
  applyCasing?: CasingFunction;

  /**
   * Any punctuation to expose to the user.
   */
  punctuation?: LexicalModelPunctuation;
}

<<<<<<< HEAD
class Traversal implements LexiconTraversal {
  /**
   * The lexical prefix corresponding to the current traversal state.
   */
  prefix: String;

  /**
   * The current traversal node.  Serves as the 'root' of its own sub-Trie,
   * and we cannot navigate back to its parent.
   */
  root: Node;

  /**
   * The max weight for the Trie being 'traversed'.  Needed for probability
   * calculations.
   */
  totalWeight: number;

  constructor(root: Node, prefix: string, totalWeight: number) {
    this.root = root;
    this.prefix = prefix;
    this.totalWeight = totalWeight;
  }

  child(char: string): LexiconTraversal | undefined {
    // May result for blank tokens resulting immediately after whitespace.
    if(char == '') {
      return this;
    }

    // Split into individual code units.
    let steps = char.split('');
    let traversal: Traversal | undefined = this;

    while(steps.length > 0 && traversal) {
      const step: string = steps.shift()!;
      traversal = traversal._child(step);
    }

    return traversal;
  }

  // Handles one code unit at a time.
  private _child(char: string): Traversal | undefined {
    const root = this.root;
    const totalWeight = this.totalWeight;
    const nextPrefix = this.prefix + char;

    if(root.type == 'internal') {
      let childNode = root.children[char];
      if(!childNode) {
        return undefined;
      }

      return new Traversal(childNode, nextPrefix, totalWeight);
    } else {
      // root.type == 'leaf';
      const legalChildren = root.entries.filter(function(entry) {
        return entry.key.indexOf(nextPrefix) == 0;
      });

      if(!legalChildren.length) {
        return undefined;
      }

      return new Traversal(root, nextPrefix, totalWeight);
    }
  }

  *children(): Generator<{char: string, traversal: () => LexiconTraversal}> {
    let root = this.root;

    // We refer to the field multiple times in this method, and it doesn't change.
    // This also assists minification a bit, since we can't minify when re-accessing
    // through `this.`.
    const totalWeight = this.totalWeight;

    if(root.type == 'internal') {
      for(let entry of root.values) {
        let entryNode = root.children[entry];

        // UTF-16 astral plane check.
        if(isHighSurrogate(entry)) {
          // First code unit of a UTF-16 code point.
          // For now, we'll just assume the second always completes such a char.
          //
          // Note:  Things get nasty here if this is only sometimes true; in the future,
          // we should compile-time enforce that this assumption is always true if possible.
          if(entryNode.type == 'internal') {
            let internalNode = entryNode;
            for(let lowSurrogate of internalNode.values) {
              let prefix = this.prefix + entry + lowSurrogate;
              yield {
                char: entry + lowSurrogate,
                traversal: function() { return new Traversal(internalNode.children[lowSurrogate], prefix, totalWeight) }
              }
            }
          } else {
            // Determine how much of the 'leaf' entry has no Trie nodes, emulate them.
            let fullText = entryNode.entries[0].key;
            entry = entry + fullText[this.prefix.length + 1]; // The other half of the non-BMP char.
            let prefix = this.prefix + entry;

            yield {
              char: entry,
              traversal: function () {return new Traversal(entryNode, prefix, totalWeight)}
            }
          }
        } else if(isSentinel(entry)) {
          continue;
        } else if(!entry) {
          // Prevent any accidental 'null' or 'undefined' entries from having an effect.
          continue;
        } else {
          let prefix = this.prefix + entry;
          yield {
            char: entry,
            traversal: function() { return new Traversal(entryNode, prefix, totalWeight)}
          }
        }
      }

      return;
    } else { // type == 'leaf'
      let prefix = this.prefix;

      let children = root.entries.filter(function(entry) {
        return entry.key != prefix && prefix.length < entry.key.length;
      })

      for(let {key} of children) {
        let nodeKey = key[prefix.length];

        if(isHighSurrogate(nodeKey)) {
          // Merge the other half of an SMP char in!
          nodeKey = nodeKey + key[prefix.length+1];
        }
        yield {
          char: nodeKey,
          traversal: function() { return new Traversal(root, prefix + nodeKey, totalWeight)}
        }
      };
      return;
    }
  }

  get entries() {
    const entryMapper = (value: Entry) => {
      return {
        text: value.content,
        p: value.weight / this.totalWeight
      }
    }

    if(this.root.type == 'leaf') {
      let prefix = this.prefix;
      let matches = this.root.entries.filter(function(entry) {
        return entry.key == prefix;
      });

      return matches.map(entryMapper);
    } else {
      let matchingLeaf = this.root.children[SENTINEL_CODE_UNIT];
      if(matchingLeaf && matchingLeaf.type == 'leaf') {
        return matchingLeaf.entries.map(entryMapper);
      } else {
        return [];
      }
    }
  }

  get p(): number {
    return this.root.weight / this.totalWeight;
  }
}

=======
>>>>>>> eb191dae
/**
 * @class TrieModel
 *
 * Defines a trie-backed word list model, or the unigram model.
 * Unigram models throw away all preceding words, and search
 * for the next word exclusively. As such, they can perform simple
 * prefix searches within words, however they are not very good
 * at predicting the next word.
 */
export default class TrieModel implements LexicalModel {
  configuration?: Configuration;
  private _trie: Trie;
  readonly breakWords: WordBreakingFunction;
  readonly punctuation?: LexicalModelPunctuation;
  readonly languageUsesCasing?: boolean;

  readonly applyCasing?: CasingFunction;

  constructor(trieData: {root: Node, totalWeight: number}, options?: TrieModelOptions);
  constructor(trieData: {data: string, totalWeight: number}, options?: TrieModelOptions);
  constructor(trieData: {root: Node, totalWeight: number} | {data: string, totalWeight: number}, options: TrieModelOptions = {}) {
    this.languageUsesCasing = options.languageUsesCasing;
    this.applyCasing = options.applyCasing;

    // @ts-ignore
    const trieDataSrc: Node | string = trieData.data || trieData.root;

    this._trie = new Trie(
      trieDataSrc,
      trieData.totalWeight,
      options.searchTermToKey as Wordform2Key || defaultSearchTermToKey
    );
    this.breakWords = options.wordBreaker || defaultWordBreaker;
    this.punctuation = options.punctuation;
  }

  configure(capabilities: Capabilities): Configuration {
    return this.configuration = {
      leftContextCodePoints: capabilities.maxLeftContextCodePoints,
      rightContextCodePoints: capabilities.maxRightContextCodePoints ?? 0
    };
  }

  toKey(text: string): string {
    return this._trie.toKey(text);
  }

  predict(transform: Transform, context: Context): Distribution<Suggestion> {
    // Special-case the empty buffer/transform: return the top suggestions.
    if (!transform.insert && !context.left && !context.right && context.startOfBuffer && context.endOfBuffer) {
      return makeDistribution(this.firstN(MAX_SUGGESTIONS).map(({text, p}) => ({
        transform: {
          insert: text,
          deleteLeft: 0
        },
        displayAs: text,
        p: p
      })));
    }

    // Compute the results of the keystroke:
    let newContext = applyTransform(transform, context);

    // Computes the different in word length after applying the transform above.
    let leftDelOffset = transform.deleteLeft - KMWString.length(transform.insert);

    // All text to the left of the cursor INCLUDING anything that has
    // just been typed.
    let prefix = getLastPreCaretToken(this.breakWords, newContext);

    // Return suggestions from the trie.
    return makeDistribution(this.lookup(prefix).map(({text, p}) =>
      transformToSuggestion({
        insert: text,
        // Delete whatever the prefix that the user wrote.
        deleteLeft: leftDelOffset + KMWString.length(prefix)
        // Note: a separate capitalization/orthography engine can take this
        // result and transform it as needed.
      },
      p
    )));

    /* Helper */

    function makeDistribution(suggestions: WithOutcome<Suggestion>[]): Distribution<Suggestion> {
      let distribution: Distribution<Suggestion> = [];

      for(let s of suggestions) {
        distribution.push({sample: s, p: s.p});
      }

      return distribution;
    }
  }

  get wordbreaker(): WordBreakingFunction {
    return this.breakWords;
  }

  public traverseFromRoot(): LexiconTraversal {
    return this._trie.traverseFromRoot();
  }

  /**
   * Returns the top N suggestions from the trie.
   * @param n How many suggestions, maximum, to return.
   */
  firstN(n: number): TextWithProbability[] {
    return getSortedResults(this._trie.traverseFromRoot(), n);
  }

  /**
   * Lookups an arbitrary prefix (a query) in the trie. Returns the top 3
   * results in sorted order.
   *
   * @param prefix
   */
  lookup(prefix: string): TextWithProbability[] {
    const searchKey = this.toKey(prefix);
    const rootTraversal = this.traverseFromRoot().child(searchKey);

    if(!rootTraversal) {
      return [];
    }

    const directEntries = rootTraversal.entries;
    // `Set` requires Chrome 38+, which is more recent than Chrome 35.
    const directSet: Record<string, string> = {};
    for(const entry of directEntries) {
      directSet[entry.text] = entry.text;
    }

    const bestEntries = getSortedResults(rootTraversal);
    const deduplicated = bestEntries.filter((entry) => !directSet[entry.text]);

    // Any entries directly hosted on the current node should get full display
    // priority over anything from its descendants.
    return directEntries.concat(deduplicated);
  }
};

/////////////////////////////////////////////////////////////////////////////////
// What remains in this file is the trie implementation proper. Note: to       //
// reduce bundle size, any functions/methods related to creating the trie have //
// been removed.                                                               //
/////////////////////////////////////////////////////////////////////////////////

/**
 * The priority queue will always pop the most probable item - be it a Traversal
 * state or a lexical entry reached via Traversal.
 */
type TraversableWithProb = TextWithProbability | LexiconTraversal;

/**
 * Returns all entries matching the given prefix, in descending order of
 * weight.
 *
 * @param prefix  the prefix to match.
 * @param results the current results
 * @param queue
 */
function getSortedResults(traversal: LexiconTraversal, limit = MAX_SUGGESTIONS): TextWithProbability[] {
  let queue = new PriorityQueue(function(a: TraversableWithProb, b: TraversableWithProb) {
    // In case of Trie compilation issues that emit `null` or `undefined`
    return (b ? b.p : 0) - (a ? a.p : 0);
  });
  let results: TextWithProbability[] = [];

  queue.enqueue(traversal);

  while(queue.count > 0) {
    const entry = queue.dequeue();

    if((entry as TextWithProbability)!.text !== undefined) {
      const lexicalEntry = entry as TextWithProbability;
      results.push(lexicalEntry);
      if(results.length >= limit) {
        return results;
      }
    } else {
      const traversal = entry as LexiconTraversal;
      queue.enqueueAll(traversal.entries);
      let children: LexiconTraversal[] = []
      for(let child of traversal.children()) {
        children.push(child.traversal());
      }
      queue.enqueueAll(children);
    }
  }

  return results;
}

/**
 * Converts wordforms into an indexable form. It does this by
 * normalizing into NFD, removing diacritics, and then converting
 * the result to lowercase.
 *
 * This is a very naïve implementation, that I only think will work on
 * some languages that use the Latin script. As of 2020-04-08, only
 * 4 out of 11 (36%) of published language models use the Latin script,
 * so this might not actually be a great default.
 *
 * This uses String.prototype.normalize() to convert normalize into NFD.
 * NFD is an easy way to separate a Latin character from its diacritics;
 * Even then, some Latin-based orthographies use code points that,
 * under NFD normalization, do NOT decompose into an ASCII letter and a
 * combining diacritical mark (e.g., SENĆOŦEN).
 *
 * Use this only in early iterations of the model. For a production lexical
 * model, you SHOULD write/generate your own key function, tailored to your
 * language.
 */
function defaultSearchTermToKey(wordform: string): SearchKey {
  /**
   * N.B.: this is (slightly) DIFFERENT than the version in
   * keymanapp/lexical-model-compiler/build-trie
   * as this is for compatibility for models built
   * BEFORE the searchTermToKey function was bundled with
   * all models.
   *
   * This compatibility version lowercases AFTER removing diacritics;
   * the new version (bundled in future models) lowercases,
   * NFD normalizes, THEN removes diacritics.
   */
  return wordform
    .normalize('NFD')
    // Remove all combining diacritics (if input is in NFD)
    // common to Latin-orthographies.
    .replace(/[\u0300-\u036f]/g, '')
    .toLowerCase() as SearchKey;
}<|MERGE_RESOLUTION|>--- conflicted
+++ resolved
@@ -85,185 +85,6 @@
   punctuation?: LexicalModelPunctuation;
 }
 
-<<<<<<< HEAD
-class Traversal implements LexiconTraversal {
-  /**
-   * The lexical prefix corresponding to the current traversal state.
-   */
-  prefix: String;
-
-  /**
-   * The current traversal node.  Serves as the 'root' of its own sub-Trie,
-   * and we cannot navigate back to its parent.
-   */
-  root: Node;
-
-  /**
-   * The max weight for the Trie being 'traversed'.  Needed for probability
-   * calculations.
-   */
-  totalWeight: number;
-
-  constructor(root: Node, prefix: string, totalWeight: number) {
-    this.root = root;
-    this.prefix = prefix;
-    this.totalWeight = totalWeight;
-  }
-
-  child(char: string): LexiconTraversal | undefined {
-    // May result for blank tokens resulting immediately after whitespace.
-    if(char == '') {
-      return this;
-    }
-
-    // Split into individual code units.
-    let steps = char.split('');
-    let traversal: Traversal | undefined = this;
-
-    while(steps.length > 0 && traversal) {
-      const step: string = steps.shift()!;
-      traversal = traversal._child(step);
-    }
-
-    return traversal;
-  }
-
-  // Handles one code unit at a time.
-  private _child(char: string): Traversal | undefined {
-    const root = this.root;
-    const totalWeight = this.totalWeight;
-    const nextPrefix = this.prefix + char;
-
-    if(root.type == 'internal') {
-      let childNode = root.children[char];
-      if(!childNode) {
-        return undefined;
-      }
-
-      return new Traversal(childNode, nextPrefix, totalWeight);
-    } else {
-      // root.type == 'leaf';
-      const legalChildren = root.entries.filter(function(entry) {
-        return entry.key.indexOf(nextPrefix) == 0;
-      });
-
-      if(!legalChildren.length) {
-        return undefined;
-      }
-
-      return new Traversal(root, nextPrefix, totalWeight);
-    }
-  }
-
-  *children(): Generator<{char: string, traversal: () => LexiconTraversal}> {
-    let root = this.root;
-
-    // We refer to the field multiple times in this method, and it doesn't change.
-    // This also assists minification a bit, since we can't minify when re-accessing
-    // through `this.`.
-    const totalWeight = this.totalWeight;
-
-    if(root.type == 'internal') {
-      for(let entry of root.values) {
-        let entryNode = root.children[entry];
-
-        // UTF-16 astral plane check.
-        if(isHighSurrogate(entry)) {
-          // First code unit of a UTF-16 code point.
-          // For now, we'll just assume the second always completes such a char.
-          //
-          // Note:  Things get nasty here if this is only sometimes true; in the future,
-          // we should compile-time enforce that this assumption is always true if possible.
-          if(entryNode.type == 'internal') {
-            let internalNode = entryNode;
-            for(let lowSurrogate of internalNode.values) {
-              let prefix = this.prefix + entry + lowSurrogate;
-              yield {
-                char: entry + lowSurrogate,
-                traversal: function() { return new Traversal(internalNode.children[lowSurrogate], prefix, totalWeight) }
-              }
-            }
-          } else {
-            // Determine how much of the 'leaf' entry has no Trie nodes, emulate them.
-            let fullText = entryNode.entries[0].key;
-            entry = entry + fullText[this.prefix.length + 1]; // The other half of the non-BMP char.
-            let prefix = this.prefix + entry;
-
-            yield {
-              char: entry,
-              traversal: function () {return new Traversal(entryNode, prefix, totalWeight)}
-            }
-          }
-        } else if(isSentinel(entry)) {
-          continue;
-        } else if(!entry) {
-          // Prevent any accidental 'null' or 'undefined' entries from having an effect.
-          continue;
-        } else {
-          let prefix = this.prefix + entry;
-          yield {
-            char: entry,
-            traversal: function() { return new Traversal(entryNode, prefix, totalWeight)}
-          }
-        }
-      }
-
-      return;
-    } else { // type == 'leaf'
-      let prefix = this.prefix;
-
-      let children = root.entries.filter(function(entry) {
-        return entry.key != prefix && prefix.length < entry.key.length;
-      })
-
-      for(let {key} of children) {
-        let nodeKey = key[prefix.length];
-
-        if(isHighSurrogate(nodeKey)) {
-          // Merge the other half of an SMP char in!
-          nodeKey = nodeKey + key[prefix.length+1];
-        }
-        yield {
-          char: nodeKey,
-          traversal: function() { return new Traversal(root, prefix + nodeKey, totalWeight)}
-        }
-      };
-      return;
-    }
-  }
-
-  get entries() {
-    const entryMapper = (value: Entry) => {
-      return {
-        text: value.content,
-        p: value.weight / this.totalWeight
-      }
-    }
-
-    if(this.root.type == 'leaf') {
-      let prefix = this.prefix;
-      let matches = this.root.entries.filter(function(entry) {
-        return entry.key == prefix;
-      });
-
-      return matches.map(entryMapper);
-    } else {
-      let matchingLeaf = this.root.children[SENTINEL_CODE_UNIT];
-      if(matchingLeaf && matchingLeaf.type == 'leaf') {
-        return matchingLeaf.entries.map(entryMapper);
-      } else {
-        return [];
-      }
-    }
-  }
-
-  get p(): number {
-    return this.root.weight / this.totalWeight;
-  }
-}
-
-=======
->>>>>>> eb191dae
 /**
  * @class TrieModel
  *
