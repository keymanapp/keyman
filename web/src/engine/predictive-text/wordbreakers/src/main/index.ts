import placeholder from "./placeholder.js";
import ascii from "./ascii.js";
import dict from "./dict/index.js";
import default_ from "./default/index.js";

<<<<<<< HEAD
export { placeholder, ascii, default_ as default, default_ as defaultWordbreaker };
export { type BreakerContext } from "./default/index.js";
=======
export { placeholder, ascii, default_ as default, default_ as defaultWordbreaker, dict };
>>>>>>> 17afb798
<|MERGE_RESOLUTION|>--- conflicted
+++ resolved
@@ -3,9 +3,5 @@
 import dict from "./dict/index.js";
 import default_ from "./default/index.js";
 
-<<<<<<< HEAD
-export { placeholder, ascii, default_ as default, default_ as defaultWordbreaker };
-export { type BreakerContext } from "./default/index.js";
-=======
 export { placeholder, ascii, default_ as default, default_ as defaultWordbreaker, dict };
->>>>>>> 17afb798
+export { type BreakerContext } from "./default/index.js";