import { LexicalModelTypes } from '@keymanapp/common-types';
<<<<<<< HEAD
import { Mock } from "keyman/engine/js-processor";
import { KMWString } from 'keyman/common/web-utils';
=======
import { SyntheticTextStore } from "keyman/engine/keyboard";
import { KMWString } from '@keymanapp/web-utils';
>>>>>>> d9429295

export default class ContextWindow implements LexicalModelTypes.Context {
  // Used to limit the range of context replicated for use of keyboard rules within
  // the engine, as used for fat-finger prep / `Alternate` generation.
  public static readonly ENGINE_RULE_WINDOW: LexicalModelTypes.Configuration = {
    leftContextCodePoints: 64,
    rightContextCodePoints: 32
  };

  left: string;
  right?: string;

  startOfBuffer: boolean;
  endOfBuffer: boolean;

  casingForm?: LexicalModelTypes.CasingForm;

  constructor(mock: SyntheticTextStore, config: LexicalModelTypes.Configuration, layerId: string) {
    this.left = mock.getTextBeforeCaret();
    this.startOfBuffer = KMWString.length(this.left) <= config.leftContextCodePoints;
    if(!this.startOfBuffer) {
      // Our custom substring version will return the last n characters if param #1 is given -n.
      this.left = KMWString.substr(this.left, -config.leftContextCodePoints);
    }

    this.right = mock.getTextAfterCaret();
    this.endOfBuffer = KMWString.length(this.right) <= config.rightContextCodePoints;
    if(!this.endOfBuffer) {
      this.right = KMWString.substr(this.right, 0, config.rightContextCodePoints);
    }

    this.casingForm =
      layerId == 'shift' ? 'initial' :
      layerId == 'caps' ? 'upper' :
      null;
  }

  public toMock(): SyntheticTextStore {
    const caretPos = KMWString.length(this.left);

    return new SyntheticTextStore(this.left + (this.right || ""), caretPos);
  }
}<|MERGE_RESOLUTION|>--- conflicted
+++ resolved
@@ -1,11 +1,6 @@
 import { LexicalModelTypes } from '@keymanapp/common-types';
-<<<<<<< HEAD
-import { Mock } from "keyman/engine/js-processor";
+import { SyntheticTextStore } from "keyman/engine/keyboard";
 import { KMWString } from 'keyman/common/web-utils';
-=======
-import { SyntheticTextStore } from "keyman/engine/keyboard";
-import { KMWString } from '@keymanapp/web-utils';
->>>>>>> d9429295
 
 export default class ContextWindow implements LexicalModelTypes.Context {
   // Used to limit the range of context replicated for use of keyboard rules within
