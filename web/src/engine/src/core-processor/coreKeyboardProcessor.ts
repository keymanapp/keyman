--- conflicted
+++ resolved
@@ -262,13 +262,8 @@
 
     this.applyContextFromTextStore(coreContext, textStore);
 
-<<<<<<< HEAD
     const status = KM_Core.instance.process_event(activeKeyboard.state, keyEvent.Lcode, keyEvent.Lmodifiers, keyEvent.source?.type === 'keydown', KM_CORE_EVENT_FLAG.DEFAULT);
-    // TODO-web-core: properly set flags
-=======
-    const status = KM_Core.instance.process_event(activeKeyboard.state, keyEvent.Lcode, keyEvent.Lmodifiers, 1, 0);
-    // TODO-web-core: properly set keyDown and flags (#15283)
->>>>>>> c87f2964
+    // TODO-web-core: properly set flags (#15283)
     if (status != KM_CORE_STATUS.OK) {
       console.error('KeymanWeb: km_core_process_event failed with status: ' + status);
       return null;
