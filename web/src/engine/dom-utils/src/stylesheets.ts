--- conflicted
+++ resolved
@@ -93,12 +93,7 @@
     const fontKey = fd.family;
     let source: string;
 
-<<<<<<< HEAD
-    let i, ttf='', woff='', eot='', svg='', fList=[];
-    let data: string;
-=======
     let i, ttf='', woff='', fList=[];
->>>>>>> c8d8e418
 
     // TODO: 22 Aug 2014: check that font path passed from cloud is actually used!
 
