#!/usr/bin/env bash
#
# Compile keymanweb and copy compiled javascript and resources to output/embedded folder
#

# set -x
set -eu

## START STANDARD BUILD SCRIPT INCLUDE
# adjust relative paths as necessary
THIS_SCRIPT="$(readlink -f "${BASH_SOURCE[0]}")"
. "${THIS_SCRIPT%/*}/../../../resources/build/build-utils.sh"
## END STANDARD BUILD SCRIPT INCLUDE

. "$KEYMAN_ROOT/resources/shellHelperFunctions.sh"

WORKING_DIRECTORY=`pwd`

# This script runs from its own folder
cd "$THIS_SCRIPT_PATH"

# ################################ Main script ################################

# Definition of global compile constants

MAIN=engine/main     # Covers all engine code, including submodules like those listed below.
CONFIGURATION=engine/configuration
DEVICEDETECT=engine/device-detect
DOMUTILS=engine/dom-utils
KEYBOARDCACHE=engine/keyboard-cache
ELEMENTWRAPPERS=engine/element-wrappers
OSK=engine/osk

BUILD_BASE=build

OUTPUT_DIR=obj

# Composites and outputs the output path corresponding to the build configuration
# specified by the parameters.
#
# ### Parameters
#
# * 1: - build product (app/embed, app/web, app/ui, engine)
# * 2: (optional) - build stage / config (obj, debug, release)
#
# ### Example
#
# ```bash
#   cp index.js "$(output_path app/web debug)/index.js"
# ```
#
# The block above would copy index.js into the build output folder for app/web's debug
# product.
#
# ``` bash
#   rm -rf "$(output_path app/web)"
# ```
#
# The block above is useful for deleting all app/web build products as part of a `clean`
# action.
#
# ### Other Notes
#
# In the future, we may opt to move $INTERMEDIATE stuff underneath both $DEBUG and $RELEASE,
# making it a third param.  This is currently unclear, but if so, we'd do
# $DEBUG/$INTERMEDIATE and $RELEASE/$INTERMEDIATE via a third argument.
output_path ( ) {
  if [ $# -lt 1 ]; then
    echo "Insufficient argument count!"
    exit 1
  elif [ $# -eq 1 ]; then
    # Used by clean:<target> actions
    echo "$BUILD_BASE/$1"
  else
    echo "$BUILD_BASE/$1/$2"
  fi
}

# TODO: eliminate $SOURCE variable
SOURCE="src"

# Ensures that we rely first upon the local npm-based install of Typescript.
# (Facilitates automated setup for build agents.)
# TODO: this should be removeable given set_keyman_standard_build_path does this in build-utils.sh (and relative paths are dodgy in $PATH!)
PATH="../../../node_modules/.bin:$PATH"

# TODO: call tsc directly -- but currently it runs from wrong folder if called directly
# TODO: eliminate $compiler and $compilecmd variables
compiler="npm run tsc --"
compilecmd="$compiler"

builder_describe "Builds engine modules for Keyman Engine for Web (KMW)." \
  "@/common/web/keyman-version build:main" \
  "@/common/web/input-processor build:main" \
  "clean" \
  "configure" \
  "build" \
  ":configuration     Subset used to configure KMW" \
  ":device-detect     Subset used for device-detection " \
  ":dom-utils         A common subset of function used for DOM calculations, layout, etc" \
  ":element-wrappers  Subset used to integrate with website elements" \
  ":keyboard-cache    Subset used to collate keyboards and request them from the cloud" \
  ":main              Builds all common code used by KMW's app/-level targets" \
  ":osk               Builds the Web OSK module"

# Possible TODO?
# "upload-symbols   Uploads build product to Sentry for error report symbolification.  Only defined for $DOC_BUILD_EMBED_WEB" \

builder_describe_outputs \
<<<<<<< HEAD
  configure                  ../../../node_modules \
  configure:configuration    ../../../node_modules \
  configure:device-detect    ../../../node_modules \
  configure:dom-utils        ../../../node_modules \
  configure:element-wrappers ../../../node_modules \
  configure:keyboard-cache   ../../../node_modules \
  configure:main             ../../../node_modules \
  configure:osk              ../../../node_modules \
  build:configuration        $(output_path $CONFIGURATION $OUTPUT_DIR)/index.js \
  build:device-detect        $(output_path $DEVICEDETECT $OUTPUT_DIR)/kmwdevice.js \
  build:dom-utils            $(output_path $DOMUTILS $OUTPUT_DIR)/index.js \
  build:element-wrappers     $(output_path $ELEMENTWRAPPERS $OUTPUT_DIR)/index.js \
  build:keyboard-cache       $(output_path $KEYBOARDCACHE $OUTPUT_DIR)/index.js \
  build:main                 $(output_path $MAIN $OUTPUT_DIR)/keymanweb.js \
  build:osk                  $(output_path $OSK $OUTPUT_DIR)/index.js
=======
  configure                  /node_modules \
  configure:device-detect    /node_modules \
  configure:element-wrappers /node_modules \
  configure:main             /node_modules \
  build:device-detect        $(output_path $DEVICEDETECT $OUTPUT_DIR)/index.js \
  build:element-wrappers     $(output_path $ELEMENTWRAPPERS $OUTPUT_DIR)/index.js \
  build:main                 $(output_path $MAIN $OUTPUT_DIR)/keymanweb.js
# TODO: eliminate outpath_path function and related variables and just use the plain filenames
>>>>>>> 534bd2a5

builder_parse "$@"

#### Build utility methods + definitions ####

# Compiles all build products corresponding to the specified target.
#
# ### Parameters
#
# * 1: `product`    the product's source path under src/
#
# ### Example
#
# ```bash
#   compile engine/main
# ```
compile ( ) {
  if [ $# -lt 1 ]; then
    builder_die "Scripting error: insufficient argument count!"
  fi

  local COMPILE_TARGET=$1
  local COMPILED_OUTPUT_PATH="$(output_path $COMPILE_TARGET $OUTPUT_DIR)"

  $compilecmd -b src/$COMPILE_TARGET -v

  # COMPILE_TARGET entries are all prefixed with `engine`, so remove that.
  if [ -f "../$COMPILE_TARGET/build-bundler.js" ]; then
    pushd "../$COMPILE_TARGET"
    node "./build-bundler.js"
    popd

    # So... tsc does declaration-bundling on its own pretty well, at least for local development.
    $compilecmd --emitDeclarationOnly --outFile ./build/$COMPILE_TARGET/lib/index.d.ts -p src/$COMPILE_TARGET
  fi

  echo $COMPILE_TARGET TypeScript compiled under $COMPILED_OUTPUT_PATH
}

#### Build action definitions ####

if builder_start_action configure; then
  verify_npm_setup

  builder_finish_action success configure
fi

## Clean actions

# Possible issue:  there's no clear rule to `clean` the engine, which is auto-built
# by build:embed and build:web.
#
# Some sort of command to run ONLY for a general `clean` (no target specified) would
# be perfect for that, I think.

if builder_start_action clean:device-detect; then
  rm -rf "$(output_path $DEVICEDETECT)"
  builder_finish_action success clean:device-detect
fi

if builder_start_action clean:element-wrappers; then
  rm -rf "$(output_path $ELEMENTWRAPPERS)"
  builder_finish_action success clean:element-wrappers
fi

if builder_start_action clean:main; then
  rm -rf "$(output_path $ENGINE)"
  builder_finish_action success clean:main
fi

## Build actions

# Adds a simple version 'header' when there's a main engine build product.
if builder_start_action build:device-detect; then
  compile $DEVICEDETECT

  builder_finish_action success build:device-detect
fi

if builder_start_action build:configuration; then
  compile $CONFIGURATION

  builder_finish_action success build:configuration
fi

if builder_start_action build:dom-utils; then
  compile $DOMUTILS

  builder_finish_action success build:dom-utils
fi

if builder_start_action build:element-wrappers; then
  compile $ELEMENTWRAPPERS

  builder_finish_action success build:element-wrappers
fi

if builder_start_action build:keyboard-cache; then
  compile $KEYBOARDCACHE

  builder_finish_action success build:keyboard-cache
fi

if builder_start_action build:osk; then
  compile $OSK

  builder_finish_action success build:osk
fi

# if builder_start_action build:main; then
#   compile $MAIN

#   builder_finish_action success build:main
# fi<|MERGE_RESOLUTION|>--- conflicted
+++ resolved
@@ -107,15 +107,14 @@
 # "upload-symbols   Uploads build product to Sentry for error report symbolification.  Only defined for $DOC_BUILD_EMBED_WEB" \
 
 builder_describe_outputs \
-<<<<<<< HEAD
-  configure                  ../../../node_modules \
-  configure:configuration    ../../../node_modules \
-  configure:device-detect    ../../../node_modules \
-  configure:dom-utils        ../../../node_modules \
-  configure:element-wrappers ../../../node_modules \
-  configure:keyboard-cache   ../../../node_modules \
-  configure:main             ../../../node_modules \
-  configure:osk              ../../../node_modules \
+  configure                  /node_modules \
+  configure:configuration    /node_modules \
+  configure:device-detect    /node_modules \
+  configure:dom-utils        /node_modules \
+  configure:element-wrappers /node_modules \
+  configure:keyboard-cache   /node_modules \
+  configure:main             /node_modules \
+  configure:osk              /node_modules \
   build:configuration        $(output_path $CONFIGURATION $OUTPUT_DIR)/index.js \
   build:device-detect        $(output_path $DEVICEDETECT $OUTPUT_DIR)/kmwdevice.js \
   build:dom-utils            $(output_path $DOMUTILS $OUTPUT_DIR)/index.js \
@@ -123,16 +122,6 @@
   build:keyboard-cache       $(output_path $KEYBOARDCACHE $OUTPUT_DIR)/index.js \
   build:main                 $(output_path $MAIN $OUTPUT_DIR)/keymanweb.js \
   build:osk                  $(output_path $OSK $OUTPUT_DIR)/index.js
-=======
-  configure                  /node_modules \
-  configure:device-detect    /node_modules \
-  configure:element-wrappers /node_modules \
-  configure:main             /node_modules \
-  build:device-detect        $(output_path $DEVICEDETECT $OUTPUT_DIR)/index.js \
-  build:element-wrappers     $(output_path $ELEMENTWRAPPERS $OUTPUT_DIR)/index.js \
-  build:main                 $(output_path $MAIN $OUTPUT_DIR)/keymanweb.js
-# TODO: eliminate outpath_path function and related variables and just use the plain filenames
->>>>>>> 534bd2a5
 
 builder_parse "$@"
 
