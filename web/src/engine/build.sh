--- conflicted
+++ resolved
@@ -95,10 +95,7 @@
 # "upload-symbols   Uploads build product to Sentry for error report symbolification.  Only defined for $DOC_BUILD_EMBED_WEB" \
 
 builder_describe_outputs \
-<<<<<<< HEAD
-=======
   configure                  ../../../node_modules \
->>>>>>> c0ec8ba7
   configure:device-detect    ../../../node_modules \
   configure:element-wrappers ../../../node_modules \
   configure:main             ../../../node_modules \
