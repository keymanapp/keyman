import { assert } from 'chai';
// Trigger the String-extending methods.
import { KMWString } from '@keymanapp/web-utils';

describe('Unicode string handling', () => {
  describe('disabled: BMP-mode, BMP-only strings',  () => {
    before(() => {
      KMWString.enableSupplementaryPlane(false);
    });

    it('charAt', () => {
      const str = "string";
      assert.equal(KMWString.charAt(str, -1), '');
      assert.equal(KMWString.charAt(str, 6), '');
      assert.equal(KMWString.charAt(str, 1000), '');
      assert.equal(KMWString.charAt(str, 0), "s");
      assert.equal(KMWString.charAt(str, 2), "r");
      assert.equal(KMWString.charAt(str, 5), "g");
    });

    it('charCodeAt', () => {
      const str = "string"
      assert.isNaN(KMWString.charCodeAt(str, -1));
      assert.isNaN(KMWString.charCodeAt(str, 6));
      assert.isNaN(KMWString.charCodeAt(str, 1000));
      assert.equal(KMWString.charCodeAt(str, 0), "s".charCodeAt(0));
      assert.equal(KMWString.charCodeAt(str, 2), "r".charCodeAt(0));
      assert.equal(KMWString.charCodeAt(str, 5), "g".charCodeAt(0));
    });

    it('indexOf', () => {
      const banana_nation = "banana nation";
      assert.equal(KMWString.indexOf(banana_nation, "XYZ"), -1);
      assert.equal(KMWString.indexOf(banana_nation, "na"), 2);
      assert.equal(KMWString.indexOf(banana_nation, "na", -1), 2);
      assert.equal(KMWString.indexOf(banana_nation, "na", 0), 2);
      assert.equal(KMWString.indexOf(banana_nation, "na", 2), 2);
      assert.equal(KMWString.indexOf(banana_nation, "na", 3), 4);
      assert.equal(KMWString.indexOf(banana_nation, "na", 5), 7);
      assert.equal(KMWString.indexOf(banana_nation, "na", 8), -1);
      assert.equal(KMWString.indexOf(banana_nation, "na", 1000), -1);
    });

    it('lastIndexOf', () => {
      const banana_nation = "banana nation";
      assert.equal(KMWString.lastIndexOf(banana_nation, "XYZ"), -1);
      assert.equal(KMWString.lastIndexOf(banana_nation, "na"), 7);
      assert.equal(KMWString.lastIndexOf(banana_nation, "na", -1), -1);
      assert.equal(KMWString.lastIndexOf(banana_nation, "na", 0), -1);
      assert.equal(KMWString.lastIndexOf(banana_nation, "na", 2), 2);
      assert.equal(KMWString.lastIndexOf(banana_nation, "na", 3), 2);
      assert.equal(KMWString.lastIndexOf(banana_nation, "na", 5), 4);
      assert.equal(KMWString.lastIndexOf(banana_nation, "na", 8), 7);
      assert.equal(KMWString.lastIndexOf(banana_nation, "na", 1000), 7);
    });

    it('length', () => {
      assert.equal(KMWString.length(""), 0);
      assert.equal(KMWString.length("string"), 6);
      // From the current MDN example:
      assert.equal(KMWString.length("Life, the universe and everything. Answer:"), 42);
    });

    it('slice', () => {
      // From https://developer.mozilla.org/en-US/docs/Web/JavaScript/Reference/Global_Objects/String/slice
      const str = "The quick brown fox jumps over the lazy dog.";

      assert.equal(KMWString.slice(str, 31), "the lazy dog.");
      assert.equal(KMWString.slice(str, 4, 19), "quick brown fox");
      assert.equal(KMWString.slice(str, -4), "dog.");
      assert.equal(KMWString.slice(str, -9, -5), "lazy");
      assert.equal(KMWString.slice(str), str);

      // Per documented spec for slice...
      assert.equal(KMWString.slice(str, 31, -5), "the lazy"); // " dog." = 5 chars
      assert.equal(KMWString.slice(str, -5, -9), "");
    });

    it('substr', () => {
      const str = "The quick brown fox jumps over the lazy dog.";

<<<<<<< HEAD
      assert.equal(KMWString.substr(str, 1000), '');
      assert.equal(KMWString.substr(str, 31), "the lazy dog.");
      assert.equal(KMWString.substr(str, -4), "dog.");
      assert.equal(KMWString.substr(str, 31, 31), "the lazy dog.");
      assert.equal(KMWString.substr(str, 31, -5), ''); // The big difference from .slice:  length must be non-negative.
=======
      assert.equal(str._kmwSubstr(1000), '');
      assert.equal(str._kmwSubstr(31), "the lazy dog.");
      assert.equal(str._kmwSubstr(-4), "dog.");
      // Standard string substr can handle this, but _kmwBMPSubstr doesn't handle it correctly!
      // assert.equal(str._kmwSubstr(-4, 2), "do");
      assert.equal(str._kmwSubstr(31, 31), "the lazy dog.");
      assert.equal(str._kmwSubstr(31, -5), ''); // The big difference from .slice:  length must be non-negative.
>>>>>>> b3633ec4
    });

    it('substring', () => {
      const str = "The quick brown fox jumps over the lazy dog.";

      assert.equal(KMWString.substring(str, 1000), '');
      assert.equal(KMWString.substring(str, 31), "the lazy dog.");
      assert.equal(KMWString.substring(str, 31, 1000), "the lazy dog.");
      assert.equal(KMWString.substring(str, 4, 9), "quick");

      // negatives are coerced to 0 & parameters are used in order of ascending value.
      assert.equal(KMWString.substring(str, 9, 4), "quick");
      assert.equal(KMWString.substring(str, 31, -4), str.substring(0, 31));
      assert.equal(KMWString.substring(str, -5, 9), str.substring(0, 9));
      assert.equal(KMWString.substring(str, -9, -5), '');
    });

    it('codePointToCodeUnit', () => {
      const str = "The quick brown fox jumps over the lazy dog.";
<<<<<<< HEAD
      assert.equal(KMWString.codePointToCodeUnit(str, 2), 2);
      assert.equal(KMWString.codePointToCodeUnit(str, 9), 9);
      assert.equal(KMWString.codePointToCodeUnit(str, 31), 31);
=======
      assert.equal(str.kmwCodePointToCodeUnit(2), 2);
      assert.equal(str.kmwCodePointToCodeUnit(9), 9);
      assert.equal(str.kmwCodePointToCodeUnit(31), 31);
      assert.equal(str.kmwCodePointToCodeUnit(-4), 40);
>>>>>>> b3633ec4
    });

    it('codeUnitToCodePoint', () => {
      const str = "The quick brown fox jumps over the lazy dog.";
<<<<<<< HEAD
      assert.equal(KMWString.codeUnitToCodePoint(str, 2), 2);
      assert.equal(KMWString.codeUnitToCodePoint(str, 9), 9);
      assert.equal(KMWString.codeUnitToCodePoint(str, 31), 31);
=======
      assert.equal(str.kmwCodeUnitToCodePoint(2), 2);
      assert.equal(str.kmwCodeUnitToCodePoint(9), 9);
      assert.equal(str.kmwCodeUnitToCodePoint(31), 31);
      // Wait, why the wild functionality mismatch in contrast to kmwCodePointToCodeUnit?
      assert.equal(str.kmwCodeUnitToCodePoint(-2), 2);
>>>>>>> b3633ec4
    });
  });

  describe('enabled: SMP-mode, but BMP-only strings',  () => {
    before(() => {
      KMWString.enableSupplementaryPlane(true);
    });

    it('charAt', () => {
      const str = "string";
      assert.equal(KMWString.charAt(str, -1), '');
      assert.equal(KMWString.charAt(str, 6), '');
      assert.equal(KMWString.charAt(str, 1000), '');
      assert.equal(KMWString.charAt(str, 0), "s");
      assert.equal(KMWString.charAt(str, 2), "r");
      assert.equal(KMWString.charAt(str, 5), "g");
    });

    it('charCodeAt', () => {
      const str = "string";
      assert.isNaN(KMWString.charCodeAt(str, -1));
      assert.isNaN(KMWString.charCodeAt(str, 6));
      assert.isNaN(KMWString.charCodeAt(str, 1000));
      assert.equal(KMWString.charCodeAt(str, 0), "s".charCodeAt(0));
      assert.equal(KMWString.charCodeAt(str, 2), "r".charCodeAt(0));
      assert.equal(KMWString.charCodeAt(str, 5), "g".charCodeAt(0));
    });

    it('indexOf', () => {
      const banana_nation = "banana nation";
      assert.equal(KMWString.indexOf(banana_nation, "XYZ"), -1);
      assert.equal(KMWString.indexOf(banana_nation, "na"), 2);
      assert.equal(KMWString.indexOf(banana_nation, "na", -1), 2);
      assert.equal(KMWString.indexOf(banana_nation, "na", 0), 2);
      assert.equal(KMWString.indexOf(banana_nation, "na", 2), 2);
      assert.equal(KMWString.indexOf(banana_nation, "na", 3), 4);
      assert.equal(KMWString.indexOf(banana_nation, "na", 5), 7);
      assert.equal(KMWString.indexOf(banana_nation, "na", 8), -1);
      assert.equal(KMWString.indexOf(banana_nation, "na", 1000), -1);
    });

    it('lastIndexOf', () => {
      const banana_nation = "banana nation";
      assert.equal(KMWString.lastIndexOf(banana_nation, "XYZ"), -1);
      assert.equal(KMWString.lastIndexOf(banana_nation, "na"), 7);
      assert.equal(KMWString.lastIndexOf(banana_nation, "na", -1), -1);
      assert.equal(KMWString.lastIndexOf(banana_nation, "na", 0), -1);
      assert.equal(KMWString.lastIndexOf(banana_nation, "na", 2), 2);
      assert.equal(KMWString.lastIndexOf(banana_nation, "na", 3), 2);
      assert.equal(KMWString.lastIndexOf(banana_nation, "na", 5), 4);
      assert.equal(KMWString.lastIndexOf(banana_nation, "na", 8), 7);
      assert.equal(KMWString.lastIndexOf(banana_nation, "na", 1000), 7);
    });

    it('length', () => {
      assert.equal(KMWString.length(""), 0);
      assert.equal(KMWString.length("string"), 6);
      // From the current MDN example:
      assert.equal(KMWString.length("Life, the universe and everything. Answer:"), 42);
    });

    it('slice', () => {
      // From https://developer.mozilla.org/en-US/docs/Web/JavaScript/Reference/Global_Objects/String/slice
      const str = "The quick brown fox jumps over the lazy dog.";

      // FAILS:  does not handle `undefined` length like the real .slice() method.
      // assert.equal(KMWString.slice(str, 31), "the lazy dog.");
      assert.equal(KMWString.slice(str, 4, 19), "quick brown fox");
      // FAILS:  does not handle `undefined` length like the real .slice() method.
      // assert.equal(KMWString.slice(str, -4), "dog.");
      assert.equal(KMWString.slice(str, -9, -5), "lazy");
      // FAILS:  does not handle `undefined` start like the real .slice() method.
      // assert.equal(KMWString.slice(str), str);

      // Per documented spec for slice...
      assert.equal(KMWString.slice(str, 31, -5), "the lazy"); // " dog." = 5 chars
      assert.equal(KMWString.slice(str, -5, -9), "");
    });

    it('substr', () => {
      const str = "The quick brown fox jumps over the lazy dog.";

<<<<<<< HEAD
      assert.equal(KMWString.substr(str, 1000), '');
      assert.equal(KMWString.substr(str, 31), "the lazy dog.");
      assert.equal(KMWString.substr(str, -4), "dog.");
      assert.equal(KMWString.substr(str, 31, 31), "the lazy dog.");
      assert.equal(KMWString.substr(str, 31, -5), ''); // The big difference from .slice:  length must be non-negative.
=======
      assert.equal(str._kmwSubstr(1000), '');
      assert.equal(str._kmwSubstr(31), "the lazy dog.");
      assert.equal(str._kmwSubstr(-4), "dog.");
      assert.equal(str._kmwSubstr(-4, 2), "do");
      assert.equal(str._kmwSubstr(31, 31), "the lazy dog.");
      assert.equal(str._kmwSubstr(31, -5), ''); // The big difference from .slice:  length must be non-negative.
>>>>>>> b3633ec4
    });

    it('substring', () => {
      const str = "The quick brown fox jumps over the lazy dog.";

      // FAILS - doesn't coerce the out-of-bounds value.
      // assert.equal(KMWString.substring(str, 1000), '');
      assert.equal(KMWString.substring(str, 31), "the lazy dog.");
      assert.equal(KMWString.substring(str, 31, 1000), "the lazy dog.");
      assert.equal(KMWString.substring(str, 4, 9), "quick");

      // negatives are coerced to 0 & parameters are used in order of ascending value.
      assert.equal(KMWString.substring(str, 9, 4), "quick");
      // FAILS:  these do not handle negative-valued inputs the same way the real .substring does.
      // assert.equal(KMWString.substring(str, 31, -4), str.substring(0, 31));
      // assert.equal(KMWString.substring(str, -5, 9), str.substring(0, 9));
      // assert.equal(KMWString.substring(str, -9, -5), '');
    });

    it('codePointToCodeUnit', () => {
      const str = "The quick brown fox jumps over the lazy dog.";
<<<<<<< HEAD
      assert.equal(KMWString.codePointToCodeUnit(str, 2), 2);
      assert.equal(KMWString.codePointToCodeUnit(str, 9), 9);
      assert.equal(KMWString.codePointToCodeUnit(str, 31), 31);
=======
      assert.equal(str.kmwCodePointToCodeUnit(2), 2);
      assert.equal(str.kmwCodePointToCodeUnit(9), 9);
      assert.equal(str.kmwCodePointToCodeUnit(31), 31);
      assert.equal(str.kmwCodePointToCodeUnit(-4), 40);
      // This certainly doesn't seem right... for now, we're just verifying existing behaviors.
      assert.equal(str.kmwCodePointToCodeUnit(1000), null);
>>>>>>> b3633ec4
    });

    it('codeUnitToCodePoint', () => {
      const str = "The quick brown fox jumps over the lazy dog.";
<<<<<<< HEAD
      assert.equal(KMWString.codeUnitToCodePoint(str, 2), 2);
      assert.equal(KMWString.codeUnitToCodePoint(str, 9), 9);
      assert.equal(KMWString.codeUnitToCodePoint(str, 31), 31);
=======
      assert.equal(str.kmwCodeUnitToCodePoint(2), 2);
      assert.equal(str.kmwCodeUnitToCodePoint(9), 9);
      assert.equal(str.kmwCodeUnitToCodePoint(31), 31);
      // Again, odd mismatch in contrast to kmwCodePointToCodeUnit
      assert.equal(str.kmwCodeUnitToCodePoint(-2), 2);
>>>>>>> b3633ec4
    });
  });


  describe('enabled: SMP-mode, with mixed-plane strings',  () => {
    before(() => {
      KMWString.enableSupplementaryPlane(true);
    });

    it('charAt', () => {
      // 0x1d5c9: MATHEMATICAL SANS-SERIF SMALL p
      // 0x1d5be: MATHEMATICAL SANS-SERIF SMALL e
      const apples = 'a' + String.fromCodePoint(0x1d5c9) + 'p' + 'l' + String.fromCodePoint(0x1d5be) + 's';
      assert.equal(KMWString.charAt(apples, -1), '');
      assert.equal(KMWString.charAt(apples, 6), '');
      assert.equal(KMWString.charAt(apples, 1000), '');
      assert.equal(KMWString.charAt(apples, 0), "a");
      assert.equal(KMWString.charAt(apples, 1), String.fromCodePoint(0x1d5c9));
      assert.equal(KMWString.charAt(apples, 2), "p");
      assert.equal(KMWString.charAt(apples, 5), "s");
    });

    it('charCodeAt', () => {
      // 0x1d5c9: MATHEMATICAL SANS-SERIF SMALL p
      // 0x1d5be: MATHEMATICAL SANS-SERIF SMALL e
      const apples = 'a' + String.fromCodePoint(0x1d5c9) + 'p' + 'l' + String.fromCodePoint(0x1d5be) + 's';
      assert.isNaN(KMWString.charCodeAt(apples, -1));
      assert.isNaN(KMWString.charCodeAt(apples, 6));
      assert.isNaN(KMWString.charCodeAt(apples, 1000));
      assert.equal(KMWString.charCodeAt(apples, 0), "a".charCodeAt(0));
      assert.equal(KMWString.charCodeAt(apples, 1), 0x1d5c9);
      assert.equal(KMWString.charCodeAt(apples, 2), "p".charCodeAt(0));
      assert.equal(KMWString.charCodeAt(apples, 5), "s".charCodeAt(0));
    });

    it('indexOf', () => {
      // 0x1d5ba: MATHEMATICAL SANS-SERIF SMALL a
      const a = String.fromCodePoint(0x1d5ba);
      const banana_nation = "ban" + a + "na n" + a + "tion";
<<<<<<< HEAD
      assert.equal(KMWString.indexOf(banana_nation, "XYZ"), -1);
      assert.equal(KMWString.indexOf(banana_nation, "na"), 4);
      assert.equal(KMWString.indexOf(banana_nation, "na", -1), 4);
      assert.equal(KMWString.indexOf(banana_nation, "na", 0), 4);
      assert.equal(KMWString.indexOf(banana_nation, "na", 2), 4);
      assert.equal(KMWString.indexOf(banana_nation, "na", 3), 4);
      // ERROR:  returns 4 (!)
      // assert.equal(KMWString.indexOf(banana_nation, "na", 5), 7);
      assert.equal(KMWString.indexOf(banana_nation, "na", 8), -1);
      assert.equal(KMWString.indexOf(banana_nation, "na", 1000), -1);
=======
      assert.equal(banana_nation._kmwIndexOf("XYZ"), -1);
      assert.equal(banana_nation._kmwIndexOf("na"), 4);
      assert.equal(banana_nation._kmwIndexOf("na", -1), 4);
      assert.equal(banana_nation._kmwIndexOf("na", 0), 4);
      assert.equal(banana_nation._kmwIndexOf("na", 2), 4);
      assert.equal(banana_nation._kmwIndexOf("na", 3), 4);
      assert.equal(banana_nation._kmwIndexOf("na", 4), 4);
      // ERROR:  returns 4, not -1 as it should!
      // assert.equal(banana_nation._kmwIndexOf("na", 5), -1);
      assert.equal(banana_nation._kmwIndexOf("na", 8), -1);
      assert.equal(banana_nation._kmwIndexOf("na", 1000), -1);
>>>>>>> b3633ec4

      const na = "n" + a;
      assert.equal(KMWString.indexOf(banana_nation, na), 2);
      assert.equal(KMWString.indexOf(banana_nation, na, -1), 2);
      assert.equal(KMWString.indexOf(banana_nation, na, 0), 2);
      assert.equal(KMWString.indexOf(banana_nation, na, 2), 2);
      assert.equal(KMWString.indexOf(banana_nation, na, 3), 7);
      assert.equal(KMWString.indexOf(banana_nation, na, 5), 7);
      // ERROR:  returns 7 (!)
      // assert.equal(KMWString.indexOf(banana_nation, na, 8), -1);
      assert.equal(KMWString.indexOf(banana_nation, na, 1000), -1);
    });

    it('lastIndexOf', () => {
      // 0x1d5ba: MATHEMATICAL SANS-SERIF SMALL a
      const a = String.fromCodePoint(0x1d5ba);
      const banana_nation = "ban" + a + "na n" + a + "tion";
      assert.equal(KMWString.lastIndexOf(banana_nation, "XYZ"), -1);
      assert.equal(KMWString.lastIndexOf(banana_nation, "na"), 4);
      assert.equal(KMWString.lastIndexOf(banana_nation, "na", -1), -1);
      assert.equal(KMWString.lastIndexOf(banana_nation, "na", 0), -1);
      assert.equal(KMWString.lastIndexOf(banana_nation, "na", 2), -1);
      assert.equal(KMWString.lastIndexOf(banana_nation, "na", 3), -1);

      // ERROR:  Can't find the instance at the starting index?
      // assert.equal(KMWString.lastIndexOf(banana_nation, "na", 4), 4);
      assert.equal(KMWString.lastIndexOf(banana_nation, "na", 5), 4);
      assert.equal(KMWString.lastIndexOf(banana_nation, "na", 8), 4);
      assert.equal(KMWString.lastIndexOf(banana_nation, "na", 1000), 4);

      const na = "n" + a;
      assert.equal(KMWString.lastIndexOf(banana_nation, na), 7);
      assert.equal(KMWString.lastIndexOf(banana_nation, na, -1), -1);
      assert.equal(KMWString.lastIndexOf(banana_nation, na, 0), -1);
      assert.equal(KMWString.lastIndexOf(banana_nation, na, 2), 2);
      assert.equal(KMWString.lastIndexOf(banana_nation, na, 3), 2);
      assert.equal(KMWString.lastIndexOf(banana_nation, na, 5), 2);
      // ERROR:  Inconsistent with the index-2 case above.
      // assert.equal(KMWString.lastIndexOf(banana_nation, na, 7), 7);
      assert.equal(KMWString.lastIndexOf(banana_nation, na, 8), 7);
      assert.equal(KMWString.lastIndexOf(banana_nation, na, 1000), 7);
    });

    it('length', () => {
      assert.equal(KMWString.length(""), 0);
      // 0x1d5ba: MATHEMATICAL SANS-SERIF SMALL a
      const a = String.fromCodePoint(0x1d5ba);
      const banana_nation = "ban" + a + "na n" + a + "tion";
      assert.equal(KMWString.length(banana_nation), 13);

      // 0x1d5c9: MATHEMATICAL SANS-SERIF SMALL p
      // 0x1d5be: MATHEMATICAL SANS-SERIF SMALL e
      const apples = 'a' + String.fromCodePoint(0x1d5c9) + 'p' + 'l' + String.fromCodePoint(0x1d5be) + 's';
      assert.equal(KMWString.length(apples), 6);
    });

    it('slice', () => {
      // 0x1d5ba: MATHEMATICAL SANS-SERIF SMALL a
      // 0x1d5c9: MATHEMATICAL SANS-SERIF SMALL p
      // 0x1d5be: MATHEMATICAL SANS-SERIF SMALL e
      // 0x1d5c2: MATHEMATICAL SANS-SERIF SMALL i
      const a = String.fromCodePoint(0x1d5ba);
      const p = String.fromCodePoint(0x1d5c9);
      const e = String.fromCodePoint(0x1d5be);
      const i = String.fromCodePoint(0x1d5c2);

      // From https://developer.mozilla.org/en-US/docs/Web/JavaScript/Reference/Global_Objects/String/slice
      const str = "Th" + e + " qu" + i + "ck brown fox jum" + p + "s over the l" + a + "zy dog.";

      // FAILS:  does not handle `undefined` length like the real .slice() method.
      // assert.equal(KMWString.slice(str, 31), "the l" + a + "zy dog.");
      assert.equal(KMWString.slice(str, 4, 19), "qu" + i + "ck brown fox");
      // FAILS:  does not handle `undefined` length like the real .slice() method.
      // assert.equal(KMWString.slice(str, (-4), "dog.");
      assert.equal(KMWString.slice(str, -9, -5), "l" + a + "zy");
      // FAILS:  does not handle `undefined` start like the real .slice() method.
      // assert.equal(KMWString.slice(str, (), str);

      // Per documented spec for slice...
      assert.equal(KMWString.slice(str, 31, -5), "the l" + a + "zy"); // " dog." = 5 chars
      assert.equal(KMWString.slice(str, -5, -9), "");
    });

    it('substr', () => {
      // 0x1d5ba: MATHEMATICAL SANS-SERIF SMALL a
      // 0x1d5c9: MATHEMATICAL SANS-SERIF SMALL p
      // 0x1d5be: MATHEMATICAL SANS-SERIF SMALL e
      // 0x1d5c2: MATHEMATICAL SANS-SERIF SMALL i
      const a = String.fromCodePoint(0x1d5ba);
      const p = String.fromCodePoint(0x1d5c9);
      const e = String.fromCodePoint(0x1d5be);
      const i = String.fromCodePoint(0x1d5c2);

      const str = "Th" + e + " qu" + i + "ck brown fox jum" + p + "s over the l" + a + "zy dog.";

<<<<<<< HEAD
      assert.equal(KMWString.substr(str, 1000), '');
      assert.equal(KMWString.substr(str, 31), "the l" + a + "zy dog.");
      assert.equal(KMWString.substr(str, -4), "dog.");
      assert.equal(KMWString.substr(str, 31, 31), "the l" + a + "zy dog.");
      assert.equal(KMWString.substr(str, 31, -5), ''); // The big difference from .slice:  length must be non-negative.
=======
      assert.equal(str._kmwSubstr(1000), '');
      assert.equal(str._kmwSubstr(31), "the l" + a + "zy dog.");
      assert.equal(str._kmwSubstr(-4), "dog.");
      assert.equal(str._kmwSubstr(-9, 4), "l" + a + "zy");
      assert.equal(str._kmwSubstr(31, 31), "the l" + a + "zy dog.");
      assert.equal(str._kmwSubstr(31, -5), ''); // The big difference from .slice:  length must be non-negative.
>>>>>>> b3633ec4
    });

    it('substring', () => {
      // 0x1d5ba: MATHEMATICAL SANS-SERIF SMALL a
      // 0x1d5c9: MATHEMATICAL SANS-SERIF SMALL p
      // 0x1d5be: MATHEMATICAL SANS-SERIF SMALL e
      // 0x1d5c2: MATHEMATICAL SANS-SERIF SMALL i
      const a = String.fromCodePoint(0x1d5ba);
      const p = String.fromCodePoint(0x1d5c9);
      const e = String.fromCodePoint(0x1d5be);
      const i = String.fromCodePoint(0x1d5c2);

      const str = "Th" + e + " qu" + i + "ck brown fox jum" + p + "s over the l" + a + "zy dog.";

      // FAILS - doesn't coerce the out-of-bounds value.
      // assert.equal(KMWString.substring(str, 1000), '');
      assert.equal(KMWString.substring(str, 31), "the l" + a + "zy dog.");
      assert.equal(KMWString.substring(str, 31, 1000), "the l" + a + "zy dog.");
      assert.equal(KMWString.substring(str, 4, 9), "qu" + i + "ck");

      // negatives are coerced to 0 & parameters are used in order of ascending value.
      assert.equal(KMWString.substring(str, 9, 4), "qu" + i + "ck");
      // FAILS:  these do not handle negative-valued inputs the same way the real .substring does.
      // assert.equal(KMWString.substring(str, 31, -4), str.substring(0, 31));
      // assert.equal(KMWString.substring(str, -5, 9), str.substring(0, 9));
      // assert.equal(KMWString.substring(str, -9, -5), '');
    });

    it('codePointToCodeUnit', () => {
      // 0x1d5ba: MATHEMATICAL SANS-SERIF SMALL a
      // 0x1d5c9: MATHEMATICAL SANS-SERIF SMALL p
      // 0x1d5be: MATHEMATICAL SANS-SERIF SMALL e
      // 0x1d5c2: MATHEMATICAL SANS-SERIF SMALL i
      const a = String.fromCodePoint(0x1d5ba);
      const p = String.fromCodePoint(0x1d5c9);
      const e = String.fromCodePoint(0x1d5be);
      const i = String.fromCodePoint(0x1d5c2);

      const str = "Th" + e + " qu" + i + "ck brown fox jum" + p + "s over the l" + a + "zy dog.";

<<<<<<< HEAD
      assert.equal(KMWString.codePointToCodeUnit(str, 2), 2);
      assert.equal(KMWString.codePointToCodeUnit(str, 9), 11); // "The quick" = 9; 2 SMP replacements before then.
      assert.equal(KMWString.codePointToCodeUnit(str, 31), 34); // "the lazy dog" is the remnant; 3 SMP replacements before then.
=======
      assert.equal(str.kmwCodePointToCodeUnit(2), 2);
      assert.equal(str.kmwCodePointToCodeUnit(9), 11); // "The quick" = 9; 2 SMP replacements before then.
      assert.equal(str.kmwCodePointToCodeUnit(31), 34); // "the lazy dog." is the remnant; 3 SMP replacements before then.
      assert.equal(str.kmwCodePointToCodeUnit(-13), 34); // "the lazy dog." is the remnant, 13 codepoints long.
>>>>>>> b3633ec4
    });

    it('codeUnitToCodePoint', () => {
      // 0x1d5ba: MATHEMATICAL SANS-SERIF SMALL a
      // 0x1d5c9: MATHEMATICAL SANS-SERIF SMALL p
      // 0x1d5be: MATHEMATICAL SANS-SERIF SMALL e
      // 0x1d5c2: MATHEMATICAL SANS-SERIF SMALL i
      const a = String.fromCodePoint(0x1d5ba);
      const p = String.fromCodePoint(0x1d5c9);
      const e = String.fromCodePoint(0x1d5be);
      const i = String.fromCodePoint(0x1d5c2);

      const str = "Th" + e + " qu" + i + "ck brown fox jum" + p + "s over the l" + a + "zy dog.";

      // Inverting the tests from the prior section on `kmwCodePointToCodeUnit`...
<<<<<<< HEAD
      assert.equal(KMWString.codeUnitToCodePoint(str, 2), 2);
      assert.equal(KMWString.codeUnitToCodePoint(str, 11), 9); // "The quick" = 9; 2 SMP replacements before then.
      assert.equal(KMWString.codeUnitToCodePoint(str, 34), 31); // "the lazy dog" is the remnant; 3 SMP replacements before then.
=======
      assert.equal(str.kmwCodeUnitToCodePoint(2), 2);
      assert.equal(str.kmwCodeUnitToCodePoint(11), 9); // "The quick" = 9; 2 SMP replacements before then.
      assert.equal(str.kmwCodeUnitToCodePoint(34), 31); // "the lazy dog" is the remnant; 3 SMP replacements before then.
      // Clearly needs work in the future; only verifying behavioral stability for now.
      assert.equal(str.kmwCodeUnitToCodePoint(-2), 2);
>>>>>>> b3633ec4
    });
  });
});<|MERGE_RESOLUTION|>--- conflicted
+++ resolved
@@ -79,21 +79,13 @@
     it('substr', () => {
       const str = "The quick brown fox jumps over the lazy dog.";
 
-<<<<<<< HEAD
       assert.equal(KMWString.substr(str, 1000), '');
       assert.equal(KMWString.substr(str, 31), "the lazy dog.");
       assert.equal(KMWString.substr(str, -4), "dog.");
+      // Standard string substr can handle this, but _kmwBMPSubstr doesn't handle it correctly!
+      // assert.equal(KMWString.substr(-4, 2), "do");
       assert.equal(KMWString.substr(str, 31, 31), "the lazy dog.");
       assert.equal(KMWString.substr(str, 31, -5), ''); // The big difference from .slice:  length must be non-negative.
-=======
-      assert.equal(str._kmwSubstr(1000), '');
-      assert.equal(str._kmwSubstr(31), "the lazy dog.");
-      assert.equal(str._kmwSubstr(-4), "dog.");
-      // Standard string substr can handle this, but _kmwBMPSubstr doesn't handle it correctly!
-      // assert.equal(str._kmwSubstr(-4, 2), "do");
-      assert.equal(str._kmwSubstr(31, 31), "the lazy dog.");
-      assert.equal(str._kmwSubstr(31, -5), ''); // The big difference from .slice:  length must be non-negative.
->>>>>>> b3633ec4
     });
 
     it('substring', () => {
@@ -113,31 +105,19 @@
 
     it('codePointToCodeUnit', () => {
       const str = "The quick brown fox jumps over the lazy dog.";
-<<<<<<< HEAD
       assert.equal(KMWString.codePointToCodeUnit(str, 2), 2);
       assert.equal(KMWString.codePointToCodeUnit(str, 9), 9);
       assert.equal(KMWString.codePointToCodeUnit(str, 31), 31);
-=======
-      assert.equal(str.kmwCodePointToCodeUnit(2), 2);
-      assert.equal(str.kmwCodePointToCodeUnit(9), 9);
-      assert.equal(str.kmwCodePointToCodeUnit(31), 31);
-      assert.equal(str.kmwCodePointToCodeUnit(-4), 40);
->>>>>>> b3633ec4
+      assert.equal(KMWString.codePointToCodeUnit(str, -4), 40);
     });
 
     it('codeUnitToCodePoint', () => {
       const str = "The quick brown fox jumps over the lazy dog.";
-<<<<<<< HEAD
       assert.equal(KMWString.codeUnitToCodePoint(str, 2), 2);
       assert.equal(KMWString.codeUnitToCodePoint(str, 9), 9);
       assert.equal(KMWString.codeUnitToCodePoint(str, 31), 31);
-=======
-      assert.equal(str.kmwCodeUnitToCodePoint(2), 2);
-      assert.equal(str.kmwCodeUnitToCodePoint(9), 9);
-      assert.equal(str.kmwCodeUnitToCodePoint(31), 31);
       // Wait, why the wild functionality mismatch in contrast to kmwCodePointToCodeUnit?
-      assert.equal(str.kmwCodeUnitToCodePoint(-2), 2);
->>>>>>> b3633ec4
+      assert.equal(KMWString.codeUnitToCodePoint(str, -2), 2);
     });
   });
 
@@ -220,20 +200,12 @@
     it('substr', () => {
       const str = "The quick brown fox jumps over the lazy dog.";
 
-<<<<<<< HEAD
       assert.equal(KMWString.substr(str, 1000), '');
       assert.equal(KMWString.substr(str, 31), "the lazy dog.");
       assert.equal(KMWString.substr(str, -4), "dog.");
+      assert.equal(KMWString.substr(str, -4, 2), "do");
       assert.equal(KMWString.substr(str, 31, 31), "the lazy dog.");
       assert.equal(KMWString.substr(str, 31, -5), ''); // The big difference from .slice:  length must be non-negative.
-=======
-      assert.equal(str._kmwSubstr(1000), '');
-      assert.equal(str._kmwSubstr(31), "the lazy dog.");
-      assert.equal(str._kmwSubstr(-4), "dog.");
-      assert.equal(str._kmwSubstr(-4, 2), "do");
-      assert.equal(str._kmwSubstr(31, 31), "the lazy dog.");
-      assert.equal(str._kmwSubstr(31, -5), ''); // The big difference from .slice:  length must be non-negative.
->>>>>>> b3633ec4
     });
 
     it('substring', () => {
@@ -255,33 +227,21 @@
 
     it('codePointToCodeUnit', () => {
       const str = "The quick brown fox jumps over the lazy dog.";
-<<<<<<< HEAD
       assert.equal(KMWString.codePointToCodeUnit(str, 2), 2);
       assert.equal(KMWString.codePointToCodeUnit(str, 9), 9);
       assert.equal(KMWString.codePointToCodeUnit(str, 31), 31);
-=======
-      assert.equal(str.kmwCodePointToCodeUnit(2), 2);
-      assert.equal(str.kmwCodePointToCodeUnit(9), 9);
-      assert.equal(str.kmwCodePointToCodeUnit(31), 31);
-      assert.equal(str.kmwCodePointToCodeUnit(-4), 40);
+      assert.equal(KMWString.codePointToCodeUnit(str, -4), 40);
       // This certainly doesn't seem right... for now, we're just verifying existing behaviors.
-      assert.equal(str.kmwCodePointToCodeUnit(1000), null);
->>>>>>> b3633ec4
+      assert.equal(KMWString.codePointToCodeUnit(str, 1000), null);
     });
 
     it('codeUnitToCodePoint', () => {
       const str = "The quick brown fox jumps over the lazy dog.";
-<<<<<<< HEAD
       assert.equal(KMWString.codeUnitToCodePoint(str, 2), 2);
       assert.equal(KMWString.codeUnitToCodePoint(str, 9), 9);
       assert.equal(KMWString.codeUnitToCodePoint(str, 31), 31);
-=======
-      assert.equal(str.kmwCodeUnitToCodePoint(2), 2);
-      assert.equal(str.kmwCodeUnitToCodePoint(9), 9);
-      assert.equal(str.kmwCodeUnitToCodePoint(31), 31);
       // Again, odd mismatch in contrast to kmwCodePointToCodeUnit
-      assert.equal(str.kmwCodeUnitToCodePoint(-2), 2);
->>>>>>> b3633ec4
+      assert.equal(KMWString.codeUnitToCodePoint(str, -2), 2);
     });
   });
 
@@ -321,30 +281,17 @@
       // 0x1d5ba: MATHEMATICAL SANS-SERIF SMALL a
       const a = String.fromCodePoint(0x1d5ba);
       const banana_nation = "ban" + a + "na n" + a + "tion";
-<<<<<<< HEAD
       assert.equal(KMWString.indexOf(banana_nation, "XYZ"), -1);
       assert.equal(KMWString.indexOf(banana_nation, "na"), 4);
       assert.equal(KMWString.indexOf(banana_nation, "na", -1), 4);
       assert.equal(KMWString.indexOf(banana_nation, "na", 0), 4);
       assert.equal(KMWString.indexOf(banana_nation, "na", 2), 4);
       assert.equal(KMWString.indexOf(banana_nation, "na", 3), 4);
-      // ERROR:  returns 4 (!)
-      // assert.equal(KMWString.indexOf(banana_nation, "na", 5), 7);
+      assert.equal(KMWString.indexOf(banana_nation, "na", 4), 4);
+      // ERROR:  returns 4, not -1 as it should!
+      // assert.equal(KMWString.indexOf(banana_nation, "na", 5), -1);
       assert.equal(KMWString.indexOf(banana_nation, "na", 8), -1);
       assert.equal(KMWString.indexOf(banana_nation, "na", 1000), -1);
-=======
-      assert.equal(banana_nation._kmwIndexOf("XYZ"), -1);
-      assert.equal(banana_nation._kmwIndexOf("na"), 4);
-      assert.equal(banana_nation._kmwIndexOf("na", -1), 4);
-      assert.equal(banana_nation._kmwIndexOf("na", 0), 4);
-      assert.equal(banana_nation._kmwIndexOf("na", 2), 4);
-      assert.equal(banana_nation._kmwIndexOf("na", 3), 4);
-      assert.equal(banana_nation._kmwIndexOf("na", 4), 4);
-      // ERROR:  returns 4, not -1 as it should!
-      // assert.equal(banana_nation._kmwIndexOf("na", 5), -1);
-      assert.equal(banana_nation._kmwIndexOf("na", 8), -1);
-      assert.equal(banana_nation._kmwIndexOf("na", 1000), -1);
->>>>>>> b3633ec4
 
       const na = "n" + a;
       assert.equal(KMWString.indexOf(banana_nation, na), 2);
@@ -440,20 +387,12 @@
 
       const str = "Th" + e + " qu" + i + "ck brown fox jum" + p + "s over the l" + a + "zy dog.";
 
-<<<<<<< HEAD
       assert.equal(KMWString.substr(str, 1000), '');
       assert.equal(KMWString.substr(str, 31), "the l" + a + "zy dog.");
       assert.equal(KMWString.substr(str, -4), "dog.");
+      assert.equal(KMWString.substr(str, -9, 4), "l" + a + "zy");
       assert.equal(KMWString.substr(str, 31, 31), "the l" + a + "zy dog.");
       assert.equal(KMWString.substr(str, 31, -5), ''); // The big difference from .slice:  length must be non-negative.
-=======
-      assert.equal(str._kmwSubstr(1000), '');
-      assert.equal(str._kmwSubstr(31), "the l" + a + "zy dog.");
-      assert.equal(str._kmwSubstr(-4), "dog.");
-      assert.equal(str._kmwSubstr(-9, 4), "l" + a + "zy");
-      assert.equal(str._kmwSubstr(31, 31), "the l" + a + "zy dog.");
-      assert.equal(str._kmwSubstr(31, -5), ''); // The big difference from .slice:  length must be non-negative.
->>>>>>> b3633ec4
     });
 
     it('substring', () => {
@@ -494,16 +433,10 @@
 
       const str = "Th" + e + " qu" + i + "ck brown fox jum" + p + "s over the l" + a + "zy dog.";
 
-<<<<<<< HEAD
       assert.equal(KMWString.codePointToCodeUnit(str, 2), 2);
       assert.equal(KMWString.codePointToCodeUnit(str, 9), 11); // "The quick" = 9; 2 SMP replacements before then.
       assert.equal(KMWString.codePointToCodeUnit(str, 31), 34); // "the lazy dog" is the remnant; 3 SMP replacements before then.
-=======
-      assert.equal(str.kmwCodePointToCodeUnit(2), 2);
-      assert.equal(str.kmwCodePointToCodeUnit(9), 11); // "The quick" = 9; 2 SMP replacements before then.
-      assert.equal(str.kmwCodePointToCodeUnit(31), 34); // "the lazy dog." is the remnant; 3 SMP replacements before then.
-      assert.equal(str.kmwCodePointToCodeUnit(-13), 34); // "the lazy dog." is the remnant, 13 codepoints long.
->>>>>>> b3633ec4
+      assert.equal(KMWString.codePointToCodeUnit(str, -13), 34); // "the lazy dog." is the remnant, 13 codepoints long.
     });
 
     it('codeUnitToCodePoint', () => {
@@ -519,17 +452,11 @@
       const str = "Th" + e + " qu" + i + "ck brown fox jum" + p + "s over the l" + a + "zy dog.";
 
       // Inverting the tests from the prior section on `kmwCodePointToCodeUnit`...
-<<<<<<< HEAD
       assert.equal(KMWString.codeUnitToCodePoint(str, 2), 2);
       assert.equal(KMWString.codeUnitToCodePoint(str, 11), 9); // "The quick" = 9; 2 SMP replacements before then.
       assert.equal(KMWString.codeUnitToCodePoint(str, 34), 31); // "the lazy dog" is the remnant; 3 SMP replacements before then.
-=======
-      assert.equal(str.kmwCodeUnitToCodePoint(2), 2);
-      assert.equal(str.kmwCodeUnitToCodePoint(11), 9); // "The quick" = 9; 2 SMP replacements before then.
-      assert.equal(str.kmwCodeUnitToCodePoint(34), 31); // "the lazy dog" is the remnant; 3 SMP replacements before then.
       // Clearly needs work in the future; only verifying behavioral stability for now.
-      assert.equal(str.kmwCodeUnitToCodePoint(-2), 2);
->>>>>>> b3633ec4
+      assert.equal(KMWString.codeUnitToCodePoint(str, -2), 2);
     });
   });
 });