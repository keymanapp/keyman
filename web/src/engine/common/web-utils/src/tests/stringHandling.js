import { assert } from 'chai';
// Trigger the String-extending methods.
import { KMWString } from '@keymanapp/web-utils';

describe('Unicode string handling', () => {
  describe('disabled: BMP-mode, BMP-only strings',  () => {
    before(() => {
      KMWString.enableSupplementaryPlane(false);
    });

    it('charAt', () => {
      const str = "string";
      assert.equal(KMWString.charAt(str, -1), '');
      assert.equal(KMWString.charAt(str, 6), '');
      assert.equal(KMWString.charAt(str, 1000), '');
      assert.equal(KMWString.charAt(str, 0), "s");
      assert.equal(KMWString.charAt(str, 2), "r");
      assert.equal(KMWString.charAt(str, 5), "g");
    });

    it('charCodeAt', () => {
      const str = "string"
      assert.isNaN(KMWString.charCodeAt(str, -1));
      assert.isNaN(KMWString.charCodeAt(str, 6));
      assert.isNaN(KMWString.charCodeAt(str, 1000));
      assert.equal(KMWString.charCodeAt(str, 0), "s".charCodeAt(0));
      assert.equal(KMWString.charCodeAt(str, 2), "r".charCodeAt(0));
      assert.equal(KMWString.charCodeAt(str, 5), "g".charCodeAt(0));
    });

    it('indexOf', () => {
      const banana_nation = "banana nation";
<<<<<<< HEAD
      assert.equal(KMWString.indexOf(banana_nation, "XYZ"), -1);
      assert.equal(KMWString.indexOf(banana_nation, "na"), 2);
      assert.equal(KMWString.indexOf(banana_nation, "na", -1), 2);
      assert.equal(KMWString.indexOf(banana_nation, "na", 0), 2);
      assert.equal(KMWString.indexOf(banana_nation, "na", 2), 2);
      assert.equal(KMWString.indexOf(banana_nation, "na", 3), 4);
      assert.equal(KMWString.indexOf(banana_nation, "na", 5), 7);
      assert.equal(KMWString.indexOf(banana_nation, "na", 8), -1);
      assert.equal(KMWString.indexOf(banana_nation, "na", 1000), -1);
    });

    it('lastIndexOf', () => {
      const banana_nation = "banana nation";
      assert.equal(KMWString.lastIndexOf(banana_nation, "XYZ"), -1);
      assert.equal(KMWString.lastIndexOf(banana_nation, "na"), 7);
      assert.equal(KMWString.lastIndexOf(banana_nation, "na", -1), -1);
      assert.equal(KMWString.lastIndexOf(banana_nation, "na", 0), -1);
      assert.equal(KMWString.lastIndexOf(banana_nation, "na", 2), 2);
      assert.equal(KMWString.lastIndexOf(banana_nation, "na", 3), 2);
      assert.equal(KMWString.lastIndexOf(banana_nation, "na", 5), 4);
      assert.equal(KMWString.lastIndexOf(banana_nation, "na", 8), 7);
      assert.equal(KMWString.lastIndexOf(banana_nation, "na", 1000), 7);
    });

    it('length', () => {
      assert.equal(KMWString.length(""), 0);
      assert.equal(KMWString.length("string"), 6);
=======
      assert.equal(banana_nation._kmwIndexOf("XYZ"), -1);
      assert.equal(banana_nation._kmwIndexOf("na"), 2);
      assert.equal(banana_nation._kmwIndexOf("na", -1), 2);
      assert.equal(banana_nation._kmwIndexOf("na", 0), 2);
      assert.equal(banana_nation._kmwIndexOf("na", 2), 2);
      assert.equal(banana_nation._kmwIndexOf("na", 3), 4);
      assert.equal(banana_nation._kmwIndexOf("na", 5), 7);
      assert.equal(banana_nation._kmwIndexOf("na", 8), -1);
      assert.equal(banana_nation._kmwIndexOf("na", 1000), -1);
      assert.equal(banana_nation._kmwIndexOf("ba", 0), 0);
      assert.equal(banana_nation._kmwIndexOf("ba", -1), 0);
      assert.equal(banana_nation._kmwIndexOf("on", 11), 11);
      assert.equal(banana_nation._kmwIndexOf("on", 12), -1);
      assert.equal(banana_nation._kmwIndexOf("on", 1000), -1);
    });

    it('_kmwLastIndexOf', () => {
      const banana_nation = "banana nation";
      assert.equal(banana_nation._kmwLastIndexOf("XYZ"), -1);
      assert.equal(banana_nation._kmwLastIndexOf("na"), 7);
      assert.equal(banana_nation._kmwLastIndexOf("na", -1), -1);
      assert.equal(banana_nation._kmwLastIndexOf("na", 0), -1);
      assert.equal(banana_nation._kmwLastIndexOf("na", 2), 2);
      assert.equal(banana_nation._kmwLastIndexOf("na", 3), 2);
      assert.equal(banana_nation._kmwLastIndexOf("na", 5), 4);
      assert.equal(banana_nation._kmwLastIndexOf("na", 8), 7);
      assert.equal(banana_nation._kmwLastIndexOf("na", 1000), 7);
      assert.equal(banana_nation._kmwLastIndexOf("ba", 0), 0);
      assert.equal(banana_nation._kmwLastIndexOf("ba", -1), 0);
      assert.equal(banana_nation._kmwLastIndexOf("on", 12), 11);
      assert.equal(banana_nation._kmwLastIndexOf("on", 11), 11);
      assert.equal(banana_nation._kmwLastIndexOf("on", 10), -1);
    });

    it('_kmwLength', () => {
      assert.equal(""._kmwLength(), 0);
      assert.equal("string"._kmwLength(), 6);
>>>>>>> 7217d7cf
      // From the current MDN example:
      assert.equal(KMWString.length("Life, the universe and everything. Answer:"), 42);
    });

    it('slice', () => {
      // From https://developer.mozilla.org/en-US/docs/Web/JavaScript/Reference/Global_Objects/String/slice
      const str = "The quick brown fox jumps over the lazy dog.";

      assert.equal(KMWString.slice(str, 31), "the lazy dog.");
      assert.equal(KMWString.slice(str, 4, 19), "quick brown fox");
      assert.equal(KMWString.slice(str, -4), "dog.");
      assert.equal(KMWString.slice(str, -9, -5), "lazy");
      assert.equal(KMWString.slice(str), str);

      // Per documented spec for slice...
      assert.equal(KMWString.slice(str, 31, -5), "the lazy"); // " dog." = 5 chars
      assert.equal(KMWString.slice(str, -5, -9), "");
    });

    it('substr', () => {
      const str = "The quick brown fox jumps over the lazy dog.";

      assert.equal(KMWString.substr(str, 1000), '');
      assert.equal(KMWString.substr(str, 31), "the lazy dog.");
      assert.equal(KMWString.substr(str, -4), "dog.");
      // Standard string substr can handle this, but _kmwBMPSubstr doesn't handle it correctly!
      // assert.equal(KMWString.substr(-4, 2), "do");
      assert.equal(KMWString.substr(str, 31, 31), "the lazy dog.");
      assert.equal(KMWString.substr(str, 31, -5), ''); // The big difference from .slice:  length must be non-negative.
    });

    it('substring', () => {
      const str = "The quick brown fox jumps over the lazy dog.";

      assert.equal(KMWString.substring(str, 1000), '');
      assert.equal(KMWString.substring(str, 31), "the lazy dog.");
      assert.equal(KMWString.substring(str, 31, 1000), "the lazy dog.");
      assert.equal(KMWString.substring(str, 4, 9), "quick");

      // negatives are coerced to 0 & parameters are used in order of ascending value.
      assert.equal(KMWString.substring(str, 9, 4), "quick");
      assert.equal(KMWString.substring(str, 31, -4), str.substring(0, 31));
      assert.equal(KMWString.substring(str, -5, 9), str.substring(0, 9));
      assert.equal(KMWString.substring(str, -9, -5), '');
    });

    it('codePointToCodeUnit', () => {
      const str = "The quick brown fox jumps over the lazy dog.";
      assert.equal(KMWString.codePointToCodeUnit(str, 2), 2);
      assert.equal(KMWString.codePointToCodeUnit(str, 9), 9);
      assert.equal(KMWString.codePointToCodeUnit(str, 31), 31);
      assert.equal(KMWString.codePointToCodeUnit(str, -4), 40);
    });

    it('codeUnitToCodePoint', () => {
      const str = "The quick brown fox jumps over the lazy dog.";
      assert.equal(KMWString.codeUnitToCodePoint(str, 2), 2);
      assert.equal(KMWString.codeUnitToCodePoint(str, 9), 9);
      assert.equal(KMWString.codeUnitToCodePoint(str, 31), 31);
      // Wait, why the wild functionality mismatch in contrast to kmwCodePointToCodeUnit?
      assert.equal(KMWString.codeUnitToCodePoint(str, -2), 2);
    });
  });

  describe('enabled: SMP-mode, but BMP-only strings',  () => {
    before(() => {
      KMWString.enableSupplementaryPlane(true);
    });

    it('charAt', () => {
      const str = "string";
      assert.equal(KMWString.charAt(str, -1), '');
      assert.equal(KMWString.charAt(str, 6), '');
      assert.equal(KMWString.charAt(str, 1000), '');
      assert.equal(KMWString.charAt(str, 0), "s");
      assert.equal(KMWString.charAt(str, 2), "r");
      assert.equal(KMWString.charAt(str, 5), "g");
    });

    it('charCodeAt', () => {
      const str = "string";
      assert.isNaN(KMWString.charCodeAt(str, -1));
      assert.isNaN(KMWString.charCodeAt(str, 6));
      assert.isNaN(KMWString.charCodeAt(str, 1000));
      assert.equal(KMWString.charCodeAt(str, 0), "s".charCodeAt(0));
      assert.equal(KMWString.charCodeAt(str, 2), "r".charCodeAt(0));
      assert.equal(KMWString.charCodeAt(str, 5), "g".charCodeAt(0));
    });

    it('indexOf', () => {
      const banana_nation = "banana nation";
<<<<<<< HEAD
      assert.equal(KMWString.indexOf(banana_nation, "XYZ"), -1);
      assert.equal(KMWString.indexOf(banana_nation, "na"), 2);
      assert.equal(KMWString.indexOf(banana_nation, "na", -1), 2);
      assert.equal(KMWString.indexOf(banana_nation, "na", 0), 2);
      assert.equal(KMWString.indexOf(banana_nation, "na", 2), 2);
      assert.equal(KMWString.indexOf(banana_nation, "na", 3), 4);
      assert.equal(KMWString.indexOf(banana_nation, "na", 5), 7);
      assert.equal(KMWString.indexOf(banana_nation, "na", 8), -1);
      assert.equal(KMWString.indexOf(banana_nation, "na", 1000), -1);
    });

    it('lastIndexOf', () => {
      const banana_nation = "banana nation";
      assert.equal(KMWString.lastIndexOf(banana_nation, "XYZ"), -1);
      assert.equal(KMWString.lastIndexOf(banana_nation, "na"), 7);
      assert.equal(KMWString.lastIndexOf(banana_nation, "na", -1), -1);
      assert.equal(KMWString.lastIndexOf(banana_nation, "na", 0), -1);
      assert.equal(KMWString.lastIndexOf(banana_nation, "na", 2), 2);
      assert.equal(KMWString.lastIndexOf(banana_nation, "na", 3), 2);
      assert.equal(KMWString.lastIndexOf(banana_nation, "na", 5), 4);
      assert.equal(KMWString.lastIndexOf(banana_nation, "na", 8), 7);
      assert.equal(KMWString.lastIndexOf(banana_nation, "na", 1000), 7);
    });

    it('length', () => {
      assert.equal(KMWString.length(""), 0);
      assert.equal(KMWString.length("string"), 6);
=======
      assert.equal(banana_nation._kmwIndexOf("XYZ"), -1);
      assert.equal(banana_nation._kmwIndexOf("na"), 2);
      assert.equal(banana_nation._kmwIndexOf("na", -1), 2);
      assert.equal(banana_nation._kmwIndexOf("na", 0), 2);
      assert.equal(banana_nation._kmwIndexOf("na", 2), 2);
      assert.equal(banana_nation._kmwIndexOf("na", 3), 4);
      assert.equal(banana_nation._kmwIndexOf("na", 5), 7);
      assert.equal(banana_nation._kmwIndexOf("na", 8), -1);
      assert.equal(banana_nation._kmwIndexOf("na", 1000), -1);
      assert.equal(banana_nation._kmwIndexOf("ba", 0), 0);
      assert.equal(banana_nation._kmwIndexOf("ba", -1), 0);
      assert.equal(banana_nation._kmwIndexOf("on", 11), 11);
      assert.equal(banana_nation._kmwIndexOf("on", 12), -1);
      assert.equal(banana_nation._kmwIndexOf("on", 1000), -1);
    });

    it('_kmwLastIndexOf', () => {
      const banana_nation = "banana nation";
      assert.equal(banana_nation._kmwLastIndexOf("XYZ"), -1);
      assert.equal(banana_nation._kmwLastIndexOf("na"), 7);
      assert.equal(banana_nation._kmwLastIndexOf("na", -1), -1);
      assert.equal(banana_nation._kmwLastIndexOf("na", 0), -1);
      assert.equal(banana_nation._kmwLastIndexOf("na", 2), 2);
      assert.equal(banana_nation._kmwLastIndexOf("na", 3), 2);
      assert.equal(banana_nation._kmwLastIndexOf("na", 5), 4);
      assert.equal(banana_nation._kmwLastIndexOf("na", 8), 7);
      assert.equal(banana_nation._kmwLastIndexOf("na", 1000), 7);
      assert.equal(banana_nation._kmwLastIndexOf("ba", 0), 0);
      assert.equal(banana_nation._kmwLastIndexOf("ba", -1), 0);
      assert.equal(banana_nation._kmwLastIndexOf("on", 12), 11);
      assert.equal(banana_nation._kmwLastIndexOf("on", 11), 11);
      assert.equal(banana_nation._kmwLastIndexOf("on", 10), -1);
    });

    it('_kmwLength', () => {
      assert.equal(""._kmwLength(), 0);
      assert.equal("string"._kmwLength(), 6);
>>>>>>> 7217d7cf
      // From the current MDN example:
      assert.equal(KMWString.length("Life, the universe and everything. Answer:"), 42);
    });

    it('slice', () => {
      // From https://developer.mozilla.org/en-US/docs/Web/JavaScript/Reference/Global_Objects/String/slice
      const str = "The quick brown fox jumps over the lazy dog.";

      // FAILS:  does not handle `undefined` length like the real .slice() method.
      // assert.equal(KMWString.slice(str, 31), "the lazy dog.");
      assert.equal(KMWString.slice(str, 4, 19), "quick brown fox");
      // FAILS:  does not handle `undefined` length like the real .slice() method.
      // assert.equal(KMWString.slice(str, -4), "dog.");
      assert.equal(KMWString.slice(str, -9, -5), "lazy");
      // FAILS:  does not handle `undefined` start like the real .slice() method.
      // assert.equal(KMWString.slice(str), str);

      // Per documented spec for slice...
      assert.equal(KMWString.slice(str, 31, -5), "the lazy"); // " dog." = 5 chars
      assert.equal(KMWString.slice(str, -5, -9), "");
    });

    it('substr', () => {
      const str = "The quick brown fox jumps over the lazy dog.";

      assert.equal(KMWString.substr(str, 1000), '');
      assert.equal(KMWString.substr(str, 31), "the lazy dog.");
      assert.equal(KMWString.substr(str, -4), "dog.");
      assert.equal(KMWString.substr(str, -4, 2), "do");
      assert.equal(KMWString.substr(str, 31, 31), "the lazy dog.");
      assert.equal(KMWString.substr(str, 31, -5), ''); // The big difference from .slice:  length must be non-negative.
    });

    it('substring', () => {
      const str = "The quick brown fox jumps over the lazy dog.";

      // FAILS - doesn't coerce the out-of-bounds value.
      // assert.equal(KMWString.substring(str, 1000), '');
      assert.equal(KMWString.substring(str, 31), "the lazy dog.");
      assert.equal(KMWString.substring(str, 31, 1000), "the lazy dog.");
      assert.equal(KMWString.substring(str, 4, 9), "quick");

      // negatives are coerced to 0 & parameters are used in order of ascending value.
      assert.equal(KMWString.substring(str, 9, 4), "quick");
      // FAILS:  these do not handle negative-valued inputs the same way the real .substring does.
      // assert.equal(KMWString.substring(str, 31, -4), str.substring(0, 31));
      // assert.equal(KMWString.substring(str, -5, 9), str.substring(0, 9));
      // assert.equal(KMWString.substring(str, -9, -5), '');
    });

    it('codePointToCodeUnit', () => {
      const str = "The quick brown fox jumps over the lazy dog.";
      assert.equal(KMWString.codePointToCodeUnit(str, 2), 2);
      assert.equal(KMWString.codePointToCodeUnit(str, 9), 9);
      assert.equal(KMWString.codePointToCodeUnit(str, 31), 31);
      assert.equal(KMWString.codePointToCodeUnit(str, -4), 40);
      // This certainly doesn't seem right... for now, we're just verifying existing behaviors.
      assert.equal(KMWString.codePointToCodeUnit(str, 1000), null);
    });

    it('codeUnitToCodePoint', () => {
      const str = "The quick brown fox jumps over the lazy dog.";
      assert.equal(KMWString.codeUnitToCodePoint(str, 2), 2);
      assert.equal(KMWString.codeUnitToCodePoint(str, 9), 9);
      assert.equal(KMWString.codeUnitToCodePoint(str, 31), 31);
      // Again, odd mismatch in contrast to kmwCodePointToCodeUnit
      assert.equal(KMWString.codeUnitToCodePoint(str, -2), 2);
    });
  });


  describe('enabled: SMP-mode, with mixed-plane strings',  () => {
    before(() => {
      KMWString.enableSupplementaryPlane(true);
    });

    it('charAt', () => {
      // 0x1d5c9: MATHEMATICAL SANS-SERIF SMALL p
      // 0x1d5be: MATHEMATICAL SANS-SERIF SMALL e
      const apples = 'a' + String.fromCodePoint(0x1d5c9) + 'p' + 'l' + String.fromCodePoint(0x1d5be) + 's';
      assert.equal(KMWString.charAt(apples, -1), '');
      assert.equal(KMWString.charAt(apples, 6), '');
      assert.equal(KMWString.charAt(apples, 1000), '');
      assert.equal(KMWString.charAt(apples, 0), "a");
      assert.equal(KMWString.charAt(apples, 1), String.fromCodePoint(0x1d5c9));
      assert.equal(KMWString.charAt(apples, 2), "p");
      assert.equal(KMWString.charAt(apples, 5), "s");
    });

    it('charCodeAt', () => {
      // 0x1d5c9: MATHEMATICAL SANS-SERIF SMALL p
      // 0x1d5be: MATHEMATICAL SANS-SERIF SMALL e
      const apples = 'a' + String.fromCodePoint(0x1d5c9) + 'p' + 'l' + String.fromCodePoint(0x1d5be) + 's';
      assert.isNaN(KMWString.charCodeAt(apples, -1));
      assert.isNaN(KMWString.charCodeAt(apples, 6));
      assert.isNaN(KMWString.charCodeAt(apples, 1000));
      assert.equal(KMWString.charCodeAt(apples, 0), "a".charCodeAt(0));
      assert.equal(KMWString.charCodeAt(apples, 1), 0x1d5c9);
      assert.equal(KMWString.charCodeAt(apples, 2), "p".charCodeAt(0));
      assert.equal(KMWString.charCodeAt(apples, 5), "s".charCodeAt(0));
    });

    it('indexOf', () => {
      // 0x1d5ba: MATHEMATICAL SANS-SERIF SMALL a
      const a = String.fromCodePoint(0x1d5ba);
      const banana_nation = "ban" + a + "na n" + a + "tion";
      assert.equal(KMWString.indexOf(banana_nation, "XYZ"), -1);
      assert.equal(KMWString.indexOf(banana_nation, "na"), 4);
      assert.equal(KMWString.indexOf(banana_nation, "na", -1), 4);
      assert.equal(KMWString.indexOf(banana_nation, "na", 0), 4);
      assert.equal(KMWString.indexOf(banana_nation, "na", 2), 4);
      assert.equal(KMWString.indexOf(banana_nation, "na", 3), 4);
      assert.equal(KMWString.indexOf(banana_nation, "na", 4), 4);
      // ERROR:  returns 4, not -1 as it should!
      // assert.equal(KMWString.indexOf(banana_nation, "na", 5), -1);
      assert.equal(KMWString.indexOf(banana_nation, "na", 8), -1);
      assert.equal(KMWString.indexOf(banana_nation, "na", 1000), -1);

      const na = "n" + a;
      assert.equal(KMWString.indexOf(banana_nation, na), 2);
      assert.equal(KMWString.indexOf(banana_nation, na, -1), 2);
      assert.equal(KMWString.indexOf(banana_nation, na, 0), 2);
      assert.equal(KMWString.indexOf(banana_nation, na, 2), 2);
      assert.equal(KMWString.indexOf(banana_nation, na, 3), 7);
      assert.equal(KMWString.indexOf(banana_nation, na, 5), 7);
      // ERROR:  returns 7 (!)
<<<<<<< HEAD
      // assert.equal(KMWString.indexOf(banana_nation, na, 8), -1);
      assert.equal(KMWString.indexOf(banana_nation, na, 1000), -1);
=======
      // assert.equal(banana_nation._kmwIndexOf(na, 8), -1);
      assert.equal(banana_nation._kmwIndexOf(na, 1000), -1);
      assert.equal(banana_nation._kmwIndexOf("ba", 0), 0);
      assert.equal(banana_nation._kmwIndexOf("ba", -1), 0);
      assert.equal(banana_nation._kmwIndexOf("on", 11), 11);
      // ERROR:  returns 11 (!)
      // assert.equal(banana_nation._kmwIndexOf("on", 12), -1);
      assert.equal(banana_nation._kmwIndexOf("on", 1000), -1);
>>>>>>> 7217d7cf
    });

    it('lastIndexOf', () => {
      // 0x1d5ba: MATHEMATICAL SANS-SERIF SMALL a
      const a = String.fromCodePoint(0x1d5ba);
      const banana_nation = "ban" + a + "na n" + a + "tion";
      assert.equal(KMWString.lastIndexOf(banana_nation, "XYZ"), -1);
      assert.equal(KMWString.lastIndexOf(banana_nation, "na"), 4);
      assert.equal(KMWString.lastIndexOf(banana_nation, "na", -1), -1);
      assert.equal(KMWString.lastIndexOf(banana_nation, "na", 0), -1);
      assert.equal(KMWString.lastIndexOf(banana_nation, "na", 2), -1);
      assert.equal(KMWString.lastIndexOf(banana_nation, "na", 3), -1);

      // ERROR:  Can't find the instance at the starting index?
      // assert.equal(KMWString.lastIndexOf(banana_nation, "na", 4), 4);
      assert.equal(KMWString.lastIndexOf(banana_nation, "na", 5), 4);
      assert.equal(KMWString.lastIndexOf(banana_nation, "na", 8), 4);
      assert.equal(KMWString.lastIndexOf(banana_nation, "na", 1000), 4);

      const na = "n" + a;
      assert.equal(KMWString.lastIndexOf(banana_nation, na), 7);
      assert.equal(KMWString.lastIndexOf(banana_nation, na, -1), -1);
      assert.equal(KMWString.lastIndexOf(banana_nation, na, 0), -1);
      assert.equal(KMWString.lastIndexOf(banana_nation, na, 2), 2);
      assert.equal(KMWString.lastIndexOf(banana_nation, na, 3), 2);
      assert.equal(KMWString.lastIndexOf(banana_nation, na, 5), 2);
      // ERROR:  Inconsistent with the index-2 case above.
<<<<<<< HEAD
      // assert.equal(KMWString.lastIndexOf(banana_nation, na, 7), 7);
      assert.equal(KMWString.lastIndexOf(banana_nation, na, 8), 7);
      assert.equal(KMWString.lastIndexOf(banana_nation, na, 1000), 7);
=======
      // assert.equal(banana_nation._kmwLastIndexOf(na, 7), 7);
      assert.equal(banana_nation._kmwLastIndexOf(na, 8), 7);
      assert.equal(banana_nation._kmwLastIndexOf(na, 1000), 7);
      assert.equal(banana_nation._kmwLastIndexOf("ba", 0), 0);
      assert.equal(banana_nation._kmwLastIndexOf("ba", -1), 0);
      // ERROR:  Both return -1 instead!
      // assert.equal(banana_nation._kmwLastIndexOf("on", 12), 11);
      // assert.equal(banana_nation._kmwLastIndexOf("on", 11), 11);
      assert.equal(banana_nation._kmwLastIndexOf("on", 10), -1);
>>>>>>> 7217d7cf
    });

    it('length', () => {
      assert.equal(KMWString.length(""), 0);
      // 0x1d5ba: MATHEMATICAL SANS-SERIF SMALL a
      const a = String.fromCodePoint(0x1d5ba);
      const banana_nation = "ban" + a + "na n" + a + "tion";
      assert.equal(KMWString.length(banana_nation), 13);

      // 0x1d5c9: MATHEMATICAL SANS-SERIF SMALL p
      // 0x1d5be: MATHEMATICAL SANS-SERIF SMALL e
      const apples = 'a' + String.fromCodePoint(0x1d5c9) + 'p' + 'l' + String.fromCodePoint(0x1d5be) + 's';
      assert.equal(KMWString.length(apples), 6);
    });

    it('slice', () => {
      // 0x1d5ba: MATHEMATICAL SANS-SERIF SMALL a
      // 0x1d5c9: MATHEMATICAL SANS-SERIF SMALL p
      // 0x1d5be: MATHEMATICAL SANS-SERIF SMALL e
      // 0x1d5c2: MATHEMATICAL SANS-SERIF SMALL i
      const a = String.fromCodePoint(0x1d5ba);
      const p = String.fromCodePoint(0x1d5c9);
      const e = String.fromCodePoint(0x1d5be);
      const i = String.fromCodePoint(0x1d5c2);

      // From https://developer.mozilla.org/en-US/docs/Web/JavaScript/Reference/Global_Objects/String/slice
      const str = "Th" + e + " qu" + i + "ck brown fox jum" + p + "s over the l" + a + "zy dog.";

      // FAILS:  does not handle `undefined` length like the real .slice() method.
      // assert.equal(KMWString.slice(str, 31), "the l" + a + "zy dog.");
      assert.equal(KMWString.slice(str, 4, 19), "qu" + i + "ck brown fox");
      // FAILS:  does not handle `undefined` length like the real .slice() method.
      // assert.equal(KMWString.slice(str, (-4), "dog.");
      assert.equal(KMWString.slice(str, -9, -5), "l" + a + "zy");
      // FAILS:  does not handle `undefined` start like the real .slice() method.
      // assert.equal(KMWString.slice(str, (), str);

      // Per documented spec for slice...
      assert.equal(KMWString.slice(str, 31, -5), "the l" + a + "zy"); // " dog." = 5 chars
      assert.equal(KMWString.slice(str, -5, -9), "");
    });

    it('substr', () => {
      // 0x1d5ba: MATHEMATICAL SANS-SERIF SMALL a
      // 0x1d5c9: MATHEMATICAL SANS-SERIF SMALL p
      // 0x1d5be: MATHEMATICAL SANS-SERIF SMALL e
      // 0x1d5c2: MATHEMATICAL SANS-SERIF SMALL i
      const a = String.fromCodePoint(0x1d5ba);
      const p = String.fromCodePoint(0x1d5c9);
      const e = String.fromCodePoint(0x1d5be);
      const i = String.fromCodePoint(0x1d5c2);

      const str = "Th" + e + " qu" + i + "ck brown fox jum" + p + "s over the l" + a + "zy dog.";

      assert.equal(KMWString.substr(str, 1000), '');
      assert.equal(KMWString.substr(str, 31), "the l" + a + "zy dog.");
      assert.equal(KMWString.substr(str, -4), "dog.");
      assert.equal(KMWString.substr(str, -9, 4), "l" + a + "zy");
      assert.equal(KMWString.substr(str, 31, 31), "the l" + a + "zy dog.");
      assert.equal(KMWString.substr(str, 31, -5), ''); // The big difference from .slice:  length must be non-negative.
    });

    it('substring', () => {
      // 0x1d5ba: MATHEMATICAL SANS-SERIF SMALL a
      // 0x1d5c9: MATHEMATICAL SANS-SERIF SMALL p
      // 0x1d5be: MATHEMATICAL SANS-SERIF SMALL e
      // 0x1d5c2: MATHEMATICAL SANS-SERIF SMALL i
      const a = String.fromCodePoint(0x1d5ba);
      const p = String.fromCodePoint(0x1d5c9);
      const e = String.fromCodePoint(0x1d5be);
      const i = String.fromCodePoint(0x1d5c2);

      const str = "Th" + e + " qu" + i + "ck brown fox jum" + p + "s over the l" + a + "zy dog.";

      // FAILS - doesn't coerce the out-of-bounds value.
      // assert.equal(KMWString.substring(str, 1000), '');
      assert.equal(KMWString.substring(str, 31), "the l" + a + "zy dog.");
      assert.equal(KMWString.substring(str, 31, 1000), "the l" + a + "zy dog.");
      assert.equal(KMWString.substring(str, 4, 9), "qu" + i + "ck");

      // negatives are coerced to 0 & parameters are used in order of ascending value.
      assert.equal(KMWString.substring(str, 9, 4), "qu" + i + "ck");
      // FAILS:  these do not handle negative-valued inputs the same way the real .substring does.
      // assert.equal(KMWString.substring(str, 31, -4), str.substring(0, 31));
      // assert.equal(KMWString.substring(str, -5, 9), str.substring(0, 9));
      // assert.equal(KMWString.substring(str, -9, -5), '');
    });

    it('codePointToCodeUnit', () => {
      // 0x1d5ba: MATHEMATICAL SANS-SERIF SMALL a
      // 0x1d5c9: MATHEMATICAL SANS-SERIF SMALL p
      // 0x1d5be: MATHEMATICAL SANS-SERIF SMALL e
      // 0x1d5c2: MATHEMATICAL SANS-SERIF SMALL i
      const a = String.fromCodePoint(0x1d5ba);
      const p = String.fromCodePoint(0x1d5c9);
      const e = String.fromCodePoint(0x1d5be);
      const i = String.fromCodePoint(0x1d5c2);

      const str = "Th" + e + " qu" + i + "ck brown fox jum" + p + "s over the l" + a + "zy dog.";

      assert.equal(KMWString.codePointToCodeUnit(str, 2), 2);
      assert.equal(KMWString.codePointToCodeUnit(str, 9), 11); // "The quick" = 9; 2 SMP replacements before then.
      assert.equal(KMWString.codePointToCodeUnit(str, 31), 34); // "the lazy dog" is the remnant; 3 SMP replacements before then.
      assert.equal(KMWString.codePointToCodeUnit(str, -13), 34); // "the lazy dog." is the remnant, 13 codepoints long.
    });

    it('codeUnitToCodePoint', () => {
      // 0x1d5ba: MATHEMATICAL SANS-SERIF SMALL a
      // 0x1d5c9: MATHEMATICAL SANS-SERIF SMALL p
      // 0x1d5be: MATHEMATICAL SANS-SERIF SMALL e
      // 0x1d5c2: MATHEMATICAL SANS-SERIF SMALL i
      const a = String.fromCodePoint(0x1d5ba);
      const p = String.fromCodePoint(0x1d5c9);
      const e = String.fromCodePoint(0x1d5be);
      const i = String.fromCodePoint(0x1d5c2);

      const str = "Th" + e + " qu" + i + "ck brown fox jum" + p + "s over the l" + a + "zy dog.";

      // Inverting the tests from the prior section on `kmwCodePointToCodeUnit`...
      assert.equal(KMWString.codeUnitToCodePoint(str, 2), 2);
      assert.equal(KMWString.codeUnitToCodePoint(str, 11), 9); // "The quick" = 9; 2 SMP replacements before then.
      assert.equal(KMWString.codeUnitToCodePoint(str, 34), 31); // "the lazy dog" is the remnant; 3 SMP replacements before then.
      // Clearly needs work in the future; only verifying behavioral stability for now.
      assert.equal(KMWString.codeUnitToCodePoint(str, -2), 2);
    });
  });
});<|MERGE_RESOLUTION|>--- conflicted
+++ resolved
@@ -30,7 +30,6 @@
 
     it('indexOf', () => {
       const banana_nation = "banana nation";
-<<<<<<< HEAD
       assert.equal(KMWString.indexOf(banana_nation, "XYZ"), -1);
       assert.equal(KMWString.indexOf(banana_nation, "na"), 2);
       assert.equal(KMWString.indexOf(banana_nation, "na", -1), 2);
@@ -40,6 +39,11 @@
       assert.equal(KMWString.indexOf(banana_nation, "na", 5), 7);
       assert.equal(KMWString.indexOf(banana_nation, "na", 8), -1);
       assert.equal(KMWString.indexOf(banana_nation, "na", 1000), -1);
+      assert.equal(KMWString.indexOf(banana_nation, "ba", 0), 0);
+      assert.equal(KMWString.indexOf(banana_nation, "ba", -1), 0);
+      assert.equal(KMWString.indexOf(banana_nation, "on", 11), 11);
+      assert.equal(KMWString.indexOf(banana_nation, "on", 12), -1);
+      assert.equal(KMWString.indexOf(banana_nation, "on", 1000), -1);
     });
 
     it('lastIndexOf', () => {
@@ -53,50 +57,16 @@
       assert.equal(KMWString.lastIndexOf(banana_nation, "na", 5), 4);
       assert.equal(KMWString.lastIndexOf(banana_nation, "na", 8), 7);
       assert.equal(KMWString.lastIndexOf(banana_nation, "na", 1000), 7);
+      assert.equal(KMWString.lastIndexOf(banana_nation, "ba", 0), 0);
+      assert.equal(KMWString.lastIndexOf(banana_nation, "ba", -1), 0);
+      assert.equal(KMWString.lastIndexOf(banana_nation, "on", 12), 11);
+      assert.equal(KMWString.lastIndexOf(banana_nation, "on", 11), 11);
+      assert.equal(KMWString.lastIndexOf(banana_nation, "on", 10), -1);
     });
 
     it('length', () => {
       assert.equal(KMWString.length(""), 0);
       assert.equal(KMWString.length("string"), 6);
-=======
-      assert.equal(banana_nation._kmwIndexOf("XYZ"), -1);
-      assert.equal(banana_nation._kmwIndexOf("na"), 2);
-      assert.equal(banana_nation._kmwIndexOf("na", -1), 2);
-      assert.equal(banana_nation._kmwIndexOf("na", 0), 2);
-      assert.equal(banana_nation._kmwIndexOf("na", 2), 2);
-      assert.equal(banana_nation._kmwIndexOf("na", 3), 4);
-      assert.equal(banana_nation._kmwIndexOf("na", 5), 7);
-      assert.equal(banana_nation._kmwIndexOf("na", 8), -1);
-      assert.equal(banana_nation._kmwIndexOf("na", 1000), -1);
-      assert.equal(banana_nation._kmwIndexOf("ba", 0), 0);
-      assert.equal(banana_nation._kmwIndexOf("ba", -1), 0);
-      assert.equal(banana_nation._kmwIndexOf("on", 11), 11);
-      assert.equal(banana_nation._kmwIndexOf("on", 12), -1);
-      assert.equal(banana_nation._kmwIndexOf("on", 1000), -1);
-    });
-
-    it('_kmwLastIndexOf', () => {
-      const banana_nation = "banana nation";
-      assert.equal(banana_nation._kmwLastIndexOf("XYZ"), -1);
-      assert.equal(banana_nation._kmwLastIndexOf("na"), 7);
-      assert.equal(banana_nation._kmwLastIndexOf("na", -1), -1);
-      assert.equal(banana_nation._kmwLastIndexOf("na", 0), -1);
-      assert.equal(banana_nation._kmwLastIndexOf("na", 2), 2);
-      assert.equal(banana_nation._kmwLastIndexOf("na", 3), 2);
-      assert.equal(banana_nation._kmwLastIndexOf("na", 5), 4);
-      assert.equal(banana_nation._kmwLastIndexOf("na", 8), 7);
-      assert.equal(banana_nation._kmwLastIndexOf("na", 1000), 7);
-      assert.equal(banana_nation._kmwLastIndexOf("ba", 0), 0);
-      assert.equal(banana_nation._kmwLastIndexOf("ba", -1), 0);
-      assert.equal(banana_nation._kmwLastIndexOf("on", 12), 11);
-      assert.equal(banana_nation._kmwLastIndexOf("on", 11), 11);
-      assert.equal(banana_nation._kmwLastIndexOf("on", 10), -1);
-    });
-
-    it('_kmwLength', () => {
-      assert.equal(""._kmwLength(), 0);
-      assert.equal("string"._kmwLength(), 6);
->>>>>>> 7217d7cf
       // From the current MDN example:
       assert.equal(KMWString.length("Life, the universe and everything. Answer:"), 42);
     });
@@ -188,7 +158,6 @@
 
     it('indexOf', () => {
       const banana_nation = "banana nation";
-<<<<<<< HEAD
       assert.equal(KMWString.indexOf(banana_nation, "XYZ"), -1);
       assert.equal(KMWString.indexOf(banana_nation, "na"), 2);
       assert.equal(KMWString.indexOf(banana_nation, "na", -1), 2);
@@ -198,6 +167,11 @@
       assert.equal(KMWString.indexOf(banana_nation, "na", 5), 7);
       assert.equal(KMWString.indexOf(banana_nation, "na", 8), -1);
       assert.equal(KMWString.indexOf(banana_nation, "na", 1000), -1);
+      assert.equal(KMWString.indexOf(banana_nation, "ba", 0), 0);
+      assert.equal(KMWString.indexOf(banana_nation, "ba", -1), 0);
+      assert.equal(KMWString.indexOf(banana_nation, "on", 11), 11);
+      assert.equal(KMWString.indexOf(banana_nation, "on", 12), -1);
+      assert.equal(KMWString.indexOf(banana_nation, "on", 1000), -1);
     });
 
     it('lastIndexOf', () => {
@@ -211,50 +185,16 @@
       assert.equal(KMWString.lastIndexOf(banana_nation, "na", 5), 4);
       assert.equal(KMWString.lastIndexOf(banana_nation, "na", 8), 7);
       assert.equal(KMWString.lastIndexOf(banana_nation, "na", 1000), 7);
+      assert.equal(KMWString.lastIndexOf(banana_nation, "ba", 0), 0);
+      assert.equal(KMWString.lastIndexOf(banana_nation, "ba", -1), 0);
+      assert.equal(KMWString.lastIndexOf(banana_nation, "on", 12), 11);
+      assert.equal(KMWString.lastIndexOf(banana_nation, "on", 11), 11);
+      assert.equal(KMWString.lastIndexOf(banana_nation, "on", 10), -1);
     });
 
     it('length', () => {
       assert.equal(KMWString.length(""), 0);
       assert.equal(KMWString.length("string"), 6);
-=======
-      assert.equal(banana_nation._kmwIndexOf("XYZ"), -1);
-      assert.equal(banana_nation._kmwIndexOf("na"), 2);
-      assert.equal(banana_nation._kmwIndexOf("na", -1), 2);
-      assert.equal(banana_nation._kmwIndexOf("na", 0), 2);
-      assert.equal(banana_nation._kmwIndexOf("na", 2), 2);
-      assert.equal(banana_nation._kmwIndexOf("na", 3), 4);
-      assert.equal(banana_nation._kmwIndexOf("na", 5), 7);
-      assert.equal(banana_nation._kmwIndexOf("na", 8), -1);
-      assert.equal(banana_nation._kmwIndexOf("na", 1000), -1);
-      assert.equal(banana_nation._kmwIndexOf("ba", 0), 0);
-      assert.equal(banana_nation._kmwIndexOf("ba", -1), 0);
-      assert.equal(banana_nation._kmwIndexOf("on", 11), 11);
-      assert.equal(banana_nation._kmwIndexOf("on", 12), -1);
-      assert.equal(banana_nation._kmwIndexOf("on", 1000), -1);
-    });
-
-    it('_kmwLastIndexOf', () => {
-      const banana_nation = "banana nation";
-      assert.equal(banana_nation._kmwLastIndexOf("XYZ"), -1);
-      assert.equal(banana_nation._kmwLastIndexOf("na"), 7);
-      assert.equal(banana_nation._kmwLastIndexOf("na", -1), -1);
-      assert.equal(banana_nation._kmwLastIndexOf("na", 0), -1);
-      assert.equal(banana_nation._kmwLastIndexOf("na", 2), 2);
-      assert.equal(banana_nation._kmwLastIndexOf("na", 3), 2);
-      assert.equal(banana_nation._kmwLastIndexOf("na", 5), 4);
-      assert.equal(banana_nation._kmwLastIndexOf("na", 8), 7);
-      assert.equal(banana_nation._kmwLastIndexOf("na", 1000), 7);
-      assert.equal(banana_nation._kmwLastIndexOf("ba", 0), 0);
-      assert.equal(banana_nation._kmwLastIndexOf("ba", -1), 0);
-      assert.equal(banana_nation._kmwLastIndexOf("on", 12), 11);
-      assert.equal(banana_nation._kmwLastIndexOf("on", 11), 11);
-      assert.equal(banana_nation._kmwLastIndexOf("on", 10), -1);
-    });
-
-    it('_kmwLength', () => {
-      assert.equal(""._kmwLength(), 0);
-      assert.equal("string"._kmwLength(), 6);
->>>>>>> 7217d7cf
       // From the current MDN example:
       assert.equal(KMWString.length("Life, the universe and everything. Answer:"), 42);
     });
@@ -381,19 +321,14 @@
       assert.equal(KMWString.indexOf(banana_nation, na, 3), 7);
       assert.equal(KMWString.indexOf(banana_nation, na, 5), 7);
       // ERROR:  returns 7 (!)
-<<<<<<< HEAD
       // assert.equal(KMWString.indexOf(banana_nation, na, 8), -1);
       assert.equal(KMWString.indexOf(banana_nation, na, 1000), -1);
-=======
-      // assert.equal(banana_nation._kmwIndexOf(na, 8), -1);
-      assert.equal(banana_nation._kmwIndexOf(na, 1000), -1);
-      assert.equal(banana_nation._kmwIndexOf("ba", 0), 0);
-      assert.equal(banana_nation._kmwIndexOf("ba", -1), 0);
-      assert.equal(banana_nation._kmwIndexOf("on", 11), 11);
+      assert.equal(KMWString.indexOf(banana_nation, "ba", 0), 0);
+      assert.equal(KMWString.indexOf(banana_nation, "ba", -1), 0);
+      assert.equal(KMWString.indexOf(banana_nation, "on", 11), 11);
       // ERROR:  returns 11 (!)
-      // assert.equal(banana_nation._kmwIndexOf("on", 12), -1);
-      assert.equal(banana_nation._kmwIndexOf("on", 1000), -1);
->>>>>>> 7217d7cf
+      // assert.equal(KMWString.indexOf(banana_nation, "on", 12), -1);
+      assert.equal(KMWString.indexOf(banana_nation, "on", 1000), -1);
     });
 
     it('lastIndexOf', () => {
@@ -421,21 +356,15 @@
       assert.equal(KMWString.lastIndexOf(banana_nation, na, 3), 2);
       assert.equal(KMWString.lastIndexOf(banana_nation, na, 5), 2);
       // ERROR:  Inconsistent with the index-2 case above.
-<<<<<<< HEAD
       // assert.equal(KMWString.lastIndexOf(banana_nation, na, 7), 7);
       assert.equal(KMWString.lastIndexOf(banana_nation, na, 8), 7);
       assert.equal(KMWString.lastIndexOf(banana_nation, na, 1000), 7);
-=======
-      // assert.equal(banana_nation._kmwLastIndexOf(na, 7), 7);
-      assert.equal(banana_nation._kmwLastIndexOf(na, 8), 7);
-      assert.equal(banana_nation._kmwLastIndexOf(na, 1000), 7);
-      assert.equal(banana_nation._kmwLastIndexOf("ba", 0), 0);
-      assert.equal(banana_nation._kmwLastIndexOf("ba", -1), 0);
+      assert.equal(KMWString.lastIndexOf(banana_nation, "ba", 0), 0);
+      assert.equal(KMWString.lastIndexOf(banana_nation, "ba", -1), 0);
       // ERROR:  Both return -1 instead!
-      // assert.equal(banana_nation._kmwLastIndexOf("on", 12), 11);
-      // assert.equal(banana_nation._kmwLastIndexOf("on", 11), 11);
-      assert.equal(banana_nation._kmwLastIndexOf("on", 10), -1);
->>>>>>> 7217d7cf
+      // assert.equal(KMWString.lastIndexOf(banana_nation, "on", 12), 11);
+      // assert.equal(KMWString.lastIndexOf(banana_nation, "on", 11), 11);
+      assert.equal(KMWString.lastIndexOf(banana_nation, "on", 10), -1);
     });
 
     it('length', () => {
