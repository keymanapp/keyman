import { LexicalModelTypes } from '@keymanapp/common-types';
import { Mock } from "keyman/engine/js-processor";
import { KMWString } from '@keymanapp/web-utils';

export default class ContextWindow implements LexicalModelTypes.Context {
  // Used to limit the range of context replicated for use of keyboard rules within
  // the engine, as used for fat-finger prep / `Alternate` generation.
  public static readonly ENGINE_RULE_WINDOW: LexicalModelTypes.Configuration = {
    leftContextCodePoints: 64,
    rightContextCodePoints: 32
  };

  left: string;
  right?: string;

  startOfBuffer: boolean;
  endOfBuffer: boolean;

  casingForm?: LexicalModelTypes.CasingForm;

  constructor(mock: Mock, config: LexicalModelTypes.Configuration, layerId: string) {
    this.left = mock.getTextBeforeCaret();
    this.startOfBuffer = KMWString.length(this.left) <= config.leftContextCodePoints;
    if(!this.startOfBuffer) {
      // Our custom substring version will return the last n characters if param #1 is given -n.
      this.left = KMWString.substr(this.left, -config.leftContextCodePoints);
    }

    this.right = mock.getTextAfterCaret();
    this.endOfBuffer = KMWString.length(this.right) <= config.rightContextCodePoints;
    if(!this.endOfBuffer) {
      this.right = KMWString.substr(this.right, 0, config.rightContextCodePoints);
    }

    this.casingForm =
      layerId == 'shift' ? 'initial' :
      layerId == 'caps' ? 'upper' :
      null;
  }

  public toMock(): Mock {
<<<<<<< HEAD
    let caretPos = KMWString.length(this.left);
=======
    const caretPos = this.left._kmwLength();
>>>>>>> 7217d7cf

    return new Mock(this.left + (this.right || ""), caretPos);
  }
}<|MERGE_RESOLUTION|>--- conflicted
+++ resolved
@@ -39,11 +39,7 @@
   }
 
   public toMock(): Mock {
-<<<<<<< HEAD
-    let caretPos = KMWString.length(this.left);
-=======
-    const caretPos = this.left._kmwLength();
->>>>>>> 7217d7cf
+    const caretPos = KMWString.length(this.left);
 
     return new Mock(this.left + (this.right || ""), caretPos);
   }
