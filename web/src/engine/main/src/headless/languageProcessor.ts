import { EventEmitter } from "eventemitter3";
import { LMLayer, WorkerFactory } from "@keymanapp/lexical-model-layer/web";
// TODO-web-core: remove use of OutputTargetBase
import { Transcription, Mock, OutputTargetBase } from "keyman/engine/js-processor";
import { OutputTarget } from 'keyman/engine/keyboard';
import { LanguageProcessorEventMap, ModelSpec, StateChangeEnum, ReadySuggestions } from 'keyman/engine/interfaces';
import ContextWindow from "./contextWindow.js";
import { TranscriptionCache } from "./transcriptionCache.js";
import { LexicalModelTypes } from '@keymanapp/common-types';
import Capabilities = LexicalModelTypes.Capabilities;
import Configuration = LexicalModelTypes.Configuration;
import Reversion = LexicalModelTypes.Reversion;
import Suggestion = LexicalModelTypes.Suggestion;

/* Is more like the model configuration engine */
export class LanguageProcessor extends EventEmitter<LanguageProcessorEventMap> {
  private lmEngine: LMLayer;
  private currentModel?: ModelSpec;
  private configuration?: Configuration;
  private currentPromise?: Promise<Suggestion[]>;

  private readonly recentTranscriptions: TranscriptionCache;

  private _mayPredict: boolean = true;
  private _mayCorrect: boolean = true;
  private _mayAutoCorrect: boolean = false; // initialized to false - #12767

  private _state: StateChangeEnum = 'inactive';

  public constructor(predictiveWorkerFactory: WorkerFactory, transcriptionCache: TranscriptionCache, supportsRightDeletions: boolean = false) {
    super();

    this.recentTranscriptions = transcriptionCache;

    // Establishes KMW's platform 'capabilities', which limit the range of context a LMLayer
    // model may expect.
    const capabilities: Capabilities = {
      maxLeftContextCodePoints: 64,
      // Since the apps don't yet support right-deletions.
      maxRightContextCodePoints: supportsRightDeletions ? 0 : 64
    }

    if(!predictiveWorkerFactory) {
      return;
    }

    let workerInstance: Worker;
    try {
      workerInstance = predictiveWorkerFactory?.constructInstance();
    } catch(e) {
      // We can condition on `lmEngine` being null/undefined.
      console.warn('Web workers are not available: ' + (e ?? '').toString());
      workerInstance = null;
    }
    if(workerInstance) {
      this.lmEngine = new LMLayer(capabilities, workerInstance);
    }
  }

  public get activeModel(): ModelSpec {
    return this.currentModel;
  }

  public get isConfigured(): boolean {
    return !!this.configuration;
  }

  public get state(): StateChangeEnum {
    return this._state;
  }

  public unloadModel() {
    if(!this.canEnable) {
      return;
    }

    this.lmEngine.unloadModel();
    delete this.currentModel;
    delete this.configuration;

    this._state = 'inactive';
    this.emit('statechange', 'inactive');
  }

  loadModel(model: ModelSpec): Promise<void> {
    if(!model) {
      throw new Error("Null reference not allowed.");
    }

    if(!this.canEnable) {
      return Promise.resolve();
    }

    const specType: 'file'|'raw' = model.path ? 'file' : 'raw';
    const source = specType == 'file' ? model.path : model.code;

    // We pre-emptively emit so that the banner's DOM elements may update synchronously.
    // Prevents an ugly "flash of unstyled content" layout issue during keyboard load
    // on our mobile platforms when embedded.
    this.currentModel = model;
    if(this.mayPredict) {
      this._state = 'active';
      this.emit('statechange', 'active');
    }

    return this.lmEngine.loadModel(source, specType).then((config: Configuration) => {
      this.configuration = config;
      if(this.mayPredict) {
        this._state = 'configured';
        this.emit('statechange', 'configured');
      }
    }).catch((error) => {
      // Does this provide enough logging information?
      let message: string;
      if(error instanceof Error) {
        message = error.message;
      } else {
        message = String(error);
      }
      console.error("Could not load model '" + model.id + "': " + message);

      // Since the model couldn't load, immediately deactivate.  Visually, it'll look
      // like the banner crashed shortly after load.
      this.currentModel = null;
      this._state = 'inactive';
      this.emit('statechange', 'inactive');
    });
  }

  public invalidateContext(outputTarget: OutputTarget, layerId: string): Promise<Suggestion[]> {
    // If there's no active model, there can be no predictions.
    // We'll also be missing important data needed to even properly REQUEST the predictions.
    if(!this.currentModel || !this.configuration) {
      return Promise.resolve([]);
    }

    // Don't attempt predictions when disabled!
    // invalidateContext otherwise bypasses .predict()'s check against this.
    if(!this.isActive) {
      return Promise.resolve([]);
    }

    // Signal to any predictive text UI that the context has changed, invalidating recent predictions.
    this.emit('invalidatesuggestions', 'context');

    if(outputTarget) {
<<<<<<< HEAD
      // TODO-web-core
      const transcription = (outputTarget as OutputTargetBase).buildTranscriptionFrom((outputTarget as OutputTargetBase), null, false);
=======
      const transcription = outputTarget.buildTranscriptionFrom(outputTarget, null, false);
>>>>>>> 1e8f6924
      return this.predict_internal(transcription, true, layerId);
    } else {
      // if there's no active context source, there's nothing to
      // provide suggestions for. In that case, there's no reason
      // to even request suggestions, so bypass the prediction
      // engine and say that there aren't any.
      return Promise.resolve([]);
    }
  }

  public wordbreak(target: OutputTarget, layerId: string): Promise<string> {
    if(!this.isActive) {
      return null;
    }

<<<<<<< HEAD
    // TODO-web-core
    const context = new ContextWindow(Mock.from((target as OutputTargetBase), false), this.configuration, layerId);
=======
    const context = new ContextWindow(Mock.from(target, false), this.configuration, layerId);
>>>>>>> 1e8f6924
    return this.lmEngine.wordbreak(context);
  }

  public predict(transcription: Transcription, layerId: string): Promise<Suggestion[]> {
    if(!this.isActive) {
      return null;
    }

    // If there's no active model, there can be no predictions.
    // We'll also be missing important data needed to even properly REQUEST the predictions.
    if(!this.currentModel || !this.configuration) {
      return null;
    }

    // We've already invalidated any suggestions resulting from any previously-existing Promise -
    // may as well officially invalidate them via event.
    this.emit("invalidatesuggestions", 'new');

    return this.predict_internal(transcription, false, layerId);
  }

  /**
   *
   * @param suggestion
   * @param outputTarget
   * @param getLayerId      a function that returns the current layerId,
   *                        required because layerid can be changed by PostKeystroke
   * @returns
   */
  public applySuggestion(suggestion: Suggestion, outputTarget: OutputTarget, getLayerId: ()=>string): Promise<Reversion> {
    if(!outputTarget) {
      throw "Accepting suggestions requires a destination OutputTarget instance."
    }

    if(!this.isActive) {
      return null;
    }

    if(!this.isConfigured) {
      // If we're in this state, the suggestion is now outdated; the user must have swapped keyboard and model.
      console.warn("Could not apply suggestion; the corresponding model has been unloaded");
      return null;
    }

    // Find the state of the context at the time the suggestion was generated.
    // This may refer to the context before an input keystroke or before application
    // of a predictive suggestion.
    const original = this.getPredictionState(suggestion.transformId);
    if(!original) {
      console.warn("Could not apply the Suggestion!");
      return null;
    } else {
      // Apply the Suggestion!

      // Step 1:  determine the final output text
      const final = Mock.from(original.preInput, false);
      final.apply(suggestion.transform);

      // Step 2:  build a final, master Transform that will produce the desired results from the CURRENT state.
      // In embedded mode, both Android and iOS are best served by calculating this transform and applying its
      // values as needed for use with their IME interfaces.
<<<<<<< HEAD
      // TODO-web-core
      const transform = final.buildTransformFrom((outputTarget as OutputTargetBase));
      // TODO-web-core
      (outputTarget as OutputTargetBase).apply(transform);
=======
      const transform = final.buildTransformFrom(outputTarget);
      outputTarget.apply(transform);
>>>>>>> 1e8f6924

      // Tell the banner that a suggestion was applied, so it can call the
      // keyboard's PostKeystroke entry point as needed
      this.emit('suggestionapplied', outputTarget);

      // Build a 'reversion' Transcription that can be used to undo this apply() if needed,
      // replacing the suggestion transform with the original input text.
      const preApply = Mock.from(original.preInput, false);
      preApply.apply(original.transform);

      // Builds the reversion option according to the loaded lexical model's known
      // syntactic properties.
      const suggestionContext = new ContextWindow(original.preInput, this.configuration, getLayerId());

      // We must accept the Suggestion from its original context, which was before
      // `original.transform` was applied.
      let reversionPromise: Promise<Reversion> = this.lmEngine.acceptSuggestion(suggestion, suggestionContext, original.transform);

      // Also, request new prediction set based on the resulting context.
      reversionPromise = reversionPromise.then((reversion) => {
        const mappedReversion: Reversion = {
          // By mapping back to the original Transcription that generated the Suggestion,
          // the input will be automatically rewound to the preInput state.
          transform: original.transform,
          // The ID part is critical; the reversion can't be applied without it.
          transformId: -original.token, // reversions use the additive inverse.
          displayAs: reversion.displayAs,  // The real reason we needed to call the LMLayer.
          id: reversion.id,
          tag: reversion.tag
        }
        // // If using the version from lm-layer:
        // let mappedReversion = reversion;
        // mappedReversion.transformId = reversionTranscription.token;
        this.predictFromTarget(outputTarget, getLayerId());
        return mappedReversion;
      });

      return reversionPromise;
    }
  }

  public applyReversion(reversion: Reversion, outputTarget: OutputTarget) {
    if(!outputTarget) {
      throw "Accepting suggestions requires a destination OutputTarget instance."
    }

    if(!this.isActive) {
      return null;
    }

    // Find the state of the context at the time the suggestion was generated.
    // This may refer to the context before an input keystroke or before application
    // of a predictive suggestion.
    //
    // Reversions use the additive inverse of the id token of the Transcription being
    // reverted to.
    const original = this.getPredictionState(-reversion.transformId);
    if(!original) {
      console.warn("Could not apply the Suggestion!");
      return Promise.resolve([] as Suggestion[]);
    }

    // Apply the Reversion!

    // Step 1:  determine the final output text
    const final = Mock.from(original.preInput, false);
    final.apply(reversion.transform); // Should match original.transform, actually. (See applySuggestion)

    // Step 2:  build a final, master Transform that will produce the desired results from the CURRENT state.
    // In embedded mode, both Android and iOS are best served by calculating this transform and applying its
    // values as needed for use with their IME interfaces.
<<<<<<< HEAD
    // TODO-web-core
    const transform = final.buildTransformFrom(outputTarget as OutputTargetBase);
    // TODO-web-core
    (outputTarget as OutputTargetBase).apply(transform);
=======
    const transform = final.buildTransformFrom(outputTarget);
    outputTarget.apply(transform);
>>>>>>> 1e8f6924

    // The reason we need to preserve the additive-inverse 'transformId' property on Reversions.
    const promise = this.currentPromise = this.lmEngine.revertSuggestion(reversion, new ContextWindow(original.preInput, this.configuration, null))
    // If the "current Promise" is as set above, clear it.
    // If another one has been triggered since... don't.
    promise.then(() => this.currentPromise = (this.currentPromise == promise) ? null : this.currentPromise);

    return promise;
  }

  public predictFromTarget(outputTarget: OutputTarget, layerId: string): Promise<Suggestion[]> {
    if(!this.isActive || !outputTarget) {
      return null;
    }

<<<<<<< HEAD
    // TODO-web-core
    const transcription = (outputTarget as OutputTargetBase).buildTranscriptionFrom(outputTarget as OutputTargetBase, null, false);
=======
    const transcription = outputTarget.buildTranscriptionFrom(outputTarget, null, false);
>>>>>>> 1e8f6924
    return this.predict(transcription, layerId);
  }

  /**
   * Called internally to do actual predictions after any relevant "invalidatesuggestions" events
   * have been raised.
   * @param transcription The triggering transcription (if it exists)
   */
  private predict_internal(transcription: Transcription, resetContext: boolean, layerId: string): Promise<Suggestion[]> {
    if(!this.isActive || !transcription) {
      return null;
    }

    const context = new ContextWindow(transcription.preInput, this.configuration, layerId);
    this.recordTranscription(transcription);

    if(resetContext) {
      this.lmEngine.resetContext(context);
    }

    let alternates = transcription.alternates;
    if(!this.mayCorrect || !alternates || alternates.length == 0) {
      alternates = [{
        sample: transcription.transform,
        p: 1.0
      }];
    }

    const transform = transcription.transform;
    const promise = this.currentPromise = this.lmEngine.predict(alternates, context);

    return promise.then((suggestions: Suggestion[]) => {
      if(promise == this.currentPromise) {
        const result = new ReadySuggestions(suggestions, transform.id);
        this.emit("suggestionsready", result);
        this.currentPromise = null;
      }

      return suggestions;
    });
  }

  private recordTranscription(transcription: Transcription) {
    this.recentTranscriptions.save(transcription);
  }

  /**
   * Retrieves the context and output state of KMW immediately before the prediction with
   * token `id` was generated.  Must correspond to a 'recent' one, as only so many are stored
   * in `ModelManager`'s history buffer.
   * @param id A unique identifier corresponding to a recent `Transcription`.
   * @returns The matching `Transcription`, or `null` none is found.
   */
  public getPredictionState(id: number): Transcription {
    return this.recentTranscriptions.get(id);
  }

  public shutdown() {
    this.lmEngine?.shutdown();
    this.removeAllListeners();
  }

  public get isActive(): boolean {
    if(!this.canEnable) {
      this._mayPredict = false;
      return false;
    }
    return (this.activeModel || false) && this._mayPredict;
  }

  public get canEnable(): boolean {
    // Is not initialized if there is no worker.
    return !!this.lmEngine;
  }

  public get mayPredict() {
    return this._mayPredict;
  }

  public set mayPredict(flag: boolean) {
    if(!this.canEnable) {
      return;
    }

    const oldVal = this._mayPredict;
    this._mayPredict = flag;

    if(oldVal != flag) {
      // If there's no model to be activated and we've reached this point,
      // the banner should remain inactive, as it already was.
      // If it there was one and we've reached this point, we're globally
      // deactivating, so we're fine.
      if(this.activeModel) {
        // If someone toggles predictions on and off without changing the model, it is possible
        // that the model is already configured!
        const state: StateChangeEnum = flag ? 'active' : 'inactive';

        // We always signal the 'active' state here, even if 'configured', b/c of an
        // anti-banner-flicker optimization in the Android app.
        this._state = state;
        this.emit('statechange', state);

        // Only signal `'configured'` for a previously-loaded model if we're turning
        // things back on; don't send it if deactivated!
        if(flag && this.isConfigured) {
          this._state = 'configured';
          this.emit('statechange', 'configured');
        }
      }
    }
  }

  public get mayCorrect() {
    return this._mayCorrect;
  }

  public set mayCorrect(flag: boolean) {
    this._mayCorrect = flag;
  }

  public get mayAutoCorrect() {
    return this._mayAutoCorrect;
  }

  public set mayAutoCorrect(flag: boolean) {
    this._mayAutoCorrect = flag;
  }

  public get wordbreaksAfterSuggestions() {
    return this.configuration.wordbreaksAfterSuggestions;
  }

  public tryAcceptSuggestion(source: string): boolean {
    if(!this.isActive) {
      return false;
    }

    // The object below is to facilitate a pass-by-reference on the boolean flag,
    // allowing the event's handler to signal if whitespace has been added via
    // auto-applied suggestion that should be blocked on the next keystroke.
    const returnObj = {shouldSwallow: false};
    this.emit('tryaccept', source, returnObj);

    return returnObj.shouldSwallow ?? false;
  }

  public tryRevertSuggestion(): boolean {
    if(!this.isActive) {
      return false;
    }

    // If and when we do auto-revert, the suggestion is to pass this object to the event and
    // denote any mutations to the contained value.
    //let returnObj = {shouldSwallow: false};
    this.emit('tryrevert');

    return false;
  }
}<|MERGE_RESOLUTION|>--- conflicted
+++ resolved
@@ -144,12 +144,8 @@
     this.emit('invalidatesuggestions', 'context');
 
     if(outputTarget) {
-<<<<<<< HEAD
       // TODO-web-core
       const transcription = (outputTarget as OutputTargetBase).buildTranscriptionFrom((outputTarget as OutputTargetBase), null, false);
-=======
-      const transcription = outputTarget.buildTranscriptionFrom(outputTarget, null, false);
->>>>>>> 1e8f6924
       return this.predict_internal(transcription, true, layerId);
     } else {
       // if there's no active context source, there's nothing to
@@ -165,12 +161,8 @@
       return null;
     }
 
-<<<<<<< HEAD
     // TODO-web-core
     const context = new ContextWindow(Mock.from((target as OutputTargetBase), false), this.configuration, layerId);
-=======
-    const context = new ContextWindow(Mock.from(target, false), this.configuration, layerId);
->>>>>>> 1e8f6924
     return this.lmEngine.wordbreak(context);
   }
 
@@ -232,15 +224,10 @@
       // Step 2:  build a final, master Transform that will produce the desired results from the CURRENT state.
       // In embedded mode, both Android and iOS are best served by calculating this transform and applying its
       // values as needed for use with their IME interfaces.
-<<<<<<< HEAD
       // TODO-web-core
       const transform = final.buildTransformFrom((outputTarget as OutputTargetBase));
       // TODO-web-core
       (outputTarget as OutputTargetBase).apply(transform);
-=======
-      const transform = final.buildTransformFrom(outputTarget);
-      outputTarget.apply(transform);
->>>>>>> 1e8f6924
 
       // Tell the banner that a suggestion was applied, so it can call the
       // keyboard's PostKeystroke entry point as needed
@@ -312,15 +299,10 @@
     // Step 2:  build a final, master Transform that will produce the desired results from the CURRENT state.
     // In embedded mode, both Android and iOS are best served by calculating this transform and applying its
     // values as needed for use with their IME interfaces.
-<<<<<<< HEAD
     // TODO-web-core
     const transform = final.buildTransformFrom(outputTarget as OutputTargetBase);
     // TODO-web-core
     (outputTarget as OutputTargetBase).apply(transform);
-=======
-    const transform = final.buildTransformFrom(outputTarget);
-    outputTarget.apply(transform);
->>>>>>> 1e8f6924
 
     // The reason we need to preserve the additive-inverse 'transformId' property on Reversions.
     const promise = this.currentPromise = this.lmEngine.revertSuggestion(reversion, new ContextWindow(original.preInput, this.configuration, null))
@@ -336,12 +318,8 @@
       return null;
     }
 
-<<<<<<< HEAD
     // TODO-web-core
     const transcription = (outputTarget as OutputTargetBase).buildTranscriptionFrom(outputTarget as OutputTargetBase, null, false);
-=======
-    const transcription = outputTarget.buildTranscriptionFrom(outputTarget, null, false);
->>>>>>> 1e8f6924
     return this.predict(transcription, layerId);
   }
 
