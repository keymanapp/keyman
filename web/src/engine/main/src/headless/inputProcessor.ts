// Defines a 'polyfill' of sorts for NPM's events module

/// <reference types="@keymanapp/models-types" />

import ContextWindow from "./contextWindow.js";
import { LanguageProcessor }  from "./languageProcessor.js";
import type { ModelSpec }  from "keyman/engine/interfaces";
import { globalObject, DeviceSpec } from "@keymanapp/web-utils";

import {
  type Alternate,
  Codes,
  isEmptyTransform,
  type Keyboard,
  type KeyEvent,
  Mock,
  type OutputTarget,
<<<<<<< HEAD
  SystemStoreIDs,
} from "keyman/engine/keyboard";
import { KeyboardInterface, KeyboardProcessor, RuleBehavior, type ProcessorInitOptions } from 'keyman/engine/js-processor';
=======
} from "@keymanapp/keyboard-processor";
import { KeyboardInterface, KeyboardProcessor, RuleBehavior, type ProcessorInitOptions, SystemStoreIDs } from 'keyman/engine/js-processor';
>>>>>>> dedc18e1

import { TranscriptionCache } from "./transcriptionCache.js";

export class InputProcessor {
  public static readonly DEFAULT_OPTIONS: ProcessorInitOptions = {
    baseLayout: 'us'
  }

  /**
   * Indicates the device (platform) to be used for non-keystroke events,
   * such as those sent to `begin postkeystroke` and `begin newcontext`
   * entry points.
   */
  private contextDevice: DeviceSpec;
  private kbdProcessor: KeyboardProcessor;
  private lngProcessor: LanguageProcessor;

  private readonly contextCache = new TranscriptionCache();

  constructor(device: DeviceSpec, predictiveTextWorker: Worker, options?: ProcessorInitOptions) {
    if(!device) {
      throw new Error('device must be defined');
    }

    if(!options) {
      options = InputProcessor.DEFAULT_OPTIONS;
    }

    this.contextDevice = device;
    this.kbdProcessor = new KeyboardProcessor(device, options);
    this.lngProcessor = new LanguageProcessor(predictiveTextWorker, this.contextCache);
  }

  public get languageProcessor(): LanguageProcessor {
    return this.lngProcessor;
  }

  public get keyboardProcessor(): KeyboardProcessor {
    return this.kbdProcessor;
  }

  public get keyboardInterface(): KeyboardInterface {
    return this.keyboardProcessor.keyboardInterface;
  }

  public get activeKeyboard(): Keyboard {
    return this.keyboardInterface.activeKeyboard;
  }

  public set activeKeyboard(keyboard: Keyboard) {
    this.keyboardInterface.activeKeyboard = keyboard;

    // All old deadkeys and keyboard-specific cache should immediately be invalidated
    // on a keyboard change.
    this.resetContext();
  }

  public get activeModel(): ModelSpec {
    return this.languageProcessor.activeModel;
  }

  /**
   * Simulate a keystroke according to the touched keyboard button element
   *
   * Handles default output and keyboard processing for both OSK and physical keystrokes.
   *
   * @param       {Object}      keyEvent      The abstracted KeyEvent to use for keystroke processing
   * @param       {Object}      outputTarget  The OutputTarget receiving the KeyEvent
   * @returns     {Object}                    A RuleBehavior object describing the cumulative effects of
   *                                          all matched keyboard rules.
   */
  processKeyEvent(keyEvent: KeyEvent, outputTarget: OutputTarget): RuleBehavior {
    const kbdMismatch = keyEvent.srcKeyboard && this.activeKeyboard != keyEvent.srcKeyboard;
    const trueActiveKeyboard = this.activeKeyboard;

    try {
      if(kbdMismatch) {
        // Avoid force-reset of context per our setter above.
        this.keyboardInterface.activeKeyboard = keyEvent.srcKeyboard;
      }

      // Support for multitap context reversion; multitap keys should act as if they were
      // the first thing typed since `preInput`, the state before the original base key.
      if(keyEvent.baseTranscriptionToken) {
        const transcription = this.contextCache.get(keyEvent.baseTranscriptionToken);
        if(transcription) {
          // Has there been a context change at any point during the multitap?  If so, we need
          // to revert it.  If not, we assume it's a layer-change multitap, in which case
          // no such reset is needed.
          if(!isEmptyTransform(transcription.transform) || !transcription.preInput.isEqual(Mock.from(outputTarget))) {
            // Restores full context, including deadkeys in their exact pre-keystroke state.
            outputTarget.restoreTo(transcription.preInput);
          }
          /*
            else:
            1. We don't need to restore the original context, as it's already
               in-place.
            2. Restoring anyway would obliterate any selected text, which is bad
               if this is a purely-layer-switching multitap.  (#11230)
          */
        } else {
          console.warn('The base context for the multitap could not be found');
        }
      }

      return this._processKeyEvent(keyEvent, outputTarget);
    } finally {
      if(kbdMismatch) {
        // Restore our "current" activeKeyboard to its setting before the mismatching KeyEvent.
        this.keyboardInterface.activeKeyboard = trueActiveKeyboard;
      }
    }
  }

  /**
   * Acts as the core of `processKeyEvent` once we're comfortable asserting that the incoming
   * keystroke matches the current `activeKeyboard`.
   * @param keyEvent
   * @param outputTarget
   * @returns
   */
  private _processKeyEvent(keyEvent: KeyEvent, outputTarget: OutputTarget): RuleBehavior {
    let formFactor = keyEvent.device.formFactor;
    let fromOSK = keyEvent.isSynthetic;

    // The default OSK layout for desktop devices does not include nextlayer info, relying on modifier detection here.
    // It's the OSK equivalent to doModifierPress on 'desktop' form factors.
    if((formFactor == DeviceSpec.FormFactor.Desktop || !this.activeKeyboard || this.activeKeyboard.usesDesktopLayoutOnDevice(keyEvent.device)) && fromOSK) {
      // If it's a desktop OSK style and this triggers a layer change,
      // a modifier key was clicked.  No output expected, so it's safe to instantly exit.
      if(this.keyboardProcessor.selectLayer(keyEvent)) {
        return new RuleBehavior();
      }
    }

    // Will handle keystroke-based non-layer change modifier & state keys, mapping them through the physical keyboard's version
    // of state management.  `doModifierPress` must always run.
    if(this.keyboardProcessor.doModifierPress(keyEvent, outputTarget, !fromOSK)) {
      // If run on a desktop platform, we know that modifier & state key presses may not
      // produce output, so we may make an immediate return safely.
      if(!fromOSK) {
        return new RuleBehavior();
      }
    }

    // If suggestions exist AND space is pressed, accept the suggestion and do not process the keystroke.
    // If a suggestion was just accepted AND backspace is pressed, revert the change and do not process the backspace.
    // We check the first condition here, while the prediction UI handles the second through the try__() methods below.
    if(this.languageProcessor.isActive) {
      // The following code relies on JS's logical operator "short-circuit" properties to prevent unwanted triggering of the second condition.

      // Can the suggestion UI revert a recent suggestion?  If so, do that and swallow the backspace.
      if((keyEvent.kName == "K_BKSP" || keyEvent.Lcode == Codes.keyCodes["K_BKSP"]) && this.languageProcessor.tryRevertSuggestion()) {
        return new RuleBehavior();
        // Can the suggestion UI accept an existing suggestion?  If so, do that and swallow the space character.
      } else if((keyEvent.kName == "K_SPACE" || keyEvent.Lcode == Codes.keyCodes["K_SPACE"]) && this.languageProcessor.tryAcceptSuggestion('space')) {
        return new RuleBehavior();
      }
    }

    // // ...end I3363 (Build 301)

    // Create a "mock" backup of the current outputTarget in its pre-input state.
    // Current, long-existing assumption - it's DOM-backed.
    let preInputMock = Mock.from(outputTarget, true);

    const startingLayerId = this.keyboardProcessor.layerId;

    // We presently need the true keystroke to run on the FULL context.  That index is still
    // needed for some indexing operations when comparing two different output targets.
    let ruleBehavior = this.keyboardProcessor.processKeystroke(keyEvent, outputTarget);

    // Swap layer as appropriate.
    if(keyEvent.kNextLayer) {
      this.keyboardProcessor.selectLayer(keyEvent);
    }

    // If it's a key that we 'optimize out' of our fat-finger correction algorithm,
    // we MUST NOT trigger it for this keystroke.
    let isOnlyLayerSwitchKey = Codes.isFrameKey(keyEvent.kName);

    // Best-guess stopgap for possible custom modifier keys.
    // If a key (1) does not affect the context and (2) shifts the active layer,
    // we assume it's a modifier key.  (Touch keyboards may define custom modifier keys.)
    //
    // Note:  this will mean we won't generate alternates in the niche scenario where:
    // 1.  Keypress does not alter the actual context
    // 2.  It DOES emit a deadkey with an earlier processing rule.
    // 3.  The FINAL processing rule does not match.
    // 4.  The key ALSO signals a layer shift.
    // If any of the four above conditions aren't met - no problem!
    // So it's a pretty niche scenario.

    if(isEmptyTransform(ruleBehavior?.transcription?.transform) && keyEvent.kNextLayer) {
      isOnlyLayerSwitchKey = true;
    }

    const keepRuleBehavior = ruleBehavior != null;
    // Should we swallow any further processing of keystroke events for this keydown-keypress sequence?
    if(keepRuleBehavior) {
      // alternates are our fat-finger alternate outputs. We don't build these for keys we detect as
      // layer switch keys
      let alternates = isOnlyLayerSwitchKey ? null : this.buildAlternates(ruleBehavior, keyEvent, preInputMock);

      // Now that we've done all the keystroke processing needed, ensure any extra effects triggered
      // by the actual keystroke occur.
      ruleBehavior.finalize(this.keyboardProcessor, outputTarget, false);

      // -- All keystroke (and 'alternate') processing is now complete.  Time to finalize everything! --

      // Notify the ModelManager of new input - it's predictive text time!
      if(alternates && alternates.length > 0) {
        ruleBehavior.transcription.alternates = alternates;
      }
    } else {
      // We need a dummy RuleBehavior for keys which have no output (e.g. Shift)
      ruleBehavior = new RuleBehavior();
      ruleBehavior.transcription = outputTarget.buildTranscriptionFrom(outputTarget, null, false);
      ruleBehavior.triggersDefaultCommand = true;
    }

    // Multitaps operate in part by referencing 'committed' Transcriptions to rewind
    // the context as necessary.
    this.contextCache.save(ruleBehavior.transcription);

    // The keyboard may want to take an action after all other keystroke processing is
    // finished, for example to switch layers. This action may not have any output
    // but may change system store or variable store values. Given this, we don't need to
    // save anything about the post behavior, after finalizing it

    // We need to tell the keyboard if the layer has been changed, either by a keyboard rule itself,
    // or by the touch layout 'nextlayer' control.
    const hasLayerChanged = ruleBehavior.setStore[SystemStoreIDs.TSS_LAYER] || keyEvent.kNextLayer;
    this.keyboardProcessor.newLayerStore.set(hasLayerChanged ? this.keyboardProcessor.layerId : '');
    this.keyboardProcessor.oldLayerStore.set(hasLayerChanged ? startingLayerId : '');

    let postRuleBehavior = this.keyboardProcessor.processPostKeystroke(this.contextDevice, outputTarget);
    if(postRuleBehavior) {
      postRuleBehavior.finalize(this.keyboardProcessor, outputTarget, true);
    }

    // Yes, even for ruleBehavior.triggersDefaultCommand.  Those tend to change the context.
    ruleBehavior.predictionPromise = this.languageProcessor.predict(ruleBehavior.transcription, this.keyboardProcessor.layerId);

    // Text did not change (thus, no text "input") if we tabbed or merely moved the caret.
    if(!ruleBehavior.triggersDefaultCommand) {
      // For DOM-aware targets, this will trigger a DOM event page designers may listen for.
      outputTarget.doInputEvent();
    }

    return keepRuleBehavior ? ruleBehavior : null;
  }

  private buildAlternates(ruleBehavior: RuleBehavior, keyEvent: KeyEvent, preInputMock: Mock): Alternate[] {
    let alternates: Alternate[];

    // If we're performing a 'default command', it's not a standard 'typing' event - don't do fat-finger stuff.
    // Also, don't do fat-finger stuff if predictive text isn't enabled.
    if(this.languageProcessor.isActive && !ruleBehavior.triggersDefaultCommand) {
      let keyDistribution = keyEvent.keyDistribution;

      // We don't need to track absolute indexing during alternate-generation;
      // only position-relative, so it's better to use a sliding window for context
      // when making alternates.  (Slightly worse for short text, matters greatly
      // for long text.)
      let contextWindow = new ContextWindow(preInputMock, ContextWindow.ENGINE_RULE_WINDOW, this.keyboardProcessor.layerId);
      let windowedMock = contextWindow.toMock();

      // Note - we don't yet do fat-fingering with longpress keys.
      if(this.languageProcessor.isActive && keyDistribution && keyEvent.kbdLayer) {
        // Tracks a 'deadline' for fat-finger ops, just in case both context is long enough
        // and device is slow enough that the calculation takes too long.
        //
        // Consider use of https://developer.mozilla.org/en-US/docs/Web/API/Performance/now instead?
        // Would allow finer-tuned control.
        let TIMEOUT_THRESHOLD: number = Number.MAX_VALUE;
        let _globalThis = globalObject();
        let timer: () => number;

        // Available by default on `window` in browsers, but _not_ on `global` in Node,
        // surprisingly.  Since we can't use code dependent on `require` statements
        // at present, we have to condition upon it actually existing.
        if(_globalThis['performance'] && _globalThis['performance']['now']) {
          timer = function() {
            return _globalThis['performance']['now']();
          };

          TIMEOUT_THRESHOLD = timer() + 16; // + 16ms.
        } // else {
          // We _could_ just use Date.now() as a backup... but that (probably) only matters
          // when unit testing.  So... we actually don't _need_ time thresholding when in
          // a Node environment.
        // }

        // Tracks a minimum probability for keystroke probability.  Anything less will not be
        // included in alternate calculations.
        //
        // Seek to match SearchSpace.EDIT_DISTANCE_COST_SCALE from the predictive-text engine.
        // Reasoning for the selected value may be seen there.  Short version - keystrokes
        // that _appear_ very precise may otherwise not even consider directly-neighboring keys.
        let KEYSTROKE_EPSILON = Math.exp(-5);

        // Sort the distribution into probability-descending order.
        keyDistribution.sort((a, b) => b.p - a.p);

        alternates = [];

        let totalMass = 0; // Tracks sum of non-error probabilities.
        for(let pair of keyDistribution) {
          if(pair.p < KEYSTROKE_EPSILON) {
            totalMass += pair.p;
            break;
          } else if(timer && timer() >= TIMEOUT_THRESHOLD) {
            // Note:  it's always possible that the thread _executing_ our JS
            // got paused by the OS, even if JS itself is single-threaded.
            //
            // The case where `alternates` is initialized (line 167) but empty
            // (because of net-zero loop iterations) MUST be handled.
            break;
          }

          let mock = Mock.from(windowedMock, false);

          const altKey = pair.keySpec;
          if(!altKey) {
            console.warn("Internal error:  failed to properly filter set of keys for corrections");
            continue;
          }

          let altEvent = this.keyboardProcessor.activeKeyboard.constructKeyEvent(altKey, keyEvent.device, this.keyboardProcessor.stateKeys);
          let alternateBehavior = this.keyboardProcessor.processKeystroke(altEvent, mock);

          // If alternateBehavior.beep == true, ignore it.  It's a disallowed key sequence,
          // so we expect users to never intend their use.
          //
          // Also possible that this set of conditions fail for all evaluated alternates.
          if(alternateBehavior && !alternateBehavior.beep && pair.p > 0) {
            let transform: Transform = alternateBehavior.transcription.transform;

            // Ensure that the alternate's token id matches that of the current keystroke, as we only
            // record the matched rule's context (since they match)
            transform.id = ruleBehavior.transcription.token;
            alternates.push({sample: transform, 'p': pair.p});
            totalMass += pair.p;
          }
        }

        // Renormalizes the distribution, as any error (beep) results
        // will result in a distribution that doesn't sum to 1 otherwise.
        // All `.p` values are strictly positive, so totalMass is
        // guaranteed to be > 0 if the array has entries.
        alternates.forEach(function(alt) {
          alt.p /= totalMass;
        });
      }
    }
    return alternates;
  }

  public resetContext(outputTarget?: OutputTarget) {
    // Also handles new-context events, which may modify the layer
    this.keyboardProcessor.resetContext(outputTarget);
    // With the layer now set, we trigger new predictions.
    this.languageProcessor.invalidateContext(outputTarget, this.keyboardProcessor.layerId);
  }
}<|MERGE_RESOLUTION|>--- conflicted
+++ resolved
@@ -15,14 +15,8 @@
   type KeyEvent,
   Mock,
   type OutputTarget,
-<<<<<<< HEAD
-  SystemStoreIDs,
 } from "keyman/engine/keyboard";
-import { KeyboardInterface, KeyboardProcessor, RuleBehavior, type ProcessorInitOptions } from 'keyman/engine/js-processor';
-=======
-} from "@keymanapp/keyboard-processor";
 import { KeyboardInterface, KeyboardProcessor, RuleBehavior, type ProcessorInitOptions, SystemStoreIDs } from 'keyman/engine/js-processor';
->>>>>>> dedc18e1
 
 import { TranscriptionCache } from "./transcriptionCache.js";
 
