// Defines a 'polyfill' of sorts for NPM's events module

import ContextWindow from "./contextWindow.js";
import { LanguageProcessor }  from "./languageProcessor.js";
import type { ModelSpec, PathConfiguration }  from "keyman/engine/interfaces";
import { globalObject, DeviceSpec } from "@keymanapp/web-utils";

import { KM_Core } from 'keyman/engine/core-processor';

import { Codes, JSKeyboard, KeyboardMinimalInterface, type Keyboard, type KeyEvent, type OutputTarget } from "keyman/engine/keyboard";
// TODO-web-core: remove usage of OutputTargetBase
import {
  type Alternate,
  isEmptyTransform,
  JSKeyboardProcessor,
  Mock,
  RuleBehavior,
  type ProcessorInitOptions,
  SystemStoreIDs,
  OutputTargetBase
} from 'keyman/engine/js-processor';

import { TranscriptionCache } from "./transcriptionCache.js";
import { LexicalModelTypes } from '@keymanapp/common-types';
import { WorkerFactory } from "@keymanapp/lexical-model-layer";

export class InputProcessor {
  public static readonly DEFAULT_OPTIONS: ProcessorInitOptions = {
    baseLayout: 'us'
  }

  /**
   * Indicates the device (platform) to be used for non-keystroke events,
   * such as those sent to `begin postkeystroke` and `begin newcontext`
   * entry points.
   */
  private contextDevice: DeviceSpec;
  private kbdProcessor: JSKeyboardProcessor;
  private lngProcessor: LanguageProcessor;


  private readonly contextCache = new TranscriptionCache();

  constructor(device: DeviceSpec, predictiveWorkerFactory: WorkerFactory, options?: ProcessorInitOptions) {
    if(!device) {
      throw new Error('device must be defined');
    }

    if(!options) {
      options = InputProcessor.DEFAULT_OPTIONS;
    }

    this.contextDevice = device;
    this.kbdProcessor = new JSKeyboardProcessor(device, options);
    this.lngProcessor = new LanguageProcessor(predictiveWorkerFactory, this.contextCache);
  }

  public async init(paths: PathConfiguration): Promise<void> {
    await KM_Core.createCoreProcessor(paths.basePath);
  }

  public get languageProcessor(): LanguageProcessor {
    return this.lngProcessor;
  }

  public get keyboardProcessor(): JSKeyboardProcessor {
    return this.kbdProcessor;
  }

  public get keyboardInterface(): KeyboardMinimalInterface {
    return this.keyboardProcessor.keyboardInterface;
  }

  public get activeKeyboard(): Keyboard {
    return this.keyboardInterface.activeKeyboard;
  }

  public set activeKeyboard(keyboard: Keyboard) {
    this.keyboardInterface.activeKeyboard = keyboard;

    // All old deadkeys and keyboard-specific cache should immediately be invalidated
    // on a keyboard change.
    this.resetContext();
  }

  public get activeModel(): ModelSpec {
    return this.languageProcessor.activeModel;
  }

  /**
   * Simulate a keystroke according to the touched keyboard button element
   *
   * Handles default output and keyboard processing for both OSK and physical keystrokes.
   *
   * @param       {Object}      keyEvent      The abstracted KeyEvent to use for keystroke processing
   * @param       {Object}      outputTarget  The OutputTarget receiving the KeyEvent
   * @returns     {Object}                    A RuleBehavior object describing the cumulative effects of
   *                                          all matched keyboard rules.
   */
  processKeyEvent(keyEvent: KeyEvent, outputTarget: OutputTarget): RuleBehavior {
    const kbdMismatch = keyEvent.srcKeyboard && this.activeKeyboard != keyEvent.srcKeyboard;
    const trueActiveKeyboard = this.activeKeyboard;

    try {
      if(kbdMismatch) {
        // Avoid force-reset of context per our setter above.
        this.keyboardInterface.activeKeyboard = keyEvent.srcKeyboard;
      }

      // Support for multitap context reversion; multitap keys should act as if they were
      // the first thing typed since `preInput`, the state before the original base key.
      if(keyEvent.baseTranscriptionToken) {
        const transcription = this.contextCache.get(keyEvent.baseTranscriptionToken);
        if(transcription) {
          // Has there been a context change at any point during the multitap?  If so, we need
          // to revert it.  If not, we assume it's a layer-change multitap, in which case
          // no such reset is needed.
          // TODO-web-core
          if(!isEmptyTransform(transcription.transform) || !transcription.preInput.isEqual(Mock.from(outputTarget as OutputTargetBase))) {
            // Restores full context, including deadkeys in their exact pre-keystroke state.
            // TODO-web-core
            (outputTarget as OutputTargetBase).restoreTo(transcription.preInput);
          }
          /*
            else:
            1. We don't need to restore the original context, as it's already
               in-place.
            2. Restoring anyway would obliterate any selected text, which is bad
               if this is a purely-layer-switching multitap.  (#11230)
          */
        } else {
          console.warn('The base context for the multitap could not be found!\n\n' + this.contextCache.buildLog());
          // would be lovely to report a desire for gesture debug output
          // maybe add something to RuleBehavior?
        }
      }

      return this._processKeyEvent(keyEvent, outputTarget);
    } finally {
      if(kbdMismatch) {
        // Restore our "current" activeKeyboard to its setting before the mismatching KeyEvent.
        this.keyboardInterface.activeKeyboard = trueActiveKeyboard;
      }
    }
  }

  /**
   * Acts as the core of `processKeyEvent` once we're comfortable asserting that the incoming
   * keystroke matches the current `activeKeyboard`.
   * @param keyEvent
   * @param outputTarget
   * @returns
   */
  private _processKeyEvent(keyEvent: KeyEvent, outputTarget: OutputTarget): RuleBehavior {
    const formFactor = keyEvent.device.formFactor;
    const fromOSK = keyEvent.isSynthetic;

    // The default OSK layout for desktop devices does not include nextlayer info, relying on modifier detection here.
    // It's the OSK equivalent to doModifierPress on 'desktop' form factors.
    if((formFactor == DeviceSpec.FormFactor.Desktop || !this.activeKeyboard || (this.activeKeyboard instanceof JSKeyboard && this.activeKeyboard.usesDesktopLayoutOnDevice(keyEvent.device))) && fromOSK) {
      // If it's a desktop OSK style and this triggers a layer change,
      // a modifier key was clicked.  No output expected, so it's safe to instantly exit.
      if(this.keyboardProcessor.selectLayer(keyEvent)) {
        return new RuleBehavior();
      }
    }

    // Will handle keystroke-based non-layer change modifier & state keys, mapping them through the physical keyboard's version
    // of state management.  `doModifierPress` must always run.
    // TODO-web-core
    if (this.keyboardProcessor.doModifierPress(keyEvent, outputTarget as OutputTargetBase, !fromOSK)) {
      // If run on a desktop platform, we know that modifier & state key presses may not
      // produce output, so we may make an immediate return safely.
      if(!fromOSK) {
        return new RuleBehavior();
      }
    }

    // If suggestions exist AND space is pressed, accept the suggestion and do not process the keystroke.
    // If a suggestion was just accepted AND backspace is pressed, revert the change and do not process the backspace.
    // We check the first condition here, while the prediction UI handles the second through the try__() methods below.
    if(this.languageProcessor.isActive) {
      // The following code relies on JS's logical operator "short-circuit" properties to prevent unwanted triggering of the second condition.

      // Can the suggestion UI revert a recent suggestion?  If so, do that and swallow the backspace.
      if((keyEvent.kName == "K_BKSP" || keyEvent.Lcode == Codes.keyCodes["K_BKSP"]) && this.languageProcessor.tryRevertSuggestion()) {
        return new RuleBehavior();
        // Can the suggestion UI accept an existing suggestion?  If so, do that and swallow the space character.
      } else if((keyEvent.kName == "K_SPACE" || keyEvent.Lcode == Codes.keyCodes["K_SPACE"]) && this.languageProcessor.tryAcceptSuggestion('space')) {
        return new RuleBehavior();
      }
    }

    // // ...end I3363 (Build 301)

    // Create a "mock" backup of the current outputTarget in its pre-input state.
    // Current, long-existing assumption - it's DOM-backed.
<<<<<<< HEAD
    // TODO-web-core
    const preInputMock = Mock.from(outputTarget as OutputTargetBase, true);
=======
    const preInputMock = Mock.from(outputTarget, true);
>>>>>>> 1e8f6924

    const startingLayerId = this.keyboardProcessor.layerId;

    // We presently need the true keystroke to run on the FULL context.  That index is still
    // needed for some indexing operations when comparing two different output targets.
    // TODO-web-core
    let ruleBehavior = this.keyboardProcessor.processKeystroke(keyEvent, outputTarget as OutputTargetBase);

    // Swap layer as appropriate.
    if(keyEvent.kNextLayer) {
      this.keyboardProcessor.selectLayer(keyEvent);
    }

    // If it's a key that we 'optimize out' of our fat-finger correction algorithm,
    // we MUST NOT trigger it for this keystroke.
    let isOnlyLayerSwitchKey = Codes.isFrameKey(keyEvent.kName);

    // Best-guess stopgap for possible custom modifier keys.
    // If a key (1) does not affect the context and (2) shifts the active layer,
    // we assume it's a modifier key.  (Touch keyboards may define custom modifier keys.)
    //
    // Note:  this will mean we won't generate alternates in the niche scenario where:
    // 1.  Keypress does not alter the actual context
    // 2.  It DOES emit a deadkey with an earlier processing rule.
    // 3.  The FINAL processing rule does not match.
    // 4.  The key ALSO signals a layer shift.
    // If any of the four above conditions aren't met - no problem!
    // So it's a pretty niche scenario.

    if(isEmptyTransform(ruleBehavior?.transcription?.transform) && keyEvent.kNextLayer) {
      isOnlyLayerSwitchKey = true;
    }

    const keepRuleBehavior = ruleBehavior != null;
    // Should we swallow any further processing of keystroke events for this keydown-keypress sequence?
    if(keepRuleBehavior) {
      // alternates are our fat-finger alternate outputs. We don't build these for keys we detect as
      // layer switch keys
      const alternates = isOnlyLayerSwitchKey ? null : this.buildAlternates(ruleBehavior, keyEvent, preInputMock);

      // Now that we've done all the keystroke processing needed, ensure any extra effects triggered
      // by the actual keystroke occur.
      // TODO-web-core
      ruleBehavior.finalize(this.keyboardProcessor, outputTarget as OutputTargetBase, false);

      // -- All keystroke (and 'alternate') processing is now complete.  Time to finalize everything! --

      // Notify the ModelManager of new input - it's predictive text time!
      if(alternates && alternates.length > 0) {
        ruleBehavior.transcription.alternates = alternates;
      }
    } else {
      // We need a dummy RuleBehavior for keys which have no output (e.g. Shift)
      ruleBehavior = new RuleBehavior();
      // TODO-web-core
      ruleBehavior.transcription = (outputTarget as OutputTargetBase).buildTranscriptionFrom(outputTarget as OutputTargetBase, null, false);
      ruleBehavior.triggersDefaultCommand = true;
    }

    // Multitaps operate in part by referencing 'committed' Transcriptions to rewind
    // the context as necessary.
    this.contextCache.save(ruleBehavior.transcription); //

    // The keyboard may want to take an action after all other keystroke processing is
    // finished, for example to switch layers. This action may not have any output
    // but may change system store or variable store values. Given this, we don't need to
    // save anything about the post behavior, after finalizing it

    // We need to tell the keyboard if the layer has been changed, either by a keyboard rule itself,
    // or by the touch layout 'nextlayer' control.
    const hasLayerChanged = ruleBehavior.setStore[SystemStoreIDs.TSS_LAYER] || keyEvent.kNextLayer;
    this.keyboardProcessor.newLayerStore.set(hasLayerChanged ? this.keyboardProcessor.layerId : '');
    this.keyboardProcessor.oldLayerStore.set(hasLayerChanged ? startingLayerId : '');

<<<<<<< HEAD
    // TODO-web-core
    const postRuleBehavior = this.keyboardProcessor.processPostKeystroke(this.contextDevice, outputTarget as OutputTargetBase);
    if (postRuleBehavior) {
      // TODO-web-core
      postRuleBehavior.finalize(this.keyboardProcessor, outputTarget as OutputTargetBase, true);
=======
    const postRuleBehavior = this.keyboardProcessor.processPostKeystroke(this.contextDevice, outputTarget);
    if(postRuleBehavior) {
      postRuleBehavior.finalize(this.keyboardProcessor, outputTarget, true);
>>>>>>> 1e8f6924
    }

    // Yes, even for ruleBehavior.triggersDefaultCommand.  Those tend to change the context.
    ruleBehavior.predictionPromise = this.languageProcessor.predict(ruleBehavior.transcription, this.keyboardProcessor.layerId);

    // Text did not change (thus, no text "input") if we tabbed or merely moved the caret.
    if(!ruleBehavior.triggersDefaultCommand) {
      // For DOM-aware targets, this will trigger a DOM event page designers may listen for.
      outputTarget.doInputEvent();
    }

    return keepRuleBehavior ? ruleBehavior : null;
  }

  private buildAlternates(ruleBehavior: RuleBehavior, keyEvent: KeyEvent, preInputMock: Mock): Alternate[] {
    let alternates: Alternate[];

    // If we're performing a 'default command', it's not a standard 'typing' event - don't do fat-finger stuff.
    // Also, don't do fat-finger stuff if predictive text isn't enabled.
    if(this.languageProcessor.isActive && !ruleBehavior.triggersDefaultCommand) {
      const keyDistribution = keyEvent.keyDistribution;

      // We don't need to track absolute indexing during alternate-generation;
      // only position-relative, so it's better to use a sliding window for context
      // when making alternates.  (Slightly worse for short text, matters greatly
      // for long text.)
      const contextWindow = new ContextWindow(preInputMock, ContextWindow.ENGINE_RULE_WINDOW, this.keyboardProcessor.layerId);
      const windowedMock = contextWindow.toMock();

      // Note - we don't yet do fat-fingering with longpress keys.
      if(this.languageProcessor.isActive && keyDistribution && keyEvent.kbdLayer) {
        // Tracks a 'deadline' for fat-finger ops, just in case both context is long enough
        // and device is slow enough that the calculation takes too long.
        //
        // Consider use of https://developer.mozilla.org/en-US/docs/Web/API/Performance/now instead?
        // Would allow finer-tuned control.
        let TIMEOUT_THRESHOLD: number = Number.MAX_VALUE;
        const _globalThis = globalObject();
        let timer: () => number;

        // Available by default on `window` in browsers, but _not_ on `global` in Node,
        // surprisingly.  Since we can't use code dependent on `require` statements
        // at present, we have to condition upon it actually existing.
        if(_globalThis['performance'] && _globalThis['performance']['now']) {
          timer = function() {
            return _globalThis['performance']['now']();
          };

          TIMEOUT_THRESHOLD = timer() + 16; // + 16ms.
        } // else {
          // We _could_ just use Date.now() as a backup... but that (probably) only matters
          // when unit testing.  So... we actually don't _need_ time thresholding when in
          // a Node environment.
        // }

        // Tracks a minimum probability for keystroke probability.  Anything less will not be
        // included in alternate calculations.
        //
        // Seek to match SearchSpace.EDIT_DISTANCE_COST_SCALE from the predictive-text engine.
        // Reasoning for the selected value may be seen there.  Short version - keystrokes
        // that _appear_ very precise may otherwise not even consider directly-neighboring keys.
        const KEYSTROKE_EPSILON = Math.exp(-5);

        // Sort the distribution into probability-descending order.
        keyDistribution.sort((a, b) => b.p - a.p);

        alternates = [];

        let totalMass = 0; // Tracks sum of non-error probabilities.
        for(const pair of keyDistribution) {
          if(pair.p < KEYSTROKE_EPSILON) {
            totalMass += pair.p;
            break;
          } else if(timer && timer() >= TIMEOUT_THRESHOLD) {
            // Note:  it's always possible that the thread _executing_ our JS
            // got paused by the OS, even if JS itself is single-threaded.
            //
            // The case where `alternates` is initialized (line 167) but empty
            // (because of net-zero loop iterations) MUST be handled.
            break;
          }

          const mock = Mock.from(windowedMock, false);

          const altKey = pair.keySpec;
          if(!altKey) {
            console.warn("Internal error:  failed to properly filter set of keys for corrections");
            continue;
          }

          const altEvent = this.keyboardProcessor.activeKeyboard.constructKeyEvent(altKey, keyEvent.device, this.keyboardProcessor.stateKeys);
          const alternateBehavior = this.keyboardProcessor.processKeystroke(altEvent, mock);

          // If alternateBehavior.beep == true, ignore it.  It's a disallowed key sequence,
          // so we expect users to never intend their use.
          //
          // Also possible that this set of conditions fail for all evaluated alternates.
          if(alternateBehavior && !alternateBehavior.beep && pair.p > 0) {
            const transform: LexicalModelTypes.Transform = alternateBehavior.transcription.transform;

            // Ensure that the alternate's token id matches that of the current keystroke, as we only
            // record the matched rule's context (since they match)
            transform.id = ruleBehavior.transcription.token;
            alternates.push({sample: transform, 'p': pair.p});
            totalMass += pair.p;
          }
        }

        // Renormalizes the distribution, as any error (beep) results
        // will result in a distribution that doesn't sum to 1 otherwise.
        // All `.p` values are strictly positive, so totalMass is
        // guaranteed to be > 0 if the array has entries.
        alternates.forEach(function(alt) {
          alt.p /= totalMass;
        });
      }
    }
    return alternates;
  }

  public resetContext(outputTarget?: OutputTarget) {
    // Also handles new-context events, which may modify the layer
    // TODO-web-core
    this.keyboardProcessor.resetContext(outputTarget as OutputTargetBase);
    // With the layer now set, we trigger new predictions.
    this.languageProcessor.invalidateContext(outputTarget, this.keyboardProcessor.layerId);
  }
}<|MERGE_RESOLUTION|>--- conflicted
+++ resolved
@@ -195,12 +195,8 @@
 
     // Create a "mock" backup of the current outputTarget in its pre-input state.
     // Current, long-existing assumption - it's DOM-backed.
-<<<<<<< HEAD
     // TODO-web-core
     const preInputMock = Mock.from(outputTarget as OutputTargetBase, true);
-=======
-    const preInputMock = Mock.from(outputTarget, true);
->>>>>>> 1e8f6924
 
     const startingLayerId = this.keyboardProcessor.layerId;
 
@@ -275,17 +271,11 @@
     this.keyboardProcessor.newLayerStore.set(hasLayerChanged ? this.keyboardProcessor.layerId : '');
     this.keyboardProcessor.oldLayerStore.set(hasLayerChanged ? startingLayerId : '');
 
-<<<<<<< HEAD
     // TODO-web-core
     const postRuleBehavior = this.keyboardProcessor.processPostKeystroke(this.contextDevice, outputTarget as OutputTargetBase);
     if (postRuleBehavior) {
       // TODO-web-core
       postRuleBehavior.finalize(this.keyboardProcessor, outputTarget as OutputTargetBase, true);
-=======
-    const postRuleBehavior = this.keyboardProcessor.processPostKeystroke(this.contextDevice, outputTarget);
-    if(postRuleBehavior) {
-      postRuleBehavior.finalize(this.keyboardProcessor, outputTarget, true);
->>>>>>> 1e8f6924
     }
 
     // Yes, even for ruleBehavior.triggersDefaultCommand.  Those tend to change the context.
