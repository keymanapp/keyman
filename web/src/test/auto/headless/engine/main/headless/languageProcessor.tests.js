import { assert } from 'chai';

import { LanguageProcessor, TranscriptionCache } from 'keyman/engine/main';
import { SourcemappedWorker as LMWorker } from "@keymanapp/lexical-model-layer/node";
import { Mock } from 'keyman/engine/js-processor';

/*
 * Unit tests for the Dummy prediction model.
 */

import { LexicalModelCompiler } from '@keymanapp/kmc-model';
import path from 'path';
import { TestCompilerCallbacks } from '@keymanapp/developer-test-helpers';

import { env } from 'node:process';
const KEYMAN_ROOT = env.KEYMAN_ROOT;

// Required initialization setup.
global.keyman = {}; // So that keyboard-based checks against the global `keyman` succeed.
                    // 10.0+ dependent keyboards, like khmer_angkor, will otherwise fail to load.

<<<<<<< HEAD
// Initialize supplementary plane string extensions
String.kmwEnableSupplementaryPlane(false);

// Test the JSKeyboardProcessor interface.
=======
// Test the KeyboardProcessor interface.
>>>>>>> 1e8f6924
describe('LanguageProcessor', function() {
  let languageProcessor;
  const callbacks = new TestCompilerCallbacks();

  beforeEach(function() {
    languageProcessor = new LanguageProcessor(LMWorker, new TranscriptionCache());
    callbacks.clear();
  });

  afterEach(function() {
    languageProcessor.shutdown();
  });

  describe('[[constructor]]', function () {
    it('should initialize without errors', function () {
      assert.isNotNull(languageProcessor);
    });

    it('should initialize without errors even if worker construction throws an error', function () {
      let workerlessProcessor;
      try {
        workerlessProcessor = new LanguageProcessor({
          constructInstance() {
            throw new Error("Simulating a platform without Worker support");
          }
        }, new TranscriptionCache());
        assert.isFalse(workerlessProcessor.canEnable);
      } catch {
        assert.fail('Worker construction error was unhandled');
      } finally {
        workerlessProcessor?.shutdown();
      }
    })

    it('has expected default values after initialization', function () {
      // These checks are lifted from the keyboard init checks found in
      // web/src/test/auto/headless/engine/js-processor/basic-init.js.
      assert.isDefined(languageProcessor.lmEngine);
      assert.isUndefined(languageProcessor.activeModel);
      assert.isFalse(languageProcessor.isActive);
      assert.isTrue(languageProcessor.mayPredict);

      // Some aspects of initialization must wait until after construction and overall
      // load of the core.  See /web/source/kmwbase.ts, in the final IIFE.
      assert.isOk(languageProcessor.lmEngine);
    });
  });

  describe('.predict', function() {
    let compiler = null;

    this.beforeAll(async function() {
      compiler = new LexicalModelCompiler();
      assert.isTrue(await compiler.init(callbacks, {}));
    });

    const MODEL_ID = 'example.qaa.trivial';

    // ES-module mode leaves out `__dirname`, so we rebuild it using other components.
    const PATH = path.join(`${KEYMAN_ROOT}/developer/src/kmc-model/test/fixtures`, MODEL_ID);

    describe('using angle brackets for quotes', function() {
      let modelCode = null, modelSpec = null;
      this.beforeAll(function() {
        modelCode = compiler.generateLexicalModelCode(MODEL_ID, {
          format: 'trie-1.0',
          sources: ['wordlist.tsv'],
          punctuation: {
            quotesForKeepSuggestion: { open: `«`, close: `»`},
            insertAfterWord: " " , // OGHAM SPACE MARK
          }
        }, PATH);

        modelSpec = {
          id: MODEL_ID,
          languages: ['en'],
          code: modelCode
        };
      });

      it("successfully loads the model", function(done) {
        languageProcessor.loadModel(modelSpec).then(function() {
          assert.isOk(languageProcessor.activeModel); // is only set after a successful load.
          done();
        }, function(reason) {
          assert.fail("Model did not load correctly: " + reason);
        });
      });

      it("generates the expected prediction set", function(done) {
        let contextSource = new Mock("li", 2);
        let transcription = contextSource.buildTranscriptionFrom(contextSource, null, null);

        languageProcessor.loadModel(modelSpec).then(function() {
          languageProcessor.predict(transcription).then(function(suggestions) {
            assert.isOk(suggestions);
            assert.equal(suggestions[0].displayAs, '«li»');
            assert.equal(suggestions[0].transform.insert, 'li ');
            assert.equal(suggestions[1].displayAs, 'like');
            assert.equal(suggestions[1].transform.insert, 'like ');
            done();
          }).catch(done);
        }).catch(function() {
          assert.fail("Unexpected model load failure");
          done();
        });
      });

      describe('properly cases generated suggestions', function() {
        let modelCode = null, modelSpec = null;
        this.beforeAll(function () {
          modelCode = compiler.generateLexicalModelCode(MODEL_ID, {
            format: 'trie-1.0',
            sources: ['wordlist.tsv'],
            languageUsesCasing: true,
            //applyCasing // we rely on the compiler's default implementation here.
          }, PATH);

          modelSpec = {
            id: MODEL_ID,
            languages: ['en'],
            code: modelCode
          };
        });

        describe("does not alter casing when input is lowercased", function() {
          it("when input is fully lowercased", function(done) {
            let contextSource = new Mock("li", 2);
            let transcription = contextSource.buildTranscriptionFrom(contextSource, null, null);

            languageProcessor.loadModel(modelSpec).then(function() {
              languageProcessor.predict(transcription).then(function(suggestions) {
                assert.isOk(suggestions);
                assert.equal(suggestions[1].displayAs, 'like');
                assert.equal(suggestions[1].transform.insert, 'like ');
                done();
              }).catch(done);
            }).catch(function() {
              assert.fail("Unexpected model load failure");
              done();
            });
          });

          it("when input has non-initial uppercased letters", function(done) {
            let contextSource = new Mock("lI", 2);
            let transcription = contextSource.buildTranscriptionFrom(contextSource, null, null);

            languageProcessor.loadModel(modelSpec).then(function() {
              languageProcessor.predict(transcription).then(function(suggestions) {
                // The source suggestion is simply 'like'.
                assert.isOk(suggestions);
                assert.equal(suggestions[1].displayAs, 'like');
                assert.equal(suggestions[1].transform.insert, 'like ');
                done();
              }).catch(done);
            }).catch(function() {
              assert.fail("Unexpected model load failure");
              done();
            });
          });

          it("unless the suggestion has uppercased letters", function(done) {
            let contextSource = new Mock("i", 1);
            let transcription = contextSource.buildTranscriptionFrom(contextSource, null, null);

            languageProcessor.loadModel(modelSpec).then(function() {
              languageProcessor.predict(transcription).then(function(suggestions) {
                assert.isOk(suggestions);
                assert.equal(suggestions[1].displayAs, 'I');
                assert.equal(suggestions[1].transform.insert, 'I ');
                done();
              }).catch(done);
            }).catch(function() {
              assert.fail("Unexpected model load failure");
              done();
            });
          });
        });

        describe("uppercases suggestions when input is fully capitalized ", function() {
          it("for suggestions with default casing  (== 'lower')", function(done) {
            let contextSource = new Mock("LI", 2);
            let transcription = contextSource.buildTranscriptionFrom(contextSource, null, null);

            languageProcessor.loadModel(modelSpec).then(function() {
              languageProcessor.predict(transcription).then(function(suggestions) {
                // The source suggestion is simply 'like'.
                assert.isOk(suggestions);
                assert.equal(suggestions[1].displayAs, 'LIKE');
                assert.equal(suggestions[1].transform.insert, 'LIKE ');
                done();
              }).catch(done);
            }).catch(function() {
              assert.fail("Unexpected model load failure");
              done();
            });
          });

          it("for precapitalized suggestions", function(done) {
            let contextSource = new Mock("I", 1);
            let transcription = contextSource.buildTranscriptionFrom(contextSource, null, null);

            languageProcessor.loadModel(modelSpec).then(function() {
              languageProcessor.predict(transcription).then(function(suggestions) {
                assert.isOk(suggestions);
                assert.equal(suggestions[0].displayAs, 'I');
                assert.equal(suggestions[0].transform.insert, 'I ');
                done();
              }).catch(done);
            }).catch(function() {
              assert.fail("Unexpected model load failure");
              done();
            });
          });
        });

        describe("initial-cases suggestions when input uses initial casing ", function() {
          describe("when input is a single capitalized letter", function() {
            it("for suggestions with default casing (== 'lower')", function(done) {
              let contextSource = new Mock("L", 1);
              let transcription = contextSource.buildTranscriptionFrom(contextSource, null, null);

              languageProcessor.loadModel(modelSpec).then(function() {
                languageProcessor.predict(transcription).then(function(suggestions) {
                  // The source suggestion is simply 'like'.
                  assert.isOk(suggestions);
                  assert.equal(suggestions[1].displayAs, 'Like');
                  assert.equal(suggestions[1].transform.insert, 'Like ');
                  done();
                }).catch(done);
              }).catch(function() {
                assert.fail("Unexpected model load failure");
                done();
              });
            });
          });

          describe("input length > 1", function() {
            it("for suggestions with default casing (== 'lower')", function(done) {
              let contextSource = new Mock("Li", 2);
              let transcription = contextSource.buildTranscriptionFrom(contextSource, null, null);

              languageProcessor.loadModel(modelSpec).then(function() {
                languageProcessor.predict(transcription).then(function(suggestions) {
                  // The source suggestion is simply 'like'.
                  assert.isOk(suggestions);
                  assert.equal(suggestions[1].displayAs, 'Like');
                  assert.equal(suggestions[1].transform.insert, 'Like ');
                  done();
                }).catch(done);
              }).catch(function() {
                assert.fail("Unexpected model load failure");
                done();
              });
            });
          });
        });
      });
    });
  });
});<|MERGE_RESOLUTION|>--- conflicted
+++ resolved
@@ -19,14 +19,7 @@
 global.keyman = {}; // So that keyboard-based checks against the global `keyman` succeed.
                     // 10.0+ dependent keyboards, like khmer_angkor, will otherwise fail to load.
 
-<<<<<<< HEAD
-// Initialize supplementary plane string extensions
-String.kmwEnableSupplementaryPlane(false);
-
 // Test the JSKeyboardProcessor interface.
-=======
-// Test the KeyboardProcessor interface.
->>>>>>> 1e8f6924
 describe('LanguageProcessor', function() {
   let languageProcessor;
   const callbacks = new TestCompilerCallbacks();
