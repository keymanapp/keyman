--- conflicted
+++ resolved
@@ -95,90 +95,6 @@
     });
   });
 
-<<<<<<< HEAD
-  it('applySuggestion', () => {
-    const baseContext = {
-      left: "hello wo",
-      startOfBuffer: true,
-      endOfBuffer: true
-    };
-    const baseState = new ContextState(baseContext, plainModel);
-
-    // currently, also calls the .finalize method internally.
-    const transition = baseState.analyzeTransition(baseContext, [
-      { sample: { insert: 'r', deleteLeft: 0, id: 2 }, p: 1 }
-    ]);
-    assert.isOk(transition);
-
-    let suggestions = transition.final.suggestions = [{
-      transform: {
-        insert: 'rld',
-        deleteLeft: 0,
-        id: 2
-      },
-      appendedTransform: {
-        insert: ' ',
-        deleteLeft: 0,
-        id: 2
-      },
-      transformId: 2,
-      id: 10,
-      displayAs: 'world'
-    }, {
-      transform: {
-        insert: 'n',
-        deleteLeft: 0,
-        id: 2
-      },
-      appendedTransform: {
-        insert: ' ',
-        deleteLeft: 0,
-        id: 2
-      },
-      transformId: 2,
-      id: 11,
-      displayAs: 'won'
-    }];
-
-    const appliedTransition = transition.applySuggestion(suggestions[0]);
-    assert.notEqual(appliedTransition.base, transition);
-    assert.isOk(appliedTransition.appended);
-    assert.notEqual(appliedTransition.appended, transition);
-    assert.sameOrderedMembers(appliedTransition.base.final.tokenization.exampleInput, [
-      'hello', ' ', 'world'
-    ]);
-    assert.sameOrderedMembers(appliedTransition.appended.final.tokenization.exampleInput, [
-      'hello', ' ', 'world', ' ', ''
-    ]);
-    assert.equal(appliedTransition.base.final.appliedSuggestionId, suggestions[0].id);
-    assert.equal(appliedTransition.appended.final.appliedSuggestionId, suggestions[0].id);
-
-    // 3 long, only last token was edited.
-    appliedTransition.base.final.tokenization.tokens.forEach((token, index) => {
-      if(index >= 2) {
-        assert.equal(token.appliedTransitionId, suggestions[0].transformId);
-      } else {
-        assert.isUndefined(token.appliedTransitionId);
-      }
-    });
-
-    appliedTransition.appended.final.tokenization.tokens.forEach((token, index) => {
-      if(index >= 2) {
-        assert.equal(token.appliedTransitionId, suggestions[0].transformId);
-      } else {
-        assert.isUndefined(token.appliedTransitionId);
-      }
-    });
-    assert.deepEqual(appliedTransition.base.final.suggestions, transition.final.suggestions);
-    assert.deepEqual(appliedTransition.appended.final.suggestions, transition.final.suggestions);
-    assert.deepEqual(appliedTransition.base.final.inputTransforms, transition.final.inputTransforms);
-    assert.deepEqual(appliedTransition.base.inputDistribution, transition.inputDistribution);
-
-    const emptyTransformMap = new Map<number, Distribution<Transform>>();
-    emptyTransformMap.set(2, [{sample: {insert: '', deleteLeft: 0, id: 2}, p: 1}])
-    assert.deepEqual(appliedTransition.appended.final.appliedInput, {insert: '', deleteLeft: 0});
-    assert.isEmpty(appliedTransition.appended.inputDistribution);
-=======
   describe('applySuggestion', () => {
     it('properly handles standard cases without suggestion-preserved text', () => {
       const baseContext = {
@@ -225,20 +141,43 @@
       }];
 
       const appliedTransition = transition.applySuggestion(suggestions[0]);
-      assert.notEqual(appliedTransition, transition);
-      assert.sameOrderedMembers(appliedTransition.final.tokenization.exampleInput, [
+      assert.notEqual(appliedTransition.base, transition);
+      assert.isOk(appliedTransition.appended);
+      assert.notEqual(appliedTransition.appended, transition);
+      assert.sameOrderedMembers(appliedTransition.base.final.tokenization.exampleInput, [
+        'hello', ' ', 'world'
+      ]);
+      assert.sameOrderedMembers(appliedTransition.appended.final.tokenization.exampleInput, [
         'hello', ' ', 'world', ' ', ''
       ]);
-      assert.equal(appliedTransition.final.appliedSuggestionId, suggestions[0].id);
-      appliedTransition.final.tokenization.tokens.forEach((token, index) => {
+      assert.equal(appliedTransition.base.final.appliedSuggestionId, suggestions[0].id);
+      assert.equal(appliedTransition.appended.final.appliedSuggestionId, suggestions[0].id);
+
+      // 3 long, only last token was edited.
+      appliedTransition.base.final.tokenization.tokens.forEach((token, index) => {
         if(index >= 2) {
           assert.equal(token.appliedTransitionId, suggestions[0].transformId);
         } else {
           assert.isUndefined(token.appliedTransitionId);
         }
       });
-      assert.deepEqual(appliedTransition.final.suggestions, transition.final.suggestions);
-      assert.deepEqual(appliedTransition.final.inputTransforms, transition.final.inputTransforms);
+
+      appliedTransition.appended.final.tokenization.tokens.forEach((token, index) => {
+        if(index >= 2) {
+          assert.equal(token.appliedTransitionId, suggestions[0].transformId);
+        } else {
+          assert.isUndefined(token.appliedTransitionId);
+        }
+      });
+      assert.deepEqual(appliedTransition.base.final.suggestions, transition.final.suggestions);
+      assert.deepEqual(appliedTransition.appended.final.suggestions, transition.final.suggestions);
+      assert.deepEqual(appliedTransition.base.final.inputTransforms, transition.final.inputTransforms);
+      assert.deepEqual(appliedTransition.base.inputDistribution, transition.inputDistribution);
+
+      const emptyTransformMap = new Map<number, Distribution<Transform>>();
+      emptyTransformMap.set(2, [{sample: {insert: '', deleteLeft: 0, id: 2}, p: 1}])
+      assert.deepEqual(appliedTransition.appended.final.appliedInput, {insert: '', deleteLeft: 0});
+      assert.isEmpty(appliedTransition.appended.inputDistribution);
     });
 
      it('properly handles cases with suggestion-preserved text', () => {
@@ -286,22 +225,44 @@
       }];
 
       const appliedTransition = transition.applySuggestion(suggestions[0]);
-      assert.notEqual(appliedTransition, transition);
-      assert.sameOrderedMembers(appliedTransition.final.tokenization.exampleInput, [
+      assert.notEqual(appliedTransition.base, transition);
+      assert.isOk(appliedTransition.appended);
+      assert.notEqual(appliedTransition.appended, transition);
+      assert.sameOrderedMembers(appliedTransition.base.final.tokenization.exampleInput, [
+        'hello', ' ', 'world', '  ', 'the'
+      ]);
+      assert.sameOrderedMembers(appliedTransition.appended.final.tokenization.exampleInput, [
         'hello', ' ', 'world', '  ', 'the', ' ', ''
       ]);
-      assert.equal(appliedTransition.final.appliedSuggestionId, suggestions[0].id);
-      appliedTransition.final.tokenization.tokens.forEach((token, index) => {
+      assert.equal(appliedTransition.base.final.appliedSuggestionId, suggestions[0].id);
+      assert.equal(appliedTransition.appended.final.appliedSuggestionId, suggestions[0].id);
+
+      // 3 long, only last token was edited.
+      appliedTransition.base.final.tokenization.tokens.forEach((token, index) => {
         if(index >= 3) {
           assert.equal(token.appliedTransitionId, suggestions[0].transformId);
         } else {
           assert.isUndefined(token.appliedTransitionId);
         }
       });
-      assert.deepEqual(appliedTransition.final.suggestions, transition.final.suggestions);
-      assert.deepEqual(appliedTransition.final.inputTransforms, transition.final.inputTransforms);
-    });
->>>>>>> 04b11dc2
+
+      appliedTransition.appended.final.tokenization.tokens.forEach((token, index) => {
+        if(index >= 3) {
+          assert.equal(token.appliedTransitionId, suggestions[0].transformId);
+        } else {
+          assert.isUndefined(token.appliedTransitionId);
+        }
+      });
+      assert.deepEqual(appliedTransition.base.final.suggestions, transition.final.suggestions);
+      assert.deepEqual(appliedTransition.appended.final.suggestions, transition.final.suggestions);
+      assert.deepEqual(appliedTransition.base.final.inputTransforms, transition.final.inputTransforms);
+      assert.deepEqual(appliedTransition.base.inputDistribution, transition.inputDistribution);
+
+      const emptyTransformMap = new Map<number, Distribution<Transform>>();
+      emptyTransformMap.set(2, [{sample: {insert: '', deleteLeft: 0, id: 2}, p: 1}])
+      assert.deepEqual(appliedTransition.appended.final.appliedInput, {insert: '', deleteLeft: 0});
+      assert.isEmpty(appliedTransition.appended.inputDistribution);
+    });
   });
 
   describe('reproduceOriginal', () => {
