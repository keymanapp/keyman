/*
 * Integration tests for the model compositor with the trie model.
 */

import { assert } from 'chai';

import * as wordBreakers from '@keymanapp/models-wordbreakers';
import { jsonFixture } from '@keymanapp/common-test-resources/model-helpers.mjs';
import { LexicalModelTypes } from '@keymanapp/common-types';

import { ModelCompositor, models, toAnnotatedSuggestion } from '@keymanapp/lm-worker/test-index';

import CasingFunction = LexicalModelTypes.CasingFunction;
import Context = LexicalModelTypes.Context;
import Keep = LexicalModelTypes.Keep;
import LexicalModelPunctuation = LexicalModelTypes.LexicalModelPunctuation
import QuoteBehavior = models.QuoteBehavior;
import Suggestion = LexicalModelTypes.Suggestion;
import Transform = LexicalModelTypes.Transform;
import TrieModel = models.TrieModel;

var emptyInput = (id: number) => [{sample: {insert: '', deleteLeft: 0, id: id}, p: 1}];

describe('ModelCompositor', function() {
  describe('Prediction with 14.0+ models', function() {
    describe('Basic suggestion generation', function() {
      var plainModel = new TrieModel(jsonFixture('models/tries/english-1000'),
        {wordBreaker: wordBreakers.default}
      );

      it('does not correct when corrections are disabled', async function() {
        const compositor = new ModelCompositor(plainModel, true);

        // Corrections are disabled when all inputs provided for a token are single-transform.
        const suggestions1 = await compositor.predict({
          insert: "x", // Invalid due to the inserted transform; context root is fine.
          deleteLeft: 0
        }, {
          // Context + insert needs to match a word in the model; there is no matching word here.
          left: "the app", startOfBuffer: true, endOfBuffer: true
        });

        assert.isEmpty(suggestions1.filter((entry) => entry.tag != 'keep'));
        assert.isOk(suggestions1.find((entry) => entry.tag == 'keep'));

        const suggestions2 = await compositor.predict({
          insert: "l",
          deleteLeft: 0
        }, {
          // Context + insert needs to match a word in the model; there is no matching word here.
          // Invalid due to the existing context root.
          left: "the apl", startOfBuffer: true, endOfBuffer: true
        });

        assert.isEmpty(suggestions2.filter((entry) => entry.tag != 'keep'));
        assert.isOk(suggestions2.find((entry) => entry.tag == 'keep'));
      });

      it('may predict when corrections are disabled', async function() {
        const compositor = new ModelCompositor(plainModel, true);

        // Corrections are disabled when all inputs provided for a token are single-transform.
        const suggestions = await compositor.predict({
          insert: "l",
          deleteLeft: 0
        }, {
          // Context + insert needs to match a word in the model; 'applied' is a valid entry.
          left: "the app", startOfBuffer: true, endOfBuffer: true
        });

        assert.isNotEmpty(suggestions.filter((entry) => entry.tag != 'keep'));
        assert.isOk(suggestions.find((entry) => entry.tag == 'keep'));
        assert.isOk(suggestions.find((entry) => entry.displayAs == 'applied'));
      });

      it('generates suggestions with expected properties', async function() {
        let compositor = new ModelCompositor(plainModel, true);
        let context = {
          left: 'th', startOfBuffer: true, endOfBuffer: true,
        };

        let inputTransform = {
          insert: 'e',
          deleteLeft: 0
        };

        let suggestions = await compositor.predict(inputTransform, context);
        suggestions.forEach(function(suggestion) {
          // Suggstions are built based on the context state BEFORE the triggering
          // input, replacing the prediction's root with the complete word.
          //
          // This is necessary, in part, for proper display-string construction.
          assert.equal(suggestion.transform.deleteLeft, 2);
        });

        let keep = suggestions.find(function(suggestion) {
          return suggestion.tag == 'keep';
        });

        assert.isDefined(keep);
        assert.equal(keep.transform.insert, 'the');
        assert.isDefined(keep.appendedTransform?.insert, ' ');

        // Expect an appended space.
        let expectedEntries = ['they', 'there', 'their', 'these', 'themselves'];
        expectedEntries.forEach(function(entry) {
          assert.isDefined(suggestions.find(function(suggestion) {
            return suggestion.transform.insert == entry && suggestion.appendedTransform?.insert == ' ';
          }));
        });
      });

      it('strongly avoids corrections for single-character roots', async function() {
        let compositor = new ModelCompositor(plainModel, true);
        let context = {
          left: '', startOfBuffer: true, endOfBuffer: true,
        };

        // The 'weights' involved imply that we have an edge-case fat finger on the bottom of
        // the 'q' key, slightly in its favor.
        let inputDistribution = [
          {sample: {insert: 'q', deleteLeft: 0}, p: 0.5},  // 'quite' (679) and 'question' (644) are included!
          {sample: {insert: 'a', deleteLeft: 0}, p: 0.4}   // but at lower weight than 'and' (998).
        ];

        await compositor.predict({insert: '', deleteLeft: 0}, context); // Initialize context tracking first!
        let suggestions = await compositor.predict(inputDistribution, context);

        // remove the keep suggestion; we're not testing that here.
        suggestions = suggestions.filter((suggestion) => suggestion.tag != 'keep');

        suggestions.sort((a, b) => b.p - a.p);

        // There are only 4 suggestions in this limited test model that begin with 'q'.
        // We expect more than that, since 'a' is indicated to be very close by.
        assert.isAbove(suggestions.length, 4, "fat-finger style corrections needed for test comparisons are missing");

        // Note:  'and' is (currently) modeled by the text-fixture model to have 9.3x the base probability
        // that the worst 'q'-rooted suggestion ('quality') does.  Without single-character correction
        // avoidance logic, this test _will_ fail.
        //
        // In case a tweak to test parameters is desired, note that 'and' beats rank #3 - 'questions' -
        // at 3.36x base.  At the time of writing this test, upping 'a's probability to 0.45 will block
        // 'quality' while the top three 'q's (ending with 'questions') remain in place.
        let qRange = suggestions.slice(0, 4);
        assert.isUndefined(qRange.find((suggestion) => suggestion.transform.insert.charAt(0) != 'q'));

        let aRange = suggestions.slice(4);
        assert.isUndefined(aRange.find((suggestion) => suggestion.transform.insert.charAt(0) == 'q'));
      });

      it('properly handles suggestions after a backspace', async function() {
        let compositor = new ModelCompositor(plainModel, true);
        let context = {
          left: 'the ', startOfBuffer: true, endOfBuffer: true,
        };

        let inputTransform = {
          insert: '',
          deleteLeft: 1
        };

        let suggestions = await compositor.predict(inputTransform, context);
        suggestions.forEach(function(suggestion) {
          // Suggestions always delete the full root of the suggestion.
          //
          // After a backspace, that means the text 'the' - 3 chars.
          // Char 4 is for the original backspace, as suggestions are built
          // based on the context state BEFORE the triggering input -
          // here, a backspace.
          assert.equal(suggestion.transform.deleteLeft, 4);
        });
      });

      it('properly handles suggestions for the first letter after a ` `', async function() {
        let compositor = new ModelCompositor(plainModel, true);
        let context = {
          left: 'the', startOfBuffer: true, endOfBuffer: true,
        };

        let inputTransform = {
          insert: ' ',
          deleteLeft: 0
        };

        let suggestions = await compositor.predict(inputTransform, context);
        suggestions.forEach(function(suggestion) {
          // After a space, predictions are based on a new, zero-length root.
          // With nothing to replace, .deleteLeft should be zero.
          assert.equal(suggestion.transform.deleteLeft, 0);
        });
      });

      it('properly handles suggestions for the first letter after a `\'`', async function() {
        let compositor = new ModelCompositor(plainModel, true);
        let context = {
          left: "the '", startOfBuffer: true, endOfBuffer: true,
        };

        // This results in a new word boundary (between the `'` and the `a`).
        // Basically, an implied (but nonexistent) ` `.
        let inputTransform = {
          insert: "a",
          deleteLeft: 0
        };

        let suggestions = await compositor.predict(inputTransform, context);
        suggestions.forEach(function(suggestion) {
          // Suggestions always delete the full root of the suggestion.
          // Which, here, didn't exist before the input.  Nothing to
          // replace => nothing for the suggestion to delete.
          assert.equal(suggestion.transform.deleteLeft, 0);
        });
      });

      it('stops predicting early if new prediction request comes in', async function() {
        const compositor = new ModelCompositor(plainModel, true);

        const firstPredict = compositor.predict({
          insert: "a",
          deleteLeft: 0
        }, {
          left: "the ", startOfBuffer: true, endOfBuffer: true
        });

        const firstTimer = compositor.activeTimer;
        assert.isOk(firstTimer);
        assert.isFalse(firstTimer.elapsed);

        const secondPredict = compositor.predict({
          insert: "l",
          deleteLeft: 0
        }, {
          // Context + insert needs to match a word in the model; corrections are off with a single-transform
          // input.
          left: "the app", startOfBuffer: true, endOfBuffer: true
        });

        assert.notEqual(compositor.activeTimer, firstTimer);
        assert.isTrue(firstTimer.elapsed);

        await Promise.race([
          firstPredict,
          secondPredict.then(() => Promise.reject(new Error("second prediction should not beat the first"))),
        ]);

        await Promise.all([firstPredict, secondPredict]);

        // We can't make many solid guarantees about the state at which the first predict()
        // call was interrupted.
        //
        // Possible cases:
        // - an early OS-level context switch can land between processing the root search node
        //   and the first possible search result (even for a single char)
        // - It's possible to interrupt after the first result (exact match) and before any
        //   secondary corrections may be found
        // - It's possible to interrupt "too late" if the correction search proceeds quickly,
        //   returning a standard full set.
        await firstPredict;
        const finalSuggestions = await secondPredict;

        assert.isOk(finalSuggestions.find((entry) => entry.displayAs == 'applied'));
      });
    });

    describe('Model uses default-style keying, no casing', function () {
      var uncasedModel = new TrieModel(
        jsonFixture('models/tries/english-1000'), {
          languageUsesCasing: false,
          wordBreaker: wordBreakers.default,
          searchTermToKey: function(text) {
            // We're dealing with very simple English text; without casing, there's no keying to be done
            // for such simple data.  No need to normalize or remove diacritics here.
            return text;
          }
        }
      );

      it('should produce suggestions from uncased input', async function() {
        let model = uncasedModel;
        var compositor = new ModelCompositor(model, true);

        // Initialize context
        let context = {
          left: 'th', startOfBuffer: false, endOfBuffer: true,
        };
        await compositor.predict({insert: '', deleteLeft: 0}, context);

        // Pretend to fat finger "the" as "thr"
        var the = { sample: { insert: 'r', deleteLeft: 0}, p: 0.45 };
        var thr = { sample: { insert: 'e', deleteLeft: 0}, p: 0.55 };
        var suggestions = await compositor.predict([thr, the], context);

        // Get the top suggest for 'the' and 'thr*'.
        var theSuggestion = suggestions.filter(function (s) { return s.displayAs === 'the' || s.displayAs === '“the”'; })[0];
        var thrSuggestion = suggestions.filter(function (s) { return s.displayAs.startsWith('thr'); })[0];

        // Sanity check: do we have actual real-valued probabilities?
        assert.isAbove(thrSuggestion.p, 0.0);
        assert.isBelow(thrSuggestion.p, 1.0);
        assert.isAbove(theSuggestion.p, 0.0);
        assert.isBelow(theSuggestion.p, 1.0);
        // 'the' should be the intended the result here.
        assert.isAbove(theSuggestion.p, thrSuggestion.p);
      });

      it('should not produce suggestions from cased input', async function() {
        let model = uncasedModel;
        var compositor = new ModelCompositor(model, true);

        // Initialize context
        let context = {
          left: 'TH', startOfBuffer: false, endOfBuffer: true,
        };
        await compositor.predict({insert: '', deleteLeft: 0}, context);

        // Pretend to fat finger "the" as "thr"
        var the = { sample: { insert: 'R', deleteLeft: 0}, p: 0.45 };
        var thr = { sample: { insert: 'E', deleteLeft: 0}, p: 0.55 };
        var suggestions = await compositor.predict([thr, the], context);

        // We should only receive a 'keep' suggestion.
        assert.equal(suggestions.length, 1);
        assert.equal(suggestions[0].tag, 'keep');
      });
    });

    describe('Model uses default-style keying, provides casing', function () {
      let applyCasing: CasingFunction = function(caseToApply, text) {
        switch(caseToApply) {
          case 'lower':
            return text.toLowerCase();
          case 'upper':
            return text.toUpperCase();
          case 'initial':
            return applyCasing('upper', text.charAt(0)) . concat(text.substring(1));
          default:
            return text;
        }
      };

      var casedModel = new TrieModel(
        jsonFixture('models/tries/english-1000'), {
          languageUsesCasing: true,
          applyCasing: applyCasing,
          wordBreaker: wordBreakers.default,
          searchTermToKey: function(text) {
            // We're dealing with very simple English text; no need to normalize or remove diacritics here.
            return applyCasing('lower', text);
          }
        }
      );

      it('should produce suggestions from uncased input', async function() {
        let model = casedModel;
        let compositor = new ModelCompositor(model, true);

        // Initialize context
        let context = {
          left: 'th', startOfBuffer: false, endOfBuffer: true,
        };
        await compositor.predict({insert: '', deleteLeft: 0}, context);

        // Pretend to fat finger "the" as "thr"
        var the = { sample: { insert: 'r', deleteLeft: 0}, p: 0.45 };
        var thr = { sample: { insert: 'e', deleteLeft: 0}, p: 0.55 };
        var suggestions = await compositor.predict([thr, the], context);

        // Get the top suggest for 'the' and 'thr*'.
        var theSuggestion = suggestions.filter(function (s) { return s.displayAs === 'the' || s.displayAs === '“the”'; })[0];
        var thrSuggestion = suggestions.filter(function (s) { return s.displayAs.startsWith('thr'); })[0];

        // Sanity check: do we have actual real-valued probabilities?
        assert.isAbove(thrSuggestion.p, 0.0);
        assert.isBelow(thrSuggestion.p, 1.0);
        assert.isAbove(theSuggestion.p, 0.0);
        assert.isBelow(theSuggestion.p, 1.0);
        // 'the' should be the intended the result here.
        assert.isAbove(theSuggestion.p, thrSuggestion.p);
      });

      it('should produce capitalized suggestions from fully-uppercased input', async function() {
        let model = casedModel;
        let compositor = new ModelCompositor(model, true);

        // Initialize context
        let context = {
          left: 'TH', startOfBuffer: false, endOfBuffer: true,
        };
        await compositor.predict({insert: '', deleteLeft: 0}, context);

        // Pretend to fat finger "the" as "thr"
        var the = { sample: { insert: 'R', deleteLeft: 0}, p: 0.45 };
        var thr = { sample: { insert: 'E', deleteLeft: 0}, p: 0.55 };
        var suggestions = await compositor.predict([thr, the], context);

        // Get the top suggest for 'the' and 'thr*'.
        var theSuggestion = suggestions.filter(function (s) { return s.displayAs === 'THE' || s.displayAs === '“THE”'; })[0];
        var thrSuggestion = suggestions.filter(function (s) { return s.displayAs.startsWith('THR'); })[0];

        // Sanity check: do we have actual real-valued probabilities?
        assert.isAbove(thrSuggestion.p, 0.0);
        assert.isBelow(thrSuggestion.p, 1.0);
        assert.isAbove(theSuggestion.p, 0.0);
        assert.isBelow(theSuggestion.p, 1.0);
        // 'the' should be the intended the result here.
        assert.isAbove(theSuggestion.p, thrSuggestion.p);
      });

      it('should produce "initial-case" suggestions from input with an initial capital', async function() {
        let model = casedModel;
        let compositor = new ModelCompositor(model, true);

        // Initialize context
        let context = {
          left: 'Th', startOfBuffer: false, endOfBuffer: true,
        };
        await compositor.predict({insert: '', deleteLeft: 0}, context);

        // Pretend to fat finger "the" as "thr"
        var the = { sample: { insert: 'r', deleteLeft: 0}, p: 0.45 };
        var thr = { sample: { insert: 'e', deleteLeft: 0}, p: 0.55 };
        var suggestions = await compositor.predict([thr, the], context);

        // Get the top suggest for 'the' and 'thr*'.
        var theSuggestion = suggestions.filter(function (s) { return s.displayAs === 'The' || s.displayAs === '“The”'; })[0];
        var thrSuggestion = suggestions.filter(function (s) { return s.displayAs.startsWith('Thr'); })[0];

        // Sanity check: do we have actual real-valued probabilities?
        assert.isAbove(thrSuggestion.p, 0.0);
        assert.isBelow(thrSuggestion.p, 1.0);
        assert.isAbove(theSuggestion.p, 0.0);
        assert.isBelow(theSuggestion.p, 1.0);
        // 'the' should be the intended the result here.
        assert.isAbove(theSuggestion.p, thrSuggestion.p);
      });

      it('also from input with partial capitalization when including an initial capital', async function() {
        let model = casedModel;
        let compositor = new ModelCompositor(model, true);

        // Initialize context
        let context = {
          left: 'TH', startOfBuffer: false, endOfBuffer: true,
        };
        await compositor.predict({insert: '', deleteLeft: 0}, context);

        // Pretend to fat finger "the" as "thr"
        var the = { sample: { insert: 'r', deleteLeft: 0}, p: 0.45 };
        var thr = { sample: { insert: 'e', deleteLeft: 0}, p: 0.55 };
        var suggestions = await compositor.predict([thr, the], context);

        // Get the top suggest for 'the' and 'thr*'.
        var theSuggestion = suggestions.filter(function (s) { return s.displayAs.startsWith('The'); })[0];
        var thrSuggestion = suggestions.filter(function (s) { return s.displayAs.startsWith('Thr'); })[0];

        // Sanity check: do we have actual real-valued probabilities?
        assert.isAbove(thrSuggestion.p, 0.0);
        assert.isBelow(thrSuggestion.p, 1.0);
        assert.isAbove(theSuggestion.p, 0.0);
        assert.isBelow(theSuggestion.p, 1.0);
      });
    });
  });

  describe('Prediction with legacy Models (12.0 / 13.0)', function() {
    it('should compose suggestions from a fat-fingered keypress (no keying needed)', async function () {
      var model = new models.DummyModel({
        futureSuggestions: [
          [], [{
            transform: { insert: 'e', deleteLeft: 0 },
            displayAs: "the",
            id: 1,
            p: 0.7
          }], [{
            transform: { insert: 'ree', deleteLeft: 0},
            displayAs: "three",
            id: 2,
            p: 0.3
          }]
        ]
      });
      let compositor = new ModelCompositor(model, true);

      // Initialize context
      let context = {
        left: 'th', startOfBuffer: false, endOfBuffer: true,
      };
      await compositor.predict({insert: '', deleteLeft: 0}, context);

      // Pretend to fat finger "the" as "thr"
      var the = { sample: { insert: 'r', deleteLeft: 0 }, p: 0.45 };
      var thr = { sample: { insert: 'e', deleteLeft: 0 }, p: 0.55 };
      var suggestions = await compositor.predict([thr, the], context);

      // Get the top suggest for 'the' and 'thr*'.
      var theSuggestion = suggestions.filter(function (s) { return s.displayAs === 'the' || s.displayAs === '“the”'; })[0];
      var thrSuggestion = suggestions.filter(function (s) { return s.displayAs.startsWith('thr'); })[0];

      // Sanity check: do we have actual real-valued probabilities?
      assert.isAbove(thrSuggestion.p, 0.0);
      assert.isBelow(thrSuggestion.p, 1.0);
      assert.isAbove(theSuggestion.p, 0.0);
      assert.isBelow(theSuggestion.p, 1.0);
      // 'the' should be the intended the result here.
      assert.isAbove(theSuggestion.p, thrSuggestion.p);
    });

    it.skip('should compose suggestions from a fat-fingered keypress (keying needed)', async function () {
      // No known 12.0 / 13.0 model is available that can leverage keying to run this test properly.
    });
  });

  // The nomenclature's a minor sneak-peek from child PRs.
  describe('toAnnotatedSuggestion', function() {
    let baseSuggestion: Suggestion = {
      transform: {
        insert: 'hello',
        deleteLeft: 0,
        id: 0
      },
      transformId: 0,
      displayAs: 'hello'
    };

    let englishPunctuation = {
      quotesForKeepSuggestion: { open: `“`, close: `”`},
      insertAfterWord: ' '
    };

    let angledPunctuation = {
      quotesForKeepSuggestion: { open: `«`, close: `»`},
      insertAfterWord: " "
    }

    describe("'keep'", function() {
      let annotationTest = function(punctuation: LexicalModelPunctuation, displayText: string, quoteStyle?: QuoteBehavior) {
        let options = {
          punctuation: punctuation
        };

        let model = new models.DummyModel(options);

        var keep: Keep;
        if(quoteStyle) {
          keep = toAnnotatedSuggestion(model, baseSuggestion, 'keep', quoteStyle);
        } else {
          keep = toAnnotatedSuggestion(model, baseSuggestion, 'keep');
        }

        // Make sure we didn't accidentally leak any mutations to the parameter.
        assert.notDeepEqual(keep, baseSuggestion);

        assert.equal(keep.displayAs, displayText);
        assert.equal(keep.tag, 'keep');
      }

      it('quoteBehavior: (.default)', function() {
        annotationTest(englishPunctuation, "“hello”");
        annotationTest(angledPunctuation, "«hello»");
      });

      it('quoteBehavior: .useQuotes', function() {
        annotationTest(englishPunctuation, "“hello”", models.QuoteBehavior.useQuotes);
        annotationTest(angledPunctuation, "«hello»", models.QuoteBehavior.useQuotes);
      });

      it('quoteBehavior: .noQuotes', function() {
        annotationTest(englishPunctuation, "hello", models.QuoteBehavior.noQuotes);
        annotationTest(angledPunctuation, "hello", models.QuoteBehavior.noQuotes);
      });

      it.skip('RTL test', function() {
        // TODO:
      });
    });
  });

  describe('acceptSuggestion', function() {
    let acceptanceTest = function(punctuation: LexicalModelPunctuation, suggestion: Suggestion, context: Context, postTransform?: Transform) {
      let options = {
        punctuation: punctuation
      };

      let model = new models.DummyModel(options);
      let compositor = new ModelCompositor(model, true);

      return compositor.acceptSuggestion(suggestion, context, postTransform);
    }

    let englishPunctuation = {
      quotesForKeepSuggestion: { open: `“`, close: `”`},
      insertAfterWord: ' '
    };

    let angledPunctuation = {
      quotesForKeepSuggestion: { open: `«`, close: `»`},
      insertAfterWord: " "
    }

    it('first word of context, postTransform provided, .deleteLeft = 0', function() {
      let baseSuggestion = {
        transform: {
          insert: 'hello ',
          deleteLeft: 2,
          id: 0
        },
        transformId: 0,
        id: 1,
        displayAs: 'hello'
      };

      let baseContext = {
        left: 'he', startOfBuffer: true, endOfBuffer: true
      }

      // Represents the keystroke that triggered the suggestion.  It's not technically part
      // of the Context when the suggestion is built.
      let postTransform = {
        insert: 'l',
        deleteLeft: 0
      }

      let reversion = acceptanceTest(englishPunctuation, baseSuggestion, baseContext, postTransform);
      assert.equal(reversion.transformId, baseSuggestion.transformId);
      assert.equal(reversion.id, -baseSuggestion.id);

      // Check #1:  Does the returned reversion properly revert the context to its pre-application state?
      //            Does this include characters not considered when the Suggestion was built?
      let unappliedContext = models.applyTransform(postTransform, baseContext);
      let appliedContext = models.applyTransform(baseSuggestion.transform, baseContext);
      assert.equal(appliedContext.left, "hello ");

      let revertedContext = models.applyTransform(reversion.transform, appliedContext);
      assert.deepEqual(revertedContext, unappliedContext);

      // Check #2:  Are the correct display strings built, depending on the active model's punctuation?
      assert.equal(reversion.displayAs, "“hel”"); // text should _basically_ be a quoted version of `preApplyContext.left`

      let angledReversion = acceptanceTest(angledPunctuation, baseSuggestion, baseContext, postTransform);
      assert.equal(angledReversion.displayAs, "«hel»");
    });

    it('second word of context, postTransform provided, .deleteLeft = 0', function() {
      let baseSuggestion = {
        transform: {
          insert: 'world ',
          deleteLeft: 3,
          id: 0
        },
        transformId: 0,
        id: 0,
        displayAs: 'world'
      };

      let baseContext = {
        left: 'hello wot', startOfBuffer: true, endOfBuffer: true
      }

      // Represents the keystroke that triggered the suggestion.  It's not technically part
      // of the Context when the suggestion is built.
      let postTransform = {
        insert: 'l',
        deleteLeft: 0
      }

      let reversion = acceptanceTest(englishPunctuation, baseSuggestion, baseContext, postTransform);
      assert.equal(reversion.transformId, baseSuggestion.transformId);
      assert.equal(reversion.id, -baseSuggestion.id);

      // Check #1:  Does the returned reversion properly revert the context to its pre-application state?
      //            Does this include characters not considered when the Suggestion was built?
      let unappliedContext = models.applyTransform(postTransform, baseContext);
      let appliedContext = models.applyTransform(baseSuggestion.transform, baseContext);
      assert.equal(appliedContext.left, "hello world ");

      let revertedContext = models.applyTransform(reversion.transform, appliedContext);
      assert.deepEqual(revertedContext, unappliedContext);

      // Check #2:  Are the correct display strings built, depending on the active model's punctuation?
      assert.equal(reversion.displayAs, "“wotl”"); // text should _basically_ be a quoted version of `preApplyContext.left`

      let angledReversion = acceptanceTest(angledPunctuation, baseSuggestion, baseContext, postTransform);
      assert.equal(angledReversion.displayAs, "«wotl»");
    });

    it('second word of context, postTransform undefined', function() {
      let baseSuggestion = {
        transform: {
          insert: 'world ',
          deleteLeft: 3,
          id: 0
        },
        transformId: 0,
        id: 0,
        displayAs: 'world'
      };

      let baseContext = {
        left: 'hello wot', startOfBuffer: true, endOfBuffer: true
      }

      let reversion = acceptanceTest(englishPunctuation, baseSuggestion, baseContext);
      assert.equal(reversion.transformId, baseSuggestion.transformId);
      assert.equal(reversion.id, -baseSuggestion.id);

      // Check #1:  Does the returned reversion properly revert the context to its pre-application state?
      //            Does this include characters not considered when the Suggestion was built?
      let unappliedContext = models.applyTransform({insert: '', deleteLeft: 0}, baseContext); // to clone the original context.
      let appliedContext = models.applyTransform(baseSuggestion.transform, baseContext);
      assert.equal(appliedContext.left, "hello world ");

      let revertedContext = models.applyTransform(reversion.transform, appliedContext);
      assert.deepEqual(revertedContext, unappliedContext);

      // Check #2:  Are the correct display strings built, depending on the active model's punctuation?
      assert.equal(reversion.displayAs, "“wot”"); // text should _basically_ be a quoted version of `preApplyContext.left`

      let angledReversion = acceptanceTest(angledPunctuation, baseSuggestion, baseContext);
      assert.equal(angledReversion.displayAs, "«wot»");
    });

    it('first word of context + postTransform provided, .deleteLeft > 0', function() {
      let baseSuggestion = {
        transform: {
          insert: 'hello ',
          deleteLeft: 2,
          id: 0
        },
        transformId: 0,
        id: 0,
        displayAs: 'hello'
      };

      let baseContext = {
        left: 'he', startOfBuffer: true, endOfBuffer: true
      }

      // Represents the keystroke that triggered the suggestion.  It's not technically part
      // of the Context when the suggestion is built.
      let postTransform = {
        insert: 'i',
        deleteLeft: 1
      }

      let reversion = acceptanceTest(englishPunctuation, baseSuggestion, baseContext, postTransform);
      assert.equal(reversion.transformId, baseSuggestion.transformId);
      assert.equal(reversion.id, -baseSuggestion.id);

      // Check #1:  Does the returned reversion properly revert the context to its pre-application state?
      //            Does this include characters not considered when the Suggestion was built?
      let unappliedContext = models.applyTransform(postTransform, baseContext);
      let appliedContext = models.applyTransform(baseSuggestion.transform, baseContext);
      assert.equal(appliedContext.left, "hello ");

      let revertedContext = models.applyTransform(reversion.transform, appliedContext);
      assert.deepEqual(revertedContext, unappliedContext);

      // Check #2:  Are the correct display strings built, depending on the active model's punctuation?
      assert.equal(reversion.displayAs, "“hi”"); // text should _basically_ be a quoted version of `preApplyContext.left`

      let angledReversion = acceptanceTest(angledPunctuation, baseSuggestion, baseContext, postTransform);
      assert.equal(angledReversion.displayAs, "«hi»");
    });
  });

  describe('acceptReversion', function() {
    let englishPunctuation = {
      quotesForKeepSuggestion: { open: `“`, close: `”`},
      insertAfterWord: ' '
    };

    // While this isn't a state the LMLayer should ever operate within, this provides
    // a useful base state for developing further tests against the method.
    it('model without traversals: returns appropriate suggestions upon reversion', async function() {
      // This setup matches 'acceptSuggestion' the test case
      // it('first word of context + postTransform provided, .deleteLeft > 0')
      // seen earlier in the file.

      let baseSuggestion = {
        transform: {
          insert: 'hello ',
          deleteLeft: 2,
          id: 0
        },
        transformId: 0,
        id: 0,
        displayAs: 'hello'
      };

      let baseContext = {
        left: 'he', startOfBuffer: true, endOfBuffer: true
      }

      // Represents the keystroke that triggered the suggestion.  It's not technically part
      // of the Context when the suggestion is built.
      let postTransform = {
        insert: 'i',
        deleteLeft: 1
      }

      let model = new models.DummyModel({punctuation: englishPunctuation});
      let compositor = new ModelCompositor(model, true);

      let reversion = compositor.acceptSuggestion(baseSuggestion, baseContext, postTransform);
      assert.equal(reversion.transformId, baseSuggestion.transformId);
      assert.equal(reversion.id, -baseSuggestion.id);

      let appliedContext = models.applyTransform(baseSuggestion.transform, baseContext);
      assert.equal(appliedContext.left, "hello ");

      let suggestions = await compositor.applyReversion(reversion, models.applyTransform(postTransform, baseContext));

      // As this test is a bit... 'hard-wired', we only get the 'keep' suggestion.
      // It should still be accurate, though.
      assert.equal(suggestions.length, 1);

      let expectedTransform = {
        insert: 'hi',  // Keeps current context the same, though it adds a wordbreak.
        deleteLeft: 2
      }
      assert.deepEqual(suggestions[0].transform, expectedTransform);
      assert.deepEqual(suggestions[0].appendedTransform, {
        insert: ' ',
        deleteLeft: 0
      });
    });

    it('model with traversals: returns appropriate suggestions upon reversion', async function() {
      // This setup matches 'acceptSuggestion' the test case
      // it('first word of context + postTransform provided, .deleteLeft > 0')
      // seen earlier in the file.

      let baseContext = {
        left: 'he', startOfBuffer: true, endOfBuffer: true
      }

      // Represents the keystroke that triggered the suggestion.  It's not technically part
      // of the Context when the suggestion is built.
      let postTransform = {
        insert: 'i',
        deleteLeft: 1,
        id: 13
      }

      let model = new models.TrieModel(jsonFixture('models/tries/english-1000'), {punctuation: englishPunctuation});
      let compositor = new ModelCompositor(model, true);

      let initialSuggestions = await compositor.predict(postTransform, baseContext);
      let keepSuggestion = initialSuggestions[0];
      assert.equal(keepSuggestion.tag, 'keep'); // corresponds to `postTransform`, but the transform isn't equal.

      let baseSuggestion = initialSuggestions[1];
      let reversion = compositor.acceptSuggestion(baseSuggestion, baseContext, postTransform);
      assert.equal(reversion.transformId, -baseSuggestion.transformId);
      assert.equal(reversion.id, -baseSuggestion.id);

      let appliedContext = models.applyTransform(baseSuggestion.transform, baseContext);
      let reversionSuggestions = await compositor.applyReversion(reversion, appliedContext);

      // The returned suggestion list should match the original suggestion list.
      assert.deepEqual(reversionSuggestions, initialSuggestions);
    });

    it('model with traversals: properly tracks context state', async function() {
      // Could be merged with the previous test case, but I think it's good to have the error
      // sets flagged separately.

      let baseContext = {
        left: 'he', startOfBuffer: true, endOfBuffer: true
      }

      // Represents the keystroke that triggered the suggestion.  It's not technically part
      // of the Context when the suggestion is built.
      let postTransform = {
        insert: 'i',
        deleteLeft: 1,
        id: 13
      }

      let model = new models.TrieModel(jsonFixture('models/tries/english-1000'), {punctuation: englishPunctuation});
      let compositor = new ModelCompositor(model, true);

      compositor.contextTracker.analyzeState(model, baseContext, emptyInput(0));

      let initialSuggestions = await compositor.predict(postTransform, baseContext);
      const suggestionContextState = compositor.contextTracker.newest;

      let keepSuggestion = initialSuggestions[0];
      assert.equal(keepSuggestion.tag, 'keep'); // corresponds to `postTransform`, but the transform isn't equal.

      // One for base state, before the transform...
      // one for after, since it makes an edit.
      assert.equal(compositor.contextTracker.cache.size, 2);

      let contextIds = compositor.contextTracker.cache.keys();
<<<<<<< HEAD
=======
      let transitionInstances = compositor.contextTracker.cache.keys().map((key) => compositor.contextTracker.cache.get(key));
>>>>>>> b714dc37

      let baseSuggestion = initialSuggestions[1];
      let reversion = compositor.acceptSuggestion(baseSuggestion, baseContext, postTransform);
      assert.equal(reversion.transformId, -baseSuggestion.transformId);
      assert.equal(reversion.id, -baseSuggestion.id);

      let postContext = models.applyTransform(baseSuggestion.appendedTransform, models.applyTransform(baseSuggestion.transform, baseContext));
      const appliedContextState = compositor.contextTracker.analyzeState(model, postContext, emptyInput(15));

      // Accepting the suggestion rewrites the latest context transition.
<<<<<<< HEAD
      assert.equal(compositor.contextTracker.cache.size, 3);
      assert.sameMembers(compositor.contextTracker.cache.keys(), [15, ...contextIds]);
=======
      assert.equal(compositor.contextTracker.cache.size, 2);
      assert.sameMembers(compositor.contextTracker.cache.keys(), contextIds);
      assert.notSameDeepMembers(compositor.contextTracker.cache.keys().map((key) => compositor.contextTracker.cache.get(key)), transitionInstances);
>>>>>>> b714dc37

      // The replacement should be marked on the context-tracking token for the applied version of the results.
      assert.equal(suggestionContextState.final.appliedSuggestionId, undefined);
      assert.isAtLeast(appliedContextState.final.appliedSuggestionId, 0);

      let appliedContext = models.applyTransform(baseSuggestion.transform, baseContext);
      await compositor.applyReversion(reversion, appliedContext);
<<<<<<< HEAD
      assert.equal(compositor.contextTracker.cache.size, 2);
      assert.isUndefined(compositor.contextTracker.cache.peek(13).final.appliedSuggestionId);
=======
      assert.isUndefined(compositor.contextTracker.cache.get(13).final.appliedSuggestionId);
>>>>>>> b714dc37
    });
  });
});<|MERGE_RESOLUTION|>--- conflicted
+++ resolved
@@ -894,10 +894,7 @@
       assert.equal(compositor.contextTracker.cache.size, 2);
 
       let contextIds = compositor.contextTracker.cache.keys();
-<<<<<<< HEAD
-=======
       let transitionInstances = compositor.contextTracker.cache.keys().map((key) => compositor.contextTracker.cache.get(key));
->>>>>>> b714dc37
 
       let baseSuggestion = initialSuggestions[1];
       let reversion = compositor.acceptSuggestion(baseSuggestion, baseContext, postTransform);
@@ -908,14 +905,9 @@
       const appliedContextState = compositor.contextTracker.analyzeState(model, postContext, emptyInput(15));
 
       // Accepting the suggestion rewrites the latest context transition.
-<<<<<<< HEAD
       assert.equal(compositor.contextTracker.cache.size, 3);
       assert.sameMembers(compositor.contextTracker.cache.keys(), [15, ...contextIds]);
-=======
-      assert.equal(compositor.contextTracker.cache.size, 2);
-      assert.sameMembers(compositor.contextTracker.cache.keys(), contextIds);
       assert.notSameDeepMembers(compositor.contextTracker.cache.keys().map((key) => compositor.contextTracker.cache.get(key)), transitionInstances);
->>>>>>> b714dc37
 
       // The replacement should be marked on the context-tracking token for the applied version of the results.
       assert.equal(suggestionContextState.final.appliedSuggestionId, undefined);
@@ -923,12 +915,8 @@
 
       let appliedContext = models.applyTransform(baseSuggestion.transform, baseContext);
       await compositor.applyReversion(reversion, appliedContext);
-<<<<<<< HEAD
       assert.equal(compositor.contextTracker.cache.size, 2);
-      assert.isUndefined(compositor.contextTracker.cache.peek(13).final.appliedSuggestionId);
-=======
       assert.isUndefined(compositor.contextTracker.cache.get(13).final.appliedSuggestionId);
->>>>>>> b714dc37
     });
   });
 });