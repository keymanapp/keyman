/*
 * Keyman is copyright (C) SIL Global. MIT License.
 *
 * Created by jahorton on 2025-07-30
 *
 * This file contains low-level tests designed to validate the behavior of the
 * of the ContextTokenization class and its integration with the lower-level
 * classes that it utilizes.
 */

import { assert } from 'chai';

import { default as defaultBreaker } from '@keymanapp/models-wordbreakers';
import { jsonFixture } from '@keymanapp/common-test-resources/model-helpers.mjs';

import { ContextStateAlignment, ContextToken, ContextTokenization, models } from '@keymanapp/lm-worker/test-index';

import TrieModel = models.TrieModel;

var plainModel = new TrieModel(jsonFixture('models/tries/english-1000'),
  {wordBreaker: defaultBreaker});

function toToken(text: string) {
  let isWhitespace = text == ' ';
  let token = new ContextToken(plainModel, text);
  token.isWhitespace = isWhitespace;
  return token;
}

describe('ContextTokenization', function() {
  describe("<constructor>", () => {
    it("constructs from just a token array", () => {
      const rawTextTokens = ['an', ' ', 'apple', ' ', 'a', ' ', 'day'];
      let tokenization = new ContextTokenization(rawTextTokens.map((text => toToken(text))));
      assert.deepEqual(tokenization.tokens.map((entry) => entry.exampleInput), rawTextTokens);
      assert.deepEqual(tokenization.tokens.map((entry) => entry.isWhitespace), rawTextTokens.map((entry) => entry == ' '));
      assert.isNotOk(tokenization.alignment);
      assert.equal(tokenization.tail.exampleInput, 'day');
      assert.isFalse(tokenization.tail.isWhitespace);
    });

    it("constructs from a token array + alignment data", () => {
      const rawTextTokens = ['an', ' ', 'apple', ' ', 'a', ' ', 'day'];
      let alignment: ContextStateAlignment = {
        canAlign: true,
        leadTokenShift: 0,
        matchLength: 6,
        tailEditLength: 1,
        tailTokenShift: 0
      };

      let tokenization = new ContextTokenization(rawTextTokens.map((text => toToken(text))), alignment);

      assert.deepEqual(tokenization.tokens.map((entry) => entry.exampleInput), rawTextTokens);
      assert.deepEqual(tokenization.tokens.map((entry) => entry.isWhitespace), rawTextTokens.map((entry) => entry == ' '));
      assert.isOk(tokenization.alignment);
      assert.deepEqual(tokenization.alignment, alignment);
      assert.equal(tokenization.tail.exampleInput, 'day');
      assert.isFalse(tokenization.tail.isWhitespace);
    });

    it('clones', () => {
      const rawTextTokens = ['an', ' ', 'apple', ' ', 'a', ' ', 'day'];

      let baseTokenization = new ContextTokenization(rawTextTokens.map((text => toToken(text))), {
        canAlign: true,
        leadTokenShift: 0,
        matchLength: 6,
        tailEditLength: 1,
        tailTokenShift: 0
      });

      let cloned = new ContextTokenization(baseTokenization);

      assert.notDeepEqual(cloned, baseTokenization);
      assert.deepEqual(cloned.tokens.map((token) => token.searchSpace.inputSequence),
        baseTokenization.tokens.map((token) => token.searchSpace.inputSequence));

      // The `.searchSpace` instances will not be deep-equal; there are class properties
      // that hold functions with closures, configured at runtime.

      // @ts-ignore - TS2704 b/c deleting a readonly property.
      baseTokenization.tokens.forEach((token) => delete token.searchSpace);
      // @ts-ignore - TS2704 b/c deleting a readonly property.
      cloned.tokens.forEach((token) => delete token.searchSpace);

      assert.deepEqual(cloned, baseTokenization);
    });
  });

  it('exampleInput', () => {
    const rawTextTokens = ['an', ' ', 'apple', ' ', 'a', ' ', 'day'];
    let tokenization = new ContextTokenization(rawTextTokens.map((text => toToken(text))));

    assert.deepEqual(tokenization.exampleInput, rawTextTokens);
  });

<<<<<<< HEAD
=======
  describe('computeAlignment', () => {
    it("properly matches and aligns when contexts match", () => {
      const baseContext = [
        'quick', 'brown', 'fox', 'jumped', 'over'
      ];
      const newContext = [...baseContext];

      const baseTokenization = buildBaseTokenization(baseContext);
      const computedAlignment = baseTokenization.computeAlignment(newContext, false);

      assert.deepEqual(computedAlignment, {
        canAlign: true,
        leadTokenShift: 0,
        matchLength: 5,
        tailEditLength: 0,
        tailTokenShift: 0
      });
    });

    it("properly matches and aligns with applied-suggestion contexts", () => {
      const baseContext = [
        'quick', 'brown', 'fox', 'jumped', 'o'
      ];
      const newContext = [...baseContext];
      newContext[4] = 'over';

      const baseTokenization = buildBaseTokenization(baseContext);
      const computedAlignment = baseTokenization.computeAlignment(newContext, false);

      assert.deepEqual(computedAlignment, {
        canAlign: true,
        leadTokenShift: 0,
        matchLength: 4,
        tailEditLength: 1,
        tailTokenShift: 0
      });
    });

    it("properly matches and aligns with applied-suggestion at start of context", () => {
      const baseContext = [
        'te'
      ];
      const newContext = [
        'testing',
        ' ',
        ''
      ];

      const baseTokenization = buildBaseTokenization(baseContext);
      const computedAlignment = baseTokenization.computeAlignment(newContext, false, true);

      assert.deepEqual(computedAlignment, {
        canAlign: true,
        leadTokenShift: 0,
        matchLength: 0,
        tailEditLength: 1,
        tailTokenShift: 2
      });
    });

    it("detects unalignable contexts - no matching tokens", () => {
      const baseContext = [
        'swift', 'tan', 'wolf', 'leaped', 'across'
      ];
      const newContext = [
        'quick', 'brown', 'fox', 'jumped', 'over'
      ];

      const baseTokenization = buildBaseTokenization(baseContext);
      const computedAlignment = baseTokenization.computeAlignment(newContext, false);

      assert.deepEqual(computedAlignment, {canAlign: false, editPath: ['substitute', 'substitute', 'substitute', 'substitute', 'substitute']});
    });

    it("detects unalignable contexts - too many mismatching tokens", () => {
      const baseContext = [
        'swift', 'tan', 'fox', 'jumped', 'over'
      ];
      const newContext = [
        'quick', 'brown', 'fox', 'jumped', 'over'
      ];

      const baseTokenization = buildBaseTokenization(baseContext);
      const computedAlignment = baseTokenization.computeAlignment(newContext, false);

      assert.deepEqual(computedAlignment, {canAlign: false, editPath: ['substitute', 'substitute', 'match', 'match', 'match']});
    });

    it("fails alignment for leading-edge word substitutions", () => {
      const baseContext = [
        'swift', 'brown', 'fox', 'jumped', 'over'
      ];
      const newContext = [
        'quick', 'brown', 'fox', 'jumped', 'over'
      ];

      const baseTokenization = buildBaseTokenization(baseContext);
      const computedAlignment = baseTokenization.computeAlignment(newContext, false);

      assert.deepEqual(computedAlignment, {canAlign: false, editPath: ['substitute', 'match', 'match', 'match', 'match']});
    });

    it("fails alignment for small leading-edge word substitutions", () => {
      const baseContext = [
        'quick', 'brown', 'fox', 'jumped', 'over'
      ];
      const newContext = [
        'sick', 'brown', 'fox', 'jumped', 'over'
      ];

      const baseTokenization = buildBaseTokenization(baseContext);
      const computedAlignment = baseTokenization.computeAlignment(newContext, false);

      assert.deepEqual(computedAlignment, {canAlign: false, editPath: ['substitute', 'match', 'match', 'match', 'match']});
    });

    it("properly matches and aligns when lead token is modified", () => {
      const baseContext = [
        'quick', 'brown', 'fox', 'jumped', 'over'
      ];
      const newContext = [
        'uick', 'brown', 'fox', 'jumped', 'over'
      ];

      const baseTokenization = buildBaseTokenization(baseContext);
      const computedAlignment = baseTokenization.computeAlignment(newContext, false);

      assert.deepEqual(computedAlignment, {
        canAlign: true,
        leadTokenShift: 0,
        matchLength: 5,
        tailEditLength: 0,
        tailTokenShift: 0
      });
    });

    it("properly matches and aligns when lead token is removed", () => {
      const baseContext = [
        'quick', 'brown', 'fox', 'jumped', 'over'
      ];
      const newContext = [
        'brown', 'fox', 'jumped', 'over'
      ];

      const baseTokenization = buildBaseTokenization(baseContext);
      const computedAlignment = baseTokenization.computeAlignment(newContext, false);

      assert.deepEqual(computedAlignment, {
        canAlign: true,
        leadTokenShift: -1,
        matchLength: 4,
        tailEditLength: 0,
        tailTokenShift: 0
      });
    });

    it("properly matches and aligns when lead token is added", () => {
      const baseContext = [
        'brown', 'fox', 'jumped', 'over'
      ];
      const newContext = [
        'quick', 'brown', 'fox', 'jumped', 'over'
      ];

      const baseTokenization = buildBaseTokenization(baseContext);
      const computedAlignment = baseTokenization.computeAlignment(newContext, false);

      assert.deepEqual(computedAlignment, {
        canAlign: true,
        leadTokenShift: 1,
        matchLength: 4,
        tailEditLength: 0,
        tailTokenShift: 0
      });
    });

    it("properly matches and aligns when lead tokens are removed and modified", () => {
      const baseContext = [
        'quick', 'brown', 'fox', 'jumped', 'over'
      ];
      const newContext = [
        'ox', 'jumped', 'over'
      ];

      const baseTokenization = buildBaseTokenization(baseContext);
      const computedAlignment = baseTokenization.computeAlignment(newContext, false);

      assert.deepEqual(computedAlignment, {
        canAlign: true,
        leadTokenShift: -2,
        matchLength: 3,
        tailEditLength: 0,
        tailTokenShift: 0
      });
    });

    it("properly matches and aligns when lead tokens are added and modified", () => {
      const baseContext = [
        'rown', 'fox', 'jumped', 'over'
      ];
      const newContext = [
        'quick', 'brown', 'fox', 'jumped', 'over'
      ];

      const baseTokenization = buildBaseTokenization(baseContext);
      const computedAlignment = baseTokenization.computeAlignment(newContext, false);

      assert.deepEqual(computedAlignment, {
        canAlign: true,
        leadTokenShift: 1,
        matchLength: 4,
        tailEditLength: 0,
        tailTokenShift: 0
      });
    });

    it("properly matches and aligns when lead token is removed and tail token is added", () => {
      const baseContext = [
        'quick', 'brown', 'fox', 'jumped', 'over'
      ];
      const newContext = [
        'brown', 'fox', 'jumped', 'over', 'the'
      ];

      const baseTokenization = buildBaseTokenization(baseContext);
      const computedAlignment = baseTokenization.computeAlignment(newContext, false);

      assert.deepEqual(computedAlignment, {
        canAlign: true,
        leadTokenShift: -1,
        matchLength: 4,
        tailEditLength: 0,
        tailTokenShift: 1
      });
    });

    it("properly matches and aligns when lead token and tail token are modified", () => {
      const baseContext = [
        'quick', 'brown', 'fox', 'jumped', 'ove'
      ];
      const newContext = [
        'uick', 'brown', 'fox', 'jumped', 'over'
      ];

      const baseTokenization = buildBaseTokenization(baseContext);
      const computedAlignment = baseTokenization.computeAlignment(newContext, false);

      assert.deepEqual(computedAlignment, {
        canAlign: true,
        leadTokenShift: 0,
        matchLength: 4, // we treat 'quick' and 'uick' as the same
        tailEditLength: 1,
        tailTokenShift: 0
      });
    });

    it("properly matches and aligns when lead token and tail token are modified + new token appended", () => {
      const baseContext = [
        'quick', 'brown', 'fox', 'jumped', 'ove'
      ];
      const newContext = [
        'uick', 'brown', 'fox', 'jumped', 'over', 't'
      ];

      const baseTokenization = buildBaseTokenization(baseContext);
      const computedAlignment = baseTokenization.computeAlignment(newContext, false);

      assert.deepEqual(computedAlignment, {
        canAlign: true,
        leadTokenShift: 0,
        matchLength: 4, // we treat 'quick' and 'uick' as the same
        tailEditLength: 1,
        tailTokenShift: 1
      });
    });

    it("properly handles context window sliding backward", () => {
      const baseContext = [
        'quick', 'brown', 'fox', 'jumped', 'over'
      ];
      const newContext = [
        'e', 'quick', 'brown', 'fox', 'jumped', 'ove'
      ];

      const baseTokenization = buildBaseTokenization(baseContext);
      const computedAlignment = baseTokenization.computeAlignment(newContext, false);

      assert.deepEqual(computedAlignment, {
        canAlign: true,
        leadTokenShift: 1,
        matchLength: 4, // we treat 'quick' and 'uick' as the same
        tailEditLength: 1,
        tailTokenShift: 0
      });
    });

    it("properly handles context window sliding far backward", () => {
      const baseContext = [
        'quick', 'brown', 'fox', 'jumped', 'over'
      ];
      const newContext = [
        'the', 'quick', 'brown', 'fox', 'jumped'
      ];

      const baseTokenization = buildBaseTokenization(baseContext);
      const computedAlignment = baseTokenization.computeAlignment(newContext, false);

      assert.deepEqual(computedAlignment, {
        canAlign: true,
        leadTokenShift: 1,
        matchLength: 4, // we treat 'quick' and 'uick' as the same
        tailEditLength: 0,
        tailTokenShift: -1
      });
    });

    it("properly handles context window sliding farther backward", () => {
      const baseContext = [
        'quick', 'brown', 'fox', 'jumped', 'over'
      ];
      const newContext = [
        'the', 'quick', 'brown', 'fox', 'jumpe'
      ];

      const baseTokenization = buildBaseTokenization(baseContext);
      const computedAlignment = baseTokenization.computeAlignment(newContext, false);

      assert.deepEqual(computedAlignment, {
        canAlign: true,
        leadTokenShift: 1,
        matchLength: 3, // we treat 'quick' and 'uick' as the same
        tailEditLength: 1,
        tailTokenShift: -1
      });
    });

    it("fails alignment for mid-head deletion", () => {
      const baseContext = [
        'quick', 'brown', 'fox', 'jumped', 'over'
      ];
      const newContext = [
        'quick', 'fox', 'jumped', 'over'
      ];

      const baseTokenization = buildBaseTokenization(baseContext);
      const computedAlignment = baseTokenization.computeAlignment(newContext, false);

      assert.deepEqual(computedAlignment, {canAlign: false, editPath: ["match", "delete", "match", "match", "match"]});
    });

    it("fails alignment for mid-head insertion", () => {
      const baseContext = [
        'quick', 'fox', 'jumped', 'over'
      ];
      const newContext = [
        'quick', 'brown', 'fox', 'jumped', 'over'
      ];

      const baseTokenization = buildBaseTokenization(baseContext);
      const computedAlignment = baseTokenization.computeAlignment(newContext, false);

      assert.deepEqual(computedAlignment, {canAlign: false, editPath: ["match", "insert", "match", "match", "match"]});
    });

    it("fails alignment for mid-tail deletion", () => {
      const baseContext = [
        'quick', 'brown', 'fox', 'jumped', 'over'
      ];
      const newContext = [
        'quick', 'brown', 'fox', 'over'
      ];

      const baseTokenization = buildBaseTokenization(baseContext);
      const computedAlignment = baseTokenization.computeAlignment(newContext, false);

      assert.deepEqual(computedAlignment, {canAlign: false, editPath: ["match", "match", "match", "delete", "match"]});
    });

    it("fails alignment for mid-tail insertion", () => {
      const baseContext = [
        'quick', 'brown', 'fox', 'jumped', 'over'
      ];
      const newContext = [
        'quick', 'brown', 'fox', 'jumped', 'far', 'over'
      ];

      const baseTokenization = buildBaseTokenization(baseContext);
      const computedAlignment = baseTokenization.computeAlignment(newContext, false);

      assert.deepEqual(computedAlignment, {canAlign: false, editPath: ["match", "match", "match", "match", "insert", "match"]});
    });

    it("handles late-context suggestion application after backspace", () => {
      const baseContext = [
        'quick', ' ', 'brown', ' ', 'fox', ' ', 'jumped', ' ', 'oven', ' ', ''
      ];
      const newContext = [
        'quick', ' ', 'brown', ' ', 'fox', ' ', 'jumped', ' ', 'over', ' ', ''
      ];

      const baseTokenization = buildBaseTokenization(baseContext);
      const computedAlignment = baseTokenization.computeAlignment(newContext, false);

      assert.deepEqual(computedAlignment, {
        canAlign: true,
        leadTokenShift: 0,
        matchLength: 8,
        tailEditLength: 3,
        tailTokenShift: 0
      });
    });

    it("handles late-context application of default suggestion", () => {
      const baseContext = [
        'quick', ' ', 'brown', ' ', 'fox', ' ', 'jumped', ' ', 'over', ' ', ''
      ];
      const newContext = [
        'quick', ' ', 'brown', ' ', 'fox', ' ', 'jumped', ' ', 'over', ' ', 'the', ' ', ''
      ];

      const baseTokenization = buildBaseTokenization(baseContext);
      const computedAlignment = baseTokenization.computeAlignment(newContext, false);

      assert.deepEqual(computedAlignment, {
        canAlign: true,
        leadTokenShift: 0,
        matchLength: 10,
        tailEditLength: 1,
        tailTokenShift: 2
      });
    });

    it("handles sliding context-window scenarios", () => {
      // // Explicitly-defined window, though it's not needed directly by the method.
      // const config = {
      //   leftContextCodePoints: 64,
      //   rightContextCodePoints: 64
      // };

      const baseContext1 = [
        // "ap" prefix not in actual view, but preserved by prior tokenization rounds.
        "applesauce", " ", "and", " ", "orange", " ", "juice", " ", "don't", " ", "seem", " ",
        "like", " ", "they'd", " ", "make", " ", "for", " ", "the", " ", "be"
      ];

      const incomingContext1 = [
        "plesauce", " ", "and", " ", "orange", " ", "juice", " ", "don't", " ", "seem", " ",
        "like", " ", "they'd", " ", "make", " ", "for", " ", "the", " ", "bes"
      ];

      // 66 chars above, vs a sliding window of length 64.
      assert.equal(baseContext1.reduce((accum, curr) => accum + curr.length, 0), 66);
      // Actual window + one newly-typed character
      assert.equal(incomingContext1.reduce((accum, curr) => accum + curr.length, 0), 65);

      const tokenization1 = new ContextTokenization(buildBaseTokenization(baseContext1));

      assert.deepEqual(tokenization1.computeAlignment(incomingContext1, true), {
        canAlign: true,
        leadTokenShift: 0,
        matchLength: 22,
        tailEditLength: 1,
        tailTokenShift: 0
      });

      // Our tokenization scheme remembers the full original word before any of it slid out of
      // the context window.
      const baseContext2 = [
        "applesauce", " ", "and", " ", "orange", " ", "juice", " ", "don't", " ", "seem", " ",
        //                                                                 +2    +1     +4
        "like", " ", "they'd", " ", "make", " ", "for", " ", "the", " ", "best", " ", "brea"
      ];

      const incomingContext2 = [
        // "plesauce" => "e":  -7 chars.
        "e", " ", "and", " ", "orange", " ", "juice", " ", "don't", " ", "seem", " ",
        "like", " ", "they'd", " ", "make", " ", "for", " ", "the", " ", "best", " ", "break"
      ];

      // 73 chars above, vs a sliding window of length 64.
      assert.equal(baseContext2.reduce((accum, curr) => accum + curr.length, 0), 73);
      // Actual window + one newly-typed character
      assert.equal(incomingContext2.reduce((accum, curr) => accum + curr.length, 0), 65);

      const tokenization2 = new ContextTokenization(buildBaseTokenization(baseContext2));
      assert.deepEqual(tokenization2.computeAlignment(incomingContext2, true), {
        canAlign: true,
        leadTokenShift: 0,
        matchLength: 24,
        tailEditLength: 1,
        tailTokenShift: 0
      });

      const baseContext3 = [
        "applesauce", " ", "and", " ", "orange", " ", "juice", " ", "don't", " ", "seem", " ", "like", " ",
        "they'd", " ", "make", " ", "for", " ", "the", " ", "best", " ", "break"
      ];

      const incomingContext3 = [
        " ", "and", " ", "orange", " ", "juice", " ", "don't", " ", "seem", " ", "like", " ",
        "they'd", " ", "make", " ", "for", " ", "the", " ", "best", " ", "breakf"
      ];

      // 74 chars above, vs a sliding window of length 64.
      assert.equal(baseContext3.reduce((accum, curr) => accum + curr.length, 0), 74);
      // Actual window + one newly-typed character
      assert.equal(incomingContext3.reduce((accum, curr) => accum + curr.length, 0), 65);

      const tokenization3 = new ContextTokenization(buildBaseTokenization(baseContext3));
      assert.deepEqual(tokenization3.computeAlignment(incomingContext3, true), {
        canAlign: true,
        leadTokenShift: -1,
        matchLength: 23,
        tailEditLength: 1,
        tailTokenShift: 0
      });
    });
  });

>>>>>>> d35bd80a
  describe('transitionTo', function() {
    it('simple case - new whitespace + new empty token', () => {
      const baseTokens = ['an', ' ', 'apple', ' ', 'a', ' ', 'day'];
      const baseTokenization = new ContextTokenization(baseTokens.map(t => toToken(t)), null);

      const targetTokens = ['an', ' ', 'apple', ' ', 'a', ' ', 'day', ' ', ''].map((t) => ({text: t, isWhitespace: t == ' '}));
      const tokenization = baseTokenization.transitionTo(
        targetTokens, {
          canAlign: true,
          leadTokenShift: 0,
          matchLength: 7,
          tailEditLength: 0,
          tailTokenShift: 2
        },
        plainModel,
        [{ sample: [{ insert: ' ', deleteLeft: 0 }, { insert: '', deleteLeft: 0 }], p: 1}]
      );

      assert.isOk(tokenization);
      assert.equal(tokenization.tokens.length, targetTokens.length);
      assert.deepEqual(tokenization.tokens.map((t) => ({text: t.exampleInput, isWhitespace: t.isWhitespace})),
        targetTokens
      );
    });

    it('simple case - new character added to last token', () => {
      const baseTokens = ['an', ' ', 'apple', ' ', 'a', ' ', 'da'];
      const baseTokenization = new ContextTokenization(baseTokens.map(t => toToken(t)), null);

      const targetTokens = ['an', ' ', 'apple', ' ', 'a', ' ', 'day'].map((t) => ({text: t, isWhitespace: t == ' '}));
      const tokenization = baseTokenization.transitionTo(
        targetTokens, {
          canAlign: true,
          leadTokenShift: 0,
          matchLength: 6,
          tailEditLength: 1,
          tailTokenShift: 0
        },
        plainModel,
        [{ sample: [{ insert: 'y', deleteLeft: 0 }], p: 1}]
      );

      assert.isOk(tokenization);
      assert.equal(tokenization.tokens.length, targetTokens.length);
      assert.deepEqual(tokenization.tokens.map((t) => ({text: t.exampleInput, isWhitespace: t.isWhitespace})),
        targetTokens
      );
    });

    it('simple case - context-window slide deletes first char of word', () => {
      // string length: 64
      const baseTexts = [
        "applesauce", " ", "and", " ", "orange", " ", "juice", " ", "don't", " ",
        "seem", " ", "like", " ", "they'd", " ", "make", " ", "for", " ", "the", " ", ""
      ];
      assert.equal(baseTexts.join('').length, 64);

      assert.equal(baseTexts.length, 23);
      const baseTokenization = new ContextTokenization(baseTexts.map(t => toToken(t)), null);

      const targetTexts = [
        "pplesauce", " ", "and", " ", "orange", " ", "juice", " ", "don't", " ",
        "seem", " ", "like", " ", "they'd", " ", "make", " ", "for", " ", "the", " ", "b"
      ];
      const targetTokens = targetTexts.map((t) => ({text: t, isWhitespace: t == ' '}));
      const tokenization = baseTokenization.transitionTo(
        targetTokens, {
          canAlign: true,
          leadTokenShift: 0,
          matchLength: 22,
          tailEditLength: 1,
          tailTokenShift: 0
        },
        plainModel,
        [{ sample: [{ insert: 'b', deleteLeft: 0 }], p: 1}]
      );

      assert.isOk(tokenization);
      assert.equal(tokenization.tokens.length, targetTokens.length);
    });

    it('context-window slide deletes majority of word', () => {
      // string length: 73
      const baseTexts = [
        "applesauce", " ", "and", " ", "orange", " ", "juice", " ", "don't", " ", "seem", " ",
        "like", " ", "they'd", " ", "make", " ", "for", " ", "the", " ", "best", " ", "brea"
      ];
      assert.equal(baseTexts.join('').length, 73);

      assert.equal(baseTexts.length, 25);
      const baseTokenization = new ContextTokenization(baseTexts.map(t => toToken(t)), null);

      const targetTexts = [
        "e", " ", "and", " ", "orange", " ", "juice", " ", "don't", " ", "seem", " ",
        "like", " ", "they'd", " ", "make", " ", "for", " ", "the", " ", "best", " ", "break"
      ];
      const targetTokens = targetTexts.map((t) => ({text: t, isWhitespace: t == ' '}));
      const tokenization = baseTokenization.transitionTo(
        targetTokens, {
          canAlign: true,
          leadTokenShift: 0,
          matchLength: 24,
          tailEditLength: 1,
          tailTokenShift: 0
        },
        plainModel,
        [{ sample: [{ insert: 'k', deleteLeft: 0 }], p: 1}]
      );

      assert.isOk(tokenization);
      assert.equal(tokenization.tokens.length, targetTokens.length);
    });
  });
});<|MERGE_RESOLUTION|>--- conflicted
+++ resolved
@@ -95,528 +95,6 @@
     assert.deepEqual(tokenization.exampleInput, rawTextTokens);
   });
 
-<<<<<<< HEAD
-=======
-  describe('computeAlignment', () => {
-    it("properly matches and aligns when contexts match", () => {
-      const baseContext = [
-        'quick', 'brown', 'fox', 'jumped', 'over'
-      ];
-      const newContext = [...baseContext];
-
-      const baseTokenization = buildBaseTokenization(baseContext);
-      const computedAlignment = baseTokenization.computeAlignment(newContext, false);
-
-      assert.deepEqual(computedAlignment, {
-        canAlign: true,
-        leadTokenShift: 0,
-        matchLength: 5,
-        tailEditLength: 0,
-        tailTokenShift: 0
-      });
-    });
-
-    it("properly matches and aligns with applied-suggestion contexts", () => {
-      const baseContext = [
-        'quick', 'brown', 'fox', 'jumped', 'o'
-      ];
-      const newContext = [...baseContext];
-      newContext[4] = 'over';
-
-      const baseTokenization = buildBaseTokenization(baseContext);
-      const computedAlignment = baseTokenization.computeAlignment(newContext, false);
-
-      assert.deepEqual(computedAlignment, {
-        canAlign: true,
-        leadTokenShift: 0,
-        matchLength: 4,
-        tailEditLength: 1,
-        tailTokenShift: 0
-      });
-    });
-
-    it("properly matches and aligns with applied-suggestion at start of context", () => {
-      const baseContext = [
-        'te'
-      ];
-      const newContext = [
-        'testing',
-        ' ',
-        ''
-      ];
-
-      const baseTokenization = buildBaseTokenization(baseContext);
-      const computedAlignment = baseTokenization.computeAlignment(newContext, false, true);
-
-      assert.deepEqual(computedAlignment, {
-        canAlign: true,
-        leadTokenShift: 0,
-        matchLength: 0,
-        tailEditLength: 1,
-        tailTokenShift: 2
-      });
-    });
-
-    it("detects unalignable contexts - no matching tokens", () => {
-      const baseContext = [
-        'swift', 'tan', 'wolf', 'leaped', 'across'
-      ];
-      const newContext = [
-        'quick', 'brown', 'fox', 'jumped', 'over'
-      ];
-
-      const baseTokenization = buildBaseTokenization(baseContext);
-      const computedAlignment = baseTokenization.computeAlignment(newContext, false);
-
-      assert.deepEqual(computedAlignment, {canAlign: false, editPath: ['substitute', 'substitute', 'substitute', 'substitute', 'substitute']});
-    });
-
-    it("detects unalignable contexts - too many mismatching tokens", () => {
-      const baseContext = [
-        'swift', 'tan', 'fox', 'jumped', 'over'
-      ];
-      const newContext = [
-        'quick', 'brown', 'fox', 'jumped', 'over'
-      ];
-
-      const baseTokenization = buildBaseTokenization(baseContext);
-      const computedAlignment = baseTokenization.computeAlignment(newContext, false);
-
-      assert.deepEqual(computedAlignment, {canAlign: false, editPath: ['substitute', 'substitute', 'match', 'match', 'match']});
-    });
-
-    it("fails alignment for leading-edge word substitutions", () => {
-      const baseContext = [
-        'swift', 'brown', 'fox', 'jumped', 'over'
-      ];
-      const newContext = [
-        'quick', 'brown', 'fox', 'jumped', 'over'
-      ];
-
-      const baseTokenization = buildBaseTokenization(baseContext);
-      const computedAlignment = baseTokenization.computeAlignment(newContext, false);
-
-      assert.deepEqual(computedAlignment, {canAlign: false, editPath: ['substitute', 'match', 'match', 'match', 'match']});
-    });
-
-    it("fails alignment for small leading-edge word substitutions", () => {
-      const baseContext = [
-        'quick', 'brown', 'fox', 'jumped', 'over'
-      ];
-      const newContext = [
-        'sick', 'brown', 'fox', 'jumped', 'over'
-      ];
-
-      const baseTokenization = buildBaseTokenization(baseContext);
-      const computedAlignment = baseTokenization.computeAlignment(newContext, false);
-
-      assert.deepEqual(computedAlignment, {canAlign: false, editPath: ['substitute', 'match', 'match', 'match', 'match']});
-    });
-
-    it("properly matches and aligns when lead token is modified", () => {
-      const baseContext = [
-        'quick', 'brown', 'fox', 'jumped', 'over'
-      ];
-      const newContext = [
-        'uick', 'brown', 'fox', 'jumped', 'over'
-      ];
-
-      const baseTokenization = buildBaseTokenization(baseContext);
-      const computedAlignment = baseTokenization.computeAlignment(newContext, false);
-
-      assert.deepEqual(computedAlignment, {
-        canAlign: true,
-        leadTokenShift: 0,
-        matchLength: 5,
-        tailEditLength: 0,
-        tailTokenShift: 0
-      });
-    });
-
-    it("properly matches and aligns when lead token is removed", () => {
-      const baseContext = [
-        'quick', 'brown', 'fox', 'jumped', 'over'
-      ];
-      const newContext = [
-        'brown', 'fox', 'jumped', 'over'
-      ];
-
-      const baseTokenization = buildBaseTokenization(baseContext);
-      const computedAlignment = baseTokenization.computeAlignment(newContext, false);
-
-      assert.deepEqual(computedAlignment, {
-        canAlign: true,
-        leadTokenShift: -1,
-        matchLength: 4,
-        tailEditLength: 0,
-        tailTokenShift: 0
-      });
-    });
-
-    it("properly matches and aligns when lead token is added", () => {
-      const baseContext = [
-        'brown', 'fox', 'jumped', 'over'
-      ];
-      const newContext = [
-        'quick', 'brown', 'fox', 'jumped', 'over'
-      ];
-
-      const baseTokenization = buildBaseTokenization(baseContext);
-      const computedAlignment = baseTokenization.computeAlignment(newContext, false);
-
-      assert.deepEqual(computedAlignment, {
-        canAlign: true,
-        leadTokenShift: 1,
-        matchLength: 4,
-        tailEditLength: 0,
-        tailTokenShift: 0
-      });
-    });
-
-    it("properly matches and aligns when lead tokens are removed and modified", () => {
-      const baseContext = [
-        'quick', 'brown', 'fox', 'jumped', 'over'
-      ];
-      const newContext = [
-        'ox', 'jumped', 'over'
-      ];
-
-      const baseTokenization = buildBaseTokenization(baseContext);
-      const computedAlignment = baseTokenization.computeAlignment(newContext, false);
-
-      assert.deepEqual(computedAlignment, {
-        canAlign: true,
-        leadTokenShift: -2,
-        matchLength: 3,
-        tailEditLength: 0,
-        tailTokenShift: 0
-      });
-    });
-
-    it("properly matches and aligns when lead tokens are added and modified", () => {
-      const baseContext = [
-        'rown', 'fox', 'jumped', 'over'
-      ];
-      const newContext = [
-        'quick', 'brown', 'fox', 'jumped', 'over'
-      ];
-
-      const baseTokenization = buildBaseTokenization(baseContext);
-      const computedAlignment = baseTokenization.computeAlignment(newContext, false);
-
-      assert.deepEqual(computedAlignment, {
-        canAlign: true,
-        leadTokenShift: 1,
-        matchLength: 4,
-        tailEditLength: 0,
-        tailTokenShift: 0
-      });
-    });
-
-    it("properly matches and aligns when lead token is removed and tail token is added", () => {
-      const baseContext = [
-        'quick', 'brown', 'fox', 'jumped', 'over'
-      ];
-      const newContext = [
-        'brown', 'fox', 'jumped', 'over', 'the'
-      ];
-
-      const baseTokenization = buildBaseTokenization(baseContext);
-      const computedAlignment = baseTokenization.computeAlignment(newContext, false);
-
-      assert.deepEqual(computedAlignment, {
-        canAlign: true,
-        leadTokenShift: -1,
-        matchLength: 4,
-        tailEditLength: 0,
-        tailTokenShift: 1
-      });
-    });
-
-    it("properly matches and aligns when lead token and tail token are modified", () => {
-      const baseContext = [
-        'quick', 'brown', 'fox', 'jumped', 'ove'
-      ];
-      const newContext = [
-        'uick', 'brown', 'fox', 'jumped', 'over'
-      ];
-
-      const baseTokenization = buildBaseTokenization(baseContext);
-      const computedAlignment = baseTokenization.computeAlignment(newContext, false);
-
-      assert.deepEqual(computedAlignment, {
-        canAlign: true,
-        leadTokenShift: 0,
-        matchLength: 4, // we treat 'quick' and 'uick' as the same
-        tailEditLength: 1,
-        tailTokenShift: 0
-      });
-    });
-
-    it("properly matches and aligns when lead token and tail token are modified + new token appended", () => {
-      const baseContext = [
-        'quick', 'brown', 'fox', 'jumped', 'ove'
-      ];
-      const newContext = [
-        'uick', 'brown', 'fox', 'jumped', 'over', 't'
-      ];
-
-      const baseTokenization = buildBaseTokenization(baseContext);
-      const computedAlignment = baseTokenization.computeAlignment(newContext, false);
-
-      assert.deepEqual(computedAlignment, {
-        canAlign: true,
-        leadTokenShift: 0,
-        matchLength: 4, // we treat 'quick' and 'uick' as the same
-        tailEditLength: 1,
-        tailTokenShift: 1
-      });
-    });
-
-    it("properly handles context window sliding backward", () => {
-      const baseContext = [
-        'quick', 'brown', 'fox', 'jumped', 'over'
-      ];
-      const newContext = [
-        'e', 'quick', 'brown', 'fox', 'jumped', 'ove'
-      ];
-
-      const baseTokenization = buildBaseTokenization(baseContext);
-      const computedAlignment = baseTokenization.computeAlignment(newContext, false);
-
-      assert.deepEqual(computedAlignment, {
-        canAlign: true,
-        leadTokenShift: 1,
-        matchLength: 4, // we treat 'quick' and 'uick' as the same
-        tailEditLength: 1,
-        tailTokenShift: 0
-      });
-    });
-
-    it("properly handles context window sliding far backward", () => {
-      const baseContext = [
-        'quick', 'brown', 'fox', 'jumped', 'over'
-      ];
-      const newContext = [
-        'the', 'quick', 'brown', 'fox', 'jumped'
-      ];
-
-      const baseTokenization = buildBaseTokenization(baseContext);
-      const computedAlignment = baseTokenization.computeAlignment(newContext, false);
-
-      assert.deepEqual(computedAlignment, {
-        canAlign: true,
-        leadTokenShift: 1,
-        matchLength: 4, // we treat 'quick' and 'uick' as the same
-        tailEditLength: 0,
-        tailTokenShift: -1
-      });
-    });
-
-    it("properly handles context window sliding farther backward", () => {
-      const baseContext = [
-        'quick', 'brown', 'fox', 'jumped', 'over'
-      ];
-      const newContext = [
-        'the', 'quick', 'brown', 'fox', 'jumpe'
-      ];
-
-      const baseTokenization = buildBaseTokenization(baseContext);
-      const computedAlignment = baseTokenization.computeAlignment(newContext, false);
-
-      assert.deepEqual(computedAlignment, {
-        canAlign: true,
-        leadTokenShift: 1,
-        matchLength: 3, // we treat 'quick' and 'uick' as the same
-        tailEditLength: 1,
-        tailTokenShift: -1
-      });
-    });
-
-    it("fails alignment for mid-head deletion", () => {
-      const baseContext = [
-        'quick', 'brown', 'fox', 'jumped', 'over'
-      ];
-      const newContext = [
-        'quick', 'fox', 'jumped', 'over'
-      ];
-
-      const baseTokenization = buildBaseTokenization(baseContext);
-      const computedAlignment = baseTokenization.computeAlignment(newContext, false);
-
-      assert.deepEqual(computedAlignment, {canAlign: false, editPath: ["match", "delete", "match", "match", "match"]});
-    });
-
-    it("fails alignment for mid-head insertion", () => {
-      const baseContext = [
-        'quick', 'fox', 'jumped', 'over'
-      ];
-      const newContext = [
-        'quick', 'brown', 'fox', 'jumped', 'over'
-      ];
-
-      const baseTokenization = buildBaseTokenization(baseContext);
-      const computedAlignment = baseTokenization.computeAlignment(newContext, false);
-
-      assert.deepEqual(computedAlignment, {canAlign: false, editPath: ["match", "insert", "match", "match", "match"]});
-    });
-
-    it("fails alignment for mid-tail deletion", () => {
-      const baseContext = [
-        'quick', 'brown', 'fox', 'jumped', 'over'
-      ];
-      const newContext = [
-        'quick', 'brown', 'fox', 'over'
-      ];
-
-      const baseTokenization = buildBaseTokenization(baseContext);
-      const computedAlignment = baseTokenization.computeAlignment(newContext, false);
-
-      assert.deepEqual(computedAlignment, {canAlign: false, editPath: ["match", "match", "match", "delete", "match"]});
-    });
-
-    it("fails alignment for mid-tail insertion", () => {
-      const baseContext = [
-        'quick', 'brown', 'fox', 'jumped', 'over'
-      ];
-      const newContext = [
-        'quick', 'brown', 'fox', 'jumped', 'far', 'over'
-      ];
-
-      const baseTokenization = buildBaseTokenization(baseContext);
-      const computedAlignment = baseTokenization.computeAlignment(newContext, false);
-
-      assert.deepEqual(computedAlignment, {canAlign: false, editPath: ["match", "match", "match", "match", "insert", "match"]});
-    });
-
-    it("handles late-context suggestion application after backspace", () => {
-      const baseContext = [
-        'quick', ' ', 'brown', ' ', 'fox', ' ', 'jumped', ' ', 'oven', ' ', ''
-      ];
-      const newContext = [
-        'quick', ' ', 'brown', ' ', 'fox', ' ', 'jumped', ' ', 'over', ' ', ''
-      ];
-
-      const baseTokenization = buildBaseTokenization(baseContext);
-      const computedAlignment = baseTokenization.computeAlignment(newContext, false);
-
-      assert.deepEqual(computedAlignment, {
-        canAlign: true,
-        leadTokenShift: 0,
-        matchLength: 8,
-        tailEditLength: 3,
-        tailTokenShift: 0
-      });
-    });
-
-    it("handles late-context application of default suggestion", () => {
-      const baseContext = [
-        'quick', ' ', 'brown', ' ', 'fox', ' ', 'jumped', ' ', 'over', ' ', ''
-      ];
-      const newContext = [
-        'quick', ' ', 'brown', ' ', 'fox', ' ', 'jumped', ' ', 'over', ' ', 'the', ' ', ''
-      ];
-
-      const baseTokenization = buildBaseTokenization(baseContext);
-      const computedAlignment = baseTokenization.computeAlignment(newContext, false);
-
-      assert.deepEqual(computedAlignment, {
-        canAlign: true,
-        leadTokenShift: 0,
-        matchLength: 10,
-        tailEditLength: 1,
-        tailTokenShift: 2
-      });
-    });
-
-    it("handles sliding context-window scenarios", () => {
-      // // Explicitly-defined window, though it's not needed directly by the method.
-      // const config = {
-      //   leftContextCodePoints: 64,
-      //   rightContextCodePoints: 64
-      // };
-
-      const baseContext1 = [
-        // "ap" prefix not in actual view, but preserved by prior tokenization rounds.
-        "applesauce", " ", "and", " ", "orange", " ", "juice", " ", "don't", " ", "seem", " ",
-        "like", " ", "they'd", " ", "make", " ", "for", " ", "the", " ", "be"
-      ];
-
-      const incomingContext1 = [
-        "plesauce", " ", "and", " ", "orange", " ", "juice", " ", "don't", " ", "seem", " ",
-        "like", " ", "they'd", " ", "make", " ", "for", " ", "the", " ", "bes"
-      ];
-
-      // 66 chars above, vs a sliding window of length 64.
-      assert.equal(baseContext1.reduce((accum, curr) => accum + curr.length, 0), 66);
-      // Actual window + one newly-typed character
-      assert.equal(incomingContext1.reduce((accum, curr) => accum + curr.length, 0), 65);
-
-      const tokenization1 = new ContextTokenization(buildBaseTokenization(baseContext1));
-
-      assert.deepEqual(tokenization1.computeAlignment(incomingContext1, true), {
-        canAlign: true,
-        leadTokenShift: 0,
-        matchLength: 22,
-        tailEditLength: 1,
-        tailTokenShift: 0
-      });
-
-      // Our tokenization scheme remembers the full original word before any of it slid out of
-      // the context window.
-      const baseContext2 = [
-        "applesauce", " ", "and", " ", "orange", " ", "juice", " ", "don't", " ", "seem", " ",
-        //                                                                 +2    +1     +4
-        "like", " ", "they'd", " ", "make", " ", "for", " ", "the", " ", "best", " ", "brea"
-      ];
-
-      const incomingContext2 = [
-        // "plesauce" => "e":  -7 chars.
-        "e", " ", "and", " ", "orange", " ", "juice", " ", "don't", " ", "seem", " ",
-        "like", " ", "they'd", " ", "make", " ", "for", " ", "the", " ", "best", " ", "break"
-      ];
-
-      // 73 chars above, vs a sliding window of length 64.
-      assert.equal(baseContext2.reduce((accum, curr) => accum + curr.length, 0), 73);
-      // Actual window + one newly-typed character
-      assert.equal(incomingContext2.reduce((accum, curr) => accum + curr.length, 0), 65);
-
-      const tokenization2 = new ContextTokenization(buildBaseTokenization(baseContext2));
-      assert.deepEqual(tokenization2.computeAlignment(incomingContext2, true), {
-        canAlign: true,
-        leadTokenShift: 0,
-        matchLength: 24,
-        tailEditLength: 1,
-        tailTokenShift: 0
-      });
-
-      const baseContext3 = [
-        "applesauce", " ", "and", " ", "orange", " ", "juice", " ", "don't", " ", "seem", " ", "like", " ",
-        "they'd", " ", "make", " ", "for", " ", "the", " ", "best", " ", "break"
-      ];
-
-      const incomingContext3 = [
-        " ", "and", " ", "orange", " ", "juice", " ", "don't", " ", "seem", " ", "like", " ",
-        "they'd", " ", "make", " ", "for", " ", "the", " ", "best", " ", "breakf"
-      ];
-
-      // 74 chars above, vs a sliding window of length 64.
-      assert.equal(baseContext3.reduce((accum, curr) => accum + curr.length, 0), 74);
-      // Actual window + one newly-typed character
-      assert.equal(incomingContext3.reduce((accum, curr) => accum + curr.length, 0), 65);
-
-      const tokenization3 = new ContextTokenization(buildBaseTokenization(baseContext3));
-      assert.deepEqual(tokenization3.computeAlignment(incomingContext3, true), {
-        canAlign: true,
-        leadTokenShift: -1,
-        matchLength: 23,
-        tailEditLength: 1,
-        tailTokenShift: 0
-      });
-    });
-  });
-
->>>>>>> d35bd80a
   describe('transitionTo', function() {
     it('simple case - new whitespace + new empty token', () => {
       const baseTokens = ['an', ' ', 'apple', ' ', 'a', ' ', 'day'];
