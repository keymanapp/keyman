--- conflicted
+++ resolved
@@ -492,7 +492,26 @@
       assert.deepEqual(computedAlignment, {canAlign: false});
     });
 
-<<<<<<< HEAD
+    it("handles late-context suggestion application after backspace", () => {
+      const baseContext = [
+        'quick', ' ', 'brown', ' ', 'fox', ' ', 'jumped', ' ', 'oven', ' ', ''
+      ];
+      const newContext = [
+        'quick', ' ', 'brown', ' ', 'fox', ' ', 'jumped', ' ', 'over', ' ', ''
+      ];
+
+      const baseTokenization = buildBaseTokenization(baseContext);
+      const computedAlignment = baseTokenization.computeAlignment(newContext, false);
+
+      assert.deepEqual(computedAlignment, {
+        canAlign: true,
+        leadTokenShift: 0,
+        matchLength: 8,
+        tailEditLength: 3,
+        tailTokenShift: 0
+      });
+    });
+
     it("handles sliding context-window scenarios", () => {
       // // Explicitly-defined window, though it's not needed directly by the method.
       // const config = {
@@ -575,24 +594,6 @@
         leadTokenShift: -1,
         matchLength: 23,
         tailEditLength: 1,
-=======
-    it("handles late-context suggestion application after backspace", () => {
-      const baseContext = [
-        'quick', ' ', 'brown', ' ', 'fox', ' ', 'jumped', ' ', 'oven', ' ', ''
-      ];
-      const newContext = [
-        'quick', ' ', 'brown', ' ', 'fox', ' ', 'jumped', ' ', 'over', ' ', ''
-      ];
-
-      const baseTokenization = buildBaseTokenization(baseContext);
-      const computedAlignment = baseTokenization.computeAlignment(newContext, false);
-
-      assert.deepEqual(computedAlignment, {
-        canAlign: true,
-        leadTokenShift: 0,
-        matchLength: 8,
-        tailEditLength: 3,
->>>>>>> 9fbe0f4c
         tailTokenShift: 0
       });
     });
