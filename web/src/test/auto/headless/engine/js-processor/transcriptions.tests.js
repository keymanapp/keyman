--- conflicted
+++ resolved
@@ -1,12 +1,7 @@
 import { assert } from 'chai';
 
-<<<<<<< HEAD
-import { Mock, findCommonSubstringEndIndex } from 'keyman/engine/js-processor';
+import { SyntheticTextStore, findCommonSubstringEndIndex } from 'keyman/engine/keyboard';
 import { KMWString } from 'keyman/common/web-utils';
-=======
-import { SyntheticTextStore, findCommonSubstringEndIndex } from 'keyman/engine/keyboard';
-import { KMWString } from '@keymanapp/web-utils';
->>>>>>> d9429295
 
 // A unicode-coding like alias for use in constructing non-BMP strings.
 const u = String.fromCodePoint;
