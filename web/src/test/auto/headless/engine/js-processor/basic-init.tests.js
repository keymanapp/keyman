--- conflicted
+++ resolved
@@ -9,16 +9,8 @@
 global.keyman = {}; // So that keyboard-based checks against the global `keyman` succeed.
                     // 10.0+ dependent keyboards, like khmer_angkor, will otherwise fail to load.
 
-<<<<<<< HEAD
-// Initialize supplementary plane string extensions
-String.kmwEnableSupplementaryPlane(false);
-
 // Test the JSKeyboardProcessor interface.
 describe('JSKeyboardProcessor', function() {
-=======
-// Test the KeyboardProcessor interface.
-describe('KeyboardProcessor', function() {
->>>>>>> 1e8f6924
   describe('[[constructor]]', function () {
     it('should initialize without errors', function () {
       let kp = new JSKeyboardProcessor();
