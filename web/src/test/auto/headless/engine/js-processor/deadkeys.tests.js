import { assert } from 'chai';
import fs from 'fs';

import { createRequire } from 'module';
const require = createRequire(import.meta.url);

import { MinimalKeymanGlobal } from 'keyman/engine/keyboard';
import { JSKeyboardInterface } from 'keyman/engine/js-processor';
import { NodeKeyboardLoader } from 'keyman/engine/keyboard/node-keyboard-loader';
import { KeyboardTest, NodeProctor } from '@keymanapp/recorder-core';

import { env } from 'node:process';
const KEYMAN_ROOT = env.KEYMAN_ROOT;

describe('Engine - Deadkeys', function() {
  let testJSONtext = fs.readFileSync(require.resolve('@keymanapp/common-test-resources/json/engine_tests/deadkeys.json'));
  // Common test suite setup.
  let testSuite = new KeyboardTest(JSON.parse(testJSONtext));

  let keyboardWithHarness;

  let device = {
    formFactor: 'desktop',
    OS: 'windows',
    browser: 'native'
  }

  before(async function() {
    // -- START: Standard Recorder-based unit test loading boilerplate --
<<<<<<< HEAD
    let keyboardLoader = new NodeKeyboardLoader(new KeyboardInterface({}, MinimalKeymanGlobal));
    let keyboard = await keyboardLoader.loadKeyboardFromPath(KEYMAN_ROOT + '/common/test/' + testSuite.keyboard.filename);
=======
    let keyboardLoader = new NodeKeyboardLoader(new JSKeyboardInterface({}, MinimalKeymanGlobal));
    let keyboard = await keyboardLoader.loadKeyboardFromPath('../../../../../common/test/' + testSuite.keyboard.filename);
>>>>>>> 7c506460
    keyboardWithHarness = keyboardLoader.harness;
    keyboardWithHarness.activeKeyboard = keyboard;

    assert.equal(keyboard.id, "Keyboard_" + testSuite.keyboard.id);
    // --  END:  Standard Recorder-based unit test loading boilerplate --

    // This part provides extra assurance that the keyboard properly loaded.
    assert.equal(keyboard.id, "Keyboard_test_deadkeys");
  });

  // Converts each test set into its own Mocha-level test.
  for(let set of testSuite.inputTestSets) {
    let proctor = new NodeProctor(keyboardWithHarness, device, assert.equal);

    if(!proctor.compatibleWithSuite(testSuite)) {
      it.skip(set.toTestName() + " - Cannot run this test suite on Node.");
    } else {
      it(set.toTestName(), async function() {
        // Refresh the proctor instance at runtime.
        let proctor = new NodeProctor(keyboardWithHarness, device, assert.equal);
        await set.test(proctor);
      });
    }
  }
});<|MERGE_RESOLUTION|>--- conflicted
+++ resolved
@@ -27,13 +27,8 @@
 
   before(async function() {
     // -- START: Standard Recorder-based unit test loading boilerplate --
-<<<<<<< HEAD
-    let keyboardLoader = new NodeKeyboardLoader(new KeyboardInterface({}, MinimalKeymanGlobal));
+    let keyboardLoader = new NodeKeyboardLoader(new JSKeyboardInterface({}, MinimalKeymanGlobal));
     let keyboard = await keyboardLoader.loadKeyboardFromPath(KEYMAN_ROOT + '/common/test/' + testSuite.keyboard.filename);
-=======
-    let keyboardLoader = new NodeKeyboardLoader(new JSKeyboardInterface({}, MinimalKeymanGlobal));
-    let keyboard = await keyboardLoader.loadKeyboardFromPath('../../../../../common/test/' + testSuite.keyboard.filename);
->>>>>>> 7c506460
     keyboardWithHarness = keyboardLoader.harness;
     keyboardWithHarness.activeKeyboard = keyboard;
 
