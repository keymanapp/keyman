--- conflicted
+++ resolved
@@ -33,97 +33,58 @@
   nodeResolve: true,
   // Top-level, implicit 'default' group
   files: [
-<<<<<<< HEAD
-    'src/test/auto/dom/init_check.tests.ts',
+    'web/src/test/auto/dom/init_check.tests.ts',
     // '**/*.tests.html'
-=======
-    'web/src/test/auto/dom/test_init_check.spec.ts',
-    // '**/*.spec.html'
->>>>>>> 50dc553b
   ],
   groups: [
     {
       name: 'engine/attachment',
       // Relative, from the containing package.json
       files: [
-<<<<<<< HEAD
-        'build/test/dom/cases/attachment/**/*.tests.html',
-        'build/test/dom/cases/attachment/**/*.tests.mjs'
-=======
-        'web/build/test/dom/cases/attachment/**/*.spec.html',
-        'web/build/test/dom/cases/attachment/**/*.spec.mjs'
->>>>>>> 50dc553b
+        'web/build/test/dom/cases/attachment/**/*.tests.html',
+        'web/build/test/dom/cases/attachment/**/*.tests.mjs'
       ]
     },
     {
       name: 'app/browser',
       // Relative, from the containing package.json
-<<<<<<< HEAD
-      files: ['build/test/dom/cases/browser/**/*.tests.mjs']
-=======
-      files: ['web/build/test/dom/cases/browser/**/*.spec.mjs']
+      files: ['web/build/test/dom/cases/browser/**/*.tests.mjs']
     },
     {
       name: 'engine/core-processor',
       // Relative, from the containing package.json
-      files: ['web/src/test/auto/dom/cases/core-processor/*.spec.ts']
->>>>>>> 50dc553b
+      files: ['web/src/test/auto/dom/cases/core-processor/*.tests.ts']
     },
     {
       name: 'engine/dom-utils',
       // Relative, from the containing package.json
-<<<<<<< HEAD
-      files: ['build/test/dom/cases/dom-utils/**/*.tests.mjs']
-=======
-      files: ['web/build/test/dom/cases/dom-utils/**/*.spec.mjs']
->>>>>>> 50dc553b
+      files: ['web/build/test/dom/cases/dom-utils/**/*.tests.mjs']
     },
     {
       name: 'engine/element-wrappers',
       // Relative, from the containing package.json
-<<<<<<< HEAD
-      files: ['build/test/dom/cases/element-wrappers/**/*.tests.mjs']
-=======
-      files: ['web/build/test/dom/cases/element-wrappers/**/*.spec.mjs']
->>>>>>> 50dc553b
+      files: ['web/build/test/dom/cases/element-wrappers/**/*.tests.mjs']
     },
     {
       name: 'engine/gesture-processor',
       // Relative, from the containing package.json
-<<<<<<< HEAD
       // Note: here we use the .tests.html file in the src directory!
-      files: ['src/test/auto/dom/cases/gesture-processor/**/*.tests.html']
-=======
-      // Note: here we use the .spec.html file in the src directory!
-      files: ['web/src/test/auto/dom/cases/gesture-processor/**/*.spec.html']
->>>>>>> 50dc553b
+      files: ['web/src/test/auto/dom/cases/gesture-processor/**/*.tests.html']
     },
     {
       name: 'engine/keyboard',
       // Relative, from the containing package.json
-<<<<<<< HEAD
-      files: ['build/test/dom/cases/keyboard/**/*.tests.mjs']
-=======
       files: ['web/build/test/dom/cases/keyboard/**/*.tests.mjs']
->>>>>>> 50dc553b
     },
     {
       name: 'engine/keyboard-storage',
       // Relative, from the containing package.json
-<<<<<<< HEAD
-      files: ['build/test/dom/cases/keyboard-storage/**/*.tests.mjs']
-=======
-      files: ['web/build/test/dom/cases/keyboard-storage/**/*.spec.mjs']
->>>>>>> 50dc553b
+      files: ['web/build/test/dom/cases/keyboard-storage/**/*.tests.mjs']
     },
     {
       name: 'engine/osk',
       // Relative, from the containing package.json
-<<<<<<< HEAD
-      files: ['build/test/dom/cases/osk/**/*.tests.mjs']
-=======
-      files: ['web/build/test/dom/cases/osk/**/*.spec.mjs']
->>>>>>> 50dc553b
+      files: ['web/build/test/dom/cases/osk/**/*.tests.mjs']
     }
   ],
   middleware: [
