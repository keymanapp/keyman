<!DOCTYPE html>
<html>
  <head>
    <meta http-equiv="content-type" content="text/html; charset=utf-8" />

    <!-- Set the viewport width to match iOS device widths -->
    <!-- <meta name="viewport" content="width=device-width,initial-scale=1.0,maximum-scale=1.0,minimum-scale=1.0,user-scalable=no" /> -->
    <meta name="viewport" content="width=device-width,user-scalable=no" />
    <meta name="apple-mobile-web-app-capable" content="yes" />

    <!-- Enable IE9 Standards mode -->
    <meta http-equiv="X-UA-Compatible" content="IE=edge" />

    <title>KeymanWeb Testing</title>
    <style type='text/css'>
      body {padding-left:20px;margin-left:12px; font-family:Tahoma,Helvetica}
      h1 {color: #800;margin-left:10px;}
      h2 {color: #008;margin-left:20px;}
    </style>
  </head>
  <body>
    
  <h1>KeymanWeb 17 Testing</h1>
  <h2><a href="./unminified.html">Test unminified Keymanweb</a></h2>
  <h2><a href="./unminified - manual.html">Test unminified Keymanweb in manual-attachment mode.</a></h2>
  <h2><a href="./prediction-mtnt/index.html">Prediction - robust testing</a></h2>
  <h2><a href="./desktop-ui/index.html">Desktop UI module testing</a></h2>
  <h2><a href="./build-visual-keyboard/index.html">Tests keyboard documentation rendering.</a></h2>
  <h2><a href="./gesture-recognizer/index.html">Stand-alone gesture recognition</a></h2>
  
  <h1>Miscellaneous tests for smaller features</h1>
  <h2><a href="./chirality/index.html">Chirality testing/bootstrapping</a><h2>
  <h2><a href="./options-with-save/index.html">Tests option/variable store functionality</a></h2>
  <h2><a href="./platform/index.html">Platform testing</a></h2>
  <h2><a href="./prediction-ui/index.html">Prediction UI testing</a></h2>
  <h2><a href="./promise-api/index.html">Promise API testing</a></h2>
  <h2><a href="./sentry-integration/index.html">Tests Sentry error-reporting functionality</a></h2>
  <h2><a href="./osk-movement/index.html">Test page for osk setRect() and restorePosition() interaction</a></h2>
  <h2><a href="./ckeditor/index.html">Integration with CKEditor</a></h2>
  <h2><a href="./osk-event-buttons/index.html">Tests toggling & use of desktop OSK config & help buttons</a></h2>

  <h1>Page integration (attachment) tests</h1>
  <h2><a href="./attachment-api/index.html?mode=auto">Tests the Attachment/Enablement API functionality</a><h2>
  <h2><a href="./issue29/index.html">Test desktop MutationObserver functionality</a></h2>
  <h2><a href="./issue62/index.html">Light test for touch-based MutationObserver functionality</a></h2>
  <h2><a href="./issue63/index.html">Test/stress-test touch-based MutationObserver functionality</a></h2>
  
  <h1>Issue Testing</h1>
  <h2><a href="./empty-row/index.html">Tests OSK handling of empty rows</a></h2>
  <h2><a href="./keyboard-errors/index.html">Tests keyboard error-handling functionality</a></h2>
  <h2><a href="./issue005/index.html">'Test case' for proper implementation of the removeKeyboards API function.</a></h2>
  <h2><a href="./issue53/index.html">Tests layering transitions for keyboards with variable layer sizes.</a></h2>
  <h2><a href="./issue103/index.html">Tests keyboard loading with repeated requests</a></h2>
  <h2><a href="./issue115/index.html">Long-press on numeric and symbolic layer testing</a></h2>
  <h2><a href="./issue116/index.html">Next-layer processing testing</a></h2>
  <h2><a href="./issue160/index.html">Uxxxx code testing</a></h2>
  <h2><a href="./issue266/index.html">Test KMW beep</a></h2>
  <h2><a href="./issue271/index.html">Test page for interactions between setActiveKeyboard and the toolbar UI.</a></h2>
  <h2><a href="./issue1332/index.html">Test keyboard loading with upper case TTF font</a></h2>
  <h2><a href="./basic-iframe/index.html">Test page for IFrame connectivity and class prototype management</a></h2>
  <h2><a href="./mnemonic/index.html">Test page for mnemonic basic support on US English</a></h2>
  <h2><a href="./rotation-events/index.html">Test page for evaluating issues with mobile device rotation events</a></h2>
  <h2><a href="./issue382/index.html">Test page for automatic key-cap scaling</a></h2>
  <h2><a href="./issue3701/index.html">Test page for fat-finger interaction with beep feedback</a></h2>
  <h2><a href="./issue917-context-and-notany/index.html">Test page for context() and notany() interaction</a></h2>
  <h2><a href="./spacebar-text/index.html">Test SpacebarText APIs (#949)</a></h2>
  <h2><a href="./inline-osk/index.html">Test inline OSK (#5665)</a></h2>
  <h2><a href="./issue2924/index.html">Test variable stores and predictive text (#2924)</a></h2>
  <h2><a href="./caps-lock-layer-3620/index.html">Test Caps Lock Layer (#3620)</a></h2>
  <h2><a href="./start-of-sentence-3621/index.html">Test Start of Sentence (#3621)</a></h2>
  <h2><a href="./start-of-sentence-3621/index.html">Test start of sentence keyboard rules (#5963)</a></h2>
  <h2><a href="./issue6005/index.html">Tests predictive text & other handling of rule matching when the final rule group does not match (#6005)</a></h2>
  <h2><a href="./default-subkey/index.html">Tests handling of new default-subkey feature (#9430)</a></h2>
  <h2><a href="./issue9469/index.html">Test special characters rendering with keymanweb-osk.ttf (#9469)</a></h2>
<<<<<<< HEAD
    
=======
  <h2><a href="./text_selection_tests_9073/index.html">Test text selection (#9073)</a></h2>
>>>>>>> 8e272d8d
  <h1>Other</h1>
  <h2><a href="./regression-tests/index.html">Keystroke processing regression test engine.</a></h2>
  <hr>
  <p><a href="../../../../index.html">Return to main index</a>
  </body>
</html><|MERGE_RESOLUTION|>--- conflicted
+++ resolved
@@ -19,7 +19,7 @@
     </style>
   </head>
   <body>
-    
+
   <h1>KeymanWeb 17 Testing</h1>
   <h2><a href="./unminified.html">Test unminified Keymanweb</a></h2>
   <h2><a href="./unminified - manual.html">Test unminified Keymanweb in manual-attachment mode.</a></h2>
@@ -27,7 +27,7 @@
   <h2><a href="./desktop-ui/index.html">Desktop UI module testing</a></h2>
   <h2><a href="./build-visual-keyboard/index.html">Tests keyboard documentation rendering.</a></h2>
   <h2><a href="./gesture-recognizer/index.html">Stand-alone gesture recognition</a></h2>
-  
+
   <h1>Miscellaneous tests for smaller features</h1>
   <h2><a href="./chirality/index.html">Chirality testing/bootstrapping</a><h2>
   <h2><a href="./options-with-save/index.html">Tests option/variable store functionality</a></h2>
@@ -44,7 +44,7 @@
   <h2><a href="./issue29/index.html">Test desktop MutationObserver functionality</a></h2>
   <h2><a href="./issue62/index.html">Light test for touch-based MutationObserver functionality</a></h2>
   <h2><a href="./issue63/index.html">Test/stress-test touch-based MutationObserver functionality</a></h2>
-  
+
   <h1>Issue Testing</h1>
   <h2><a href="./empty-row/index.html">Tests OSK handling of empty rows</a></h2>
   <h2><a href="./keyboard-errors/index.html">Tests keyboard error-handling functionality</a></h2>
@@ -72,11 +72,7 @@
   <h2><a href="./issue6005/index.html">Tests predictive text & other handling of rule matching when the final rule group does not match (#6005)</a></h2>
   <h2><a href="./default-subkey/index.html">Tests handling of new default-subkey feature (#9430)</a></h2>
   <h2><a href="./issue9469/index.html">Test special characters rendering with keymanweb-osk.ttf (#9469)</a></h2>
-<<<<<<< HEAD
-    
-=======
   <h2><a href="./text_selection_tests_9073/index.html">Test text selection (#9073)</a></h2>
->>>>>>> 8e272d8d
   <h1>Other</h1>
   <h2><a href="./regression-tests/index.html">Keystroke processing regression test engine.</a></h2>
   <hr>
