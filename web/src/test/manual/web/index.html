--- conflicted
+++ resolved
@@ -19,11 +19,7 @@
     </style>
   </head>
   <body>
-<<<<<<< HEAD
-  <h1>KeymanWeb 16 Testing</h1>
-=======
   <h1>KeymanWeb 17 Testing</h1>
->>>>>>> 833f3aed
   <h2><a href="./unminified.html">Test unminified Keymanweb</a></h2>
   <h2><a href="./unminified - manual.html">Test unminified Keymanweb in manual-attachment mode.</a></h2>
   <h2><a href="./prediction-mtnt/">Prediction - robust testing</a></h2>
