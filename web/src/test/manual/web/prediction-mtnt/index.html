--- conflicted
+++ resolved
@@ -44,13 +44,9 @@
         kmw.addKeyboards({id:'lao_2008_basic',name:'Lao',languages:{id:'lo',name:'Lao'}, filename:'../lao_2008_basic-1.2.js'});
         kmw.addKeyboards('sil_euro_latin@en');
         kmw.addKeyboards({id:'ye_old_ten_key',name:'Classic 10-key',languages:{id:'en',name:'English'},
-<<<<<<< HEAD
           filename:('../keyboards/ye_old_ten_key/build/ye_old_ten_key.js')});
-=======
-          filename:('../keyboards/ye_old_ten_key/build/ye_old_ten_key.js')})
->>>>>>> 58081be9
         kmw.addKeyboards({id:'gesture_prototyping',name:'Gesture prototyping',languages:{id:'en',name:'English'},
-          filename:('../keyboards/gesture_prototyping/build/gesture_prototyping.js')})
+          filename:('../keyboards/gesture_prototyping/build/gesture_prototyping.js')});
 
         var pageRef = (window.location.protocol == 'file:')
           ? window.location.href.substr(0, window.location.href.lastIndexOf('/')+1)
