import { JSKeyboard, type Keyboard, KeyboardScriptError } from 'keyman/engine/keyboard';
import { type KeyboardStub } from 'keyman/engine/keyboard-storage';
import { CookieSerializer } from 'keyman/engine/dom-utils';
import { eventOutputTarget, outputTargetForElement, PageContextAttachment } from 'keyman/engine/attachment';
import { DomEventTracker, LegacyEventEmitter } from 'keyman/engine/events';
import { DesignIFrame, OutputTargetElementWrapper, nestedInstanceOf } from 'keyman/engine/element-wrappers';
import {
  ContextManagerBase,
  type KeyboardInterfaceBase,
  LegacyAPIEvents
} from 'keyman/engine/main';
import { BrowserConfiguration } from './configuration.js';
import { FocusAssistant } from './context/focusAssistant.js';

export interface KeyboardCookie {
  current: string;
}

/**
 * Set target element text direction (LTR or RTL), but only if the element is empty
 *
 * If the element base directionality is changed after it contains content, unless all the text
 * has the same directionality, text runs will be re-ordered which is confusing and causes
 * incorrect caret positioning
 *
 * @param       {Object}      Ptarg           Target element
 * @param       {Keyboard}    activeKeyboard  The active keyboard
 */
function _SetTargDir(Ptarg: HTMLElement, activeKeyboard: Keyboard) {
  // TODO-web-core: do we need to support RTL in Core?
  const elDir = activeKeyboard instanceof JSKeyboard && activeKeyboard?.isRTL ? 'rtl' : 'ltr';

  if(Ptarg) {
    if(Ptarg instanceof Ptarg.ownerDocument.defaultView.HTMLInputElement
        || Ptarg instanceof Ptarg.ownerDocument.defaultView.HTMLTextAreaElement) {
      if((Ptarg as HTMLInputElement|HTMLTextAreaElement).value.length == 0) {
        Ptarg.dir=elDir;
      }
    } else if(typeof Ptarg.textContent == "string" && Ptarg.textContent.length == 0) { // As with contenteditable DIVs, for example.
      Ptarg.dir=elDir;
    }
  }
}

export default class ContextManager extends ContextManagerBase<BrowserConfiguration> {
  private _activeKeyboard: {keyboard: JSKeyboard, metadata: KeyboardStub};
  private cookieManager = new CookieSerializer<KeyboardCookie>('KeymanWeb_Keyboard');
  readonly focusAssistant = new FocusAssistant(() => this.activeTarget?.isForcingScroll());
  readonly page: PageContextAttachment;
  private mostRecentTarget: OutputTargetElementWrapper<any>;
  private currentTarget: OutputTargetElementWrapper<any>;

  private globalKeyboard: {keyboard: JSKeyboard, metadata: KeyboardStub};

  private _eventsObj: () => LegacyEventEmitter<LegacyAPIEvents>;
  private domEventTracker = new DomEventTracker();

  constructor(engineConfig: BrowserConfiguration, eventsClosure: () => LegacyEventEmitter<LegacyAPIEvents>) {
    super(engineConfig);

    this._eventsObj = eventsClosure;

    this.page = new PageContextAttachment(window.document, {
      hostDevice: this.engineConfig.hostDevice
    });

    this.focusAssistant.on('maintainingfocusend', () => {
      // Basically, if the maintaining state were the reason we still had an `activeTarget`...
      if(!this.activeTarget && this.mostRecentTarget) {
        this.emit('targetchange', this.activeTarget);
      }
    });
  }

  get apiEvents(): LegacyEventEmitter<LegacyAPIEvents> {
    return this._eventsObj();
  }

  initialize(): void {
    this.on('keyboardasyncload', (stub, completion) => {
      this.engineConfig.alertHost?.wait('Installing keyboard<br/>' + stub.name);

      completion.then(() => {
        this.engineConfig.alertHost?.wait(); // cancels the wait.
      });
    });

    this.engineConfig.deferForInitialization.then(() => {
      const device = this.engineConfig.hostDevice;

      const noPropagation = (event: Event) => event.stopPropagation()

      // For any elements being attached, or being enabled after having been disabled...
      this.page.on('enabled', (elem) => {
        if(!(elem._kmwAttachment.interface instanceof DesignIFrame)) {
          // For anything attached but (design-mode) iframes...

          // This block:  has to do with maintaining focus.
          if(device.touchable) {
            // Remove any handlers for "NonKMWTouch" elements, since we're enabling it here.
            this.domEventTracker.detachDOMEvent(elem, 'touchstart', this.nonKMWTouchHandler);

            // Prevent base-page touch handlers from causing a defocus when interacting
            // with attached input elements.
            this.domEventTracker.attachDOMEvent(elem, 'touchmove', noPropagation, false);
            this.domEventTracker.attachDOMEvent(elem, 'touchend', noPropagation, false);
          }

          // This block:  has to do with maintaining focus.
          this.domEventTracker.attachDOMEvent(elem,'focus', this._ControlFocus);
          this.domEventTracker.attachDOMEvent(elem,'blur', this._ControlBlur);
          this.domEventTracker.attachDOMEvent(elem,'click', this._Click);
        } else {
          // For design-mode iframes:

          // This block:  has to do with maintaining focus.
          const Lelem=(elem as HTMLIFrameElement).contentWindow.document;
          // I2404 - Attach to IFRAMEs child objects, only editable IFRAMEs here
          if(device.browser == 'firefox') {
            this.domEventTracker.attachDOMEvent(Lelem,'focus', this._ControlFocus);
            this.domEventTracker.attachDOMEvent(Lelem,'blur', this._ControlBlur);
          } else { // Chrome, Safari
            this.domEventTracker.attachDOMEvent(Lelem.body,'focus', this._ControlFocus);
            this.domEventTracker.attachDOMEvent(Lelem.body,'blur', this._ControlBlur);
          }
        }

        if(elem.ownerDocument.activeElement == elem) {
          this.setActiveTarget(outputTargetForElement(elem), true);
        }
      });

      // For any elements being detached, disabled, or deliberately not being attached (b/c nonKMWTouchHandler)...
      this.page.on('disabled', (elem) => {
        // Note:  we may not actually be attached at this point.
        if(!(nestedInstanceOf(elem, "HTMLIFrameElement"))) {
          // For anything attached but (design-mode) iframes...

          // This block:  has to do with maintaining focus.
          if(device.touchable) {
            this.domEventTracker.attachDOMEvent(elem, 'touchstart', this.nonKMWTouchHandler, false);

            // does not detach the touch-handlers added in 'enabled'?
          }

          // This block:  has to do with maintaining focus.
          this.domEventTracker.detachDOMEvent(elem,'focus', this._ControlFocus);
          this.domEventTracker.detachDOMEvent(elem,'blur', this._ControlBlur);
          this.domEventTracker.detachDOMEvent(elem,'click', this._Click);
        } else {
          // For design-mode iframes:

          // This block:  has to do with maintaining focus.
          const Lelem = (elem as HTMLIFrameElement).contentWindow.document;
          // Mozilla      // I2404 - Attach to  IFRAMEs child objects, only editable IFRAMEs here
          if(device.browser == 'firefox') {
            // Firefox won't handle these events on Lelem.body - only directly on Lelem (the doc) instead.
            this.domEventTracker.detachDOMEvent(Lelem,'focus', this._ControlFocus);
            this.domEventTracker.detachDOMEvent(Lelem,'blur', this._ControlBlur);
          } else { // Chrome, Safari
            this.domEventTracker.detachDOMEvent(Lelem.body,'focus', this._ControlFocus);
            this.domEventTracker.detachDOMEvent(Lelem.body,'blur', this._ControlBlur);
          }
        }

        // This block:  has to do with maintaining focus (and consequences)
        const lastElem = this.mostRecentTarget?.getElement();
        if(lastElem && lastElem == elem) {
          this.forgetActiveTarget(); // should already auto-hide the OSK while at it via event.
        }
      });

      // This fires the events we just registered for.
      this.page.install(this.engineConfig.attachType == 'manual');
    });
  }

  get activeTarget(): OutputTargetElementWrapper<any> {
    /*
     * Assumption:  the maintainingFocus flag may only be set when there is a current target.
     * This is not enforced proactively at present, but the assumption should hold.  (2023-05-03)
     */
    const maintainingFocus = this.focusAssistant.maintainingFocus;
    return this.currentTarget || (maintainingFocus ? this.mostRecentTarget : null);
  }

  get lastActiveTarget(): OutputTargetElementWrapper<any> {
    return this.mostRecentTarget;
  }

  public deactivateCurrentTarget() {
    const priorTarget = this.activeTarget || this.lastActiveTarget;

    /* During integrated tests, it was possible in the past for a `beforeAll`
     * -initialized KMW to reach this state between tests.  The target fixture
     * got cleared, but the `mostRecentTarget` / `lastActiveTarget` was not
     * - just the `currentTarget` / `activeTarget`.  See #9718.
     *
     * Newly-added code in `forgetActiveTarget` seeks to prevent this scenario,
     * but as there's no consistent repro to prove it sufficient, an appropriate
     * guard-condition has been added here too.
     */
    if(priorTarget && this.page.isAttached(priorTarget.getElement())) {
      this._BlurKeyboardSettings(priorTarget.getElement());
    }

    // Because of focus-maintenance effects
    if(!this.activeTarget) {
      this.setActiveTarget(null, true);
    }
  }

  public forgetActiveTarget() {
    this.focusAssistant.maintainingFocus = false;
    this.focusAssistant.restoringFocus = false;

    const priorTarget = this.activeTarget || this.mostRecentTarget;
    if(priorTarget) {
      this._BlurKeyboardSettings(priorTarget.getElement());
    }

    // Will ensure that the element is no longer active.  Does not erase
    // it from being the `lastActiveTarget`, though.
    this.setActiveTarget(null, true);

    // So we erase it here.
    if(priorTarget == this.lastActiveTarget) {
      this.mostRecentTarget = null;
    }
  }

  public setActiveTarget(target: OutputTargetElementWrapper<any>, sendEvents?: boolean) {
    const previousTarget = this.mostRecentTarget;
    const originalTarget = this.activeTarget; // may differ, depending on focus state.

    if(target == originalTarget) {
      // A focus state may have .currentTarget as null at this stage; if the func
      // is being called with a non-null parameter, we want this SET. #9404
      if(originalTarget) {
        this.currentTarget = originalTarget;
      }

      /**
       * If it's already active, we should cancel early.
       *
       * The #1 reason - we don't want .resetContext calls in this scenario.
       * In particular, moving the caret or setting the selection range of an
       * <input> or <textarea> in desktop Safari programmatically WILL trigger
       * focus events!
       *
       * https://bugs.webkit.org/show_bug.cgi?id=224425
       *
       * > In WebKit, focus follows selection so if you modify selection, then the
       *   focus will be moved there.
       *
       * Caret manipulation in the browser, as needed by certain keyboard text
       * operations, IS text selection - of width zero, but still selection.
       *
       * At present, even if setting selection on the focused element, Safari will
       * still trigger a focus event upon it... which can cascade here if uncaught
       * and trigger a contextReset DURING keyboard rule processing without this
       * guard.
       *
       * The #2 reason:  the `forceScroll` method used within the Input and Textarea
       * types whenever the selection must be programatically updated.  The blur
       * is 'swallowed', preventing it from being dropped as 'active'. However, the
       * corresponding focus is not swallowed... until this if-condition's check.
       */
      return;
    }

    // We condition on 'priorElement' below as a check to allow KMW to set a default active keyboard.
    const hadRecentElement = !!previousTarget;

    // Must set before _Blur / _Focus to avoid infinite recursion due to complications
    // in setActiveKeyboard behavior with managed keyboard settings.
    this.currentTarget = this.mostRecentTarget = target; // I3363 (Build 301)
    this.predictionContext.setCurrentTarget(target);

    if(this.focusAssistant.restoringFocus) {
      this._BlurKeyboardSettings(target.getElement());
    } else if(target) {
      this._FocusKeyboardSettings(target.getElement(), !hadRecentElement);
    }

    // Always do the common focus stuff, instantly returning if we're in an editable iframe.
    if(this._CommonFocusHelper(target)) {
      return;
    };

    // Set element directionality (but only if element is empty)
    let focusedElement = target?.getElement();
    if(target instanceof DesignIFrame) {
      focusedElement = target.docRoot;
    }
    if(focusedElement && focusedElement.ownerDocument && focusedElement instanceof focusedElement.ownerDocument.defaultView.HTMLElement) {
      _SetTargDir(focusedElement, this.activeKeyboard?.keyboard);
    }

    if(target != originalTarget) {
      this.emit('targetchange', target);
    }

    //Execute external (UI) code needed on focus if required
    if(sendEvents) {
      let blurredElement = previousTarget?.getElement();
      if(previousTarget instanceof DesignIFrame) {
        blurredElement = previousTarget.docRoot;
      }

      if(!focusedElement) {
        if(blurredElement) {
          this.apiEvents.callEvent('controlblurred', {
            target: blurredElement,
            event: null,
            isActivating: this.focusAssistant.maintainingFocus
          });
        }
      } else {
        // Note:  indicates the previous control being blurred (as
        // `activeControl`). 'controlfocused' and 'controlblurred' are
        // treated as mutually exclusive, with the latter only happening
        // when nothing KMW-related is focused.
        this.apiEvents.callEvent('controlfocused', {
          target: focusedElement,
          activeControl: blurredElement
        });
      }
    }
  }

  get activeKeyboard() {
    return this._activeKeyboard;
  }

  restoreLastActiveTarget() {
    if(!this.mostRecentTarget) {
      return;
    }

    this.focusAssistant.restoringFocus = true;
    this.mostRecentTarget.focus(); // should auto-restore .mostRecentTarget as .currentTarget
                                   // via related focus events.
    this.focusAssistant.restoringFocus = false;
  }

  insertText(kbdInterface: KeyboardInterfaceBase<ContextManager>, Ptext: string, PdeadKey: number) {
    // Find the correct output target to manipulate.  The user has likely be interacting with a
    // 'help page' keyboard, like desktop `sil_euro_latin`, and active browser focus on the
    // original context element may have been lost.
    this.restoreLastActiveTarget();

    let outputTarget = this.activeTarget;

    if(outputTarget == null && this.mostRecentTarget) {
      outputTarget = this.activeTarget;
    }

    if(outputTarget != null) {
      return super.insertText(kbdInterface, Ptext, PdeadKey);
    }
    return false;
  }

  /**
   * Determines the 'target' currently used to determine which keyboard should be active.
   * When `null`, keyboard-activation operations will affect the global default; otherwise,
   * such operations affect only the specified `target`.
   *
   * This is based on the current `.activeTarget` and its related attachment metadata.
   */
<<<<<<< HEAD
  protected currentKeyboardSrcTarget(): OutputTargetElementWrapper<any> {
    let target = this.currentTarget || this.mostRecentTarget;
=======
  protected currentKeyboardSrcTarget(): OutputTarget<any> {
    const target = this.currentTarget || this.mostRecentTarget;
>>>>>>> 1e8f6924

    if(this.isTargetKeyboardIndependent(target)) {
      return target;
    } else {
      return null;
    }
  }

<<<<<<< HEAD
  private isTargetKeyboardIndependent(target: OutputTargetElementWrapper<any>): boolean {
    let attachmentInfo = target?.getElement()._kmwAttachment;
=======
  private isTargetKeyboardIndependent(target: OutputTarget<any>): boolean {
    const attachmentInfo = target?.getElement()._kmwAttachment;
>>>>>>> 1e8f6924

    // If null or undefined, we're in 'global' mode.
    return !!(attachmentInfo?.keyboard || attachmentInfo?.keyboard === '');
  }

  // Note:  is part of the keyboard activation process.  Not to be called directly by published API.
<<<<<<< HEAD
  activateKeyboardForTarget(kbd: { keyboard: JSKeyboard, metadata: KeyboardStub }, target: OutputTargetElementWrapper<any>) {
    let attachment = target?.getElement()._kmwAttachment;
=======
  activateKeyboardForTarget(kbd: {keyboard: Keyboard, metadata: KeyboardStub}, target: OutputTarget<any>) {
    const attachment = target?.getElement()._kmwAttachment;
>>>>>>> 1e8f6924

    if(!attachment) {
      // if not set with an "independent keyboard", changes the global.
      this.globalKeyboard = kbd;
    } else {
      // if set with an "independent keyboard", changes only the active target's keyboard.
      //
      // This method is not called on the pathway to shift a control back to 'global keyboard' mode;
      // only after.
      attachment.keyboard = kbd?.metadata.id ?? '';
      attachment.languageCode = kbd?.metadata.langId ?? '';
    }

    if(this.currentKeyboardSrcTarget() == target) {
      this._activeKeyboard = kbd;

      // Also, update with appropriate styling.
      const activeStub = kbd?.metadata;
      this.page.setAttachmentFont(activeStub?.KFont, this.engineConfig.paths.fonts, this.engineConfig.hostDevice.OS);
    }
  }

  /**
   * Allows setting a control to a specific keyboard that does not change if the active keyboard changes when other
   * controls are active.  Only activates the keyboard if the specified control represents the currently-active
   * context.
   *
   * This is the core method that backs
   * https://help.keyman.com/developer/engine/web/15.0/reference/core/setKeyboardForControl.
   * @param target
   * @param metadata
   */
  public setKeyboardForTarget(target: OutputTargetElementWrapper<any>, kbdId: string, langId: string) {
    if(target instanceof DesignIFrame) {
      console.warn("'keymanweb.setKeyboardForControl' cannot set keyboard on iframes.");
      return;
    }

    const attachment = target.getElement()._kmwAttachment;

    // Catches if the target is already in independent-mode, even if it's being cancelled
    // during this call.
    const wasPriorTarget = this.currentKeyboardSrcTarget() == target;

    if(!attachment) {
      return;
    } else {
      // Either establishes or cancels independent-keyboard mode by setting the
      // associated metadata.  This will have direct effects on the results
      // of .currentKeyboardSrcTarget().
      attachment.keyboard = kbdId || null;
      attachment.languageCode = langId || null;

      // If it has just entered independent-keyboard mode, we need the second check.
      if(wasPriorTarget || this.currentKeyboardSrcTarget() == target) {
        const globalKbd = this.globalKeyboard.metadata;

        // The `||` bits below - in case we're cancelling independent-keyboard mode.
        this.activateKeyboard(
          attachment.keyboard || globalKbd.id,
          attachment.languageCode || globalKbd.langId,
          true
        );
      }
    }
  }

  public getKeyboardStubForTarget(target: OutputTargetElementWrapper<any>) {
    if(!this.isTargetKeyboardIndependent(target)) {
      return this.globalKeyboard.metadata;
    } else {
      const attachment = target.getElement()._kmwAttachment;
      return this.keyboardCache.getStub(attachment.keyboard, attachment.languageCode);
    }
  }

  protected getFallbackStubKey() {
    const emptyCodes = {
      id: '',
      langId: ''
    };

    if(this.engineConfig.hostDevice.touchable) {
      /* Fallback behavior - if on a touch device, we need to keep a keyboard visible
       * if one is available.
       *
       * When literally none are available, setting `emptyCodes` will ensure that `globalKeyboard`
       * is unset properly and that relevant keyboard events are still generated.  (engine/main
       * delegates 'fallback behavior' to its derived classes, so the parent class won't undo it.)
       */
      return this.keyboardCache.defaultStub || emptyCodes;
    } else {
      // Fallback behavior - if on a desktop device, the user still has a physical keyboard.
      // Just clear out the active keyboard & OSK.
      return emptyCodes;
    }
  }

  public async activateKeyboard(keyboardId: string, languageCode?: string, saveCookie?: boolean): Promise<boolean> {
    saveCookie ||= false;
    const originalKeyboardTarget = this.currentKeyboardSrcTarget();

    // If someone tries to activate a keyboard before we've had a chance to load it,
    // we should defer the activation, just as we'd have deferred the load attempt.
    if(!this.engineConfig.deferForInitialization.isFulfilled) {
      await this.engineConfig.deferForInitialization.corePromise;
    }

    // Must do here b/c of fallback behavior stuff defined below.
    // If the default keyboard is requested, load that.  May vary based on form-factor, which is
    // part of what .getFallbackStubKey() handles.
    if(!keyboardId) {
      keyboardId = this.getFallbackStubKey().id;
      languageCode = this.getFallbackStubKey().langId;
    }

    try {
      const result = await super.activateKeyboard(keyboardId, languageCode, saveCookie);

      this.engineConfig.alertHost?.wait(); // clear any pending waits.

      if(saveCookie && !originalKeyboardTarget) { // if the active target uses global keyboard settings
        this.cookieManager.save({current: `${keyboardId}:${languageCode}`});
      }

      // Only do these if the active keyboard-target still matches the original keyboard-target;
      // otherwise, maintain what's correct for the currently active one.
      if(originalKeyboardTarget == this.currentKeyboardSrcTarget()) {
        _SetTargDir(this.currentTarget?.getElement(), this.keyboardCache.getKeyboard(keyboardId));
        this.page.setAttachmentFont(this.activeKeyboard?.metadata?.KFont, this.engineConfig.paths.fonts, this.engineConfig.hostDevice.OS);

        this.restoreLastActiveTarget();
      }

      return result;
    } catch(err) {
      // non-embedded:  if keyboard activation failed, deactivate the keyboard.

      const fallback = async () => {
        // Make sure we don't infinite-recursion should the deactivate somehow fail.
        const fallbackCodes = this.getFallbackStubKey();
        if((fallbackCodes.id != keyboardId)) {
          await this.activateKeyboard(fallbackCodes.id, fallbackCodes.langId, true).catch(() => {});
        } // else "We already failed, so give up."
      }

      this.engineConfig.alertHost?.wait(); // clear the wait message box, either way.

      const message = (err as Error)?.message ||
                      'Sorry, the ' + keyboardId + ' keyboard for ' + languageCode + ' is not currently available.';

      if(err instanceof KeyboardScriptError) {
        // We get signaled about error log messages if the site is connected to our Sentry error reporting
        // system; we want to know if we have a broken keyboard that's been published.
        console.error(err || message);
      } else {
        // If it's just internet connectivity or "file not found" issues, that's not worth reporting
        // to Sentry.
        console.warn(err || message);
      }

      if(this.engineConfig.alertHost) {
        // Possible future TODO:  have it return a Promise that resolves on completion of `fallback`?
        // Though, we're talking about dropping the 'alert' subsystem entirely at some point.
        this.engineConfig.alertHost?.alert(message, fallback);
      } else {
        await fallback();
      }

      throw err; // since the site-dev consumer may want to do their own error-handling.
    }
  }

  //

  /**
   * Function             _BlurKeyboardSettings
   * Description          Stores the last active element's keyboard settings.  Should be called
   *                      whenever a KMW-enabled page element loses control.
   */
  _BlurKeyboardSettings(lastElem: HTMLElement, PInternalName?: string, PLgCode?: string) {
    let keyboardID = this.activeKeyboard ? this.activeKeyboard.keyboard.id : '';
    let langCode = this.activeKeyboard?.metadata.langId;

    if(PInternalName !== undefined && PLgCode !== undefined) {
      keyboardID = PInternalName;
      langCode = PLgCode;
    }

    if(lastElem && lastElem._kmwAttachment.keyboard != null) {
      lastElem._kmwAttachment.keyboard = keyboardID;
      lastElem._kmwAttachment.languageCode = langCode;
    } else {
      this.globalKeyboard = this.activeKeyboard;
    }
  }

  /**
   * Function             _FocusKeyboardSettings
   * @param   {boolean}   blockGlobalChange   A flag indicating if the global keyboard setting should be ignored for this call.
   * Description          Restores the newly active element's keyboard settings.  Should be called
   *                      whenever a KMW-enabled page element gains control, but only once the prior
   *                      element's loss of control is guaranteed.
   */
  _FocusKeyboardSettings(lastElem: HTMLElement, blockGlobalChange: boolean) {
    // Important pre-condition:  the newly-focused element must be set as active.
    const attachment = lastElem._kmwAttachment;
    const global = this.globalKeyboard;

    if(attachment.keyboard != null) {
      this.activateKeyboard(attachment.keyboard, attachment.languageCode, true);
    } else if(!blockGlobalChange && (global?.metadata != this._activeKeyboard?.metadata)) {
      // TODO:  can we drop `!blockGlobalChange` in favor of the latter check?
      this.activateKeyboard(global?.metadata.id, global?.metadata.langId, true);
    }
  }

  /**
   * Function             _CommonFocusHelper
   * @param   {Element}   target
   * @returns {boolean}
   * Description          Performs common state management for the various focus events of KeymanWeb.
   *                      The return value indicates whether (true) or not (false) the calling event handler
   *                      should be terminated immediately after the call.
   */
  _CommonFocusHelper(outputTarget: OutputTargetElementWrapper<any>): boolean {
    const focusAssistant = this.focusAssistant;

    const activeKeyboard = this.activeKeyboard?.keyboard;
    if(!focusAssistant.restoringFocus) {
      outputTarget?.deadkeys().clear();
      activeKeyboard?.notify(0, outputTarget, 1);  // I2187
    }

    if(!focusAssistant.restoringFocus && this.mostRecentTarget != outputTarget) {
      focusAssistant.maintainingFocus = false;
    }
    focusAssistant.restoringFocus = false;

    // Now that we've fully entered the new context, invalidate the context so we can generate initial predictions from it.
    // (Note that the active keyboard will have been updated by a method called before this one; the newly-focused
    // context should now be 100% ready.)
    this.resetContext();

    return false;
  }



  /**
   * Respond to KeymanWeb-aware input element receiving focus
   */
  _ControlFocus = (e: FocusEvent): boolean => {
    // Step 1: determine the corresponding OutputTarget instance.
    const target = eventOutputTarget(e);
    if(!target) {
      // Probably should also make a warning or error?
      return true;
    }

    // ???? ?: ensure it's properly active?
    // if(target instanceof DesignIFrame) { //**TODO: check case reference
    //   // But... the following should already have been done during attachment...
    //   // attachmentEngine._AttachToIframe(Ltarg as HTMLIFrameElement);
    //   target.docRoot
    //   Ltarg=Ltarg.contentWindow.document.body; // And we only care about Ltarg b/c of finding the OutputTarget.
    // }

    // Step 2:  Make the newly-focused control the active control, and thus the active context.
    this.setActiveTarget(target, true);

    return true;
  }

  /**
   * Respond to KMW losing focus on event
   */
  _ControlBlur = (e: FocusEvent): boolean => {
    // Step 0:  if we're in a state where loss-of-focus should be outright-ignored, bypass the handler entirely.
    if(this.focusAssistant._IgnoreNextSelChange) {

      // If a keyboard calls saveFocus() (KSF), then ignore the
      // next selection change
      this.focusAssistant._IgnoreNextSelChange--;
      e.cancelBubble = true;
      e.stopPropagation();
      return true;
    }

    if(this.focusAssistant.isTargetForcingScroll()) {
      // Prevent triggering other blur-handling events (as possible)
      e.cancelBubble = true;
      e.stopPropagation();
      return true;
    }

    // Step 1: determine the corresponding OutputTarget instance.
    const target = eventOutputTarget(e);
    if (target == null) {
      return true;
    }

    // Step 2:  persist the keyboard setting for the deactivating context.

    ////keymanweb._SelectionControl = null;
    if(this.lastActiveTarget) {
      // There's no harm in saving them at this stage, even if we're still in the `maintainingFocus` state.
      this._BlurKeyboardSettings(this.lastActiveTarget.getElement());
    }

    // Step 3: Now that we've handled all prior-element maintenance, update the active and 'last-active element'.
    // (The "context target" state fields)
    const previousTarget = this.activeTarget;
    this.currentTarget = null; // I3363 (Build 301)

    // After a .forgetActiveTarget call occurs before _ControlBlur is called on the corresponding element,
    // we should avoid accidentally 'remembering' it here.
    if(previousTarget || this.lastActiveTarget) {
      this.mostRecentTarget = target;
    }

    // Step 4: any and all related events
    /* If the KeymanWeb UI is active as a user changes controls, all UI-based effects
     * should be restrained to this control in case the user is manually specifying
     * languages on a per-control basis.
     */
    this.focusAssistant.restoringFocus = false;

    const activeKeyboard = this.activeKeyboard;
    const maintainingFocus = this.focusAssistant.maintainingFocus;
    if(!maintainingFocus && activeKeyboard) {
      activeKeyboard.keyboard.notify(0, target, 0);  // I2187
    }
    if(previousTarget && !this.activeTarget) {
      this.emit('targetchange', null);
    }

    this.apiEvents.callEvent('controlblurred', {
      target: target.getElement(),
      event: e,
      isActivating: maintainingFocus
    });

    // Is not an "API event"; it models a native browser event instead.
    this.doChangeEvent(target);
    this.resetContext();
    return true;
  }

  doChangeEvent(target: OutputTargetElementWrapper<any>) {
    if(target.changed) {
      const event = new Event('change', {"bubbles": true, "cancelable": false});
      target.getElement().dispatchEvent(event);
    }

    target.changed = false;
  }

  _Click: (e: MouseEvent) => boolean = (e: MouseEvent) => {
    this.resetContext();
    return true;
  };

  /**
   * Gets the 'saved keyboard' cookie value for the last keyboard used in the
   * iser's previous session.
   **/
  getSavedKeyboardRaw(): string {
    const cookie = new CookieSerializer<KeyboardCookie>('KeymanWeb_Keyboard');
    const v = cookie.load(decodeURIComponent);

    if(typeof(v.current) != 'string') {
      return null;
    } else if(v.current == 'Keyboard_us:eng') {
      // 16.0 used the :eng variant!
      return 'Keyboard_us:en';
    } else {
      return v.current;
    }
  }

  /**
   * Gets the cookie for the name and language code of the most recently active keyboard
   *
   *  Defaults to US English, but this needs to be user-set in later revision (TODO)
   *
   * @return      {string}          InternalName:LanguageCode
   **/
  getSavedKeyboard(): string {
    const cookieValue = this.getSavedKeyboardRaw();

    // Check that the requested keyboard is included in the available keyboard stubs
    const stubs = this.keyboardCache.getStubList()
    let kd: string;

    for(let n=0; n<stubs.length; n++) {
      kd=stubs[n]['KI']+':'+stubs[n]['KLC'];
      if(kd == cookieValue) {
        return kd;
      }
    }

    // Default to US English if available (but don't assume it is first)
    for(let n=0; n<stubs.length; n++) {
      kd=stubs[n]['KI']+':'+stubs[n]['KLC'];
      if(kd == 'Keyboard_us:en') {
        return kd;
      }
    }

    // Otherwise use the first keyboard stub
    if(stubs.length > 0) {
      return stubs[0]['KI']+':'+stubs[0]['KLC'];
    }

    // Or US English if no stubs loaded (should never happen)
    return 'Keyboard_us:en';
  }

  /**
   * Restore the most recently used keyboard, if still available
   */
  restoreSavedKeyboard(kbd: string) {
    // If no saved keyboard, defaults to US English
    const d=kbd;

    // Identify the stub with the saved keyboard
    const t=d.split(':');
    if(t.length < 2) {
      t[1]='';
    }

    // Find the matching stub; if it doesn't exist, default to the first available stub.
    const stub = this.keyboardCache.getStub(t[0], t[1]);

    // Sets the default stub (as specified with the `getSavedKeyboard` call) as active.
    if(stub) {
      this.activateKeyboard(t[0], t[1]);
    } else {
      const {id, langId} = this.getFallbackStubKey()
      this.activateKeyboard(id, langId);
    }
  }

  /**
   * Function     nonKMWTouchHandler
   * Scope        Private
   * Description  A handler for KMW-touch-disabled elements when operating on touch devices.
   */
  nonKMWTouchHandler = (x: Event) => {
    this.focusAssistant.focusing=false;
    clearTimeout(this.focusAssistant.focusTimer);
    this.forgetActiveTarget();
    // this.keyman.osk.hideNow(); // TODO:  is more aggressive than the default - how to migrate this tidbit?
  };

  shutdown() {
    this.page.shutdown();
    this.domEventTracker.shutdown();
  }
}<|MERGE_RESOLUTION|>--- conflicted
+++ resolved
@@ -369,13 +369,8 @@
    *
    * This is based on the current `.activeTarget` and its related attachment metadata.
    */
-<<<<<<< HEAD
   protected currentKeyboardSrcTarget(): OutputTargetElementWrapper<any> {
-    let target = this.currentTarget || this.mostRecentTarget;
-=======
-  protected currentKeyboardSrcTarget(): OutputTarget<any> {
     const target = this.currentTarget || this.mostRecentTarget;
->>>>>>> 1e8f6924
 
     if(this.isTargetKeyboardIndependent(target)) {
       return target;
@@ -384,26 +379,16 @@
     }
   }
 
-<<<<<<< HEAD
   private isTargetKeyboardIndependent(target: OutputTargetElementWrapper<any>): boolean {
-    let attachmentInfo = target?.getElement()._kmwAttachment;
-=======
-  private isTargetKeyboardIndependent(target: OutputTarget<any>): boolean {
     const attachmentInfo = target?.getElement()._kmwAttachment;
->>>>>>> 1e8f6924
 
     // If null or undefined, we're in 'global' mode.
     return !!(attachmentInfo?.keyboard || attachmentInfo?.keyboard === '');
   }
 
   // Note:  is part of the keyboard activation process.  Not to be called directly by published API.
-<<<<<<< HEAD
   activateKeyboardForTarget(kbd: { keyboard: JSKeyboard, metadata: KeyboardStub }, target: OutputTargetElementWrapper<any>) {
-    let attachment = target?.getElement()._kmwAttachment;
-=======
-  activateKeyboardForTarget(kbd: {keyboard: Keyboard, metadata: KeyboardStub}, target: OutputTarget<any>) {
     const attachment = target?.getElement()._kmwAttachment;
->>>>>>> 1e8f6924
 
     if(!attachment) {
       // if not set with an "independent keyboard", changes the global.
