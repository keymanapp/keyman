--- conflicted
+++ resolved
@@ -3,9 +3,5 @@
 export { preprocessKeyboardEvent, default as HardwareEventKeyboard } from './hardwareEventKeyboard.js';
 
 export { KeymanEngine } from './keymanEngine.js';
-<<<<<<< HEAD
-export { default as KeyboardInterface } from './keyboardInterface.js';
-=======
 export { KeyboardInterface } from './keyboardInterface.js';
->>>>>>> c5ba7ff0
 export { UIModule } from './uiModuleInterface.js';