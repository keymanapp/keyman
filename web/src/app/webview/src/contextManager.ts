--- conflicted
+++ resolved
@@ -65,15 +65,9 @@
 
   updateContext(text: string, selStart: number, selEnd: number): boolean {
     let shouldResetContext = false;
-<<<<<<< HEAD
-    let tempMock = new Mock(text, selStart ?? KMWString.length(text), selEnd ?? KMWString.length(text));
-    let newLeft = tempMock.getTextBeforeCaret();
-    let oldLeft = this.getTextBeforeCaret();
-=======
-    const tempMock = new Mock(text, selStart ?? text._kmwLength(), selEnd ?? text._kmwLength());
+    const tempMock = new Mock(text, selStart ?? KMWString.length(text), selEnd ?? KMWString.length(text));
     const newLeft = tempMock.getTextBeforeCaret();
     const oldLeft = this.getTextBeforeCaret();
->>>>>>> 7217d7cf
 
     if(text != this.text) {
       const unexpectedBeforeCharCount = findCommonSubstringEndIndex(newLeft, oldLeft, true) + 1;
@@ -86,11 +80,7 @@
       this.selEnd = selEnd;
     } else {
       // Transform selection coordinates to their location within the longform context window.
-<<<<<<< HEAD
-      let delta = KMWString.length(oldLeft) - KMWString.length(newLeft);
-=======
-      const delta = oldLeft._kmwLength() - newLeft._kmwLength();
->>>>>>> 7217d7cf
+      const delta = KMWString.length(oldLeft) - KMWString.length(newLeft);
       this.selStart = selStart - delta;
       this.selEnd = selEnd - delta;
     }
