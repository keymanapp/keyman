/***
   KeymanWeb 17.0
   Copyright 2019-2023 SIL International
***/

import type { KeymanEngine, KeyboardCookie, UIModule } from 'keyman/app/browser';

declare global {
  interface Window {
    keyman: KeymanEngine
  }
}

type MapRegion = {
  /** The title of the region */
  t: string,

  /** The geometrical specification, in string form, for the region of the map to highlight */
  m: string
}

type ToolbarCookie = {
  /**
   * The two-letter code for the currently-selected map region
   */
  region: string;

  /**
   * The number of encoded 'recent'-keyboard entries enumerated within the cookie.
   */
  maxrecent: number;
} & Record<`recent${number}`, string>;

type KeyboardDetail = ReturnType<KeymanEngine['_GetKeyboardDetail']>;

type LanguageEntry = {
  /** Language id */
  id: string;

  /** Language ID */
  name: string;

  /**
   * A rich list of keyboard metadata for keyboards matching this language's language code (`id`).
   */
  keyboards: KeyboardDetail[];
}

interface ListedKeyboard {
  priority: number;
  lang: LanguageEntry,
  keyboard: KeyboardDetail;
  buttonNode: HTMLDivElement;
  aNode: HTMLAnchorElement;
}

const keymanweb=window.keyman;

// If a UI module has been loaded, we can rely on the publically-published 'name' property
// having been set as a way to short-out a UI reload.  Its parent object always exists by
// this point in the build process.
if(!keymanweb) {
  throw new Error("`keyman` global is missing; Keyman Engine for Web script has not been loaded");
} else if(!keymanweb.ui?.name) {
  /********************************/
  /*                              */
  /* Toolbar User Interface       */
  /*                              */
  /********************************/

  /**
   * Do not enclose in an anonymous function, as the compiler may create
   * global scope variables to replace true, false, null, which can collide
   * with other variables.
   * Instead, use the --output-wrapper command during optimization, which will
   * add the anonymous function to enclose all code, including those optimized
   * variables which would otherwise have global scope.
   **/

  try {
    // Declare KeymanWeb, OnScreen keyboard and Util objects
    const util=keymanweb.util;

    // Disable UI for touch devices
    if(util.isTouchDevice()) {
      throw '';
    }

    // User interface local variables
    class ToolbarUI implements UIModule {
      init = false;

      toolbarNode: HTMLDivElement = null;
      browseMapNode: HTMLDivElement = null;
      keyboardsButtonNode: HTMLDivElement = null;
      languageButtonsNode: HTMLDivElement = null;
      offButtonNode: HTMLDivElement = null;
      offBarNode: HTMLDivElement = null;
      oskButtonNode: HTMLDivElement = null;
      oskBarNode: HTMLDivElement = null;
      selectorNode: HTMLDivElement = null;
      regionLanguageListNodes: Record<string, HTMLDivElement> = {};
      regionsNode: HTMLDivElement = null;
      regionNodes: Record<string, HTMLAnchorElement> = null;
      langKeyboardNodes: Record<string, HTMLSpanElement> = {};
      langKeyboardListNodes: Record<string, HTMLUListElement> = {};
      selectedRegion = 'as';

      /**
       * Tracks a list of recently-selected keyboards.
       *
       * This list may be used to pick the most-recent **and** still-available keyboard upon
       * page refresh.  (If either condition isn't met, it's ignored and the next in line
       * is checked until one is found that meets both conditions.)
       */
      listedKeyboards: ListedKeyboard[] = [];
      catchAllRegion = 'un';

      /**
       * A seed value for tracking listedKeyboards entry 'age'; smaller values = older, as this
       * seed is incremented on each keyboard change.
       */
      keyboardListPriority = 0;

      /**
       * The maximum length of the `listedKeyboards` array; once this length is reached, addition
       * of a new entry will result in pruning the oldest in the list, as with a cache.
       */
      maxListedKeyboards = 1;
      lastActiveControl: HTMLElement = null;
      selectedKeyboard: KeyboardDetail = null;
      selectedLanguage = '';
      helpOffsetX = 0;
      helpOffsetY = 0;

      keyboardsForLangPopup: HTMLUListElement = null;
      lastSelectedKeyboard: {
        internalName: string,
        languageCode: string
      } = null;

      regions: Record<string, MapRegion>;

      /**
       * If no prior KeymanWebControl element exists, the Toolbar UI will generate its own
       * during initialization and insert it.  That reference is stored here so that we may
       * remove it later if/when `.shutdown()` is called.
       */
      _insertedElem: HTMLElement;

      /**
       * associative-array of objects { id: <langid>, name: <name>, keyboards: <array of KeymanWeb keyboards> }
       */
      languages: Record<string, LanguageEntry> = {};

      /**
       * flag to control re-initialization of keyboard map
       */
      updateMap = false;

      /**
       * initialization timer - wait 2 seconds after last stub installed then initialize map
       */
      startTimer = 0;

      /**
       * language name in toolbar
       */
      lgText = ''

      readonly name = 'toolbar';

      /**
       * Appears to be the i18n/l10n setup for the KMW Toolbar UI.
       */
      ToolBar_Text = {
        Keyboards: 'Languages',
        OffTitle: 'Turn off KeymanWeb keyboards',
        Off: 'Off',
        ShowOSK: 'Show On Screen Keyboard',
        LanguageSelector: 'Select language',

        SelectKeyboardPre: 'Select ',
        SelectKeyboardSuf: 'keyboard',
        AltKeyboardsPre: 'Alternate keyboards for ',
        AltKeyboardsSuf: '',

        ca: 'Central America',
        sa: 'South America',
        na: 'Americas',
        eu: 'Europe',
        af: 'Africa',
        un: 'Undetermined',
        as: 'Asia',
        oc: 'Oceania'
      };

      /**
       * Create some of the controls but don't insert them into the document yet
       * This does not need or want to prevent loss of focus, so uses document.createElement
       * rather than util.createElement.
       *
       * @param       {string}  tag
       * @param       {?string=}  id
       * @param       {?string=}  className
       * @param       {string=}  innerHTML
       * @return      {Node|null}
       */
      private createNode<E extends keyof HTMLElementTagNameMap>(tag: E, id?: string, className?: string, innerHTML?: string) {
        const node = document.createElement(tag);
        if(id) {
          node.id = id;
        }
        if(className) {
          node.className = className;
        }
        if(innerHTML) {
          node.innerHTML = innerHTML;
        }

        // The following is OK for IE and for F3.5 and later - should simply be ignored for others
        // first tried preventDefault() as suggested by many on web, which worked but interfered with keyboard and OSK enabling
        if(tag == 'a' || tag == 'area' || tag == 'map') {
          node.ondragstart = () => false;
        }
        return node;
      }

      /**
       * Initialize toolbar UI
       */
      initialize() {
        if(!keymanweb.initialized || this.init) {
          return;
        }

        // Find the controller DIV, insert at top of body if undefined
        let e = document.getElementById('KeymanWebControl');
        if(!e) {
          if(document.body == null) {
            return;
          } else {
            e = document.createElement('div');
            e.id = 'KeymanWebControl';
            document.body.insertBefore(e, document.body.firstChild);
            this._insertedElem = e;
          }
        }

        // Hide toolbar until elements fully drawn, to prevent spurious text displays
        e.style.visibility='hidden';
        e.style.maxHeight='35px';

        this.init = true;

        if(util.isTouchDevice()) {
          return;
        }

        this.regions = {};
        //ui.regions['ca'] = {t: ui.ToolBar_Text['ca'], m: '49,52,65,54,68,57,71,56,73,59,75,60,93,61,94,58,97,58,101,59,107,60,114,64,115,68,114,77,104,74,98,75,96,78,95,82,90,81,85,80,82,76,78,74,74,73,65,68,57,61' },
        //ui.regions['sa'] = {t: ui.ToolBar_Text['sa'], m: '82,82,95,82,96,78,98,75,104,74,114,77,120,79,124,83,126,87,141,90,142,97,138,103,135,113,127,116,123,124,115,131,112,132,109,138,117,139,140,141,141,146,134,148,114,145,109,148,100,148,91,143,91,130,96,111,89,102,83,95,77,89' },
        this.regions['na'] = {t: this.ToolBar_Text['na'], m: '0,3,0,37,24,32,35,37,43,47,49,52,65,54,68,57,71,56,73,59,75,60,93,61,93,57,103,49,118,41,126,41,136,23,148,17,156,14,164,5,164,0,57,0,35,5,25,9,5,8,49,52,65,54,68,57,71,56,73,59,75,60,93,61,94,58,97,58,101,59,107,60,114,64,115,68,114,77,104,74,98,75,96,78,95,82,90,81,85,80,82,76,78,74,74,73,65,68,57,61,82,82,95,82,96,78,98,75,104,74,114,77,120,79,124,83,126,87,141,90,142,97,138,103,135,113,127,116,123,124,115,131,112,132,109,138,117,139,140,141,141,146,134,148,114,145,109,148,100,148,91,143,91,130,96,111,89,102,83,95,77,89' },
        this.regions['eu'] = {t: this.ToolBar_Text['eu'], m: '145,29,146,19,158,14,171,6,187,2,206,1,217,4,227,11,231,16,231,33,227,34,225,35,225,37,227,39,228,44,228,47,227,48,223,46,218,44,215,43,208,43,203,45,202,48,205,52,201,52,195,49,189,50,187,48,177,48,175,49,166,50,147,33' },
        this.regions['af'] = {t: this.ToolBar_Text['af'], m: '150,58,158,50,166,50,175,49,177,48,187,48,189,50,195,49,201,52,205,52,207,53,221,75,229,75,231,77,231,85,227,92,232,101,237,106,237,112,227,115,222,118,206,125,199,127,193,127,185,111,183,104,180,87,168,89,153,85,143,71,147,60' },
        this.regions['as'] = {t: this.ToolBar_Text['as'], m: '219,1,221,6,228,12,231,16,231,33,227,34,225,35,225,37,227,39,229,45,232,48,239,48,240,49,239,53,242,60,243,65,249,70,252,81,259,87,271,87,278,95,289,100,303,101,311,98,320,98,323,98,323,84,311,81,308,73,307,65,317,57,330,50,334,44,348,36,364,38,375,34,375,8,355,8,336,5,292,1,285,0,219,0' },
        this.regions['oc'] = {t: this.ToolBar_Text['oc'], m: '288,117,289,107,303,101,311,98,323,98,323,84,333,77,344,73,362,80,369,88,375,96,375,141,352,143,323,142,316,136,310,130,291,130' }
        this.regions['un'] = {t: this.ToolBar_Text['un'], m: '205,52,202,48,203,45,208,43,215,43,218,44,223,46,227,48,232,48,239,48,240,49,239,53,242,60,243,65,237,76,231,77,229,75,221,75,207,53' },

        this.toolbarNode = this.createNode('div', 'kmw_controls');
        this.toolbarNode.style.display='block';

        util.linkStyleSheet(util.getOption('resources')+'ui/toolbar/kmwuitoolbar.css');

        const tbNode = this.createNode('a', 'kmw_controls_start', null, ' ');
        tbNode.href = "https://keyman.com/developer/keymanweb/";
        tbNode.target="_blank";
        this.toolbarNode.appendChild(tbNode);

        /* Keyboards button */
        this.keyboardsButtonNode = this.createNode('div','kmw_btn_keyboards','kmw_button');
        this.keyboardsButtonNode.title=this.ToolBar_Text.LanguageSelector;
        let aNode = this.createNode('a', null, 'kmw_button_a');
        aNode.href='#';
        aNode.onclick = this.showKeyboardsPopup;
        aNode.appendChild(this.createNode('div', 'kmw_img_keyboards', 'kmw_img'));
        aNode.appendChild(this.createNode('div', null, 'kmw_a', this.ToolBar_Text.Keyboards));
        aNode.appendChild(this.createNode('div', null, 'kmw_drop'));
        this.keyboardsButtonNode.appendChild(aNode);

        /* Keyboards popup */
        this.selectorNode = this.createNode('div', 'kmw_selector');
        this.regionsNode = this.createNode('div', 'kmw_selector_regions');

        this.browseMapNode = this.createNode('div', 'kmw_browsemap');
        const imgNode = this.createNode('img', 'kmw_region_browsemap');
        imgNode.src= util.getOption('resources')+'ui/toolbar/blank.gif';
        imgNode.useMap = '#kmw_worldgrey16';
        this.browseMapNode.appendChild(imgNode);

        const mapNode = this.createNode('map', 'kmw_worldgrey16');
        mapNode.name='kmw_worldgrey16';
        for(const i in this.regions) {
          const areaNode = this.createNode('area');
          areaNode.shape = 'poly';
          areaNode.alt = '';
          areaNode.href = '#';
          areaNode.title = this.regions[i].t;
          // @ts-ignore
          areaNode['hidefocus'] = 'true';
          areaNode.onclick =     ((i) => { return (event) => this.selectRegion(event, i);  })(i);
          areaNode.onmouseover = ((i) => { return (event) => this.hoverRegion(event, i);   })(i);
          areaNode.onmouseout =  ((i) => { return (event) => this.unhoverRegion(event, i); })(i);
          areaNode.coords = this.regions[i].m;
          mapNode.appendChild(areaNode);
        }

        const areaNode = this.createNode('area');
        areaNode.shape = 'default';
        areaNode.noHref = true;
        areaNode.alt = '';
        areaNode.onclick=this.eventCapture;   // do not close map when clicking on ocean!
        mapNode.appendChild(areaNode);
        this.browseMapNode.appendChild(mapNode);
        this.regionsNode.appendChild(this.browseMapNode);
        this.regionNodes = {};

        const listNode = this.createNode('ul');
        for(const i in this.regions) {
          const itemNode = this.createNode('li');
          this.regionNodes[i] = this.createNode('a', null, null, this.regions[i].t);
          this.regionNodes[i].href='#';
          this.regionNodes[i].onclick = ((i) =>     { return (event) => this.selectRegion(event, i);  })(i);
          this.regionNodes[i].onmouseover = ((i) => { return (event) => this.hoverRegion(event, i);   })(i);
          this.regionNodes[i].onmouseout = ((i) =>  { return (event) => this.unhoverRegion(event, i); })(i);
          itemNode.appendChild(this.regionNodes[i]);
          listNode.appendChild(itemNode);
        }
        this.regionsNode.appendChild(listNode);
        this.selectorNode.appendChild(this.regionsNode);
        this.keyboardsButtonNode.appendChild(this.selectorNode);
        this.toolbarNode.appendChild(this.keyboardsButtonNode);

        // Separator and Keyboard Off Button
        this.toolbarNode.appendChild(this.offBarNode = this.createNode('div', 'kmw_bar_off', 'kmw_bar'));

        this.offButtonNode = this.createNode('div', 'kmw_btn_off', 'kmw_button_selected');

        // Re-used variable!
        aNode = this.createNode('a', null, 'kmw_button_a');
        aNode.href = '#';
        aNode.onclick = this.offButtonClickEvent;
        aNode.title = this.ToolBar_Text.OffTitle;
        aNode.appendChild(this.createNode('div', 'kmw_img_off', 'kmw_img'));
        aNode.appendChild(this.createNode('div', null, 'kmw_a', this.ToolBar_Text.Off));
        this.offButtonNode.appendChild(aNode);
        this.toolbarNode.appendChild(this.offButtonNode);

        // Keyboard buttons
        this.toolbarNode.appendChild(this.languageButtonsNode = this.createNode('div', 'kmw_control_keyboards', 'kmw_button'));

        // Separator and On Screen Keyboard Button
        this.toolbarNode.appendChild(this.oskBarNode = this.createNode('div', 'kmw_bar_osk', 'kmw_bar'));

        this.oskButtonNode = this.createNode('div', 'kmw_btn_osk', 'kmw_button');//was 'kmw_button_selected'

        // Re-used variable!
        aNode = this.createNode('a', null, 'kmw_button_a');
        aNode.href = '#';
        aNode.onclick = this.showOSK;
        aNode.onmousedown = function() {
          keymanweb.activatingUI(true);
        };
        aNode.title = this.ToolBar_Text.ShowOSK;
        aNode.appendChild(this.createNode('div', 'kmw_img_osk', 'kmw_img'));
        //aNode.appendChild(ui.createNode('div', null, 'kmw_a', 'On Screen Keyboard'));
        this.oskButtonNode.appendChild(aNode);
        this.toolbarNode.appendChild(this.oskButtonNode);

        this.toolbarNode.appendChild(this.createNode('div', 'kmw_controls_end', null, ' '));

        const img = this.createNode('div');
        img.id = 'kmw_map_preload';
        this.toolbarNode.appendChild(img);

        this.toolbarNode.appendChild(this.createNode('br', null, 'kmw_clear'));

        // Append toolbar node to controller
        e.appendChild(this.toolbarNode);

        // Initialize map array, using a timer to allow restarting if necessary after keyboards loaded
        // Note that toolbar will be displayed and enabled on completion of timeout routine
        this.updateMap = true;
        if(this.startTimer) {
          clearTimeout(this.startTimer);
        }
        this.startTimer = window.setTimeout(this.addKeyboardsToMap, 0);

        // Ensure that popups are hidden by clicking elsewhere on document
        util.attachDOMEvent(document.body,'click', this.hideAllPopups, false);

        // Set Europe to be the default region
        this.selectedRegion = 'eu';

        this.registerEvents();

        // Restore focus
        keymanweb.focusLastActiveElement();
      }

      shutdown() {
        let root: HTMLElement = this.toolbarNode;
        if(root) {
          root.parentNode.removeChild(root);
        }

        root = this._insertedElem;
        if(root) {
          root.parentNode.removeChild(root);
        }
      }

      /**
       * Fill the map with available keyboards when the Keyboards selector is clicked
       *    after all keyboard stubs have been registered
      **/
      readonly addKeyboardsToMap = () => {
        // Do nothing unless a keyboard has been installed since map created
        if(this.updateMap) {
          this.updateMap=false;
        } else {
          return;
        }

        this.regionLanguageListNodes = {};

        // Build list of keyboards by region and language
        const Keyboards = keymanweb.getKeyboards();

        // Sort the keyboards by region and language
        Keyboards.sort(this.sortKeyboards);

        // Always rebuild the map, so remove any previously created language lists
        let n=0;
        for(n=this.regionsNode.children.length; n>0; n--) {
          if(this.regionsNode.children[n-1].className == 'kmw_selector_region') {
            this.regionsNode.removeChild(this.regionsNode.childNodes[n-1]);
          }
        }

        for(const i in this.regions) {
          this.regionLanguageListNodes[i] = this.createNode('div', null, 'kmw_selector_region');
          let colNode = this.createNode('div', null, 'kmw_keyboard_col');
          let max = 0, count = 0, languageCode = '';

          // Get number of languages for the region
          for(let j=0; j<Keyboards.length; j++) {
            // REVERT:  ensures that keyboards without visible map region get displayed SOMEWHERE.
            const kbdRegion = Keyboards[j].RegionCode;
            if(!this.regions[kbdRegion]) {
              // For now, we'll display them within the 'middle-east' region.
              if(i != this.catchAllRegion) {
                continue;
              }
            } else if(kbdRegion != i) {
              continue; // Not this region
            }

            // Get JUST the language code for this section.  BCP-47 codes can include more!
            const bcpSubtags: string[] = keymanweb.util.getLanguageCodes(Keyboards[j].LanguageCode);
            if(bcpSubtags[0] == languageCode) {
              continue; // Same language as previous keyboard
            }
            languageCode = bcpSubtags[0];

            max++;
          }
          max = Number(((max+3)/4).toFixed(0));   // Get number of entries per column

          // Add language list to columns for the region
          languageCode='';
          for(let j=0; j<Keyboards.length; j++) {
            // REVERT:  ensures that keyboards without visible map region get displayed SOMEWHERE.
            const kbdRegion = Keyboards[j].RegionCode;
            if(!this.regions[kbdRegion]) {
              // For now, we'll display them within the 'middle-east' region.
              if(i != this.catchAllRegion) {
                continue;
              }
            } else if(kbdRegion != i) {
              continue; // Not this region
            }

            const bcpSubtags: string[] = keymanweb.util.getLanguageCodes(Keyboards[j].LanguageCode);
            if(bcpSubtags[0] == languageCode) {  // Same language as previous keyboard, so add it to that entry
              const x = this.languages[languageCode].keyboards;

              // While we could avoid duplicating keyboard entries that occur for multiple regions, we'll instead
              // allow them to display while distinguishing them more directly.  (That part is handled later.)
              if(x.push) {
                x.push(Keyboards[j]);
              } else {
                this.languages[languageCode].keyboards = x.concat(Keyboards[j]);
              }

              continue;
            }

            // Add a new language entry
            languageCode = bcpSubtags[0];
            this.languages[languageCode] = {
              id: Keyboards[j].LanguageCode,
              name: Keyboards[j].LanguageName,
              keyboards: [Keyboards[j]]
            };

            // Start a new column if necessary
            if(count % max == 0 && count > 0) {
              this.regionLanguageListNodes[i].appendChild(colNode);
              colNode = this.createNode('div', null, count/max == 3 ? 'kmw_keyboard_col_right' : 'kmw_keyboard_col');
            }
            count++;

            // Add the language to the column
            const langNode = this.createNode('div', null, 'kmw_language');
            const aNode = this.createNode('a', null, null, Keyboards[j].LanguageName);
            aNode.href='#';
            aNode.onclick = ((lang) => {
              return (event) => this.selectLanguage(event, lang);
            }) (this.languages[languageCode]);

            langNode.appendChild(aNode);
            colNode.appendChild(langNode);

            // This is almost certainly an irrelevant code line; nothing seems to reference it here.
            n++;
          }
          // Finish the last column and close the list
          this.regionLanguageListNodes[i].appendChild(colNode);
          this.regionLanguageListNodes[i].appendChild(this.createNode('div', null, 'kmw_clear'));
          this.regionsNode.appendChild(this.regionLanguageListNodes[i]);
        }
        this.loadCookie();

        // Ensure that the correct region has been selected
        this.selectRegion(null, this.selectedRegion);
        this.enableControls();

        // When a keyboard is activated before init is complete,
        // the toolbar needs to refresh the loaded keyboard
        if(this.lastSelectedKeyboard) {
          this.changeKeyboardEvent(this.lastSelectedKeyboard);
        }

        // Restore focus
        keymanweb.focusLastActiveElement();
      }

      /**
       * Sort keyboards array returned from keymanweb by region and language
       *
       * @param       {Object}  a
       * @param       {Object}  b
       * @return      {number}
       **/
      readonly sortKeyboards = function(a: KeyboardDetail, b: KeyboardDetail) {
        if(a.RegionCode < b.RegionCode) {
          return -2;
        }

        if(a.RegionCode > b.RegionCode) {
          return 2;
        }

        if(a.LanguageName < b.LanguageName) {
          return -1;
        }

        if(a.LanguageName > b.LanguageName) {
          return 1;
        }

        return 0;
      }

      /* KeymanWeb Interfaces */

      /**
       * Function     findListedKeyboard
       * Scope        Private
       * @param       {Object}  lang
       * @return      {?number}
       * Description  Test if a keyboard is still shown on the toolbar.  Returns index of keyboard in listedKeyboards or null if not found
       */
      findListedKeyboard(lang: LanguageEntry | string) {
        if(typeof lang != 'string') {
          lang = lang.id;
        }
        for(let i = 0; i < this.listedKeyboards.length; i++) {
          if(this.listedKeyboards[i].lang.id == lang) {
            return i;
          }
        }

        return null;
      }

      /**
       * Add a keyboard to the list of keyboards available for a language
       *
       * @param       {Object}  lang
       * @param       {Object}  kbd
       **/
      addKeyboardToList(lang: LanguageEntry, kbd: KeyboardDetail) {
        const found = this.findListedKeyboard(lang);
        if(found == null) {
          // Add the button
          if(this.listedKeyboards.length >= this.maxListedKeyboards) {
            let oldestPriority = 0x7fffffff, oldestFound = null;

            for(let i = 0; i < this.listedKeyboards.length; i++) {
              if(this.listedKeyboards[i].priority < oldestPriority) {
                oldestFound = i;
                oldestPriority = this.listedKeyboards[i].priority;
              }
            }

            // delete the oldest used control
            if(oldestFound != null) {
              const rk = this.listedKeyboards[oldestFound];
              this.langKeyboardListNodes[rk.lang.id] = null;
              this.langKeyboardNodes[rk.lang.id] = null;
              this.languageButtonsNode.removeChild(rk.buttonNode);
              if(oldestFound == 0) {
                this.listedKeyboards = this.listedKeyboards.slice(oldestFound + 1);
              } else if(oldestFound == this.listedKeyboards.length - 1) {
                this.listedKeyboards = this.listedKeyboards.slice(0, oldestFound);
              } else {
                this.listedKeyboards = this.listedKeyboards.slice(0, oldestFound).concat(this.listedKeyboards.slice(oldestFound+1));
              }
            }
          }
          const buttonNode = this.createNode('div', null/*'kmw_button_keyboard_'+lang.id*/, 'kmw_button');
          let aNode = this.createNode('a', null, 'kmw_button_a'+(lang.keyboards.length>1 ? ' kmw_norightgap' : ''));
          aNode.href='#';

          let p1=this.ToolBar_Text['SelectKeyboardPre'] + kbd.Name;
          const p2=this.ToolBar_Text['SelectKeyboardSuf'];
          if(p1.toLowerCase().indexOf(p2.toLowerCase()) < 0) {
            p1=p1+' '+ p2;
          }
          aNode.title = p1;
          aNode.onclick = (event) => this.selectLanguage(event, lang);
          aNode.appendChild(this.createNode('div', 'kmw_img_kbd', 'kmw_img'));

          this.lgText=this.truncate(lang.name,28);
          aNode.appendChild(this.createNode('div', null, 'kmw_a', this.lgText));
          buttonNode.appendChild(aNode);

          const thisANode = aNode;

          if(lang.keyboards.length > 1) {
            aNode = this.createNode('a', null, 'kmw_button_a kmw_noleftgap');
            aNode.href = '#';
            aNode.title = this.ToolBar_Text['AltKeyboardsPre']+lang.name + this.ToolBar_Text['AltKeyboardsSuf'];
            aNode.onclick = (event) => this.showKeyboardsForLanguage(event, lang);
            const divNode = this.createNode('div', null, 'kmw_a');
            let kbdText = this.truncate(kbd.Name.replace(/\s?keyboard/i,''),40-this.lgText.length);
            divNode.appendChild(this.langKeyboardNodes[lang.id] = this.createNode('span', null, 'kmw_kbd', kbdText));
            aNode.appendChild(divNode);
            aNode.appendChild(this.createNode('div', null, 'kmw_drop'));
            buttonNode.appendChild(aNode);

            this.langKeyboardListNodes[lang.id] = this.createNode('ul', null, 'kmw_selector_kbd');
            this.langKeyboardListNodes[lang.id].style.display='none';

            for(const n in lang.keyboards) {
              const itemNode = this.createNode('li');
              kbdText = lang.keyboards[n].Name.replace(/\s?keyboard/i,'');
              // We append the full BCP-47 code here for disambiguation when regional and/or script variants exist.
              kbdText = kbdText + " [" + lang.keyboards[n].LanguageCode + "]";
              aNode = this.createNode('a', null, null, kbdText);
              aNode.href = '#';
              aNode.title = '';
              aNode.onclick = ((lang, kbd) => {
                return (event) => this.selectKeyboard(event, lang, kbd, true);
              })(lang, lang.keyboards[n]);

              itemNode.appendChild(aNode);
              this.langKeyboardListNodes[lang.id].appendChild(itemNode);
            }
            buttonNode.appendChild(this.langKeyboardListNodes[lang.id]);
          }

          this.languageButtonsNode.appendChild(buttonNode);

          const thisLang = lang, thisButtonNode = buttonNode;
          this.listedKeyboards.push({priority: this.keyboardListPriority++, lang:thisLang, keyboard:kbd, buttonNode:thisButtonNode, aNode:thisANode});
        } else {
          this.listedKeyboards[found].priority = this.keyboardListPriority++;
          this.listedKeyboards[found].keyboard = kbd;
          const e = this.langKeyboardNodes[lang.id];
          if(e) {
            const kbdText=kbd.Name.replace(/\s?keyboard/i,'');
            e.innerHTML = this.truncate(kbdText,40-this.lgText.length);
          }

          if(this.listedKeyboards[found].aNode) {
            let p1 = this.ToolBar_Text['SelectKeyboardPre']+kbd.Name;
            const p2 = this.ToolBar_Text['SelectKeyboardSuf'];
            if(p1.toLowerCase().indexOf(p2.toLowerCase()) < 0) {
              p1=p1+' '+ p2;
            }

            this.listedKeyboards[found].aNode.title = p1;
          }
        }
      }

      /**
       *  Truncate a long name and add an ellipsis
       *
       *  @param  {string}  PName   string that may need to be truncated
       *  @param  {number}  PLen    max non-truncated length
       *  @return {string}          string, truncated with ellipsis if necessary
       *
       **/
      truncate(PName: string, PLen: number) {
        if(PName.length <=PLen) {
          return PName;
        }

        return PName.substr(0,PLen-1)+'\u2026';
      }

      /**
       * Rebuild the entire keyboard list whenever a keyboard is installed
       * (without necessarily loading the keyboard)
       **/
      readonly registerKeyboard = () => {
        this.updateMap = true;
        if(this.startTimer) {
          clearTimeout(this.startTimer);
        }

        this.startTimer = window.setTimeout(this.addKeyboardsToMap, 0);
      }

      /**
       * Function     hideKeyboardsForLanguage
       * Scope        Private
       * @param       {Object}  event
       * @return      {boolean}
       * Description  Hide the list of keyboards for this language
       **/
      readonly hideKeyboardsForLanguage = (event: Event) => {
        const e = this.keyboardsForLangPopup;
        if(e) {
          e.style.display='none';
        }
        this.CancelPopupDismissal(this.hideKeyboardsForLanguage);
        return this.eventCapture(event);
      }

      /**
       * Display the list of keyboards for this language
       *
       * @param       {Object}  event
       * @param       {Object}  lang
       * @return      {boolean}
       *
       **/
      readonly showKeyboardsForLanguage = (event: Event, lang: LanguageEntry) => {
        this.hideKeyboardsPopup(event);
        const e = this.langKeyboardListNodes[lang.id];
        if(e) {
          if(e.style.display=='block') {
            return this.hideKeyboardsForLanguage(event);
          }

          e.style.display='block';
          this.keyboardsForLangPopup = e;
          this.SetupPopupDismissal(e, this.hideKeyboardsForLanguage);
        }
        return this.eventCapture(event);
      }

      /**
       * Select the language, and either select the keyboard (if unique) or display the list of keyboards
       * available for this language
       *
       * @param       {Object}  event
       * @param       {Object}  lang
       * @return      {boolean}
       **/
      selectLanguage(event: Event, lang: LanguageEntry) {
        const found = this.findListedKeyboard(lang);
        let kbd: KeyboardDetail = null;

        if(found == null) {
          kbd = lang.keyboards[0];
        } else {
          kbd = this.listedKeyboards[found].keyboard;
        }

        if(!kbd) {
          return false;
        }

        return this.selectKeyboard(event, lang, kbd, true);
      }


      /**
       * Enable a selected keyboard
       *
       * @param       {Object}  event
       * @param       {Object}  lang
       * @param       {Object}  kbd
       * @param       {boolean} updateKeyman
       * @return      {boolean}
       **/
<<<<<<< HEAD
      private async selectKeyboard(event: Event, lang: LanguageEntry, kbd: KeyboardDetail, updateKeyman: boolean) {
=======
      async selectKeyboard(event: Event, lang: LanguageEntry, kbd: KeyboardDetail, updateKeyman: boolean) {
>>>>>>> c5ba7ff0
        keymanweb.activatingUI(true);

        if(this.selectedLanguage) {
          const found = this.findListedKeyboard(this.selectedLanguage);
          if(found != null) {
            this.listedKeyboards[found].buttonNode.className = 'kmw_button';
          }
        }

        this.offButtonNode.className = 'kmw_button';
        this.selectedKeyboard = kbd;

        // In 12.0, this UI class has only been partially converted to BCP-47.
        // `lang.id` refers to the base language identifier and will NOT include
        // any subtags.  We want the FULL language identifier here, with subtags.
        this.selectedLanguage = kbd.LanguageCode;

        // Return focus to input area and activate the selected keyboard
        this.addKeyboardToList(lang, kbd);
        if(updateKeyman) {
          await keymanweb.setActiveKeyboard(kbd.InternalName, kbd.LanguageCode).then(() => {
            // Restore focus _after_ the keyboard finishes loading.
            this.setLastFocus();
          });
        }
        this.listedKeyboards[this.findListedKeyboard(lang)].buttonNode.className = 'kmw_button_selected';

        // Always save current state when selecting a keyboard
        this.saveCookie();
        this.enableControls();

        keymanweb.activatingUI(false);

        return this.hideKeyboardsPopup(event) || this.hideKeyboardsForLanguage(event);
      }

      /**
       * Enable all UI controls
       *
       * @return      {boolean}
       **/
      enableControls(): boolean {
        const elems = [
          this.offButtonNode,
          this.offBarNode,
          this.oskButtonNode,
          this.oskBarNode
        ];
        let hideOskButton=false;

        if(keymanweb.isCJK(this.selectedKeyboard)) {
          hideOskButton = true;
        } else if(this.selectedKeyboard == null) {
          hideOskButton = (elems[2].style.display == 'none');
        }

        if(this.selectedKeyboard != null || this.listedKeyboards.length > 0) {
          for(let i = 0; i < elems.length; i++) {
            elems[i].style.display='';
          }
        } else {
          for(let i = 0; i < elems.length; i++) {
            elems[i].style.display='none';
          }
        }

        if(hideOskButton) {
          this.oskButtonNode.style.display = this.oskBarNode.style.display = 'none';
        } else if(this.selectedKeyboard == null) {
          this.oskButtonNode.className='kmw_button_disabled';
        }
        // else {
        //   ui.oskButtonNode.className=(osk && osk.isEnabled() ? 'kmw_button_selected' : 'kmw_button');
        // }

        // Display the toolbar if still hidden
        this.toolbarNode.parentElement.style.visibility='visible';
        return true;
      }

      /**
       * Restore the focus to the last focused element
       **/
      setLastFocus() {
        keymanweb.focusLastActiveElement();
      }

      /**
       * Display or hide the OSK according to user control. This will always force
       * the focus to the last active element if currently unfocused, which is
       * preferable to not having the OSK appear when the OSK button is clicked.
       *
       * @param       {Object}  event
       * @return      {boolean}
       **/
      readonly showOSK = (event: Event) => {
        const osk = keymanweb.osk;
        if(!osk) {
          return false;
        }
        keymanweb.activatingUI(true);
        //Toggle OSK on or off
        if(osk && keymanweb.getActiveKeyboard() != '') {
          if(osk.isEnabled()) {
            osk.hide();
           } else {
            osk.show(true);
           }
        }
        this.setLastFocus();
        keymanweb.activatingUI(false);
        return this.eventCapture(event);
      }


      /**
       * Function     offButtonClickEvent
       * Scope        Private
       * @param       {Object}  event
       * @return      {boolean}
       * Description  Update the UI when all keyboards disabled by user
       **/
<<<<<<< HEAD
      private readonly offButtonClickEvent = async (event: Event) => {
=======
      readonly offButtonClickEvent = async (event: Event) => {
>>>>>>> c5ba7ff0
        if(this.toolbarNode.className != 'kmw_controls_disabled') {
          this.hideKeyboardsForLanguage(null);
          if(this.selectedLanguage) {
            const found = this.findListedKeyboard(this.selectedLanguage);
            if(found != null) {
              this.listedKeyboards[found].buttonNode.className = 'kmw_button';
            }
          }
          this.selectedKeyboard = null;
          this.selectedLanguage = null;
          this.offButtonNode.className = 'kmw_button_selected';
        }

        // Return the focus to the input area and set the active keyboard to nothing
        this.setLastFocus();
        await keymanweb.setActiveKeyboard('','');

        //Save current state when deselecting a keyboard (may not be needed)
        this.saveCookie();
        this.enableControls();
        return this.eventCapture(event);
      }

      /**
       * Function     eventCapture
       * Scope        Private
       * @param       {Object}  event
       * @return      {boolean}
       * Description  Browser-independent event capture
       **/
      readonly eventCapture = (event?: Event) => {
        if(!event) {
          event = window.event;
        }
        if(window.event) {
          window.event.returnValue = false;
        }
        if(event) {
          event.cancelBubble = true;
        }

        return false;
      }

      /**
       * Function     selectRegion
       * Scope        Private
       * @param       {Object}  event
       * @param       {string}  region
       * @return      {boolean}
       * Description  Select the region for which to list languages
       **/
      readonly selectRegion = (event: Event, region: string) => {
        const e = this.browseMapNode;

        if(!e) {
          return this.eventCapture(event);
        }

        e.className = 'kmw_browsemap_'+region;
        if(typeof(this.regionLanguageListNodes[region]) == 'undefined') {
          this.updateMap = true;
          this.addKeyboardsToMap();
        }

        this.regionLanguageListNodes[region].style.display='block';
        this.regionNodes[region].className='selected';
        if(this.selectedRegion != null && this.selectedRegion != region) {
          this.regionLanguageListNodes[this.selectedRegion].style.display='none';
          this.regionNodes[this.selectedRegion].className='';
        }
        this.selectedRegion = region;
        //this.saveCookie();
        return this.eventCapture(event);
      }

      /**
       * Function     unhoverRegion
       * Scope        Private
       * @param       {Object}  event
       * @param       {string}  region
       * @return      {boolean}
       * Description  Remove highlighting from a region
       **/
      readonly unhoverRegion = (event: Event, region: string) => {
        this.browseMapNode.className = (this.selectedRegion == null ? '' : 'kmw_browsemap_' + this.selectedRegion);
        this.regionNodes[region].className=(this.selectedRegion==region?'selected':'');
        return this.eventCapture(event);
      }

      /**
       * Function     hoverRegion
       * Scope        Private
       * @param       {Object}  event
       * @param       {string}  region
       * @return      {boolean}
       * Description  Highlight a hovered region
       **/
      readonly hoverRegion = (event: Event, region: string) => {
        this.browseMapNode.className = 'kmw_browsemap_'+region+'_sel';
        this.regionNodes[region].className='hover';
        return this.eventCapture(event);
      }

      /**
       * Function     pluck
       * Scope        Private
       * @param       {Object}  elem
       * @param       {string}  property
       * @return      {*}
       * Description  Get the value of an element property
       **/
      pluck(elem: HTMLElement, property: string) {
        // @ts-ignore
        return elem.getAttribute ? elem.getAttribute(property) || elem[property] : elem[property];
      };

      /**
       * Function     focusControlEvent
       * Scope        Private
       * @param       {Object}  params    Object containing Target element (or frame)
       * @return      {boolean}
       * Description  UI code to be executed on receiving focus
       */
      readonly focusControlEvent = (params: {target: HTMLElement, activeControl: HTMLElement}) => {
        if(!this.init) {
          return true;
        }

        const t=params.target;
        if(t.tagName.toLowerCase() == 'textarea' ||
          (t.tagName.toLowerCase() == 'input' && (t as HTMLInputElement).type.toLowerCase() == 'text')
        ) {
          this.lastActiveControl = t;
          if(this.pluck(t, 'kmw_disable')) {
            if(this.toolbarNode.className != 'kmw_controls_disabled') {
              this.toolbarNode.className = 'kmw_controls_disabled';
            }
          } else {
            if(this.selectedKeyboard != null) {
              if(keymanweb.isCJK()) {
                this.oskButtonNode.style.display = this.oskBarNode.style.display = 'none';
              } else {
                const osk = keymanweb.osk;
                this.oskButtonNode.className = (osk && osk.isEnabled()) ? 'kmw_button_selected' : 'kmw_button';
              }
            }

            if(this.toolbarNode.className != '') {
              this.toolbarNode.className = '';
            }

            // NOTE:  as best as I can tell, this is to be specified by the site developer, not KMW.
            // I don't see documentation for it on first glance, though.
            let offsetX, offsetY;
            // @ts-ignore
            if(t['KMW_HelpOffsetX']) {
              // @ts-ignore
              offsetX = t['KMW_HelpOffsetX'];
            } else {
              offsetX = 64;
            }

            // @ts-ignore
            if(t['KMW_HelpOffsetY']) {
              // @ts-ignore
              offsetY = t['KMW_HelpOffsetY'];
            } else {
              offsetY = 0;
            }

            this.helpOffsetX = util.getAbsoluteX(t)+offsetX;
            this.helpOffsetY = util.getAbsoluteY(t)+t.offsetHeight+offsetY;
          }
        }
        return true;
      }

      /**
       * Function     oncontrolblurred
       * Scope        Private
       * Parameters   {Object}  params  Object containing event
       * @return      {boolean}
       * Description  UI code to be executed on losing focus
       */
      readonly blurControlEvent = () => {
        if(!this.init) {
          return true;
        }

        // Must disable OSK button when not focused
        if(this.oskButtonNode.style.display != 'none') {
          this.oskButtonNode.className='kmw_button_disabled';
        }

        return true;
      }

      /**
       * UI action required when keyboard changed indirectly
       *
       * @param       {Object}  p   keyboard selection object
       * @return      {boolean}
       **/
      readonly changeKeyboardEvent = (p: {
        internalName: string,
        languageCode: string
      }) => {  // Uses a different format than .getKeyboards(), b/c why not?
        // https://help.keyman.com/developer/engine/web/16.0/reference/core/getKeyboards vs
        // https://help.keyman.com/developer/engine/web/16.0/reference/events/kmw.keyboardchange
        this.lastSelectedKeyboard = null;
        const kbName=p.internalName,
            lgName=keymanweb.util.getLanguageCodes(p.languageCode)[0];
        if(lgName != '' && kbName != '') {
          const lg = this.languages[lgName];
          if(lg != null) {
            for(let j=0; j<lg.keyboards.length; j++) {
              if(lg.keyboards[j].InternalName == kbName) {
                this.selectKeyboard(null, lg, lg.keyboards[j], false);
                return true;
              }
            }
          }
          this.lastSelectedKeyboard = {...p};
        }
        return true;
      }

      /**
       * UI action when OSK displayed: restore to or update the saved OSK position
       *
       * @param       {Object}  oskPosition
       * @return      {Object}
       **/
      readonly onShowOSK = (oskPosition: any) => {
        if(this.init) {
          this.oskButtonNode.className = 'kmw_button_selected';
        }

        //The return value is not currently useful, but allows for the possibility of the OSK restricting or limiting
        //a UI-set position, and returning the corrected position to the UI
        return oskPosition;
      }

      /**
       * Update appearance of OSK button whenever the OSK is hidden by the user
       *
       * @param       {Object}  p
       **/
      readonly onHideOSK = (p: {
        HiddenByUser?: boolean
      }) => {
        if(this.init && p.HiddenByUser) {
          this.oskButtonNode.className = 'kmw_button';
        }
      }

      registerEvents() {
        const osk = keymanweb.osk;
        if(!osk) {
          return;
        }

        osk.addEventListener('show', this.onShowOSK);
        osk.addEventListener('hide', this.onHideOSK);
      }

      /**
       * Function     showKeyboardsPopup
       * Scope        Private
       * @param       {Object}  event
       * @return      {boolean}
       * Description  Update the map when displayed
       **/
      readonly showKeyboardsPopup = (event: Event) => {
        // Add any newly available keyboards to the map
        this.addKeyboardsToMap();

        if(this.toolbarNode.className == 'kmw_controls_disabled') {
          return this.eventCapture(event);
        }
        this.hideKeyboardsForLanguage(null);
        if(this.selectorNode.className=='kmw_over') {
          return this.hideKeyboardsPopup(event);
        }
        this.selectorNode.className='kmw_over';
        this.keyboardsButtonNode.className='kmw_button_selected';

        this.SetupPopupDismissal(this.selectorNode, this.hideKeyboardsPopup);
        return this.eventCapture(event);
      }

      /**
       * Function     hideKeyboardsPopup
       * Scope        Private
       * @param       {Object}  event
       * @return      {boolean}
       * Description  Hide the list of keyboards for this language
       **/
      readonly hideKeyboardsPopup = (event: Event) => {
        this.selectorNode.className='';
        this.keyboardsButtonNode.className='kmw_button';
        this.CancelPopupDismissal(this.hideKeyboardsPopup);
        return this.eventCapture(event);
      }

      /**
       * Hide both language and keyboard selection popups on body click
       * @param   {Object}  event
       * @return  {boolean}
      **/
      readonly hideAllPopups = (event: Event) => {
        const e = this.keyboardsForLangPopup;
        if((!e || (e.style.display =='none')) && (this.selectorNode.className == '')) {
          return true;
        }
        this.hideKeyboardsPopup(event);
        this.hideKeyboardsForLanguage(event);
        return this.eventCapture(event);
      }

      // Fields only used for the three Popup-related methods that follow.

      /**
       * A closure to be evaluated upon dismissal of a modal popup generated
       * by this UI module.
       */
      dismissalCallback: (event: MouseEvent) => any = null;

      /**
       * The root element associated with an active modal popup; related
       * events will check to see if they are a descendant (or this element).
       */
      popupElement: HTMLElement = null;

      /**
       * As we replace any `onclick` event listener when acting modally
       * for the popup, we stash the old event listener here and restore
       * it when we're done.
       */
      lastDismissalCallback: (event: MouseEvent) => any = null;

      /**
       * Function     PopupDismissal
       * Scope        Private
       * @param       {Object}  event
       * @return      {Object}
       * Description  Carry out action when popup dismissed
       **/
      readonly PopupDismissal = (event: Event) => {
        let t = ((event && event.target) || (window.event && window.event.srcElement)) as HTMLElement;
        if(t) {
          while(t.parentElement) {
            if (t == this.popupElement) {
              return null;
            }
            t = t.parentElement;
          }
        }
        if(t.nodeName == '#document') {
          this.hideAllPopups(event); //KMEW-41, fixed for build 356.
        }
        return this.dismissalCallback;
      }

      /**
       * Function     SetupPopupDismissal
       * Scope        Private
       * @param       {Object}            element
       * @param       {function(Object)}  callback
       * Description  Prepare for callback dismissal
       **/
      SetupPopupDismissal(element: HTMLElement, callback: (event: MouseEvent) => any) {
        if(this.PopupDismissal == document.onclick) {
          this.CancelPopupDismissal(this.dismissalCallback);
        }
        this.dismissalCallback = callback;
        this.popupElement = element;
        this.lastDismissalCallback = document.onclick;
        document.onclick = this.PopupDismissal;
      }

      /**
       * Function     CancelPopupDismissal
       * Scope        Private
       * @param       {?function(Object)}  callback
       * Description  Cancel callback dismissal
       **/
      CancelPopupDismissal(callback?: (event: MouseEvent) => void) {
        if(this.PopupDismissal == document.onclick) {
          document.onclick = this.lastDismissalCallback;
          this.lastDismissalCallback = null;
          this.dismissalCallback = null;
          this.popupElement = null;
        }
      }




      /**
       * Load the previous state from the KeymanWeb_Keyboard and KeymanWeb_Toolbar cookies
       **/
      loadCookie() {
        let currentKeyboard='';
        const kc=util.loadCookie<KeyboardCookie>("KeymanWeb_Keyboard");
        if(kc.current != undefined) {
          currentKeyboard = kc.current.split(':')[0];
        }

        const c=util.loadCookie<ToolbarCookie>("KeymanWeb_Toolbar");

        if(c.region != undefined) {
          this.selectedRegion = c.region;
        }

        // If there's a defined length for the cookie's keyboard count...
        if(c.maxrecent != undefined) {

          // Iterate over the implicit array
          for(let i=0; i < c.maxrecent; i++) {
            // Is the entry actually defined?
            if(c[`recent${i}`] != undefined) {
              const r=c[`recent${i}`].split(',');
              // Does its definition have the expected format?  That is: langID,keyboardID
              if(r.length == 2) {
                const k = this.languages[r[0]];
                // If the language has a defined entry in our list of loaded languages...
                if(k != null) {
                  // Then, for our loaded keyboards for said loaded language...
                  // find the most recent match that is available in our current list.
                  for(let j=0; j<k.keyboards.length; j++) {
                    if(k.keyboards[j].InternalName == r[1]) {
                      this.addKeyboardToList(k, k.keyboards[j]);
                      if(k.keyboards[j].InternalName == currentKeyboard) {
                        this.selectKeyboard(null, k, k.keyboards[j], true);
                        window.focus();
                        this.setLastFocus();
                        break;
                      }
                      break;
                    }
                  }
                }
              }
            }
          }
        } else {
          // If language list and keyboard list have not yet been saved as a cookie,
          // initialize to the current (default) language and keyboard, if set by KMW
          const kbName=keymanweb.getActiveKeyboard();
          const lgName=keymanweb.getActiveLanguage();
          if(lgName != '' && kbName != '') {
            const lg = this.languages[lgName];
            if(lg != null) {
              for(let j=0; j<lg.keyboards.length; j++) {
                if(lg.keyboards[j].InternalName == kbName) {
                  this.selectKeyboard(null, lg, lg.keyboards[j], true);
                  window.focus();
                  this.setLastFocus();
                }
              }
            }
          }
        }
      }

      /**
       * Save the current UI state in the KeymanWeb_Toolbar cookie
       **/
      saveCookie() {
        const vs: ToolbarCookie ={
          region: this.selectedRegion,
          maxrecent: this.listedKeyboards.length
        };
        vs.region = this.selectedRegion;
        vs.maxrecent = this.listedKeyboards.length;

        for(let i=0; i<this.listedKeyboards.length; i++) {
          vs[`recent${i}`] = this.listedKeyboards[i].lang.id+","+this.listedKeyboards[i].keyboard.InternalName;
        }

        util.saveCookie<ToolbarCookie>('KeymanWeb_Toolbar',vs);
      }

    }

    const ui = keymanweb.ui = new ToolbarUI();

    keymanweb.addEventListener('keyboardregistered', ui.registerKeyboard);
    keymanweb.addEventListener('controlfocused', ui.focusControlEvent);
    keymanweb.addEventListener('controlblurred', ui.blurControlEvent);
    keymanweb.addEventListener('keyboardchange', ui.changeKeyboardEvent);

    // Initialize when everything defined (replaces unreliable onload event handler)
    // In case the toolbar script loads a bit later than the main KMW script
    // (may happen in unit testing)
    ui.initialize(); // equivalent to ui.Initialize() from the other UI modules
  } catch(ex){}
}<|MERGE_RESOLUTION|>--- conflicted
+++ resolved
@@ -820,11 +820,7 @@
        * @param       {boolean} updateKeyman
        * @return      {boolean}
        **/
-<<<<<<< HEAD
-      private async selectKeyboard(event: Event, lang: LanguageEntry, kbd: KeyboardDetail, updateKeyman: boolean) {
-=======
-      async selectKeyboard(event: Event, lang: LanguageEntry, kbd: KeyboardDetail, updateKeyman: boolean) {
->>>>>>> c5ba7ff0
+      private async selectKeyboard(event: Event, lang: LanguageEntry, kbd: KeyboardDetail, updateKeyman: boolean): Promise<boolean> {
         keymanweb.activatingUI(true);
 
         if(this.selectedLanguage) {
@@ -947,11 +943,7 @@
        * @return      {boolean}
        * Description  Update the UI when all keyboards disabled by user
        **/
-<<<<<<< HEAD
-      private readonly offButtonClickEvent = async (event: Event) => {
-=======
-      readonly offButtonClickEvent = async (event: Event) => {
->>>>>>> c5ba7ff0
+      private readonly offButtonClickEvent = async (event: Event): Promise<boolean> => {
         if(this.toolbarNode.className != 'kmw_controls_disabled') {
           this.hideKeyboardsForLanguage(null);
           if(this.selectedLanguage) {
