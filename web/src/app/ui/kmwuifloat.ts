/***
   KeymanWeb 17.0
   Copyright 2019-2023 SIL International
***/

import type { KeymanEngine, UIModule } from 'keyman/app/browser';

declare global {
  interface Window {
    keyman: KeymanEngine
  }
}

const keymanweb=window.keyman;

// If a UI module has been loaded, we can rely on the publically-published 'name' property
// having been set as a way to short-out a UI reload.  Its parent object always exists by
// this point in the build process.
if(!keymanweb) {
  throw new Error("`keyman` global is missing; Keyman Engine for Web script has not been loaded");
} else if(!keymanweb.ui?.name) {
  /********************************/
  /*                              */
  /* Floating User Interface      */
  /*                              */
  /********************************/

  /**
   * Do not enclose in an anonymous function, as the compiler may create
   * global scope variables to replace true, false, null, which can collide
   * with other variables.
   * Instead, use the --output-wrapper command during optimization, which will
   * add the anonymous function to enclose all code, including those optimized
   * variables which would otherwise have global scope.
   **/

  try {

    // Declare KeymanWeb, OnScreen keyboard and Util objects
    const util=keymanweb.util;

    // Disable UI for touch devices
    if(util.isTouchDevice()) {
      throw '';
    }

    class UIFloat implements UIModule {
      // User interface global and local variables
      readonly name = 'float';

      /**
       * The top-level element for the keyboard-selection drop menu
       */
      KeyboardSelector: HTMLSelectElement = null;

      /**
       * Container for all Float UI elements (visible when KeymanWeb is active)
       */
      outerDiv: HTMLDivElement = null;     // replaces DivKeymanWeb

      innerDiv: HTMLDivElement = null;     // replaces Lkdiv

      /**
       * The button element allowing users to toggle the OSK on or off
       */
      oskButton: HTMLDivElement = null;

      /**
       * keyboard icon within the OSK button
       */
      kbdIcon: HTMLImageElement = null;

      /**
       * Tracks ongoing user interactions with the Float UI.  This is used to help
       * control focus-related behaviors during selection so that KMW may more easily
       * maintain the user's intended focus & expected context.
       */
      selecting = false;

      updateList = true;   // control keyboard list updating
      updateTimer: number = 0;  // prevent unnecessary list refreshing
      floatRight = false;  // align left by default
      initialized = false; // initialization flag
      initTimer: number = 0;

      /**
       * Display or hide the OSK from the OSK icon link
       */
      readonly toggleOSK = () => {
        keymanweb.activatingUI(true);
        const osk = keymanweb.osk;
        if(osk && osk.show) {
          if(osk.isEnabled()) {
            osk.hide();
          } else {
            osk.show(true);
          }
        }
        if(window.event) {
          window.event.returnValue=false;
        }
        keymanweb.focusLastActiveElement();
        keymanweb.activatingUI(false);
        return false;
      }

      /**
       * Function     Initialize
       * Scope        Private
       * Description  UI Initialization
       **/
      readonly initialize = () => {
        if(this.initTimer) {
          window.clearTimeout(this.initTimer);
          this.initTimer = null;
        }

        // Must always initialize after keymanWeb itself, otherwise options are undefined
        if(!keymanweb.initialized) {
          this.initTimer = window.setTimeout(this.initialize, 50);
          return;
        }

        if(this.initialized || util.isTouchDevice()) {
          return;
        }

        const imgPath=util.getOption('resources')+"ui/float/";

        this.outerDiv = util.createElement('div');         // Container for UI (visible when KeymanWeb is active)
        this.innerDiv = util.createElement('div');         // inner div for UI
        this.kbdIcon = util.createElement('img');
        this.outerDiv.innerHTML = "<a href='http://keyman.com/web/' target='KeymanWebHelp'>"
          + "<img src='"+imgPath+"kmicon.gif' border='0' style='padding: 0px 2px 0 1px; margin:0px;' title='KeymanWeb' alt='KeymanWeb' /></a>"; /* I2081 */

        let s=this.outerDiv.style;
        s.backgroundColor='white'; s.border='solid 1px black'; s.position='absolute'; s.height='18px';
        s.font='bold 8pt sans-serif'; s.display='none'; s.textAlign='left';s.overflow='hidden';

        util.attachDOMEvent(this.outerDiv, 'mousedown', this._SelectorMouseDown);
        util.attachDOMEvent(this.outerDiv, 'mouseover', this._SelectorMouseOver);
        util.attachDOMEvent(this.outerDiv, 'mouseout',  this._SelectorMouseOut);

        // Register keymanweb events
        this.registerEvents();

        this.kbdIcon.src = imgPath+'kbdicon.gif';
        this.kbdIcon.title = 'Display visual keyboard';

        // Set initial OSK button style (off by default)
        this.oskButtonState(false);

        const Lhdiv = util.createElement('div');
        this.oskButton = Lhdiv;
        Lhdiv.onclick = this.toggleOSK;
        Lhdiv.appendChild(this.kbdIcon);
        this.innerDiv.appendChild(Lhdiv);
        this.outerDiv.appendChild(this.innerDiv);
        document.body.appendChild(this.outerDiv);

        this.KeyboardSelector =  util.createElement('select'); // ControlSelector - KeymanWeb keyboard selector

        s=this.KeyboardSelector.style;
        s.font='8pt sans-serif';
        s.backgroundColor='#f3e5de';
        s.border='solid 1px #7B9EBD';
        s.height='16px';
        s.margin='1px 2px 0px 2px';
        s.left='20px';
        s.top='0px';
        s.position='absolute';
        s.maxWidth='150px';

        util.attachDOMEvent(this.KeyboardSelector, 'change', this.SelectKeyboardChange);
        util.attachDOMEvent(this.KeyboardSelector, 'blur',   this.SelectBlur);

        this.innerDiv.appendChild(this.KeyboardSelector);  //this may need to be moved up....

        // Check required interface alignment and default keyboard
        const opt=util.getOption('ui');
        let dfltKeyboard='(System keyboard)';
        if(opt && typeof(opt) == 'object') {
          if(typeof(opt['position']) == 'string' && opt['position'] == 'right') {
            this.floatRight = true;
          } if(typeof(opt['default']) == 'string') {
            dfltKeyboard = opt['default'];
          }
        }

        let Lopt = util.createElement('option');
        Lopt.value = '-';
        Lopt.innerHTML = dfltKeyboard;
        this.KeyboardSelector.appendChild(Lopt);
        Lopt = null;

        // This must be set before updating the keyboard list to prevent recursion!
        this.initialized = true;

        // Update the keyboard list if required
        this.updateKeyboardList();

        //may also want to initialize style sheet here ??
      }

      readonly _UnloadUserInterface = () => {
        this.KeyboardSelector = this.innerDiv = this.outerDiv = this.kbdIcon = null;
      };

      /**
       * UI removal - resource cleanup
       */
      shutdown() {
        const root = this.outerDiv;
        if(root) {
          root.parentNode.removeChild(root);
        }

        this._UnloadUserInterface();

        if(window.removeEventListener) {
          window.removeEventListener('resize', this._Resize, false);
        }
      }

      /**
       * Update list of keyboards shown by UI
       */
      readonly updateKeyboardList = () => {
        // Do nothing unless list requires updating
        if(this.updateList) {
          if(!this.initialized) {
            this.initialize();
          }

          // Remove current list (except for default element)
          const opts=this.KeyboardSelector.getElementsByTagName('OPTION');
          for(let i=opts.length; i>1; i--) {
            this.KeyboardSelector.removeChild(opts[i-1]);
          }

          // Loop over installed keyboards and add to selection list
          const Lkbds=keymanweb.getKeyboards();

          for(let Ln=0; Ln<Lkbds.length; Ln++) {
            let Lopt = util.createElement('option');
            Lopt.value = Lkbds[Ln].InternalName+':'+Lkbds[Ln].LanguageCode;
            Lopt.innerHTML = Lkbds[Ln].Name.replace(/\s?keyboard/i,'');
            if(Lkbds[Ln].LanguageName) {
              let lg=Lkbds[Ln].LanguageName;
              // Only show the main language name if variants indicated (this is tentative)
              // e.g. Chinese rather than Chinese, Mandarin, which is in the keyboard name
              lg = lg.split(',')[0];
              if(Lkbds[Ln].Name.search(lg) == -1) {
                Lopt.innerHTML = lg+' ('+Lopt.innerHTML+')';  // I1300 - Language support
              }
            }

            this.KeyboardSelector.appendChild(Lopt);
            Lopt = null;
          }
        }
        this.updateList = false;

        // Set the menu selector to the currently saved keyboard
        const sk = keymanweb.getSavedKeyboard().split(':');
        if(sk.length < 2) {
          sk[1] = '';
        }
        this.updateMenu(sk[0],sk[1]);

        // Redisplay the UI to correct width for any new language entries
        if(keymanweb.getLastActiveElement()) {
          this.HideInterface();
          this.ShowInterface();
        }
      }

      /**
       * Function     updateMenu
       * Scope        Private
       * @param       {string}     kbd
       * @param       {string}     lg
       * Description  Update the UI menu selection
       *              Separate arguments passed to allow better control of selection when a keyboard
       *              is listed more than once for different language codes
       */
      readonly updateMenu = (kbd: string, lg: string) => {
        let i=0;

        // This can be called during startup before fully initialized - ignore if so
        if(!this.initialized) {
          return;
        }

        let match = kbd;
        if(lg != '') {
          match += ':' + lg;
        }

        if(kbd == '') {
          this.KeyboardSelector.selectedIndex=0;
        } else {
          const opt=this.KeyboardSelector.getElementsByTagName('option');
          for(i=0; i<opt.length; i++) {
            let t=opt[i].value;
            if(lg == '') {
              t = t.split(':')[0];
            }

            if(t == match) {
              this.KeyboardSelector.selectedIndex=i;
              break;
            }
          }
        }
      }

      /**
       * Function     oskButtonState
       * Scope        Private
       * @param       {boolean}     oskEnabled
       * Description  Update kbd icon border style to indicate whether OSK is enabled for display or not
       **/
      readonly oskButtonState = (oskEnabled: boolean) => {
        const s = this.kbdIcon.style;
        s.width='24px';
        s.height='13px';
        s.top='1px';
        s.verticalAlign='bottom';
        s.padding='2px 2px 1px 2px';
        s.position='absolute';
        s.border=oskEnabled ? 'inset 1px #808080' : 'none';
        s.background=oskEnabled ? '#f7e7de' : 'white';
        s.display = 'block';
        if(this.initialized) {
          this.oskButton.style.display = 'block';
        }
      }

      /**
       * Register all keymanweb and OSK events only after keymanweb is fully initialized
       *
       **/
      registerEvents() {
        /**
         * Keyboard registration event handler
         *
         * Set a timer to update the UI keyboard list on timeout after each keyboard is registered,
         * thus updating only once when only if multiple keyboards are registered together
         */
        keymanweb.addEventListener('keyboardregistered', (p) => {
          this.updateList = true;
          if(this.updateTimer) {
            clearTimeout(this.updateTimer);
          }
          this.updateTimer = window.setTimeout(this.updateKeyboardList, 200);
        });

        /**
         * Keyboard load event handler
         *
         * Set the menu selector to the currently saved keyboard when a keyboard is loaded
         *
         * Note: Cannot simply set it to the loaded keyboard,
         *       as more than one language may be supported by that keyboard.
         */
        keymanweb.addEventListener('keyboardloaded', (p) => {
          const sk = keymanweb.getSavedKeyboard().split(':');
          if(sk.length > 1) {
            this.updateMenu(sk[0],sk[1]);
          }
        });

        /**
         * Keyboard change event handler
         *
         * Update menu selection and control OSK display appropriately
         */
        keymanweb.addEventListener('keyboardchange', (p) => {
          // Update the keyboard selector whenever a keyboard is loaded
          this.updateMenu(p.internalName, p.languageCode);

          // (Conditionally) display the OSK button, and set the style
          this.addButtonOSK();
        });

        const osk = keymanweb.osk;
        if(!osk) {
          return;
        }

        /**
         * Show OSK event handler: show or hide the OSK button (never display if a CJK keyboard)
         */
        osk.addEventListener('show', (oskPosition) => {
          this.addButtonOSK();
          return oskPosition;
        });

        /**
         * Hide OSK event handler
         */

        osk.addEventListener('hide', (hiddenByUser) => {
          if(this.initialized) {
            this.oskButtonState(false);
          }
        });
      }

      /**
       * Function     _SelectorMouseDown
       * Scope        Private
       * @param       {Object}     e      event
       * Description  Set KMW UI activation state on mouse click
       */
      readonly _SelectorMouseDown = (e: MouseEvent) => {
        if(keymanweb.activatingUI) {
          keymanweb.activatingUI(1);
        }
      }

      /**
       * Function     _SelectorMouseOver
       * Scope        Private
       * @param       {Object}    e       event
       * Description  Set KMW UI activation state on mouse over
       */
      readonly _SelectorMouseOver = (e: MouseEvent) => {
        if(keymanweb.activatingUI) {
          keymanweb.activatingUI(1);
        }
      }

      /**
       * Function     _SelectorMouseOut
       * Scope        Private
       * @param       {Object}    e       event
       * Description Clear KMW UI activation state on mouse out
       */
      readonly _SelectorMouseOut = (e: MouseEvent) => {
        if(keymanweb.activatingUI) {
          keymanweb.activatingUI(0);
        }
      }

      /**
       * Function     _SelectKeyboardChange
       * Scope        Private
       * @param       {Object}    e       event
       * Description  Change active keyboard in response to user selection event
       */
      readonly SelectKeyboardChange = async (e: Event) => {
        keymanweb.activatingUI(true);

        if(this.KeyboardSelector.value != '-') {
<<<<<<< HEAD
          var i=this.KeyboardSelector.selectedIndex;
          var t=this.KeyboardSelector.options[i].value.split(':');
          await keymanweb.setActiveKeyboard(t[0],t[1]);
=======
          const i=this.KeyboardSelector.selectedIndex;
          const t=this.KeyboardSelector.options[i].value.split(':');
          keymanweb.setActiveKeyboard(t[0],t[1]);
>>>>>>> 1e8f6924
        } else {
          await keymanweb.setActiveKeyboard('');
        }

        //if(osk['show']) osk['show'](osk['isEnabled']()); handled by keyboard change event???
        keymanweb.focusLastActiveElement();
        keymanweb.activatingUI(false);
        this.selecting = true;
      }

      /**
       * Function     _SelectBlur
       * Scope        Private
       * @param       {Object}    e       event
       * Description  Ensure OSK is hidden when moving focus after reselecting a keyboard
       */
      readonly SelectBlur = (e: Event) => {
        if(!this.selecting) {
          keymanweb.focusLastActiveElement();
        }
        this.selecting = false;
      }

      /**
       * Function     ShowInterface
       * Scope        Private
       * @param       {number=}    Px    x-position for KMW window
       * @param       {number=}    Py    y-position for KMW window
       * Description  Display KMW window at specified position
       */
      readonly ShowInterface = (Px?: number, Py?: number) => {
        if(!this.initialized) return;

        const Ls = this.outerDiv.style;

        if(Px  &&  Py) {
          Ls.left = Px + 'px';
          Ls.top = Py + 'px';
        }
        Ls.display = 'block';

        this.kbdIcon.style.left = this.KeyboardSelector.offsetWidth + 24 + 'px';

        // (Conditionally) display the OSK button
        this.addButtonOSK();

        // Set the language selection to the currently active keyboard, if listed
        this.updateMenu(keymanweb.getActiveKeyboard(), keymanweb.getActiveLanguage());
      }

      /**
       * Function     HideInterface
       * Scope        Private
       * Description  Completely hide KMW window
       */
      readonly HideInterface = () => {
        if(!this.initialized) {
          return;
        }

        this.outerDiv.style.display = 'none';
      }

      /**
       * Function     addButtonOSK
       * Scope        Private
       * Description  Display the OSK button unless a CJK keyboard (or English)
       */
      readonly addButtonOSK = () => {
        if(this.oskButton != null) {
          if(keymanweb.isCJK() || (this.KeyboardSelector.selectedIndex==0)) {
            this.oskButton.style.display = 'none';
            this.outerDiv.style.width = this.KeyboardSelector.offsetWidth+30+'px';
          } else {
            this.oskButton.style.display = 'block';
            const osk = keymanweb.osk;
            if(osk) {
              this.oskButtonState(osk.isEnabled());
            } else {
              this.oskButtonState(false);
            }
            this.outerDiv.style.width = this.KeyboardSelector.offsetWidth+56+'px';
          }
        }
      }

      /**
       * Function     _Resize
       * Scope        Private
       * @param       {Object}     e      event object
       * @return      {boolean}
       * Description  Display KMW OSK at specified position (returns nothing)
       */
      readonly _Resize = (e: Event) => {
        if(this.outerDiv.style.display =='block') {
          const elem = keymanweb.getLastActiveElement();
          if(this.floatRight) {  // I1296
            this.ShowInterface(util.getAbsoluteX(elem) + elem.offsetWidth + 1, util.getAbsoluteY(elem) + 1);
          } else {
            this.ShowInterface(util.getAbsoluteX(elem) + 1, util.getAbsoluteY(elem) + elem.offsetHeight + 1);
          }
        }
        return true;
      }
    }

    const ui=keymanweb.ui = new UIFloat();

    //TODO:  had to expose properties of params - what does that do? (focus event doesn't normally include these properties?)
    keymanweb.addEventListener('controlfocused', (params) => {
      // ... this check shouldn't need to check _kmwAttachment directly.
      if(params.activeControl == null || params.activeControl['_kmwAttachment']) {
        /*if(keymanweb.domManager._IsEditableIframe(Ltarg))
          Ltarg = Ltarg.defaultView.frameElement;*/
        if(ui.floatRight) {  // I1296
          ui.ShowInterface(util.getAbsoluteX(params.target) + params.target.offsetWidth + 1, util.getAbsoluteY(params.target) + 1);
        } else {
          ui.ShowInterface(util.getAbsoluteX(params.target), util.getAbsoluteY(params.target)
            - parseInt(util.getStyleValue(ui.outerDiv,'height'),10) - 2);
        }
      }
      return true;
    });

    keymanweb.addEventListener('controlblurred', (params) => {
      if(!params.event) {
        return true;   // I2404 - Manage IE events in IFRAMEs
      }

      if(!params.isActivating) {
        ui.HideInterface();
      }

      return true;
    });

    if(window.addEventListener) {
      window.addEventListener('resize', ui._Resize, false);
    }

    // but also call initialization when script loaded, which is after KMW initialization for asynchronous script loading
    ui.initialize();

    // is/was never actually raised.  Note that the `shutdown` method likely fulfills a similar role.
    // keymanweb.addEventListener('unloaduserinterface', ui._UnloadUserInterface);

  } catch(err){}

  // Do not wrap in an anonymous function - let the closure compiler do that, but
  // use try...catch to avoid script errors and only execute if a desktop browser
}<|MERGE_RESOLUTION|>--- conflicted
+++ resolved
@@ -454,15 +454,9 @@
         keymanweb.activatingUI(true);
 
         if(this.KeyboardSelector.value != '-') {
-<<<<<<< HEAD
-          var i=this.KeyboardSelector.selectedIndex;
-          var t=this.KeyboardSelector.options[i].value.split(':');
-          await keymanweb.setActiveKeyboard(t[0],t[1]);
-=======
           const i=this.KeyboardSelector.selectedIndex;
           const t=this.KeyboardSelector.options[i].value.split(':');
-          keymanweb.setActiveKeyboard(t[0],t[1]);
->>>>>>> 1e8f6924
+          await keymanweb.setActiveKeyboard(t[0],t[1]);
         } else {
           await keymanweb.setActiveKeyboard('');
         }
