--- conflicted
+++ resolved
@@ -450,11 +450,7 @@
        * @param       {Object}    e       event
        * Description  Change active keyboard in response to user selection event
        */
-<<<<<<< HEAD
-      private readonly SelectKeyboardChange = async (e: Event) => {
-=======
-      readonly SelectKeyboardChange = async (e: Event) => {
->>>>>>> c5ba7ff0
+      private readonly SelectKeyboardChange = async (e: Event): Promise<void> => {
         keymanweb.activatingUI(true);
 
         if(this.KeyboardSelector.value != '-') {
