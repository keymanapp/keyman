<!DOCTYPE html>
<html>
  <head>
    <meta http-equiv="content-type" content="text/html; charset=utf-8" />

    <!-- Set the viewport width to match iOS device widths -->
    <!-- <meta name="viewport" content="width=device-width,initial-scale=1.0,maximum-scale=1.0,minimum-scale=1.0,user-scalable=no" /> -->
    <meta name="viewport" content="width=device-width,user-scalable=no" />
    <meta name="apple-mobile-web-app-capable" content="yes" />

    <!-- Enable IE9 Standards mode -->
    <meta http-equiv="X-UA-Compatible" content="IE=edge" />

    <title>KeymanWeb Testing</title>
    <style type='text/css'>
      body {padding-left:20px;margin-left:12px; font-family:Tahoma,Helvetica}
      h1 {color: #800;margin-left:10px;}
      h2 {color: #008;margin-left:20px;}
    </style>
  </head>
  <body>
  <h1>KeymanWeb 16 Testing</h1>
  <h2><a href="./unminified.html">Test unminified Keymanweb</a></h2>
  <h2><a href="./unminified - manual.html">Test unminified Keymanweb in manual-attachment mode.</a></h2>
  <h2><a href="./prediction-mtnt/">Prediction - robust testing</a></h2>
  <h2><a href="./desktop-ui/">Desktop UI module testing</a></h2>
  <h2><a href="./build-visual-keyboard/">Tests keyboard documentation rendering.</a></h2>
  <h2><a href="./gesture-recognizer/">Stand-alone gesture recognition</a></h2>
  <h1>Miscellaneous tests for smaller features</h1>
  <h2><a href="./chirality/">Chirality testing/bootstrapping</a><h2>
  <h2><a href="./options-with-save/">Tests option/variable store functionality</a></h2>
  <h2><a href="./prediction-ui/">Prediction UI testing</a></h2>
  <h2><a href="./platform/">Platform testing</a></h2>
  <h2><a href="./promise-api/">Promise API testing</a></h2>
  <h2><a href="./sentry-integration/">Tests Sentry error-reporting functionality</a></h2>
  <h2><a href="./osk-movement/">Test page for osk setRect() and restorePosition() interaction</a></h2>
  <h2><a href="./ckeditor/">Integration with CKEditor</a></h2>
<<<<<<< HEAD
  <h2><a href="./osk-event-buttons/">Tests toggling & use of desktop OSK config & help buttons</a></h2>
  <h1>Auto-attachment mode tests</h1>
  <h2><a href="./issue29/">Test desktop MutationObserver functionality</a></h2>
  <h2><a href="./issue62/">Light test for touch-based MutationObserver functionality</a></h2>
  <h2><a href="./issue63/">Test/stress-test touch-based MutationObserver functionality</a></h2>
  <h1>Issue Testing</h1>
  <h2><a href="./issue005/">'Test case' for proper implementation of the removeKeyboards API function.</a></h2>
  <h2><a href="./issue53/">Tests layering transitions for keyboards with variable layer sizes.</a></h2>
=======
  <h1>Page integration (attachment) tests</h1>
  <h2><a href="./attachment-api/?mode=auto">Tests Attachment/Enablement API functionality</a><h2>
  <h2><a href="./issue29">Test desktop MutationObserver functionality</a></h2>
  <h2><a href="./issue62">Light test for touch-based MutationObserver functionality</a></h2>
  <h2><a href="./issue63">Test/stress-test touch-based MutationObserver functionality</a></h2>
  <h1>Issue Testing</h1>
  <h2><a href="./empty-row/">Tests OSK handling of empty rows</a></h2>
  <h2><a href="./keyboard-errors/">Tests keyboard error-handling functionality</a></h2>
  <h2><a href="./issue005">'Test case' for proper implementation of the removeKeyboards API function.</a></h2>
  <h2><a href="./issue53">Tests layering transitions for keyboards with variable layer sizes.</a></h2>
>>>>>>> 1173b1b0
  <h2><a href="./issue103/">Tests keyboard loading with repeated requests</a></h2>
  <h2><a href="./issue115/">Long-press on numeric and symbolic layer testing</a></h2>
  <h2><a href="./issue116/">Next-layer processing testing</a></h2>
  <h2><a href="./issue160/">Uxxxx code testing</a></h2>
  <h2><a href="./issue266/index.html">Test KMW beep</a></h2>
  <h2><a href="./issue271/">Test page for interactions between setActiveKeyboard and the toolbar UI.</a></h2>
  <h2><a href="./issue1332/index.html">Test keyboard loading with upper case TTF font</a></h2>
  <h2><a href="./basic-iframe">Test page for IFrame connectivity and class prototype management.</a></h2>
  <h2><a href="./mnemonic">Test page for mnemonic basic support on US English.</a></h2>
  <h2><a href="./rotation-events">Test page for evaluating issues with mobile device rotation events.</a></h2>
  <h2><a href="./issue382/">Test page for automatic key-cap scaling.</a></h2>
  <h2><a href="./issue3701/">Test page for fat-finger interaction with beep feedback</a></h2>
  <h2><a href="./issue5455/index.html">Test page for util.wait checking options.useAlerts</a></h2>
  <h2><a href="./issue917-context-and-notany/">Test page for context() and notany() interaction</a></h2>
  <h2><a href="./spacebar-text/">Test SpacebarText APIs (#949)</a></h2>
  <h2><a href="./inline-osk/">Test inline OSK (#5665)</a></h2>
  <h2><a href="./issue2924/">Test variable stores and predictive text (#2924)</a></h2>
  <h2><a href="./scrolling/">Test scrolling of touch elements (#5313)</a></h2>
  <h2><a href="./caps-lock-layer-3620/">Test Caps Lock Layer (#3620)</a></h2>
  <h2><a href="./start-of-sentence-3621/">Test Start of Sentence (#3621)</a></h2>
  <h2><a href="./start-of-sentence-3621/">Test start of sentence keyboard rules (#5963)</a></h2>
  <h2><a href="./issue6005/">Tests predictive text & other handling of rule matching when the final rule group does not match (#6005)</a></h2>
  <h2><a href="./issue5312-touch-alias-optimization/">Tests performance of touch-alias elements with large amounts of text (#5312)</a></h2>
  <p><a href="../index.html">Return to main index.</a>
  </body>
</html><|MERGE_RESOLUTION|>--- conflicted
+++ resolved
@@ -35,27 +35,17 @@
   <h2><a href="./sentry-integration/">Tests Sentry error-reporting functionality</a></h2>
   <h2><a href="./osk-movement/">Test page for osk setRect() and restorePosition() interaction</a></h2>
   <h2><a href="./ckeditor/">Integration with CKEditor</a></h2>
-<<<<<<< HEAD
   <h2><a href="./osk-event-buttons/">Tests toggling & use of desktop OSK config & help buttons</a></h2>
-  <h1>Auto-attachment mode tests</h1>
+  <h1>Page integration (attachment) tests</h1>
+  <h2><a href="./attachment-api/?mode=auto">Tests Attachment/Enablement API functionality</a><h2>
   <h2><a href="./issue29/">Test desktop MutationObserver functionality</a></h2>
   <h2><a href="./issue62/">Light test for touch-based MutationObserver functionality</a></h2>
   <h2><a href="./issue63/">Test/stress-test touch-based MutationObserver functionality</a></h2>
   <h1>Issue Testing</h1>
+  <h2><a href="./empty-row/">Tests OSK handling of empty rows</a></h2>
+  <h2><a href="./keyboard-errors/">Tests keyboard error-handling functionality</a></h2>
   <h2><a href="./issue005/">'Test case' for proper implementation of the removeKeyboards API function.</a></h2>
   <h2><a href="./issue53/">Tests layering transitions for keyboards with variable layer sizes.</a></h2>
-=======
-  <h1>Page integration (attachment) tests</h1>
-  <h2><a href="./attachment-api/?mode=auto">Tests Attachment/Enablement API functionality</a><h2>
-  <h2><a href="./issue29">Test desktop MutationObserver functionality</a></h2>
-  <h2><a href="./issue62">Light test for touch-based MutationObserver functionality</a></h2>
-  <h2><a href="./issue63">Test/stress-test touch-based MutationObserver functionality</a></h2>
-  <h1>Issue Testing</h1>
-  <h2><a href="./empty-row/">Tests OSK handling of empty rows</a></h2>
-  <h2><a href="./keyboard-errors/">Tests keyboard error-handling functionality</a></h2>
-  <h2><a href="./issue005">'Test case' for proper implementation of the removeKeyboards API function.</a></h2>
-  <h2><a href="./issue53">Tests layering transitions for keyboards with variable layer sizes.</a></h2>
->>>>>>> 1173b1b0
   <h2><a href="./issue103/">Tests keyboard loading with repeated requests</a></h2>
   <h2><a href="./issue115/">Long-press on numeric and symbolic layer testing</a></h2>
   <h2><a href="./issue116/">Next-layer processing testing</a></h2>
