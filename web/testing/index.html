<!DOCTYPE html>
<html>
  <head>
    <meta http-equiv="content-type" content="text/html; charset=utf-8" />
    
    <!-- Set the viewport width to match iOS device widths -->                         
    <!-- <meta name="viewport" content="width=device-width,initial-scale=1.0,maximum-scale=1.0,minimum-scale=1.0,user-scalable=no" /> -->
    <meta name="viewport" content="width=device-width,user-scalable=no" /> 
    <meta name="apple-mobile-web-app-capable" content="yes" />
    
    <!-- Enable IE9 Standards mode -->
    <meta http-equiv="X-UA-Compatible" content="IE=edge" /> 
      
    <title>KeymanWeb Testing</title>
    <style type='text/css'>   
      body {padding-left:20px;margin-left:12px; font-family:Tahoma,Helvetica}
      h1 {color: #800;margin-left:10px;}
      h2 {color: #008;margin-left:20px;}
    </style>
  </head>
  <body>
  <h1>KeymanWeb 2 Testing</h1>
  <h2><a href="./uncompiled.html">Test uncompiled Keymanweb</a></h2>
  <h2><a href="./uncompiled.html">Test uncompiled Keymanweb in manual-attachment mode.</a></h2>
  <h2><a href="./keyboard-errors/uncompiled - error test.html">Uncompiled KeymanWeb - tests keyboard error-handling functionality</a></h2>
  <h2><a href="./attachment-api/index.html?mode=auto">Uncompiled KeymanWeb - tests the new Attachment/Enablement API functionality</a><h2>
  <h2><a href="./chirality/index.html">Uncompiled KeymanWeb - chirality testing</a><h2>
  <h1>Auto-attachment mode tests</h1>
  <h2><a href="./issue29">Uncompiled Keymanweb - test desktop MutationObserver functionality</a></h2>
  <h2><a href="./issue62">Uncompiled Keymanweb - light test for touch-based MutationObserver functionality</a></h2>
  <h2><a href="./issue63">Uncompiled Keymanweb - test/stress-test touch-based MutationObserver functionality</a></h2>
  <h1>Issue Testing</h1>
  <h2><a href="./issue005">'Test case' for proper implementation of the removeKeyboards API function.</a></h2>
  <h2><a href="./issue53">Tests layering transitions for keyboards with variable layer sizes.</a></h2>
  <h2><a href="./issue115/">Long-press on numeric and symbolic layer testing</a></h2>
  <h2><a href="./issue116/">Next-layer processing testing</a></h2>
  <h2><a href="./issue160/">Uxxxx code testing</a></h2>
<<<<<<< HEAD
  <p><a href="../">Return to main index.</a>
=======
  <h2><a href="./issue271">Test page for interactions between setActiveKeyboard and the toolbar UI.</a></h2>
>>>>>>> 14e6c0cf
  </body>
</html><|MERGE_RESOLUTION|>--- conflicted
+++ resolved
@@ -35,10 +35,7 @@
   <h2><a href="./issue115/">Long-press on numeric and symbolic layer testing</a></h2>
   <h2><a href="./issue116/">Next-layer processing testing</a></h2>
   <h2><a href="./issue160/">Uxxxx code testing</a></h2>
-<<<<<<< HEAD
+  <h2><a href="./issue271">Test page for interactions between setActiveKeyboard and the toolbar UI.</a></h2>
   <p><a href="../">Return to main index.</a>
-=======
-  <h2><a href="./issue271">Test page for interactions between setActiveKeyboard and the toolbar UI.</a></h2>
->>>>>>> 14e6c0cf
   </body>
 </html>