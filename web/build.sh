--- conflicted
+++ resolved
@@ -20,66 +20,9 @@
 
 # Definition of global compile constants
 
-<<<<<<< HEAD
-UI="app/ui"
-WEB="app/web"
-EMBEDDED="app/embed"
-
-BUILD_BASE="build"
-
-DEBUG="debug"
-RELEASE="release"
-INTERMEDIATE="obj"
-
 GESTURE_RECOGNIZER_BUILD="$KEYMAN_ROOT/common/web/gesture-recognizer/build/."
 GESTURE_RECOGNIZER_TARGET="../build/engine/gesture-recognizer/"
 
-# Composites and outputs the output path corresponding to the build configuration
-# specified by the parameters.
-#
-# ### Parameters
-#
-# * 1: - build product (app/embed, app/web, app/ui, engine)
-# * 2: (optional) - build stage / config (obj, debug, release)
-#
-# ### Example
-#
-# ```bash
-#   cp index.js "$(output_path app/web debug)/index.js"
-# ```
-#
-# The block above would copy index.js into the build output folder for app/web's debug
-# product.
-#
-# ``` bash
-#   rm -rf "$(output_path app/web)"
-# ```
-#
-# The block above is useful for deleting all app/web build products as part of a `clean`
-# action.
-#
-# ### Other Notes
-#
-# In the future, we may opt to move $INTERMEDIATE stuff underneath both $DEBUG and $RELEASE,
-# making it a third param.  This is currently unclear, but if so, we'd do
-# $DEBUG/$INTERMEDIATE and $RELEASE/$INTERMEDIATE via a third argument.
-output_path ( ) {
-  if [ $# -lt 1 ]; then
-    builder_die "Insufficient argument count!"
-  elif [ $# -eq 1 ]; then
-    # Used by clean:<target> actions
-    echo "$BUILD_BASE/$1"
-  else
-    echo "$BUILD_BASE/$1/$2"
-  fi
-}
-
-SOURCE="src"
-
-SENTRY_RELEASE_VERSION="release@$VERSION_WITH_TAG"
-
-=======
->>>>>>> 0ce0d64c
 # Ensures that we rely first upon the local npm-based install of Typescript.
 # (Facilitates automated setup for build agents.)
 # TODO: this should be removeable given set_keyman_standard_build_path does this in build-utils.sh (and relative paths are dodgy in $PATH!)
@@ -89,16 +32,9 @@
 PREDICTIVE_TEXT_OUTPUT="src/test/manual/web/prediction-ui/simple-en-trie.js"
 
 builder_describe "Builds Keyman Engine for Web (KMW)." \
-<<<<<<< HEAD
-  "@../common/web/keyman-version build" \
-  "@../common/web/input-processor build" \
-  "@../common/web/gesture-recognizer build:engine" \
-  "@src/tools/building/sourcemap-root build" \
-=======
   "@/common/web/keyman-version build" \
   "@/common/web/input-processor build" \
   "@/web/src/tools/building/sourcemap-root build" \
->>>>>>> 0ce0d64c
   "clean" \
   "configure" \
   "build" \
