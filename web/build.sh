--- conflicted
+++ resolved
@@ -18,28 +18,13 @@
 
 # ################################ Main script ################################
 
-<<<<<<< HEAD
-=======
-# Definition of global compile constants
-
->>>>>>> c8ea8a6c
 # Ensures that we rely first upon the local npm-based install of Typescript.
 # (Facilitates automated setup for build agents.)
 # TODO: this should be removeable given set_keyman_standard_build_path does this in build-utils.sh (and relative paths are dodgy in $PATH!)
 PATH="../node_modules/.bin:$PATH"
 
-<<<<<<< HEAD
 builder_set_child_base src
 builder_describe "Builds engine modules for Keyman Engine for Web (KMW)." \
-=======
-PREDICTIVE_TEXT_SOURCE="../common/predictive-text/unit_tests/in_browser/resources/models/simple-trie.js"
-PREDICTIVE_TEXT_OUTPUT="src/test/manual/web/prediction-ui/simple-en-trie.js"
-
-builder_describe "Builds Keyman Engine for Web (KMW)." \
-  "@/common/web/keyman-version build" \
-  "@/common/web/input-processor build" \
-  "@/web/src/tools/building/sourcemap-root build" \
->>>>>>> c8ea8a6c
   "clean" \
   "configure" \
   "build" \
@@ -56,316 +41,16 @@
 # "upload-symbols   Uploads build product to Sentry for error report symbolification.  Only defined for $DOC_BUILD_EMBED_WEB" \
 
 builder_describe_outputs \
-<<<<<<< HEAD
-  configure                      ../node_modules \
-  build:engine/configuration     build/engine/configuration/obj/index.js \
-  build:engine/device-detect     build/engine/device-detect/lib/index.mjs \
-  build:engine/dom-utils         build/engine/dom-utils/obj/index.js \
-  build:engine/element-wrappers  build/engine/element-wrappers/lib/index.mjs \
-  build:engine/keyboard-cache    build/engine/keyboard-cache/lib/index.mjs \
-  build:engine/osk               build/engine/osk/lib/index.mjs
+  configure                      /node_modules \
+  build:engine/configuration     /web/build/engine/configuration/obj/index.js \
+  build:engine/device-detect     /web/build/engine/device-detect/lib/index.mjs \
+  build:engine/dom-utils         /web/build/engine/dom-utils/obj/index.js \
+  build:engine/element-wrappers  /web/build/engine/element-wrappers/lib/index.mjs \
+  build:engine/keyboard-cache    /web/build/engine/keyboard-cache/lib/index.mjs \
+  build:engine/osk               web/build/engine/osk/lib/index.mjs
 
 builder_parse "$@"
 
-=======
-  configure         /node_modules \
-  configure:embed   /node_modules \
-  configure:engine  /node_modules \
-  configure:web     /node_modules \
-  configure:ui      /node_modules \
-  configure:samples /node_modules \
-  configure:tools   /node_modules \
-  build:embed       /web/build/app/embed/release/keyman.js \
-  build:engine      /web/build/engine/main/obj/keymanweb.js \
-  build:web         /web/build/app/web/release/keymanweb.js \
-  build:ui          /web/build/app/ui/release/kmwuibutton.js \
-  build:samples     /web/$PREDICTIVE_TEXT_OUTPUT \
-  build:tools       /web/build/tools/building/sourcemap-root/index.js
-
-builder_parse "$@"
-
-#### Build utility methods + definitions ####
-
-# Build products for each main target.
-EMBED_TARGETS=( "keyman.js" )
-WEB_TARGETS=( "keymanweb.js" )
-UI_TARGETS=( "kmwuibutton.js" "kmwuifloat.js" "kmwuitoggle.js" "kmwuitoolbar.js" )
-
-: ${CLOSURECOMPILERPATH:=../node_modules/google-closure-compiler-java}
-: ${JAVA:=java}
-
-minifier="$CLOSURECOMPILERPATH/compiler.jar"
-
-# We'd love to add the argument --source_map_include_content for distribution in the future,
-# but Closure doesn't include the TS sources properly at this time.
-#
-# `checkTypes` is blocked b/c TypeScript can perform our type checking... and it causes an error
-# with TypeScript's `extend` implementation (it doesn't recognize a constructor without manual edits).
-# We also get a global `this` warning from the same.
-#
-# `checkVars` is blocked b/c Closure will otherwise fail on TypeScript namespacing, as each original TS
-# source file will redeclare the namespace variable, despite being merged into a single file post-compilation.
-#
-# `jsDocMissingType` prevents errors on type documentation Closure thinks is missing.  TypeScript may not
-# have the same requirements, and we trust TypeScript over Closure.
-minifier_warnings="--jscomp_error=* --jscomp_off=lintChecks --jscomp_off=unusedLocalVariables --jscomp_off=globalThis --jscomp_off=checkTypes --jscomp_off=checkVars --jscomp_off=jsdocMissingType --jscomp_off=uselessCode --jscomp_off=missingRequire --jscomp_off=strictMissingRequire"
-
-# We use these to prevent Closure from auto-inserting its own polyfills.  Turns out, they can break in the
-# WebView used by Android API 19, which our app still supported when written.  Unsure if it can still occur
-# in Android API 21, our current minimum.
-#
-# Also, we currently apply all needed polyfills either manually or during TS compilation; we don't need the extra,
-# excess code.
-minifier_lang_specs="--language_in ECMASCRIPT5 --language_out ECMASCRIPT5"
-minifycmd="$JAVA -jar $minifier --compilation_level WHITESPACE_ONLY $minifier_warnings --generate_exports $minifier_lang_specs"
-
-readonly minifier
-readonly minifycmd
-
-minified_sourcemap_cleaner="build/tools/building/sourcemap-root/index.mjs"
-
-# Fails the build if a specified file does not exist.
-assert_exists ( ) {
-  if [[ ! -f $1 ]]; then
-    builder_die "Build failed:  expected file ${COLOR_GREY}$1${COLOR_RESET} is missing."
-  fi
-}
-
-# $1 - base file name
-# $2 - output path
-# $3 - optimization level
-# $4 - extra path info to add to minified sourcemap "sourceRoot" property.
-# $5 - additional output wrapper
-minify ( ) {
-    if [ $# -ge 4 ]; then
-        cleanerOptions="--clean --sourceRoot $4"
-    else
-        cleanerOptions="--clean"
-    fi
-
-    if [ $# -ge 5 ]; then
-        wrapper=$5
-    else
-        wrapper="%output%"
-    fi
-
-    local INPUT="$1"
-    local INPUT_FILE="$(basename $1)"
-    local INPUT_DIR="$(dirname $1)"
-    local INPUT_SOURCEMAP="$INPUT_DIR/$INPUT_FILE.map"
-    local OUTPUT="$2"
-    local OUTPUT_FILE="$(basename $2)"
-    local OUTPUT_SOURCEMAP="$(dirname $2)/$OUTPUT_FILE.map"
-
-    # --source_map_location_mapping - maps paths on INPUT source maps for consumption by Closure.
-    # ../../.. => keymanapp, ../.. => keymanapp/keyman.  We have TS root sources on 'keyman'.
-    $minifycmd --source_map_input "$INPUT|$INPUT_SOURCEMAP" \
-        --create_source_map "$OUTPUT_SOURCEMAP" --source_map_include_content \
-        --source_map_location_mapping "$INPUT_DIR|../../.." \
-        --js "$INPUT" --compilation_level $3 \
-        --js_output_file "$OUTPUT" --warning_level VERBOSE --output_wrapper "$wrapper
-//# sourceMappingURL=$INPUT_FILE.map"
-
-    # Now to clean the source map.
-    assert_exists "$OUTPUT"
-    assert_exists "$OUTPUT_SOURCEMAP"
-
-    # "Clean" the minified output sourcemaps.
-    node $minified_sourcemap_cleaner "$INPUT_SOURCEMAP" "$OUTPUT_SOURCEMAP" $cleanerOptions
-}
-
-# Copies specified engine resources to the specified target's build output directories.
-#
-# ### Parameters
-#
-# * 1: `product`    the product's source path under src/
-# * 2: `outputs`    an array of resource types to copy over
-#
-# ### Example
-#
-# ```bash
-#   copy_resources app/web osk ui
-# ```
-copy_resources ( ) {
-  local COMPILE_TARGET=$1
-  shift
-
-  local RESOURCES_TO_COPY=("$@")
-
-  # We leave out obj here, as it's not a 'release' of any sort and
-  # thus doesn't need to publish sources or resources.
-  local CONFIGS=(debug)
-
-  if ! builder_has_option --no-minify; then
-    CONFIGS+=(release)
-  fi
-
-  echo
-
-  for CONFIG in "${CONFIGS[@]}";
-  do
-    local CONFIG_OUT_PATH=build/$COMPILE_TARGET/$CONFIG
-
-    echo Copying resources to $CONFIG_OUT_PATH/src
-
-    for RESOURCE in "${RESOURCES_TO_COPY[@]}";
-    do
-      mkdir -p "$CONFIG_OUT_PATH/$RESOURCE"
-      mkdir -p "$CONFIG_OUT_PATH/src/resources/$RESOURCE"
-
-      echo "- src/resources/$RESOURCE/ => $CONFIG_OUT_PATH/$RESOURCE"
-      cp -Rf "src/resources/$RESOURCE"  "$CONFIG_OUT_PATH/"  >/dev/null
-    done
-
-    echo
-  done
-}
-
-# Copies specified source folders corresponding to the specified target's build
-# output directories.
-#
-# ### Parameters
-#
-# * 1: `product`    the product's source path under src/
-# * 2: `outputs`    an array of src/ subfolders to copy over
-#
-# ### Example
-#
-# ```bash
-#   copy_sources app/web engine resources/osk
-# ```
-copy_sources ( ) {
-  local COMPILE_TARGET=$1
-  shift
-
-  local SOURCES_TO_COPY=("$@")
-
-  # We leave out obj here, as it's not a 'release' of any sort and
-  # thus doesn't need to publish sources or resources.
-  CONFIGS=(debug)
-
-  if ! builder_has_option --no-minify; then
-    CONFIGS+=(release)
-  fi
-
-  for CONFIG in "${CONFIGS[@]}";
-  do
-    local CONFIG_OUT_PATH=build/$COMPILE_TARGET/$CONFIG
-    echo Copying $COMPILE_TARGET sources to $CONFIG_OUT_PATH/src
-
-    rm -rf "$CONFIG_OUT_PATH/src"
-    mkdir -p "$CONFIG_OUT_PATH/src"
-    echo $VERSION_PATCH > "$CONFIG_OUT_PATH/src/version.txt"
-
-    for SOURCE_FOLDER in "${SOURCES_TO_COPY[@]}";
-    do
-      echo "- src/$SOURCE_FOLDER/ => $CONFIG_OUT_PATH/src/$SOURCE_FOLDER/"
-      mkdir -p "$CONFIG_OUT_PATH/src/$SOURCE_FOLDER"
-      cp -Rf  "src/$SOURCE_FOLDER/"*    "$CONFIG_OUT_PATH/src/$SOURCE_FOLDER/"
-    done
-
-    echo
-  done
-}
-
-# Compiles compiled scripts from the first folder specified to the second folder specified.
-#
-# ### Parameters
-#
-# * 1: `src`      the folder containing scripts to be copied
-# * 2: `dst`      the destination folder for the copy operation
-# * 3: `scripts`  an array of filenames for expected compiled scripts
-#
-# ### Example
-#
-# ```bash
-#   compile_and_minify build/app/web/obj build/app/web/debug keymanweb.js
-# ```
-copy_outputs ( ) {
-  local src="$1"
-  local dst="$2"
-
-  shift
-  shift
-
-  local BASE_SCRIPTS=("$@")
-
-  mkdir -p "$dst"
-
-  for SCRIPTJS in "${BASE_SCRIPTS[@]}";
-  do
-    cp -Rf "$src/$SCRIPTJS"             "$dst/"
-    cp -Rf "$src/$SCRIPTJS.map"         "$dst/"
-  done
-}
-
-# Compiles all build products corresponding to the specified target.
-#
-# ### Parameters
-#
-# * 1: `product`    the product's source path under src/
-#
-# ### Example
-#
-# ```bash
-#   compile app/embed
-# ```
-compile ( ) {
-  local COMPILE_TARGET=$1
-  tsc -b src/$COMPILE_TARGET -v || builder_die "Build command tsc -b src/$COMPILE_TARGET -v failed with exit code $?"
-  echo $COMPILE_TARGET TypeScript compiled under build/$COMPILE_TARGET/obj
-}
-
-# Finalizes all build products corresponding to the specified target.
-# This should be called after `compile` for all `app/` targets.
-#
-# ### Parameters
-#
-# * 1: `product`    the product's source path under src/
-# * 2: `outputs`    an array of expected output script files for the build
-#
-# ### Example
-#
-# ```bash
-#   compile app/embed
-#   finalize app/embed keyman.js
-# ```
-finalize ( ) {
-  if [ $# -lt 2 ]; then
-    builder_die "Scripting error: insufficient argument count!"
-  fi
-
-  local COMPILE_TARGET=$1
-  local COMPILED_INTERMEDIATE_PATH=build/$COMPILE_TARGET/obj
-  local DEBUG_OUT_PATH=build/$COMPILE_TARGET/debug
-  local RELEASE_OUT_PATH=build/$COMPILE_TARGET/release
-
-  shift
-
-  local OUTPUT_SCRIPTS=("$@")
-
-  # START:  debug output
-
-  mkdir -p "$DEBUG_OUT_PATH"
-  copy_outputs "$COMPILED_INTERMEDIATE_PATH" "$DEBUG_OUT_PATH" "${OUTPUT_SCRIPTS[@]}"
-
-  echo Compiled $COMPILE_TARGET debug version saved under $DEBUG_OUT_PATH: ${OUTPUT_SCRIPTS[*]}
-
-  # START:  release output
-  if ! builder_has_option --no-minify; then
-    for SCRIPT in "${OUTPUT_SCRIPTS[@]}";
-    do
-      minify "$COMPILED_INTERMEDIATE_PATH/$SCRIPT" "$RELEASE_OUT_PATH/$SCRIPT" SIMPLE_OPTIMIZATIONS
-    done
-
-    echo Compiled $COMPILE_TARGET release version saved under $RELEASE_OUT_PATH: ${OUTPUT_SCRIPTS[*]}
-  else
-    # The prior 'release' is now outdated:  delete it.
-    rm -rf "$RELEASE_OUT_PATH"
-  fi
-}
-
->>>>>>> c8ea8a6c
 #### Build action definitions ####
 
 ##################### TODO:  call child action, verify things work as expected!
@@ -377,49 +62,10 @@
 
 ## Clean actions
 
-<<<<<<< HEAD
 # If a full-on general clean was requested, we can nuke the entire build folder.
 if builder_start_action clean; then
   rm -rf ./build
   builder_finish_action success clean
-=======
-# Possible issue:  there's no clear rule to `clean` the engine, which is auto-built
-# by build:embed and build:web.
-#
-# Some sort of command to run ONLY for a general `clean` (no target specified) would
-# be perfect for that, I think.
-
-if builder_start_action clean:engine; then
-  src/engine/build.sh clean
-  builder_finish_action success clean:engine
-fi
-
-if builder_start_action clean:embed; then
-  rm -rf build/app/embed
-  builder_finish_action success clean:embed
-fi
-
-if builder_start_action clean:web; then
-  rm -rf build/app/web
-  builder_finish_action success clean:web
-fi
-
-if builder_start_action clean:ui; then
-  rm -rf build/app/ui
-  builder_finish_action success clean:ui
-fi
-
-if builder_start_action clean:samples; then
-  rm -f $PREDICTIVE_TEXT_OUTPUT
-
-  builder_finish_action success clean:samples
-fi
-
-if builder_start_action clean:tools; then
-  src/tools/build.sh clean
-
-  builder_finish_action success clean:tools
->>>>>>> c8ea8a6c
 fi
 
 ## Build actions
@@ -441,107 +87,12 @@
 #   builder_finish_action success build:main
 # fi
 
-<<<<<<< HEAD
 builder_run_child_actions test
-=======
-  builder_finish_action success build:engine
-fi
-
-if builder_start_action build:embed; then
-  compile app/embed
-  finalize app/embed ${EMBED_TARGETS[@]}
-
-  # The embedded version doesn't use UI modules.
-  copy_resources app/embed osk
-  copy_sources app/embed app/embed engine resources/osk
-
-  builder_finish_action success build:embed
->>>>>>> c8ea8a6c
 
 if builder_start_action test; then
   ./test.sh :engine
 
-<<<<<<< HEAD
   builder_finish_action success test
 fi
 
-builder_die "Modularization work is not yet complete; builds dependent on this will fail."
-=======
-  # if [ $UPLOAD_EMBED_SENTRY = true ]; then  # upload-symbols:embed
-  #   if [ $BUILD_DEBUG_EMBED = true ]; then
-  #     ARTIFACT_FOLDER="release/unminified/embedded"
-  #     pushd $EMBED_OUTPUT_NO_MINI
-  #   else
-  #     ARTIFACT_FOLDER="release/embedded"
-  #     pushd $EMBED_OUTPUTs
-  #   fi
-  #   echo "Uploading to Sentry..."
-  #   npm run sentry-cli -- releases files "$VERSION_GIT_TAG" upload-sourcemaps --strip-common-prefix $ARTIFACT_FOLDER --rewrite --ext js --ext map --ext ts || builder_die "Sentry upload failed."
-  #   echo "Upload successful."
-  #   popd
-  # fi
-fi
-
-### -embed section complete.
-
-if builder_start_action build:web; then
-  compile app/web
-  finalize app/web ${WEB_TARGETS[@]}
-
-  # The testing pages need both osk & ui resources in the same place.
-  copy_resources app/web osk ui
-  copy_sources app/web app/web engine resources/osk
-
-  builder_finish_action success build:web
-fi
-
-if builder_start_action build:ui; then
-  compile app/ui
-  finalize app/ui ${UI_TARGETS[@]}
-
-  copy_resources app/ui ui
-  copy_sources app/ui app/ui resources/ui
-
-  builder_finish_action success build:ui
-fi
-
-if builder_start_action build:tools; then
-  src/tools/build.sh
-  builder_finish_action success build:tools
-fi
-
-if builder_start_action build:samples; then
-  # Some test pages actually have build scripts.
-  ./src/test/manual/embed/android-harness/build.sh  # is not yet builder-based.
-
-  echo "Copying samples & test page resources..."
-  # Should probably be changed into a build script for the `prediction-ui` test page.
-  cp "${PREDICTIVE_TEXT_SOURCE}" "${PREDICTIVE_TEXT_OUTPUT}"
-
-  # Which could then have a parallel script for `prediction-mtnt` that downloads + extracts
-  # the current MTNT model.
-
-  builder_finish_action success build:samples;
-fi
-
-if builder_start_action test:web; then
-  if builder_has_option --all; then
-    ./test.sh
-  else
-    ./test.sh :engine
-  fi
-
-  builder_finish_action success test:web
-fi
-
-# TODO:  handle the block below somehow.
-
-# # We can only upload 'web' / 'native' artifacts after ALL are done compiling.
-# if [ $UPLOAD_WEB_SENTRY = true ]; then
-#     pushd $WEB_OUTPUT
-#     echo "Uploading to Sentry..."
-#     npm run sentry-cli -- releases files "$VERSION_GIT_TAG" upload-sourcemaps --strip-common-prefix release/web/ --rewrite --ext js --ext map --ext ts || builder_die "Sentry upload failed."
-#     echo "Upload successful."
-#     popd
-# fi
->>>>>>> c8ea8a6c
+builder_die "Modularization work is not yet complete; builds dependent on this will fail."