--- conflicted
+++ resolved
@@ -92,17 +92,10 @@
 DOC_BUILD_EMBED_WEB="${BUILDER_TERM_START}build:embed${BUILDER_TERM_END} and ${BUILDER_TERM_START}build:web${BUILDER_TERM_END}"
 DOC_TEST_SYMBOL="actions - ${BUILDER_TERM_START}test${BUILDER_TERM_END}"
 
-<<<<<<< HEAD
 builder_describe "Builds Keyman Engine for Web (KMW)." \
-  "@../common/web/keyman-version build:embed build:web build:ui" \
-  "@../common/web/input-processor build:engine build:embed build:web" \
-  "@src/tools/building/sourcemap-root build:embed build:web build:ui" \
-=======
-builder_describe "Builds Keyman Engine for Web." \
   "@../common/web/keyman-version build" \
   "@../common/web/input-processor build" \
-  "@tools/sourcemap-root build" \
->>>>>>> 49ab4d4c
+  "@src/tools/building/sourcemap-root build" \
   "clean" \
   "configure" \
   "build" \
