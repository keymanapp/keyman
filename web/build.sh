#!/usr/bin/env bash
#
# Compile keymanweb and copy compiled javascript and resources to output/embedded folder
#

# set -x
set -eu

## START STANDARD BUILD SCRIPT INCLUDE
# adjust relative paths as necessary
THIS_SCRIPT="$(greadlink -f "${BASH_SOURCE[0]}" 2>/dev/null || readlink -f "${BASH_SOURCE[0]}")"
. "$(dirname "$THIS_SCRIPT")/../resources/build/build-utils.sh"
## END STANDARD BUILD SCRIPT INCLUDE

. "$KEYMAN_ROOT/resources/shellHelperFunctions.sh"

# This script runs from its own folder
cd "$THIS_SCRIPT_PATH"

# ################################ Main script ################################

# Definition of global compile constants

UI="app/ui"
WEB="app/web"
EMBEDDED="app/embed"
ENGINE="engine" # For now, a catch-all for all engine code.  This should be subdivided
                # once we have multiple engine modules within this project
BUILD_BASE="build"

DEBUG="debug"
RELEASE="release"
INTERMEDIATE="obj"

# Composites and outputs the output path corresponding to the build configuration
# specified by the parameters.
#
# ### Parameters
#
# * 1: - build product (app/embed, app/web, app/ui, engine)
# * 2: (optional) - build stage / config (obj, debug, release)
#
# ### Example
#
# ```bash
#   cp index.js $(output_path app/web debug)/index.js
# ```
#
# The block above would copy index.js into the build output folder for app/web's debug
# product.
#
# ``` bash
#   rm -rf $(output_path app/web)
# ```
#
# The block above is useful for deleting all app/web build products as part of a `clean`
# action.
#
# ### Other Notes
#
# In the future, we may opt to move $INTERMEDIATE stuff underneath both $DEBUG and $RELEASE,
# making it a third param.  This is currently unclear, but if so, we'd do
# $DEBUG/$INTERMEDIATE and $RELEASE/$INTERMEDIATE via a third argument.
output_path ( ) {
  if [ $# -lt 1 ]; then
    echo "Insufficient argument count!"
    exit 1
  elif [ $# -eq 1 ]; then
    # Used by clean:<target> actions
    echo "$BUILD_BASE/$1"
  else
    echo "$BUILD_BASE/$1/$2"
  fi
}

WEB_OUTPUT_NO_MINI="$(output_path $WEB $DEBUG)"
WEB_OUTPUT="$(output_path $WEB $RELEASE)"

EMBED_OUTPUT_NO_MINI="$(output_path $EMBEDDED $DEBUG)"
EMBED_OUTPUT="$(output_path $EMBEDDED $RELEASE)"

UI_OUTPUT_NO_MINI="$(output_path $UI $DEBUG)"
UI_OUTPUT="$(output_path $UI $RELEASE)"

SOURCE="src"

SENTRY_RELEASE_VERSION="release-$VERSION_WITH_TAG"

# Ensures that we rely first upon the local npm-based install of Typescript.
# (Facilitates automated setup for build agents.)
PATH="../node_modules/.bin:$PATH"

compiler="npm run tsc --"
compilecmd="$compiler"

PREDICTIVE_TEXT_SOURCE="../common/predictive-text/unit_tests/in_browser/resources/models/simple-trie.js"
PREDICTIVE_TEXT_OUTPUT="testing/prediction-ui/simple-en-trie.js"

builder_check_color "$@"

DOC_WEB_PRODUCT="${BUILDER_TERM_START}:web${BUILDER_TERM_END} build product"
DOC_TEST_WEB="${BUILDER_TERM_START}test:web${BUILDER_TERM_END}"
DOC_BUILD_EMBED_WEB="${BUILDER_TERM_START}build:embed${BUILDER_TERM_END} and ${BUILDER_TERM_START}build:web${BUILDER_TERM_END}"
DOC_TEST_SYMBOL="actions -${BUILDER_TERM_START}test${BUILDER_TERM_END}, ${BUILDER_TERM_START}upload-symbols${BUILDER_TERM_END}"

builder_describe "Builds Keyman Engine for Web." \
  "@../common/web/keyman-version build:engine build:embed build:web build:ui" \
  "@../common/web/input-processor build:engine build:embed build:web" \
  "@tools/sourcemap-root build:engine build:embed build:web" \
  "clean" \
  "configure" \
  "build" \
  "test             Runs unit tests.  Only ${DOC_TEST_WEB} is currently defined"  \
  ":embed           Builds the configuration of Keyman Engine for Web used within the Keyman mobile apps" \
  ":engine          Builds common code used by other targets" \
  ":web             Builds the website-oriented configuration of Keyman Engine for Web" \
  ":ui              Builds the desktop UI modules used by the ${DOC_WEB_PRODUCT}" \
  ":samples         Builds sample & test pages found under /samples and /testing, but not the ${DOC_WEB_PRODUCT}" \
  ":tools           Builds related development + unit-test resources" \
  "--no-minify    Skips any minification steps in the build" \
  "--all            Sets action to run on KMW's submodules as well if appropriate ($DOC_TEST_SYMBOL)"

# Possible TODO?
# "upload-symbols   Uploads build product to Sentry for error report symbolification.  Only defined for $DOC_BUILD_EMBED_WEB" \

builder_describe_outputs \
  configure         ../node_modules \
  configure:embed   ../node_modules \
  configure:web     ../node_modules \
  configure:ui      ../node_modules \
  configure:samples ../node_modules \
  configure:tools   ../node_modules \
  build:embed       $(output_path $EMBEDDED $RELEASE)/keyman.js \
  build:engine      $(output_path $ENGINE $INTERMEDIATE)/keymanweb.js \
  build:web         $(output_path $WEB $RELEASE)/keymanweb.js \
  build:ui          $(output_path $UI $RELEASE)/kmwuibutton.js \
  build:samples     $PREDICTIVE_TEXT_OUTPUT
# Deliberately excluding build:tools b/c its script provides the definitions.

builder_parse "$@"

#### Build utility methods + definitions ####

# Build products for each main target.
EMBED_TARGETS=( "keyman.js" )
WEB_TARGETS=( "keymanweb.js" )
UI_TARGETS=( "kmwuibutton.js" "kmwuifloat.js" "kmwuitoggle.js" "kmwuitoolbar.js" )

: ${CLOSURECOMPILERPATH:=../node_modules/google-closure-compiler-java}
: ${JAVA:=java}

minifier="$CLOSURECOMPILERPATH/compiler.jar"

# We'd love to add the argument --source_map_include_content for distribution in the future,
# but Closure doesn't include the TS sources properly at this time.
#
# `checkTypes` is blocked b/c TypeScript can perform our type checking... and it causes an error
# with TypeScript's `extend` implementation (it doesn't recognize a constructor without manual edits).
# We also get a global `this` warning from the same.
#
# `checkVars` is blocked b/c Closure will otherwise fail on TypeScript namespacing, as each original TS
# source file will redeclare the namespace variable, despite being merged into a single file post-compilation.
#
# `jsDocMissingType` prevents errors on type documentation Closure thinks is missing.  TypeScript may not
# have the same requirements, and we trust TypeScript over Closure.
minifier_warnings="--jscomp_error=* --jscomp_off=lintChecks --jscomp_off=unusedLocalVariables --jscomp_off=globalThis --jscomp_off=checkTypes --jscomp_off=checkVars --jscomp_off=jsdocMissingType --jscomp_off=uselessCode --jscomp_off=missingRequire --jscomp_off=strictMissingRequire"

# We use these to prevent Closure from auto-inserting its own polyfills.  Turns out, they can break in the
# WebView used by Android API 19, which our app still supported when written.  Unsure if it can still occur
# in Android API 21, our current minimum.
#
# Also, we currently apply all needed polyfills either manually or during TS compilation; we don't need the extra,
# excess code.
minifier_lang_specs="--language_in ECMASCRIPT5 --language_out ECMASCRIPT5"
minifycmd="$JAVA -jar $minifier --compilation_level WHITESPACE_ONLY $minifier_warnings --generate_exports $minifier_lang_specs"

readonly minifier
readonly minifycmd

minified_sourcemap_cleaner="tools/sourcemap-root"

# Fails the build if a specified file does not exist.
assert_exists ( ) {
  if ! [ -f $1 ]; then
    echo "Build failed:  expected file ${COLOR_GREY}$1${COLOR_RESET} is missing."
    exit 1
  fi
}

# $1 - base file name
# $2 - output path
# $3 - optimization level
# $4 - extra path info to add to minified sourcemap "sourceRoot" property.
# $5 - additional output wrapper
minify ( ) {
    if [ $# -ge 4 ]; then
        cleanerOptions="--suffix $4"
    else
        cleanerOptions=
    fi

    if [ $# -ge 5 ]; then
        wrapper=$5
    else
        wrapper="%output%"
    fi

    local INPUT="$1"
    local INPUT_FILE="$(basename $1)"
    local INPUT_DIR="$(dirname $1)"
    local INPUT_SOURCEMAP="$INPUT_DIR/$INPUT_FILE.map"
    local OUTPUT="$2"
    local OUTPUT_FILE="$(basename $2)"
    local OUTPUT_SOURCEMAP="$(dirname $2)/$OUTPUT_FILE.map"

    # --source_map_location_mapping - maps paths on INPUT source maps for consumption by Closure.
    # ../../.. => keymanapp, ../.. => keymanapp/keyman.  We have TS root sources on 'keyman'.
    $minifycmd --source_map_input "$INPUT|$INPUT_SOURCEMAP" \
        --create_source_map "$OUTPUT_SOURCEMAP" --source_map_include_content \
        --source_map_location_mapping "$INPUT_DIR|../../.." \
        --js "$INPUT" --compilation_level $3 \
        --js_output_file "$OUTPUT" --warning_level VERBOSE --output_wrapper "$wrapper
//# sourceMappingURL=$1.map"

    # Now to clean the source map.
    assert_exists "$OUTPUT"
    assert_exists "$OUTPUT_SOURCEMAP"

    # "Clean" the minified output sourcemaps.
    node $minified_sourcemap_cleaner "$INPUT_SOURCEMAP" "$OUTPUT_SOURCEMAP" $cleanerOptions
}

# Copies specified engine resources to the specified target's build output directories.
#
# ### Parameters
#
# * 1: `product`    the product's source path under src/
# * 2: `outputs`    an array of resource types to copy over
#
# ### Example
#
# ```bash
#   copy_resources app/web osk ui
# ```
copy_resources ( ) {
  local COMPILE_TARGET=$1
  shift

  local RESOURCES_TO_COPY=("$@")

  # We leave out $INTERMEDIATE here, as it's not a 'release' of any sort and
  # thus doesn't need to publish sources or resources.
  local CONFIGS=($DEBUG)

  if ! builder_has_option --skip-minify; then
    CONFIGS+=($RELEASE)
  fi

  echo

  for CONFIG in "${CONFIGS[@]}";
  do
    local CONFIG_OUT_PATH=$(output_path $COMPILE_TARGET $CONFIG)

    echo Copying resources to $CONFIG_OUT_PATH/src

    for RESOURCE in "${RESOURCES_TO_COPY[@]}";
    do
      mkdir -p "$CONFIG_OUT_PATH/$RESOURCE"
      mkdir -p "$CONFIG_OUT_PATH/src/resources/$RESOURCE"

      echo "- $SOURCE/resources/$RESOURCE/ => $CONFIG_OUT_PATH/$RESOURCE"
      cp -Rf $SOURCE/resources/$RESOURCE  $CONFIG_OUT_PATH/  >/dev/null
    done

    echo
  done
}

# Copies specified source folders corresponding to the specified target's build
# output directories.
#
# ### Parameters
#
# * 1: `product`    the product's source path under src/
# * 2: `outputs`    an array of src/ subfolders to copy over
#
# ### Example
#
# ```bash
#   copy_sources app/web engine resources/osk
# ```
copy_sources ( ) {
  local COMPILE_TARGET=$1
  shift

  local SOURCES_TO_COPY=("$@")

  # We leave out $INTERMEDIATE here, as it's not a 'release' of any sort and
  # thus doesn't need to publish sources or resources.
  CONFIGS=($DEBUG)

  if ! builder_has_option --skip-minify; then
    CONFIGS+=($RELEASE)
  fi

  for CONFIG in "${CONFIGS[@]}";
  do
    CONFIG_OUT_PATH=$(output_path $COMPILE_TARGET $CONFIG)
    echo Copying $COMPILE_TARGET sources to $CONFIG_OUT_PATH/src

    rm -rf $CONFIG_OUT_PATH/src
    mkdir -p $CONFIG_OUT_PATH/src
    echo $VERSION_PATCH > $CONFIG_OUT_PATH/src/version.txt

    for SOURCE_FOLDER in "${SOURCES_TO_COPY[@]}";
    do
      echo "- $SOURCE/$SOURCE_FOLDER/ => $CONFIG_OUT_PATH/src/$SOURCE_FOLDER/"
      mkdir -p $CONFIG_OUT_PATH/src/$SOURCE_FOLDER
      cp -Rf  $SOURCE/$SOURCE_FOLDER/    $CONFIG_OUT_PATH/src/$SOURCE_FOLDER
    done

<<<<<<< HEAD
=======
    echo
    echo KeymanWeb resources saved under $1
>>>>>>> 4a96cdb0
    echo
  done
}

# Compiles compiled scripts from the first folder specified to the second folder specified.
#
# ### Parameters
#
# * 1: `src`      the folder containing scripts to be copied
# * 2: `dst`      the destination folder for the copy operation
# * 3: `scripts`  an array of filenames for expected compiled scripts
#
# ### Example
#
# ```bash
#   compile_and_minify build/app/web/obj build/app/web/debug keymanweb.js
# ```
copy_outputs ( ) {
  local src=$1
  local dst=$2

  shift
  shift

  local BASE_SCRIPTS=("$@")

  mkdir -p "$dst"

  for SCRIPTJS in "${BASE_SCRIPTS[@]}";
  do
    cp -Rf $src/$SCRIPTJS             $dst/
    cp -Rf $src/$SCRIPTJS.map         $dst/
  done
}

# Compiles all build products corresponding to the specified target.
#
# ### Parameters
#
# * 1: `product`    the product's source path under src/
#
# ### Example
#
# ```bash
#   compile app/embed
# ```
compile ( ) {
  if [ $# -lt 1 ]; then
    fail "Scripting error: insufficient argument count!"
  fi

  local COMPILE_TARGET=$1
  local COMPILED_INTERMEDIATE_PATH=$(output_path $COMPILE_TARGET $INTERMEDIATE)

  shift

  $compilecmd -b src/$COMPILE_TARGET -v

  echo $COMPILE_TARGET TypeScript compiled under $COMPILED_INTERMEDIATE_PATH
}

# Finalizes all build products corresponding to the specified target.
# This should be called after `compile` for all `app/` targets.
#
# ### Parameters
#
# * 1: `product`    the product's source path under src/
# * 2: `outputs`    an array of expected output script files for the build
#
# ### Example
#
# ```bash
#   compile app/embed
#   finalize app/embed keyman.js
# ```
finalize ( ) {
  if [ $# -lt 2 ]; then
    fail "Scripting error: insufficient argument count!"
  fi

  local COMPILE_TARGET=$1
  local COMPILED_INTERMEDIATE_PATH=$(output_path $COMPILE_TARGET $INTERMEDIATE)
  local DEBUG_OUT_PATH=$(output_path $COMPILE_TARGET $DEBUG)
  local RELEASE_OUT_PATH=$(output_path $COMPILE_TARGET $RELEASE)

  shift

  local OUTPUT_SCRIPTS=("$@")

  # START:  debug output

  mkdir -p "$DEBUG_OUT_PATH"
  copy_outputs $COMPILED_INTERMEDIATE_PATH $DEBUG_OUT_PATH "${OUTPUT_SCRIPTS[@]}"

  echo Compiled $COMPILE_TARGET debug version saved under $DEBUG_OUT_PATH: ${OUTPUT_SCRIPTS[*]}

  # START:  release output
  if ! builder_has_option --skip-minify; then
    for SCRIPT in "${OUTPUT_SCRIPTS[@]}";
    do
      minify $COMPILED_INTERMEDIATE_PATH/$SCRIPT $RELEASE_OUT_PATH/$SCRIPT SIMPLE_OPTIMIZATIONS
    done

    echo Compiled $COMPILE_TARGET release version saved under $RELEASE_OUT_PATH: ${OUTPUT_SCRIPTS[*]}
  else
    # The prior 'release' is now outdated:  delete it.
    rm -rf $RELEASE_OUT_PATH
  fi
}

#### Build action definitions ####

if builder_start_action configure; then
  verify_npm_setup

  if ! builder_has_option --no-minify; then
    # NPM install is required for the file to be present.
    if ! [ -f $minifier ];
    then
      echo File $minifier does not exist:  have you set the environment variable \$CLOSURECOMPILERPATH?
      exit 1
    fi
  fi

  builder_finish_action success configure
fi

## Clean actions

# Possible issue:  there's no clear rule to `clean` the engine, which is auto-built
# by build:embed and build:web.
#
# Some sort of command to run ONLY for a general `clean` (no target specified) would
# be perfect for that, I think.

if builder_start_action clean:engine; then
  rm -rf "$(output_path $ENGINE)"
  builder_finish_action success clean:engine
fi

if builder_start_action clean:embed; then
  rm -rf "$(output_path $EMBEDDED)"
  builder_finish_action success clean:embed
fi

if builder_start_action clean:web; then
  rm -rf "$(output_path $WEB)"
  builder_finish_action success clean:web
fi

if builder_start_action clean:ui; then
  rm -rf "$(output_path $UI)"
  builder_finish_action success clean:ui
fi

if builder_start_action clean:samples; then
  rm -f $PREDICTIVE_TEXT_OUTPUT

  builder_finish_action success clean:samples
fi

if builder_start_action clean:tools; then
  tools/build.sh clean

  builder_finish_action success clean:tools
fi

## Build actions

# Adds a simple version 'header' when there's a main engine build product.
if builder_has_action build:embed || \
   builder_has_action build:web || \
   builder_has_action build:ui; then

  echo ""
  echo "${COLOR_PURPLE}Compiling version ${VERSION}${COLOR_RESET}"
fi

echo ""

if builder_start_action build:engine; then
  compile $ENGINE

  builder_finish_action success build:engine
fi

if builder_start_action build:embed; then
  compile $EMBEDDED
  finalize $EMBEDDED ${EMBED_TARGETS[@]}

  # The embedded version doesn't use UI modules.
  copy_resources $EMBEDDED osk
  copy_sources $EMBEDDED app/embed engine resources/osk

  builder_finish_action success build:embed

  # TODO:  handle this block somehow.

  # if [ $UPLOAD_EMBED_SENTRY = true ]; then  # upload-symbols:embed
  #   if [ $BUILD_DEBUG_EMBED = true ]; then
  #     ARTIFACT_FOLDER="release/unminified/embedded"
  #     pushd $EMBED_OUTPUT_NO_MINI
  #   else
  #     ARTIFACT_FOLDER="release/embedded"
  #     pushd $EMBED_OUTPUTs
  #   fi
  #   echo "Uploading to Sentry..."
  #   npm run sentry-cli -- releases files "$SENTRY_RELEASE_VERSION" upload-sourcemaps --strip-common-prefix $ARTIFACT_FOLDER --rewrite --ext js --ext map --ext ts || fail "Sentry upload failed."
  #   echo "Upload successful."
  #   popd
  # fi
fi

### -embed section complete.

if builder_start_action build:web; then
  compile $WEB
  finalize $WEB ${WEB_TARGETS[@]}

  # The testing pages need both osk & ui resources in the same place.
  copy_resources $WEB osk ui
  copy_sources $WEB app/web engine resources/osk

  builder_finish_action success build:web
fi

if builder_start_action build:ui; then
  compile $UI
  finalize $UI ${UI_TARGETS[@]}

  copy_resources $UI ui
  copy_sources $UI app/ui resources/ui

  builder_finish_action success build:ui
fi

if builder_start_action build:tools; then
  tools/build.sh
  builder_finish_action success build:tools
fi

if builder_start_action build:samples; then
  # Some test pages actually have build scripts.
  ./testing/android-harness/build.sh  # is not yet builder-based; depends on build:embed

  echo "Copying samples & test page resources..."
  # Should probably be changed into a build script for the `prediction-ui` test page.
  cp "${PREDICTIVE_TEXT_SOURCE}" "${PREDICTIVE_TEXT_OUTPUT}"

  # Which could then have a parallel script for `prediction-mtnt` that downloads + extracts
  # the current MTNT model.

  builder_finish_action success build:samples;
fi

if builder_start_action test:web; then
  if builder_has_option --all; then
    unit_tests/test.sh
  else
    unit_tests/test.sh :engine
  fi

  builder_finish_action success test:web
fi

# TODO:  handle the block below somehow.

# # We can only upload 'web' / 'native' artifacts after ALL are done compiling.
# if [ $UPLOAD_WEB_SENTRY = true ]; then
#     pushd $WEB_OUTPUT
#     echo "Uploading to Sentry..."
#     npm run sentry-cli -- releases files "$SENTRY_RELEASE_VERSION" upload-sourcemaps --strip-common-prefix release/web/ --rewrite --ext js --ext map --ext ts || fail "Sentry upload failed."
#     echo "Upload successful."
#     popd
# fi<|MERGE_RESOLUTION|>--- conflicted
+++ resolved
@@ -320,11 +320,6 @@
       cp -Rf  $SOURCE/$SOURCE_FOLDER/    $CONFIG_OUT_PATH/src/$SOURCE_FOLDER
     done
 
-<<<<<<< HEAD
-=======
-    echo
-    echo KeymanWeb resources saved under $1
->>>>>>> 4a96cdb0
     echo
   done
 }
