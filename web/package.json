--- conflicted
+++ resolved
@@ -22,17 +22,10 @@
       "types": "./build/engine/obj/dom-utils/index.d.ts",
       "import": "./build/engine/obj/dom-utils/index.js"
     },
-<<<<<<< HEAD
-    "./engine/element-wrappers": {
-      "es6-bundling": "./src/engine/src/element-wrappers/index.ts",
-      "types": "./build/engine/obj/element-wrappers/index.d.ts",
-      "import": "./build/engine/obj/element-wrappers/index.js"
-=======
     "./engine/element-text-stores": {
-      "es6-bundling": "./src/engine/element-text-stores/src/index.ts",
-      "types": "./build/engine/element-text-stores/obj/index.d.ts",
-      "import": "./build/engine/element-text-stores/obj/index.js"
->>>>>>> e519d120
+      "es6-bundling": "./src/engine/src/element-text-stores/index.ts",
+      "types": "./build/engine/obj/element-text-stores/index.d.ts",
+      "import": "./build/engine/obj/element-text-stores/index.js"
     },
     "./engine/events": {
       "es6-bundling": "./src/engine/src/events/index.ts",
