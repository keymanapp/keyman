--- conflicted
+++ resolved
@@ -18,13 +18,8 @@
   },
   "homepage": "https://github.com/keymanapp/keyman#readme",
   "devDependencies": {
-<<<<<<< HEAD
     "@keymanapp/resources-gosh": "*",
     "@keymanapp/web-sentry-manager": "*",
-=======
-    "@keymanapp/resources-gosh": "^15.0.233",
-    "@keymanapp/web-sentry-manager": "^15.0.233",
->>>>>>> fd51f684
     "@sentry/cli": "^1.52.3",
     "chai": "^4.3.4",
     "google-closure-compiler-java": "^20200224.0.0",
@@ -56,7 +51,6 @@
     "sentry-cli": "sentry-cli"
   },
   "dependencies": {
-<<<<<<< HEAD
     "@keymanapp/input-processor": "*",
     "@keymanapp/keyboard-processor": "*",
     "@keymanapp/lexical-model-layer": "*",
@@ -64,15 +58,6 @@
     "@keymanapp/recorder-core": "*",
     "@keymanapp/web-environment": "*",
     "@keymanapp/web-utils": "*",
-=======
-    "@keymanapp/input-processor": "^15.0.233",
-    "@keymanapp/keyboard-processor": "^15.0.233",
-    "@keymanapp/lexical-model-layer": "^15.0.233",
-    "@keymanapp/models-types": "^15.0.233",
-    "@keymanapp/recorder-core": "^15.0.233",
-    "@keymanapp/web-environment": "^15.0.233",
-    "@keymanapp/web-utils": "^15.0.233",
->>>>>>> fd51f684
     "@types/node": "^11.9.4",
     "es6-shim": "^0.35.5",
     "eventemitter3": "^4.0.0"
