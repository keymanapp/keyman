{
  "name": "keyman",
<<<<<<< HEAD
  "version": "15.0.260",
=======
>>>>>>> 9d7a22ed
  "description": "Facilitates text input in any language.",
  "repository": {
    "type": "git",
    "url": "git+https://github.com/keymanapp/keyman.git"
  },
  "keywords": [
    "input",
    "languages",
    "keyboards"
  ],
  "author": "SIL International",
  "license": "MIT",
  "bugs": {
    "url": "https://github.com/keymanapp/keyman/issues"
  },
  "homepage": "https://github.com/keymanapp/keyman#readme",
  "devDependencies": {
<<<<<<< HEAD
    "@keymanapp/resources-gosh": "^15.0.260",
    "@keymanapp/web-sentry-manager": "^15.0.260",
=======
    "@keymanapp/resources-gosh": "*",
    "@keymanapp/web-sentry-manager": "*",
>>>>>>> 9d7a22ed
    "@sentry/cli": "^1.52.3",
    "chai": "^4.3.4",
    "google-closure-compiler-java": "^20200224.0.0",
    "karma": "^6.3.4",
    "karma-browserstack-launcher": "^1.6.0",
    "karma-chai": "^0.1.0",
    "karma-chrome-launcher": "^2.2.0",
    "karma-edge-launcher": "^0.4.2",
    "karma-firefox-launcher": "^1.1.0",
    "karma-fixture": "^0.2.6",
    "karma-html2js-preprocessor": "^1.1.0",
    "karma-ie-launcher": "^1.0.0",
    "karma-json-fixtures-preprocessor": "0.0.6",
    "karma-mocha": "^2.0.1",
    "karma-mocha-reporter": "^2.2.5",
    "karma-safari-launcher": "^1.0.0",
    "karma-teamcity-reporter": "^1.1.0",
    "mocha": "^8.4.0",
    "modernizr": "^3.11.7",
    "ts-node": "^9.1.1",
    "typescript": "^4.5.4"
  },
  "scripts": {
    "tsc": "tsc",
    "test": "gosh ./unit_tests/test.sh",
    "karma": "karma",
    "mocha": "mocha",
    "modernizr": "modernizr",
    "sentry-cli": "sentry-cli"
  },
  "dependencies": {
<<<<<<< HEAD
    "@keymanapp/input-processor": "^15.0.260",
    "@keymanapp/keyboard-processor": "^15.0.260",
    "@keymanapp/lexical-model-layer": "^15.0.260",
    "@keymanapp/models-types": "^15.0.260",
    "@keymanapp/recorder-core": "^15.0.260",
    "@keymanapp/web-environment": "^15.0.260",
    "@keymanapp/web-utils": "^15.0.260",
=======
    "@keymanapp/input-processor": "*",
    "@keymanapp/keyboard-processor": "*",
    "@keymanapp/lexical-model-layer": "*",
    "@keymanapp/models-types": "*",
    "@keymanapp/recorder-core": "*",
    "@keymanapp/keyman-version": "*",
    "@keymanapp/web-utils": "*",
>>>>>>> 9d7a22ed
    "@types/node": "^11.9.4",
    "es6-shim": "^0.35.5",
    "eventemitter3": "^4.0.0"
  }
}<|MERGE_RESOLUTION|>--- conflicted
+++ resolved
@@ -1,9 +1,5 @@
 {
   "name": "keyman",
-<<<<<<< HEAD
-  "version": "15.0.260",
-=======
->>>>>>> 9d7a22ed
   "description": "Facilitates text input in any language.",
   "repository": {
     "type": "git",
@@ -21,13 +17,8 @@
   },
   "homepage": "https://github.com/keymanapp/keyman#readme",
   "devDependencies": {
-<<<<<<< HEAD
-    "@keymanapp/resources-gosh": "^15.0.260",
-    "@keymanapp/web-sentry-manager": "^15.0.260",
-=======
     "@keymanapp/resources-gosh": "*",
     "@keymanapp/web-sentry-manager": "*",
->>>>>>> 9d7a22ed
     "@sentry/cli": "^1.52.3",
     "chai": "^4.3.4",
     "google-closure-compiler-java": "^20200224.0.0",
@@ -59,15 +50,6 @@
     "sentry-cli": "sentry-cli"
   },
   "dependencies": {
-<<<<<<< HEAD
-    "@keymanapp/input-processor": "^15.0.260",
-    "@keymanapp/keyboard-processor": "^15.0.260",
-    "@keymanapp/lexical-model-layer": "^15.0.260",
-    "@keymanapp/models-types": "^15.0.260",
-    "@keymanapp/recorder-core": "^15.0.260",
-    "@keymanapp/web-environment": "^15.0.260",
-    "@keymanapp/web-utils": "^15.0.260",
-=======
     "@keymanapp/input-processor": "*",
     "@keymanapp/keyboard-processor": "*",
     "@keymanapp/lexical-model-layer": "*",
@@ -75,7 +57,6 @@
     "@keymanapp/recorder-core": "*",
     "@keymanapp/keyman-version": "*",
     "@keymanapp/web-utils": "*",
->>>>>>> 9d7a22ed
     "@types/node": "^11.9.4",
     "es6-shim": "^0.35.5",
     "eventemitter3": "^4.0.0"
