{
  "name": "keyman",
<<<<<<< HEAD
  "version": "14.0.269",
=======
  "version": "15.0.20",
>>>>>>> f0cd0c8b
  "description": "Facilitates text input in any language.",
  "repository": {
    "type": "git",
    "url": "git+https://github.com/keymanapp/keyman.git"
  },
  "keywords": [
    "input",
    "languages",
    "keyboards"
  ],
  "author": "SIL International",
  "license": "MIT",
  "bugs": {
    "url": "https://github.com/keymanapp/keyman/issues"
  },
  "homepage": "https://github.com/keymanapp/keyman#readme",
  "devDependencies": {
<<<<<<< HEAD
    "@keymanapp/resources-gosh": "^14.0.269",
    "@keymanapp/web-sentry-manager": "^14.0.269",
=======
    "@keymanapp/resources-gosh": "^15.0.20",
    "@keymanapp/web-sentry-manager": "^15.0.20",
>>>>>>> f0cd0c8b
    "@sentry/cli": "^1.52.3",
    "chai": "^4.2.0",
    "google-closure-compiler-java": "^20200224.0.0",
    "karma": "^4.2.0",
    "karma-browserstack-launcher": "^1.5.1",
    "karma-chai": "^0.1.0",
    "karma-chrome-launcher": "^2.2.0",
    "karma-edge-launcher": "^0.4.2",
    "karma-firefox-launcher": "^1.1.0",
    "karma-fixture": "^0.2.6",
    "karma-html2js-preprocessor": "^1.1.0",
    "karma-ie-launcher": "^1.0.0",
    "karma-json-fixtures-preprocessor": "0.0.6",
    "karma-mocha": "^1.3.0",
    "karma-mocha-reporter": "^2.2.5",
    "karma-safari-launcher": "^1.0.0",
    "karma-teamcity-reporter": "^1.1.0",
    "mocha": "^5.2.0",
    "modernizr": "^3.7.1",
    "typescript": "^3.8.3"
  },
  "scripts": {
    "tsc": "tsc",
    "test": "gosh ./unit_tests/test.sh",
    "karma": "karma",
    "lerna": "cd ../ && npm run lerna --",
    "mocha": "mocha",
    "modernizr": "modernizr",
    "sentry-cli": "sentry-cli"
  },
  "dependencies": {
<<<<<<< HEAD
    "@keymanapp/input-processor": "^14.0.269",
    "@keymanapp/keyboard-processor": "^14.0.269",
    "@keymanapp/lexical-model-layer": "^14.0.269",
    "@keymanapp/models-types": "^14.0.269",
    "@keymanapp/recorder-core": "^14.0.269",
    "@keymanapp/web-environment": "^14.0.269",
    "@keymanapp/web-utils": "^14.0.269",
=======
    "@keymanapp/input-processor": "^15.0.20",
    "@keymanapp/keyboard-processor": "^15.0.20",
    "@keymanapp/lexical-model-layer": "^15.0.20",
    "@keymanapp/models-types": "^15.0.20",
    "@keymanapp/recorder-core": "^15.0.20",
    "@keymanapp/web-environment": "^15.0.20",
    "@keymanapp/web-utils": "^15.0.20",
>>>>>>> f0cd0c8b
    "@types/node": "^11.9.4",
    "es6-shim": "^0.35.5",
    "eventemitter3": "^4.0.0",
    "ts-node": "^8.0.2"
  }
}<|MERGE_RESOLUTION|>--- conflicted
+++ resolved
@@ -1,10 +1,6 @@
 {
   "name": "keyman",
-<<<<<<< HEAD
-  "version": "14.0.269",
-=======
   "version": "15.0.20",
->>>>>>> f0cd0c8b
   "description": "Facilitates text input in any language.",
   "repository": {
     "type": "git",
@@ -22,13 +18,8 @@
   },
   "homepage": "https://github.com/keymanapp/keyman#readme",
   "devDependencies": {
-<<<<<<< HEAD
-    "@keymanapp/resources-gosh": "^14.0.269",
-    "@keymanapp/web-sentry-manager": "^14.0.269",
-=======
     "@keymanapp/resources-gosh": "^15.0.20",
     "@keymanapp/web-sentry-manager": "^15.0.20",
->>>>>>> f0cd0c8b
     "@sentry/cli": "^1.52.3",
     "chai": "^4.2.0",
     "google-closure-compiler-java": "^20200224.0.0",
@@ -60,15 +51,6 @@
     "sentry-cli": "sentry-cli"
   },
   "dependencies": {
-<<<<<<< HEAD
-    "@keymanapp/input-processor": "^14.0.269",
-    "@keymanapp/keyboard-processor": "^14.0.269",
-    "@keymanapp/lexical-model-layer": "^14.0.269",
-    "@keymanapp/models-types": "^14.0.269",
-    "@keymanapp/recorder-core": "^14.0.269",
-    "@keymanapp/web-environment": "^14.0.269",
-    "@keymanapp/web-utils": "^14.0.269",
-=======
     "@keymanapp/input-processor": "^15.0.20",
     "@keymanapp/keyboard-processor": "^15.0.20",
     "@keymanapp/lexical-model-layer": "^15.0.20",
@@ -76,7 +58,6 @@
     "@keymanapp/recorder-core": "^15.0.20",
     "@keymanapp/web-environment": "^15.0.20",
     "@keymanapp/web-utils": "^15.0.20",
->>>>>>> f0cd0c8b
     "@types/node": "^11.9.4",
     "es6-shim": "^0.35.5",
     "eventemitter3": "^4.0.0",
