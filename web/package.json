{
  "name": "keyman",
<<<<<<< HEAD
  "version": "15.0.253",
=======
  "version": "16.0.11",
>>>>>>> 2d0fed11
  "description": "Facilitates text input in any language.",
  "repository": {
    "type": "git",
    "url": "git+https://github.com/keymanapp/keyman.git"
  },
  "keywords": [
    "input",
    "languages",
    "keyboards"
  ],
  "author": "SIL International",
  "license": "MIT",
  "bugs": {
    "url": "https://github.com/keymanapp/keyman/issues"
  },
  "homepage": "https://github.com/keymanapp/keyman#readme",
  "devDependencies": {
<<<<<<< HEAD
    "@keymanapp/resources-gosh": "^15.0.253",
    "@keymanapp/web-sentry-manager": "^15.0.253",
=======
    "@keymanapp/resources-gosh": "^16.0.11",
    "@keymanapp/web-sentry-manager": "^16.0.11",
>>>>>>> 2d0fed11
    "@sentry/cli": "^1.52.3",
    "chai": "^4.3.4",
    "google-closure-compiler-java": "^20200224.0.0",
    "karma": "^6.3.4",
    "karma-browserstack-launcher": "^1.6.0",
    "karma-chai": "^0.1.0",
    "karma-chrome-launcher": "^2.2.0",
    "karma-edge-launcher": "^0.4.2",
    "karma-firefox-launcher": "^1.1.0",
    "karma-fixture": "^0.2.6",
    "karma-html2js-preprocessor": "^1.1.0",
    "karma-ie-launcher": "^1.0.0",
    "karma-json-fixtures-preprocessor": "0.0.6",
    "karma-mocha": "^2.0.1",
    "karma-mocha-reporter": "^2.2.5",
    "karma-safari-launcher": "^1.0.0",
    "karma-teamcity-reporter": "^1.1.0",
    "mocha": "^8.4.0",
    "modernizr": "^3.11.7",
    "ts-node": "^9.1.1",
    "typescript": "^3.8.3"
  },
  "scripts": {
    "tsc": "tsc",
    "test": "gosh ./unit_tests/test.sh",
    "karma": "karma",
    "lerna": "cd ../ && npm run lerna --",
    "mocha": "mocha",
    "modernizr": "modernizr",
    "sentry-cli": "sentry-cli"
  },
  "dependencies": {
<<<<<<< HEAD
    "@keymanapp/input-processor": "^15.0.253",
    "@keymanapp/keyboard-processor": "^15.0.253",
    "@keymanapp/lexical-model-layer": "^15.0.253",
    "@keymanapp/models-types": "^15.0.253",
    "@keymanapp/recorder-core": "^15.0.253",
    "@keymanapp/web-environment": "^15.0.253",
    "@keymanapp/web-utils": "^15.0.253",
=======
    "@keymanapp/input-processor": "^16.0.11",
    "@keymanapp/keyboard-processor": "^16.0.11",
    "@keymanapp/lexical-model-layer": "^16.0.11",
    "@keymanapp/models-types": "^16.0.11",
    "@keymanapp/recorder-core": "^16.0.11",
    "@keymanapp/web-environment": "^16.0.11",
    "@keymanapp/web-utils": "^16.0.11",
>>>>>>> 2d0fed11
    "@types/node": "^11.9.4",
    "es6-shim": "^0.35.5",
    "eventemitter3": "^4.0.0"
  }
}<|MERGE_RESOLUTION|>--- conflicted
+++ resolved
@@ -1,10 +1,6 @@
 {
   "name": "keyman",
-<<<<<<< HEAD
-  "version": "15.0.253",
-=======
   "version": "16.0.11",
->>>>>>> 2d0fed11
   "description": "Facilitates text input in any language.",
   "repository": {
     "type": "git",
@@ -22,13 +18,8 @@
   },
   "homepage": "https://github.com/keymanapp/keyman#readme",
   "devDependencies": {
-<<<<<<< HEAD
-    "@keymanapp/resources-gosh": "^15.0.253",
-    "@keymanapp/web-sentry-manager": "^15.0.253",
-=======
     "@keymanapp/resources-gosh": "^16.0.11",
     "@keymanapp/web-sentry-manager": "^16.0.11",
->>>>>>> 2d0fed11
     "@sentry/cli": "^1.52.3",
     "chai": "^4.3.4",
     "google-closure-compiler-java": "^20200224.0.0",
@@ -61,15 +52,6 @@
     "sentry-cli": "sentry-cli"
   },
   "dependencies": {
-<<<<<<< HEAD
-    "@keymanapp/input-processor": "^15.0.253",
-    "@keymanapp/keyboard-processor": "^15.0.253",
-    "@keymanapp/lexical-model-layer": "^15.0.253",
-    "@keymanapp/models-types": "^15.0.253",
-    "@keymanapp/recorder-core": "^15.0.253",
-    "@keymanapp/web-environment": "^15.0.253",
-    "@keymanapp/web-utils": "^15.0.253",
-=======
     "@keymanapp/input-processor": "^16.0.11",
     "@keymanapp/keyboard-processor": "^16.0.11",
     "@keymanapp/lexical-model-layer": "^16.0.11",
@@ -77,7 +59,6 @@
     "@keymanapp/recorder-core": "^16.0.11",
     "@keymanapp/web-environment": "^16.0.11",
     "@keymanapp/web-utils": "^16.0.11",
->>>>>>> 2d0fed11
     "@types/node": "^11.9.4",
     "es6-shim": "^0.35.5",
     "eventemitter3": "^4.0.0"
