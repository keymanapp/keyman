--- conflicted
+++ resolved
@@ -18,11 +18,7 @@
  */
 int mac_KMX_ToUnicodeEx(int keycode, PKMX_WCHAR pwszBuff, int ss_rgkey, int caps, const UCKeyboardLayout* keyboard_layout);
 
-<<<<<<< HEAD
-//  _S2 CHECKED OK
-=======
 /** @brief  Base class for Deadkey*/
->>>>>>> a9479927
 class DeadKey {
 private:
   KMX_WCHAR m_deadchar;
