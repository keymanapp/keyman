--- conflicted
+++ resolved
@@ -58,7 +58,6 @@
   }
 }
 
-<<<<<<< HEAD
 -(CoreKeyboardInfo*)loadKeyboardFromKmxFile:(KMXFile*) kmxFile {
   [self setKmx:kmxFile];
 
@@ -70,33 +69,6 @@
   return info;
 }
 
-- (void)setUseVerboseLogging:(BOOL)useVerboseLogging {
-  self.debugMode = useVerboseLogging;
-  
-  if (self.coreHelper) {
-    self.coreHelper.debugMode = useVerboseLogging;
-  }
-  
-  if (useVerboseLogging) {
-    os_log_debug([KMELogs testLog], "KMEngine - Turning verbose logging on");
-    // In Keyman Engine if "debugMode" is turned on (explicitly) with "English plus Spanish" as the current keyboard and you type "Sentrycrash#KME",
-    // it will force a simulated crash to test reporting to sentry.keyman.com.
-    NSString * kmxName = [[_kmx filePath] lastPathComponent];
-    os_log_debug([KMELogs testLog], "Sentry - KME: _kmx name = %{public}@", kmxName);
-    if ([kEasterEggKmxName isEqualToString:kmxName]) {
-      os_log_debug([KMELogs testLog], "Sentry - KME: Preparing to detect Easter egg.");
-      _easterEggForSentry = [[NSMutableString alloc] init];
-    }
-    else
-      _easterEggForSentry = nil;
-  }
-  else {
-    os_log_debug([KMELogs testLog], "KMEngine - Turning verbose logging off");
-  }
-}
-
-=======
->>>>>>> 870dcabc
 - (NSString *)getCoreContextDebug {
   return self.coreWrapper.contextDebug;
 }
