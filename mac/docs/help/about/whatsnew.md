---
title: What's New in Keyman 19.0 for macOS
---

<<<<<<< HEAD
Here are some significant changes to Keyman 18.0 for macOS:

* Minimum supported version of macOS is 10.13 High Sierra.
* Improved handling of Option key and how it relates to Alt key in Keyman keyboards (#12458)
* Keyman keyboards are now stored in the preferred location, `/Library/Application Support`, instead of `/Documents` (#12106)
* Removed 'Use Verbose console Logging' option and use Apple unified logging system instead (#12431)
* Removed 'Always Show OSK' option and automatically remember OSK window state instead (#12355)
=======
Here are some of the new features we have added to Keyman 19.0 for macOS:
>>>>>>> 09fae4ec
<|MERGE_RESOLUTION|>--- conflicted
+++ resolved
@@ -2,14 +2,4 @@
 title: What's New in Keyman 19.0 for macOS
 ---
 
-<<<<<<< HEAD
-Here are some significant changes to Keyman 18.0 for macOS:
-
-* Minimum supported version of macOS is 10.13 High Sierra.
-* Improved handling of Option key and how it relates to Alt key in Keyman keyboards (#12458)
-* Keyman keyboards are now stored in the preferred location, `/Library/Application Support`, instead of `/Documents` (#12106)
-* Removed 'Use Verbose console Logging' option and use Apple unified logging system instead (#12431)
-* Removed 'Always Show OSK' option and automatically remember OSK window state instead (#12355)
-=======
-Here are some of the new features we have added to Keyman 19.0 for macOS:
->>>>>>> 09fae4ec
+Here are some of the new features we have added to Keyman 19.0 for macOS: