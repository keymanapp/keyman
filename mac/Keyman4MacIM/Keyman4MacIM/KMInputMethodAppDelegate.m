--- conflicted
+++ resolved
@@ -775,57 +775,9 @@
 }
 
 - (void)awakeFromNib {
-<<<<<<< HEAD
-    [self setKeyboardsSubMenu];
-
-    NSMenuItem *config = [self.menu itemWithTag:2];
-    if (config)
-        [config setAction:@selector(menuAction:)];
-
-    NSMenuItem *osk = [self.menu itemWithTag:3];
-    if (osk)
-        [osk setAction:@selector(menuAction:)];
-
-    NSMenuItem *about = [self.menu itemWithTag:4];
-    if (about)
-        [about setAction:@selector(menuAction:)];
-}
-
-- (void)setKeyboardsSubMenu {
-    NSMenuItem *keyboards = [self.menu itemWithTag:1];
-    if (keyboards) {
-        KVKFile *kvk = nil;
-        BOOL didSetKeyboard = NO;
-        NSInteger itag = 1000;
-        [keyboards.submenu removeAllItems];
-        for (NSString *path in self.activeKeyboards) {
-            NSDictionary *infoDict = [KMXFile keyboardInfoFromKmxFile:path];
-            if (!infoDict)
-                continue;
-            //NSString *str = [NSString stringWithFormat:@"%@ (%@)", [infoDict objectForKey:kKMKeyboardNameKey], [infoDict objectForKey:kKMKeyboardVersionKey]];
-            NSString *str = [infoDict objectForKey:kKMKeyboardNameKey];
-            NSMenuItem *item = [[NSMenuItem alloc] initWithTitle:str action:@selector(menuAction:) keyEquivalent:@""];
-            [item setTag:itag++];
-            if ([path isEqualToString:self.selectedKeyboard]) {
-                [item setState:NSOnState];
-                KMXFile *kmx = [[KMXFile alloc] initWithFilePath:path];
-                [self setKmx:kmx];
-                NSDictionary *kmxInfo = [KMXFile keyboardInfoFromKmxFile:path];
-                NSString *kvkFilename = [kmxInfo objectForKey:kKMVisualKeyboardKey];
-                if (kvkFilename != nil) {
-                    NSString *kvkFilePath = [self kvkFilePathFromFilename:kvkFilename];
-                    if (kvkFilePath != nil)
-                        kvk = [[KVKFile alloc] initWithFilePath:kvkFilePath];
-                }
-                [self setKvk:kvk];
-                [self setKeyboardName:[kmxInfo objectForKey:kKMKeyboardNameKey]];
-                [self setKeyboardIcon:[kmxInfo objectForKey:kKMKeyboardIconKey]];
-                [self readPersistedOptions];
-=======
     [self setDefaultKeymanMenuItems];
     [self updateKeyboardMenuItems];
 }
->>>>>>> e211cd68
 
 - (void)setDefaultKeymanMenuItems {
   NSMenuItem *config = [self.menu itemWithTag:CONFIG_MENUITEM_TAG];
@@ -966,15 +918,6 @@
             else {
                 [item setState:NSOffState];
             }
-<<<<<<< HEAD
-            [self setKvk:kvk];
-            [self setKeyboardName:[kmxInfo objectForKey:kKMKeyboardNameKey]];
-            [self setKeyboardIcon:[kmxInfo objectForKey:kKMKeyboardIconKey]];
-            [self setContextBuffer:nil];
-            [self readPersistedOptions];
-            [self setSelectedKeyboard:path];
-=======
->>>>>>> e211cd68
         }
     }
     
