--- conflicted
+++ resolved
@@ -1286,12 +1286,8 @@
   NSError *error = nil;
   NSString *fileName = filePath.lastPathComponent;
   NSString *folderName = [fileName stringByDeletingPathExtension];
-<<<<<<< HEAD
-
-  os_log_debug([KMLogs keyboardLog], "unzipFile for filePath: %{public}@", filePath);
-=======
+
   os_log_debug([KMLogs keyboardLog], "unzipFile, folderName: %{public}@, fileName: %{public}@", folderName, fileName);
->>>>>>> 0aa4be55
 
   // First we unzip into a temp folder, and check kmp.json for the fileVersion
   // before we continue installation. We don't want to overwrite existing
