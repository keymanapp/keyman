--- conflicted
+++ resolved
@@ -201,42 +201,8 @@
     else if (itag == ABOUT_MENUITEM_TAG) {
         [self.AppDelegate showAboutWindow];
     }
-<<<<<<< HEAD
-    else if (itag >= 1000) {
-        NSMenuItem *keyboards = [self.AppDelegate.menu itemWithTag:1];
-        for (NSMenuItem *item in keyboards.submenu.itemArray) {
-            if (item.tag == itag)
-                [item setState:NSOnState];
-            else
-                [item setState:NSOffState];
-        }
-        
-        NSString *path = [self.AppDelegate.activeKeyboards objectAtIndex:itag%1000];
-        KMXFile *kmx = [[KMXFile alloc] initWithFilePath:path];
-        [self.AppDelegate setKmx:kmx];
-        KVKFile *kvk = nil;
-        NSDictionary *kmxInfo = [KMXFile keyboardInfoFromKmxFile:path];
-        NSString *kvkFilename = [kmxInfo objectForKey:kKMVisualKeyboardKey];
-        if (kvkFilename != nil) {
-            NSString *kvkFilePath = [self.AppDelegate kvkFilePathFromFilename:kvkFilename];
-            if (kvkFilePath != nil)
-                kvk = [[KVKFile alloc] initWithFilePath:kvkFilePath];
-        }
-        [self.AppDelegate setKvk:kvk];
-        NSString *keyboardName = [kmxInfo objectForKey:kKMKeyboardNameKey];
-        if ([self.AppDelegate debugMode])
-            NSLog(@"Selected keyboard from menu: %@", keyboardName);
-        [self.AppDelegate setKeyboardName:keyboardName];
-        [self.AppDelegate setKeyboardIcon:[kmxInfo objectForKey:kKMKeyboardIconKey]];
-        [self.AppDelegate setContextBuffer:nil];
-        [self.AppDelegate setSelectedKeyboard:path];
-        [self.AppDelegate readPersistedOptions];
-        if (kvk != nil && self.AppDelegate.alwaysShowOSK)
-            [self.AppDelegate showOSK];
-=======
     else if (itag >= KEYMAN_FIRST_KEYBOARD_MENUITEM_TAG) {
       [self.AppDelegate selectKeyboardFromMenu:itag];
->>>>>>> e211cd68
     }
 }
 
