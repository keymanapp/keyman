// !$*UTF8*$!
{
	archiveVersion = 1;
	classes = {
	};
	objectVersion = 54;
	objects = {

/* Begin PBXBuildFile section */
		290BC680274B9DB1005CD1C3 /* KMPackageInfo.m in Sources */ = {isa = PBXBuildFile; fileRef = 290BC67F274B9DB1005CD1C3 /* KMPackageInfo.m */; };
		290BC75E274F3FD7005CD1C3 /* KMKeyboardInfo.m in Sources */ = {isa = PBXBuildFile; fileRef = 290BC75D274F3FD7005CD1C3 /* KMKeyboardInfo.m */; };
		293EA3E627140D8100545EED /* KMAboutWindowController.xib in Resources */ = {isa = PBXBuildFile; fileRef = 293EA3E827140D8100545EED /* KMAboutWindowController.xib */; };
		293EA3EB27140DEC00545EED /* preferences.xib in Resources */ = {isa = PBXBuildFile; fileRef = 293EA3ED27140DEC00545EED /* preferences.xib */; };
		293EA3F427181FDA00545EED /* Localizable.strings in Resources */ = {isa = PBXBuildFile; fileRef = 293EA3F627181FDA00545EED /* Localizable.strings */; };
		296FE2FC275DD21600F46898 /* KMPackageReader.m in Sources */ = {isa = PBXBuildFile; fileRef = 296FE2FB275DD21600F46898 /* KMPackageReader.m */; };
		29B42A572728339900EDD5D3 /* KMInfoWindowController.xib in Resources */ = {isa = PBXBuildFile; fileRef = 29B42A592728339900EDD5D3 /* KMInfoWindowController.xib */; };
		29B42A602728343B00EDD5D3 /* KMKeyboardHelpWindowController.xib in Resources */ = {isa = PBXBuildFile; fileRef = 29B42A622728343B00EDD5D3 /* KMKeyboardHelpWindowController.xib */; };
		37A245C12565DFA6000BBF92 /* Assets.xcassets in Resources */ = {isa = PBXBuildFile; fileRef = 37A245C02565DFA6000BBF92 /* Assets.xcassets */; };
		37AE5C9D239A7B770086CC7C /* qrcode.min.js in Resources */ = {isa = PBXBuildFile; fileRef = 37AE5C9C239A7B770086CC7C /* qrcode.min.js */; };
		37C2B0CB25FF2C350092E16A /* Help in Resources */ = {isa = PBXBuildFile; fileRef = 37C2B0CA25FF2C340092E16A /* Help */; };
		37CA0FD12746010300266259 /* OCMock.xcframework in Frameworks */ = {isa = PBXBuildFile; fileRef = 37CA0FCE2745DCFE00266259 /* OCMock.xcframework */; };
		9800EC5A1C02940300BF0FB5 /* keyman-for-mac-os-license.html in Resources */ = {isa = PBXBuildFile; fileRef = 9800EC591C02940300BF0FB5 /* keyman-for-mac-os-license.html */; };
		9803C9D81B0EFB3B0082A6F9 /* WebKit.framework in Frameworks */ = {isa = PBXBuildFile; fileRef = 9803C9D71B0EFB3B0082A6F9 /* WebKit.framework */; };
		983247281A9EA28F0010B90C /* KeymanEngine4Mac.framework in Copy Files */ = {isa = PBXBuildFile; fileRef = 984C2B211A79DF1B0023F89D /* KeymanEngine4Mac.framework */; settings = {ATTRIBUTES = (CodeSignOnCopy, RemoveHeadersOnCopy, ); }; };
		9832472E1A9EABC70010B90C /* KMConfigColumn1CellView.m in Sources */ = {isa = PBXBuildFile; fileRef = 9832472D1A9EABC70010B90C /* KMConfigColumn1CellView.m */; };
		983247B21A9EB9690010B90C /* KMConfigColumn3CellView.m in Sources */ = {isa = PBXBuildFile; fileRef = 983247B11A9EB9690010B90C /* KMConfigColumn3CellView.m */; };
		9836B3701AE5F11D00780482 /* ioapi.c in Sources */ = {isa = PBXBuildFile; fileRef = 9836B3661AE5F11D00780482 /* ioapi.c */; };
		9836B3711AE5F11D00780482 /* mztools.c in Sources */ = {isa = PBXBuildFile; fileRef = 9836B3681AE5F11D00780482 /* mztools.c */; };
		9836B3721AE5F11D00780482 /* unzip.c in Sources */ = {isa = PBXBuildFile; fileRef = 9836B36A1AE5F11D00780482 /* unzip.c */; };
		9836B3731AE5F11D00780482 /* zip.c in Sources */ = {isa = PBXBuildFile; fileRef = 9836B36C1AE5F11D00780482 /* zip.c */; };
		9836B3741AE5F11D00780482 /* ZipArchive.mm in Sources */ = {isa = PBXBuildFile; fileRef = 9836B36F1AE5F11D00780482 /* ZipArchive.mm */; settings = {COMPILER_FLAGS = "-fno-objc-arc"; }; };
		984B8F441AF1C3D900E096A8 /* OSKWindowController.m in Sources */ = {isa = PBXBuildFile; fileRef = 984B8F421AF1C3D900E096A8 /* OSKWindowController.m */; };
		984B8F451AF1C3D900E096A8 /* OSKWindowController.xib in Resources */ = {isa = PBXBuildFile; fileRef = 984B8F431AF1C3D900E096A8 /* OSKWindowController.xib */; };
		984C2B221A79DF1B0023F89D /* KeymanEngine4Mac.framework in Frameworks */ = {isa = PBXBuildFile; fileRef = 984C2B211A79DF1B0023F89D /* KeymanEngine4Mac.framework */; settings = {ATTRIBUTES = (Required, ); }; };
		9874C3211B536847000BB543 /* info.png in Resources */ = {isa = PBXBuildFile; fileRef = 9874C31E1B536847000BB543 /* info.png */; };
		9874C3221B536847000BB543 /* keyman.png in Resources */ = {isa = PBXBuildFile; fileRef = 9874C31F1B536847000BB543 /* keyman.png */; };
		9874C3231B536847000BB543 /* SideImage.bmp in Resources */ = {isa = PBXBuildFile; fileRef = 9874C3201B536847000BB543 /* SideImage.bmp */; };
		989C9C111A7876DE00A20425 /* main.m in Sources */ = {isa = PBXBuildFile; fileRef = 989C9C101A7876DE00A20425 /* main.m */; };
		989C9C131A7876DE00A20425 /* Images.xcassets in Resources */ = {isa = PBXBuildFile; fileRef = 989C9C121A7876DE00A20425 /* Images.xcassets */; };
		989C9C161A7876DE00A20425 /* MainMenu.xib in Resources */ = {isa = PBXBuildFile; fileRef = 989C9C141A7876DE00A20425 /* MainMenu.xib */; };
		98A778C41A8C53BF00CF809D /* KMInputMethodAppDelegate.m in Sources */ = {isa = PBXBuildFile; fileRef = 98A778C31A8C53BF00CF809D /* KMInputMethodAppDelegate.m */; };
		98BCD1F61B4E5998004E1AFD /* NSString+SuppMethods.m in Sources */ = {isa = PBXBuildFile; fileRef = 98BCD1F51B4E5998004E1AFD /* NSString+SuppMethods.m */; };
		98BF92441BF01CBE0002126A /* KMAboutWindowController.m in Sources */ = {isa = PBXBuildFile; fileRef = 98BF92421BF01CBE0002126A /* KMAboutWindowController.m */; };
		98BF92471BF01D890002126A /* image.jpg in Resources */ = {isa = PBXBuildFile; fileRef = 98BF92461BF01D890002126A /* image.jpg */; };
		98BF924F1BF02DC20002126A /* KMBarView.m in Sources */ = {isa = PBXBuildFile; fileRef = 98BF924E1BF02DC20002126A /* KMBarView.m */; };
		98BF92521BF03D4D0002126A /* KMAboutBGView.m in Sources */ = {isa = PBXBuildFile; fileRef = 98BF92511BF03D4D0002126A /* KMAboutBGView.m */; };
		98BF92541BF040A50002126A /* title.png in Resources */ = {isa = PBXBuildFile; fileRef = 98BF92531BF040A50002126A /* title.png */; };
		98BF92571BF0431F0002126A /* KMAboutWindow.m in Sources */ = {isa = PBXBuildFile; fileRef = 98BF92561BF0431F0002126A /* KMAboutWindow.m */; };
		98D6DA7B1A799F0B00B09822 /* InputMethodKit.framework in Frameworks */ = {isa = PBXBuildFile; fileRef = 98D6DA7A1A799F0B00B09822 /* InputMethodKit.framework */; };
		98D6DA7E1A799FF400B09822 /* KMInputController.m in Sources */ = {isa = PBXBuildFile; fileRef = 98D6DA7D1A799FF400B09822 /* KMInputController.m */; };
		98E2CEA11A92C39C00AE2455 /* InfoPlist.strings in Resources */ = {isa = PBXBuildFile; fileRef = 98E2CEA01A92C39C00AE2455 /* InfoPlist.strings */; };
		98E6729F1B532F5E00DBDE2F /* KMDownloadKBWindowController.m in Sources */ = {isa = PBXBuildFile; fileRef = 98E6729D1B532F5D00DBDE2F /* KMDownloadKBWindowController.m */; };
		98E672A01B532F5E00DBDE2F /* KMDownloadKBWindowController.xib in Resources */ = {isa = PBXBuildFile; fileRef = 98E6729E1B532F5E00DBDE2F /* KMDownloadKBWindowController.xib */; };
		98E672A41B532F9900DBDE2F /* KMKeyboardHelpWindowController.m in Sources */ = {isa = PBXBuildFile; fileRef = 98E672A21B532F9900DBDE2F /* KMKeyboardHelpWindowController.m */; };
		98F3C8931A8D739500F675E3 /* KMConfigurationWindowController.m in Sources */ = {isa = PBXBuildFile; fileRef = 98F3C8911A8D739500F675E3 /* KMConfigurationWindowController.m */; };
		98FE105E1B4DE8F400525F54 /* NSWindow+SuppMethods.m in Sources */ = {isa = PBXBuildFile; fileRef = 98FE105D1B4DE8F400525F54 /* NSWindow+SuppMethods.m */; };
		98FE10631B4DEE5600525F54 /* KMInfoWindowController.m in Sources */ = {isa = PBXBuildFile; fileRef = 98FE10611B4DEE5600525F54 /* KMInfoWindowController.m */; };
		9A3D6C5D221531B0008785A3 /* KMOSVersion.m in Sources */ = {isa = PBXBuildFile; fileRef = 9A3D6C5C221531B0008785A3 /* KMOSVersion.m */; };
		B90818AF7ED302187DE0E026 /* Pods_Keyman.framework in Frameworks */ = {isa = PBXBuildFile; fileRef = B644E63217FFE54B91C71C94 /* Pods_Keyman.framework */; };
		E211769D20E182DD00F8065D /* NoContextTestClient.m in Sources */ = {isa = PBXBuildFile; fileRef = E211769C20E182DD00F8065D /* NoContextTestClient.m */; };
		E21176A020E18C5200F8065D /* AppleCompliantTestClient.m in Sources */ = {isa = PBXBuildFile; fileRef = E211769F20E18C5200F8065D /* AppleCompliantTestClient.m */; };
		E211CCF620B600A500505C36 /* KeymanEngine4Mac.framework.dSYM in CopyFiles */ = {isa = PBXBuildFile; fileRef = E211CCF520B600A500505C36 /* KeymanEngine4Mac.framework.dSYM */; };
		E213601E2142D7C000A043B7 /* keyman-88.png in Resources */ = {isa = PBXBuildFile; fileRef = E213601D2142D7BF00A043B7 /* keyman-88.png */; };
		E21799051FC5B7BC00F2D66A /* KMInputMethodEventHandler.m in Sources */ = {isa = PBXBuildFile; fileRef = E21799041FC5B7BC00F2D66A /* KMInputMethodEventHandler.m */; };
		E21E645820C04EA8000D6274 /* logo.png in Resources */ = {isa = PBXBuildFile; fileRef = E21E645720C04EA7000D6274 /* logo.png */; };
		E22020F6200506F300B74FAC /* KMInputMethodSafariClientEventHandler.m in Sources */ = {isa = PBXBuildFile; fileRef = E22020F5200506F300B74FAC /* KMInputMethodSafariClientEventHandler.m */; };
		E23380FB21407AA100B90591 /* SILInBlue76.png in Resources */ = {isa = PBXBuildFile; fileRef = E23380FA21407AA100B90591 /* SILInBlue76.png */; };
		E240F599202DED740000067D /* KMPackage.m in Sources */ = {isa = PBXBuildFile; fileRef = E240F598202DED740000067D /* KMPackage.m */; };
		E24C79EA1FFFCC7500D8E46F /* KMInputMethodBrowserClientEventHandler.m in Sources */ = {isa = PBXBuildFile; fileRef = E24C79E91FFFCC7500D8E46F /* KMInputMethodBrowserClientEventHandler.m */; };
		E2585A7D20DD68BA00CBB994 /* KMInputMethodEventHandlerTests.m in Sources */ = {isa = PBXBuildFile; fileRef = E2585A7C20DD68BA00CBB994 /* KMInputMethodEventHandlerTests.m */; };
		E2585A7F20DD6C3C00CBB994 /* KMMethodEventHandlerTests.kmx in Resources */ = {isa = PBXBuildFile; fileRef = E2585A7E20DD6C3C00CBB994 /* KMMethodEventHandlerTests.kmx */; };
		E2585A8120DD7CF100CBB994 /* TestAppDelegate.m in Sources */ = {isa = PBXBuildFile; fileRef = E2585A8020DD7CF100CBB994 /* TestAppDelegate.m */; };
		E27BA9D32020D8BF00D273E7 /* SimpleTest.kmx in Resources */ = {isa = PBXBuildFile; fileRef = E27BA9D22020D8BF00D273E7 /* SimpleTest.kmx */; };
		E28914D32024D1B80048E71E /* KeymanEngine4Mac.framework in Frameworks */ = {isa = PBXBuildFile; fileRef = 984C2B211A79DF1B0023F89D /* KeymanEngine4Mac.framework */; };
		E28914D52024E3DF0048E71E /* KMInputMethodBrowserClientEventHandler.m in Sources */ = {isa = PBXBuildFile; fileRef = E24C79E91FFFCC7500D8E46F /* KMInputMethodBrowserClientEventHandler.m */; };
		E28914D62024E4010048E71E /* KMInputMethodEventHandler.m in Sources */ = {isa = PBXBuildFile; fileRef = E21799041FC5B7BC00F2D66A /* KMInputMethodEventHandler.m */; };
		E28914D72024E6220048E71E /* KeymanEngine4Mac.framework in CopyFiles */ = {isa = PBXBuildFile; fileRef = 984C2B211A79DF1B0023F89D /* KeymanEngine4Mac.framework */; settings = {ATTRIBUTES = (CodeSignOnCopy, RemoveHeadersOnCopy, ); }; };
		E29F22F4201A59B1005EA234 /* KMInputMethodBrowserClientEventHandlerTests.m in Sources */ = {isa = PBXBuildFile; fileRef = E29F22F3201A59B1005EA234 /* KMInputMethodBrowserClientEventHandlerTests.m */; };
		E2D5529D20DD8E0200D77CFB /* LegacyTestClient.m in Sources */ = {isa = PBXBuildFile; fileRef = E2D5529C20DD8E0200D77CFB /* LegacyTestClient.m */; };
		F9B9814A51575496B5DA2948 /* Pods_KeymanTests.framework in Frameworks */ = {isa = PBXBuildFile; fileRef = A71FD8BA8404531DFBD861B6 /* Pods_KeymanTests.framework */; };
/* End PBXBuildFile section */

/* Begin PBXContainerItemProxy section */
		E29F22F6201A59B2005EA234 /* PBXContainerItemProxy */ = {
			isa = PBXContainerItemProxy;
			containerPortal = 989C9C001A7876DE00A20425 /* Project object */;
			proxyType = 1;
			remoteGlobalIDString = 989C9C071A7876DE00A20425;
			remoteInfo = Keyman;
		};
/* End PBXContainerItemProxy section */

/* Begin PBXCopyFilesBuildPhase section */
		983247261A9EA1DD0010B90C /* Copy Files */ = {
			isa = PBXCopyFilesBuildPhase;
			buildActionMask = 2147483647;
			dstPath = "";
			dstSubfolderSpec = 10;
			files = (
				983247281A9EA28F0010B90C /* KeymanEngine4Mac.framework in Copy Files */,
			);
			name = "Copy Files";
			runOnlyForDeploymentPostprocessing = 0;
		};
		E211CCF420B5FE7A00505C36 /* CopyFiles */ = {
			isa = PBXCopyFilesBuildPhase;
			buildActionMask = 2147483647;
			dstPath = "";
			dstSubfolderSpec = 16;
			files = (
				E211CCF620B600A500505C36 /* KeymanEngine4Mac.framework.dSYM in CopyFiles */,
			);
			runOnlyForDeploymentPostprocessing = 0;
		};
		E27BA9CF202036BA00D273E7 /* CopyFiles */ = {
			isa = PBXCopyFilesBuildPhase;
			buildActionMask = 2147483647;
			dstPath = "";
			dstSubfolderSpec = 10;
			files = (
				E28914D72024E6220048E71E /* KeymanEngine4Mac.framework in CopyFiles */,
			);
			runOnlyForDeploymentPostprocessing = 0;
		};
/* End PBXCopyFilesBuildPhase section */

/* Begin PBXFileReference section */
		290BC67E274B9DB1005CD1C3 /* KMPackageInfo.h */ = {isa = PBXFileReference; lastKnownFileType = sourcecode.c.h; path = KMPackageInfo.h; sourceTree = "<group>"; };
		290BC67F274B9DB1005CD1C3 /* KMPackageInfo.m */ = {isa = PBXFileReference; lastKnownFileType = sourcecode.c.objc; path = KMPackageInfo.m; sourceTree = "<group>"; };
		290BC75C274F3FD7005CD1C3 /* KMKeyboardInfo.h */ = {isa = PBXFileReference; lastKnownFileType = sourcecode.c.h; path = KMKeyboardInfo.h; sourceTree = "<group>"; };
		290BC75D274F3FD7005CD1C3 /* KMKeyboardInfo.m */ = {isa = PBXFileReference; lastKnownFileType = sourcecode.c.objc; path = KMKeyboardInfo.m; sourceTree = "<group>"; };
		293EA3E527140D3A00545EED /* Base */ = {isa = PBXFileReference; lastKnownFileType = file.xib; name = Base; path = Base.lproj/MainMenu.xib; sourceTree = "<group>"; };
		293EA3E727140D8100545EED /* Base */ = {isa = PBXFileReference; lastKnownFileType = file.xib; name = Base; path = Base.lproj/KMAboutWindowController.xib; sourceTree = "<group>"; };
		293EA3EA27140D8E00545EED /* en */ = {isa = PBXFileReference; lastKnownFileType = text.plist.strings; name = en; path = en.lproj/KMAboutWindowController.strings; sourceTree = "<group>"; };
		293EA3EC27140DEC00545EED /* Base */ = {isa = PBXFileReference; lastKnownFileType = file.xib; name = Base; path = Base.lproj/preferences.xib; sourceTree = "<group>"; };
		293EA3EF27140DFA00545EED /* en */ = {isa = PBXFileReference; lastKnownFileType = text.plist.strings; name = en; path = en.lproj/preferences.strings; sourceTree = "<group>"; };
		293EA3F02714158600545EED /* en */ = {isa = PBXFileReference; lastKnownFileType = text.plist.strings; name = en; path = en.lproj/MainMenu.strings; sourceTree = "<group>"; };
		293EA3F527181FDA00545EED /* en */ = {isa = PBXFileReference; lastKnownFileType = text.plist.strings; name = en; path = en.lproj/Localizable.strings; sourceTree = "<group>"; };
		296FE2FA275DD21600F46898 /* KMPackageReader.h */ = {isa = PBXFileReference; lastKnownFileType = sourcecode.c.h; path = KMPackageReader.h; sourceTree = "<group>"; };
		296FE2FB275DD21600F46898 /* KMPackageReader.m */ = {isa = PBXFileReference; lastKnownFileType = sourcecode.c.objc; path = KMPackageReader.m; sourceTree = "<group>"; };
		29A4730527E9D6D500DE07C7 /* ha */ = {isa = PBXFileReference; lastKnownFileType = text.plist.strings; name = ha; path = ha.lproj/KMAboutWindowController.strings; sourceTree = "<group>"; };
		29A4730627E9D6D500DE07C7 /* ha */ = {isa = PBXFileReference; lastKnownFileType = text.plist.strings; name = ha; path = ha.lproj/preferences.strings; sourceTree = "<group>"; };
		29A4730727E9D6D600DE07C7 /* ha */ = {isa = PBXFileReference; lastKnownFileType = text.plist.strings; name = ha; path = ha.lproj/KMInfoWindowController.strings; sourceTree = "<group>"; };
		29A4730827E9D6D700DE07C7 /* ha */ = {isa = PBXFileReference; lastKnownFileType = text.plist.strings; name = ha; path = ha.lproj/KMKeyboardHelpWindowController.strings; sourceTree = "<group>"; };
		29A4730927E9D6D700DE07C7 /* ha */ = {isa = PBXFileReference; lastKnownFileType = text.plist.strings; name = ha; path = ha.lproj/MainMenu.strings; sourceTree = "<group>"; };
		29A4730A27E9D84B00DE07C7 /* ha */ = {isa = PBXFileReference; lastKnownFileType = text.plist.strings; name = ha; path = ha.lproj/Localizable.strings; sourceTree = "<group>"; };
		29B348AA2726F1C1009B1C82 /* km */ = {isa = PBXFileReference; lastKnownFileType = text.plist.strings; name = km; path = km.lproj/KMAboutWindowController.strings; sourceTree = "<group>"; };
		29B348AB2726F1C2009B1C82 /* km */ = {isa = PBXFileReference; lastKnownFileType = text.plist.strings; name = km; path = km.lproj/preferences.strings; sourceTree = "<group>"; };
		29B348AC2726F1C2009B1C82 /* km */ = {isa = PBXFileReference; lastKnownFileType = text.plist.strings; name = km; path = km.lproj/MainMenu.strings; sourceTree = "<group>"; };
		29B348AE2726F1C7009B1C82 /* km */ = {isa = PBXFileReference; lastKnownFileType = text.plist.strings; name = km; path = km.lproj/Localizable.strings; sourceTree = "<group>"; };
		29B42A582728339900EDD5D3 /* Base */ = {isa = PBXFileReference; lastKnownFileType = file.xib; name = Base; path = Base.lproj/KMInfoWindowController.xib; sourceTree = "<group>"; };
		29B42A5B2728339E00EDD5D3 /* en */ = {isa = PBXFileReference; lastKnownFileType = text.plist.strings; name = en; path = en.lproj/KMInfoWindowController.strings; sourceTree = "<group>"; };
		29B42A5F272833A600EDD5D3 /* km */ = {isa = PBXFileReference; lastKnownFileType = text.plist.strings; name = km; path = km.lproj/KMInfoWindowController.strings; sourceTree = "<group>"; };
		29B42A612728343B00EDD5D3 /* Base */ = {isa = PBXFileReference; lastKnownFileType = file.xib; name = Base; path = Base.lproj/KMKeyboardHelpWindowController.xib; sourceTree = "<group>"; };
		29B42A642728343F00EDD5D3 /* en */ = {isa = PBXFileReference; lastKnownFileType = text.plist.strings; name = en; path = en.lproj/KMKeyboardHelpWindowController.strings; sourceTree = "<group>"; };
		29B42A682728344600EDD5D3 /* km */ = {isa = PBXFileReference; lastKnownFileType = text.plist.strings; name = km; path = km.lproj/KMKeyboardHelpWindowController.strings; sourceTree = "<group>"; };
		29B5BC0328169A6300B86A17 /* ff */ = {isa = PBXFileReference; lastKnownFileType = text.plist.strings; name = ff; path = ff.lproj/KMAboutWindowController.strings; sourceTree = "<group>"; };
		29B5BC0428169A6400B86A17 /* ff */ = {isa = PBXFileReference; lastKnownFileType = text.plist.strings; name = ff; path = ff.lproj/preferences.strings; sourceTree = "<group>"; };
		29B5BC0528169A6400B86A17 /* ff */ = {isa = PBXFileReference; lastKnownFileType = text.plist.strings; name = ff; path = ff.lproj/KMInfoWindowController.strings; sourceTree = "<group>"; };
		29B5BC0628169A6500B86A17 /* ff */ = {isa = PBXFileReference; lastKnownFileType = text.plist.strings; name = ff; path = ff.lproj/KMKeyboardHelpWindowController.strings; sourceTree = "<group>"; };
		29B5BC0728169A6600B86A17 /* ff */ = {isa = PBXFileReference; lastKnownFileType = text.plist.strings; name = ff; path = ff.lproj/MainMenu.strings; sourceTree = "<group>"; };
		29B5BC0828169A8600B86A17 /* ff */ = {isa = PBXFileReference; lastKnownFileType = text.plist.strings; name = ff; path = ff.lproj/Localizable.strings; sourceTree = "<group>"; };
<<<<<<< HEAD
		29BFA76D282948BD009FCCC3 /* pl */ = {isa = PBXFileReference; lastKnownFileType = text.plist.strings; name = pl; path = pl.lproj/KMAboutWindowController.strings; sourceTree = "<group>"; };
		29BFA76E282948BE009FCCC3 /* pl */ = {isa = PBXFileReference; lastKnownFileType = text.plist.strings; name = pl; path = pl.lproj/preferences.strings; sourceTree = "<group>"; };
		29BFA76F282948BE009FCCC3 /* pl */ = {isa = PBXFileReference; lastKnownFileType = text.plist.strings; name = pl; path = pl.lproj/KMInfoWindowController.strings; sourceTree = "<group>"; };
		29BFA770282948BF009FCCC3 /* pl */ = {isa = PBXFileReference; lastKnownFileType = text.plist.strings; name = pl; path = pl.lproj/KMKeyboardHelpWindowController.strings; sourceTree = "<group>"; };
		29BFA771282948C0009FCCC3 /* pl */ = {isa = PBXFileReference; lastKnownFileType = text.plist.strings; name = pl; path = pl.lproj/MainMenu.strings; sourceTree = "<group>"; };
		29BFA7722829490A009FCCC3 /* pl */ = {isa = PBXFileReference; lastKnownFileType = text.plist.strings; name = pl; path = pl.lproj/Localizable.strings; sourceTree = "<group>"; };
=======
		29BFA761282936D4009FCCC3 /* it */ = {isa = PBXFileReference; lastKnownFileType = text.plist.strings; name = it; path = it.lproj/KMAboutWindowController.strings; sourceTree = "<group>"; };
		29BFA762282936D5009FCCC3 /* it */ = {isa = PBXFileReference; lastKnownFileType = text.plist.strings; name = it; path = it.lproj/preferences.strings; sourceTree = "<group>"; };
		29BFA763282936D5009FCCC3 /* it */ = {isa = PBXFileReference; lastKnownFileType = text.plist.strings; name = it; path = it.lproj/KMInfoWindowController.strings; sourceTree = "<group>"; };
		29BFA764282936D6009FCCC3 /* it */ = {isa = PBXFileReference; lastKnownFileType = text.plist.strings; name = it; path = it.lproj/KMKeyboardHelpWindowController.strings; sourceTree = "<group>"; };
		29BFA765282936D7009FCCC3 /* it */ = {isa = PBXFileReference; lastKnownFileType = text.plist.strings; name = it; path = it.lproj/MainMenu.strings; sourceTree = "<group>"; };
		29BFA76628293760009FCCC3 /* it */ = {isa = PBXFileReference; lastKnownFileType = text.plist.strings; name = it; path = it.lproj/Localizable.strings; sourceTree = "<group>"; };
>>>>>>> f0a33e48
		29C1E1742800227500759EDE /* pt-PT */ = {isa = PBXFileReference; lastKnownFileType = text.plist.strings; name = "pt-PT"; path = "pt-PT.lproj/KMAboutWindowController.strings"; sourceTree = "<group>"; };
		29C1E1752800227600759EDE /* pt-PT */ = {isa = PBXFileReference; lastKnownFileType = text.plist.strings; name = "pt-PT"; path = "pt-PT.lproj/preferences.strings"; sourceTree = "<group>"; };
		29C1E1762800227700759EDE /* pt-PT */ = {isa = PBXFileReference; lastKnownFileType = text.plist.strings; name = "pt-PT"; path = "pt-PT.lproj/KMInfoWindowController.strings"; sourceTree = "<group>"; };
		29C1E1772800227700759EDE /* pt-PT */ = {isa = PBXFileReference; lastKnownFileType = text.plist.strings; name = "pt-PT"; path = "pt-PT.lproj/KMKeyboardHelpWindowController.strings"; sourceTree = "<group>"; };
		29C1E1782800227800759EDE /* pt-PT */ = {isa = PBXFileReference; lastKnownFileType = text.plist.strings; name = "pt-PT"; path = "pt-PT.lproj/MainMenu.strings"; sourceTree = "<group>"; };
		29C1E179280025A900759EDE /* pt-PT */ = {isa = PBXFileReference; lastKnownFileType = text.plist.strings; name = "pt-PT"; path = "pt-PT.lproj/Localizable.strings"; sourceTree = "<group>"; };
		29DD8400276C49E20066A16E /* am */ = {isa = PBXFileReference; lastKnownFileType = text.plist.strings; name = am; path = am.lproj/KMAboutWindowController.strings; sourceTree = "<group>"; };
		29DD8401276C49E20066A16E /* am */ = {isa = PBXFileReference; lastKnownFileType = text.plist.strings; name = am; path = am.lproj/preferences.strings; sourceTree = "<group>"; };
		29DD8402276C49E30066A16E /* am */ = {isa = PBXFileReference; lastKnownFileType = text.plist.strings; name = am; path = am.lproj/KMInfoWindowController.strings; sourceTree = "<group>"; };
		29DD8403276C49E40066A16E /* am */ = {isa = PBXFileReference; lastKnownFileType = text.plist.strings; name = am; path = am.lproj/KMKeyboardHelpWindowController.strings; sourceTree = "<group>"; };
		29DD8404276C49E50066A16E /* am */ = {isa = PBXFileReference; lastKnownFileType = text.plist.strings; name = am; path = am.lproj/MainMenu.strings; sourceTree = "<group>"; };
		29DD8408276C4D2F0066A16E /* am */ = {isa = PBXFileReference; lastKnownFileType = text.plist.strings; name = am; path = am.lproj/Localizable.strings; sourceTree = "<group>"; };
		370E44542564E1EE00642929 /* Sentry.framework */ = {isa = PBXFileReference; explicitFileType = wrapper.framework; path = Sentry.framework; sourceTree = BUILT_PRODUCTS_DIR; };
		37589AD422E52DA20097D39D /* Keyman.entitlements */ = {isa = PBXFileReference; lastKnownFileType = text.plist.entitlements; path = Keyman.entitlements; sourceTree = "<group>"; };
		37A00ED4239AA25700D2C837 /* AppDelegate.h */ = {isa = PBXFileReference; lastKnownFileType = sourcecode.c.h; path = AppDelegate.h; sourceTree = "<group>"; };
		37A00ED5239AA25700D2C837 /* AppDelegate.m */ = {isa = PBXFileReference; lastKnownFileType = sourcecode.c.objc; path = AppDelegate.m; sourceTree = "<group>"; };
		37A00ED7239AA25700D2C837 /* ViewController.h */ = {isa = PBXFileReference; lastKnownFileType = sourcecode.c.h; path = ViewController.h; sourceTree = "<group>"; };
		37A00ED8239AA25700D2C837 /* ViewController.m */ = {isa = PBXFileReference; lastKnownFileType = sourcecode.c.objc; path = ViewController.m; sourceTree = "<group>"; };
		37A00EDA239AA25D00D2C837 /* Assets.xcassets */ = {isa = PBXFileReference; lastKnownFileType = folder.assetcatalog; path = Assets.xcassets; sourceTree = "<group>"; };
		37A00EDF239AA25D00D2C837 /* Info.plist */ = {isa = PBXFileReference; lastKnownFileType = text.plist.xml; path = Info.plist; sourceTree = "<group>"; };
		37A00EE0239AA25D00D2C837 /* main.m */ = {isa = PBXFileReference; lastKnownFileType = sourcecode.c.objc; path = main.m; sourceTree = "<group>"; };
		37A00EE2239AA25D00D2C837 /* ConfigurationHost.entitlements */ = {isa = PBXFileReference; lastKnownFileType = text.plist.entitlements; path = ConfigurationHost.entitlements; sourceTree = "<group>"; };
		37A00F2C239AD4C300D2C837 /* KeymanEngine4Mac.framework */ = {isa = PBXFileReference; explicitFileType = wrapper.framework; path = KeymanEngine4Mac.framework; sourceTree = BUILT_PRODUCTS_DIR; };
		37A00F2E239AD4D000D2C837 /* KeymanEngine4Mac.framework */ = {isa = PBXFileReference; explicitFileType = wrapper.framework; path = KeymanEngine4Mac.framework; sourceTree = BUILT_PRODUCTS_DIR; };
		37A245C02565DFA6000BBF92 /* Assets.xcassets */ = {isa = PBXFileReference; lastKnownFileType = folder.assetcatalog; path = Assets.xcassets; sourceTree = "<group>"; };
		37AE5C9C239A7B770086CC7C /* qrcode.min.js */ = {isa = PBXFileReference; fileEncoding = 4; lastKnownFileType = sourcecode.javascript; path = qrcode.min.js; sourceTree = "<group>"; };
		37C2B0CA25FF2C340092E16A /* Help */ = {isa = PBXFileReference; lastKnownFileType = folder; name = Help; path = Keyman4MacIM/Help; sourceTree = "<group>"; };
		37CA0FCE2745DCFE00266259 /* OCMock.xcframework */ = {isa = PBXFileReference; lastKnownFileType = wrapper.xcframework; name = OCMock.xcframework; path = ../Carthage/Build/OCMock.xcframework; sourceTree = "<group>"; };
		7844A655E38A234DE5D29DF9 /* Pods-Keyman.release.xcconfig */ = {isa = PBXFileReference; includeInIndex = 1; lastKnownFileType = text.xcconfig; name = "Pods-Keyman.release.xcconfig"; path = "Pods/Target Support Files/Pods-Keyman/Pods-Keyman.release.xcconfig"; sourceTree = "<group>"; };
		8577C0C788461AFE564DDF4F /* Pods-KeymanTests.debug.xcconfig */ = {isa = PBXFileReference; includeInIndex = 1; lastKnownFileType = text.xcconfig; name = "Pods-KeymanTests.debug.xcconfig"; path = "Pods/Target Support Files/Pods-KeymanTests/Pods-KeymanTests.debug.xcconfig"; sourceTree = "<group>"; };
		878287E1B18ED4EE910C4BC7 /* Pods-Keyman.debug.xcconfig */ = {isa = PBXFileReference; includeInIndex = 1; lastKnownFileType = text.xcconfig; name = "Pods-Keyman.debug.xcconfig"; path = "Pods/Target Support Files/Pods-Keyman/Pods-Keyman.debug.xcconfig"; sourceTree = "<group>"; };
		9800EC591C02940300BF0FB5 /* keyman-for-mac-os-license.html */ = {isa = PBXFileReference; fileEncoding = 4; lastKnownFileType = text.html; path = "keyman-for-mac-os-license.html"; sourceTree = "<group>"; };
		9803C9D71B0EFB3B0082A6F9 /* WebKit.framework */ = {isa = PBXFileReference; lastKnownFileType = wrapper.framework; name = WebKit.framework; path = System/Library/Frameworks/WebKit.framework; sourceTree = SDKROOT; };
		9832472C1A9EABC70010B90C /* KMConfigColumn1CellView.h */ = {isa = PBXFileReference; fileEncoding = 4; lastKnownFileType = sourcecode.c.h; name = KMConfigColumn1CellView.h; path = Keyman4MacIM/KMConfiguration/KMConfigColumn1CellView.h; sourceTree = "<group>"; };
		9832472D1A9EABC70010B90C /* KMConfigColumn1CellView.m */ = {isa = PBXFileReference; fileEncoding = 4; lastKnownFileType = sourcecode.c.objc; name = KMConfigColumn1CellView.m; path = Keyman4MacIM/KMConfiguration/KMConfigColumn1CellView.m; sourceTree = "<group>"; };
		983247B01A9EB9690010B90C /* KMConfigColumn3CellView.h */ = {isa = PBXFileReference; fileEncoding = 4; lastKnownFileType = sourcecode.c.h; name = KMConfigColumn3CellView.h; path = Keyman4MacIM/KMConfiguration/KMConfigColumn3CellView.h; sourceTree = "<group>"; };
		983247B11A9EB9690010B90C /* KMConfigColumn3CellView.m */ = {isa = PBXFileReference; fileEncoding = 4; lastKnownFileType = sourcecode.c.objc; name = KMConfigColumn3CellView.m; path = Keyman4MacIM/KMConfiguration/KMConfigColumn3CellView.m; sourceTree = "<group>"; };
		9836B3651AE5F11D00780482 /* crypt.h */ = {isa = PBXFileReference; fileEncoding = 4; lastKnownFileType = sourcecode.c.h; path = crypt.h; sourceTree = "<group>"; };
		9836B3661AE5F11D00780482 /* ioapi.c */ = {isa = PBXFileReference; fileEncoding = 4; lastKnownFileType = sourcecode.c.c; path = ioapi.c; sourceTree = "<group>"; };
		9836B3671AE5F11D00780482 /* ioapi.h */ = {isa = PBXFileReference; fileEncoding = 4; lastKnownFileType = sourcecode.c.h; path = ioapi.h; sourceTree = "<group>"; };
		9836B3681AE5F11D00780482 /* mztools.c */ = {isa = PBXFileReference; fileEncoding = 4; lastKnownFileType = sourcecode.c.c; path = mztools.c; sourceTree = "<group>"; };
		9836B3691AE5F11D00780482 /* mztools.h */ = {isa = PBXFileReference; fileEncoding = 4; lastKnownFileType = sourcecode.c.h; path = mztools.h; sourceTree = "<group>"; };
		9836B36A1AE5F11D00780482 /* unzip.c */ = {isa = PBXFileReference; fileEncoding = 4; lastKnownFileType = sourcecode.c.c; path = unzip.c; sourceTree = "<group>"; };
		9836B36B1AE5F11D00780482 /* unzip.h */ = {isa = PBXFileReference; fileEncoding = 4; lastKnownFileType = sourcecode.c.h; path = unzip.h; sourceTree = "<group>"; };
		9836B36C1AE5F11D00780482 /* zip.c */ = {isa = PBXFileReference; fileEncoding = 4; lastKnownFileType = sourcecode.c.c; path = zip.c; sourceTree = "<group>"; };
		9836B36D1AE5F11D00780482 /* zip.h */ = {isa = PBXFileReference; fileEncoding = 4; lastKnownFileType = sourcecode.c.h; path = zip.h; sourceTree = "<group>"; };
		9836B36E1AE5F11D00780482 /* ZipArchive.h */ = {isa = PBXFileReference; fileEncoding = 4; lastKnownFileType = sourcecode.c.h; path = ZipArchive.h; sourceTree = "<group>"; };
		9836B36F1AE5F11D00780482 /* ZipArchive.mm */ = {isa = PBXFileReference; fileEncoding = 4; lastKnownFileType = sourcecode.cpp.objcpp; path = ZipArchive.mm; sourceTree = "<group>"; };
		984B8F411AF1C3D900E096A8 /* OSKWindowController.h */ = {isa = PBXFileReference; fileEncoding = 4; lastKnownFileType = sourcecode.c.h; name = OSKWindowController.h; path = OnScreenKeyboard/OSKWindowController.h; sourceTree = "<group>"; };
		984B8F421AF1C3D900E096A8 /* OSKWindowController.m */ = {isa = PBXFileReference; fileEncoding = 4; lastKnownFileType = sourcecode.c.objc; name = OSKWindowController.m; path = OnScreenKeyboard/OSKWindowController.m; sourceTree = "<group>"; };
		984B8F431AF1C3D900E096A8 /* OSKWindowController.xib */ = {isa = PBXFileReference; fileEncoding = 4; lastKnownFileType = file.xib; name = OSKWindowController.xib; path = OnScreenKeyboard/OSKWindowController.xib; sourceTree = "<group>"; };
		984C2B211A79DF1B0023F89D /* KeymanEngine4Mac.framework */ = {isa = PBXFileReference; lastKnownFileType = wrapper.framework; name = KeymanEngine4Mac.framework; path = Frameworks/KeymanEngine4Mac.framework; sourceTree = "<group>"; };
		9874C31E1B536847000BB543 /* info.png */ = {isa = PBXFileReference; lastKnownFileType = image.png; path = info.png; sourceTree = "<group>"; };
		9874C31F1B536847000BB543 /* keyman.png */ = {isa = PBXFileReference; lastKnownFileType = image.png; path = keyman.png; sourceTree = "<group>"; };
		9874C3201B536847000BB543 /* SideImage.bmp */ = {isa = PBXFileReference; lastKnownFileType = image.bmp; path = SideImage.bmp; sourceTree = "<group>"; };
		989C9C081A7876DE00A20425 /* Keyman.app */ = {isa = PBXFileReference; explicitFileType = wrapper.application; includeInIndex = 0; path = Keyman.app; sourceTree = BUILT_PRODUCTS_DIR; };
		989C9C0C1A7876DE00A20425 /* Info.plist */ = {isa = PBXFileReference; lastKnownFileType = text.plist.xml; path = Info.plist; sourceTree = "<group>"; };
		989C9C101A7876DE00A20425 /* main.m */ = {isa = PBXFileReference; lastKnownFileType = sourcecode.c.objc; path = main.m; sourceTree = "<group>"; };
		989C9C121A7876DE00A20425 /* Images.xcassets */ = {isa = PBXFileReference; lastKnownFileType = folder.assetcatalog; path = Images.xcassets; sourceTree = "<group>"; };
		98A778C21A8C53BF00CF809D /* KMInputMethodAppDelegate.h */ = {isa = PBXFileReference; fileEncoding = 4; lastKnownFileType = sourcecode.c.h; path = KMInputMethodAppDelegate.h; sourceTree = "<group>"; };
		98A778C31A8C53BF00CF809D /* KMInputMethodAppDelegate.m */ = {isa = PBXFileReference; fileEncoding = 4; lastKnownFileType = sourcecode.c.objc; path = KMInputMethodAppDelegate.m; sourceTree = "<group>"; };
		98BCD1F41B4E5998004E1AFD /* NSString+SuppMethods.h */ = {isa = PBXFileReference; fileEncoding = 4; lastKnownFileType = sourcecode.c.h; name = "NSString+SuppMethods.h"; path = "Categories/NSString+SuppMethods.h"; sourceTree = "<group>"; };
		98BCD1F51B4E5998004E1AFD /* NSString+SuppMethods.m */ = {isa = PBXFileReference; fileEncoding = 4; lastKnownFileType = sourcecode.c.objc; name = "NSString+SuppMethods.m"; path = "Categories/NSString+SuppMethods.m"; sourceTree = "<group>"; };
		98BDD3681BC3511200FAC7C4 /* Keyman4MacIM.entitlements */ = {isa = PBXFileReference; lastKnownFileType = text.xml; path = Keyman4MacIM.entitlements; sourceTree = "<group>"; };
		98BF92411BF01CBE0002126A /* KMAboutWindowController.h */ = {isa = PBXFileReference; fileEncoding = 4; lastKnownFileType = sourcecode.c.h; path = KMAboutWindowController.h; sourceTree = "<group>"; };
		98BF92421BF01CBE0002126A /* KMAboutWindowController.m */ = {isa = PBXFileReference; fileEncoding = 4; lastKnownFileType = sourcecode.c.objc; path = KMAboutWindowController.m; sourceTree = "<group>"; };
		98BF92461BF01D890002126A /* image.jpg */ = {isa = PBXFileReference; lastKnownFileType = image.jpeg; path = image.jpg; sourceTree = "<group>"; };
		98BF924D1BF02DC20002126A /* KMBarView.h */ = {isa = PBXFileReference; fileEncoding = 4; lastKnownFileType = sourcecode.c.h; path = KMBarView.h; sourceTree = "<group>"; };
		98BF924E1BF02DC20002126A /* KMBarView.m */ = {isa = PBXFileReference; fileEncoding = 4; lastKnownFileType = sourcecode.c.objc; path = KMBarView.m; sourceTree = "<group>"; };
		98BF92501BF03D4D0002126A /* KMAboutBGView.h */ = {isa = PBXFileReference; fileEncoding = 4; lastKnownFileType = sourcecode.c.h; path = KMAboutBGView.h; sourceTree = "<group>"; };
		98BF92511BF03D4D0002126A /* KMAboutBGView.m */ = {isa = PBXFileReference; fileEncoding = 4; lastKnownFileType = sourcecode.c.objc; path = KMAboutBGView.m; sourceTree = "<group>"; };
		98BF92531BF040A50002126A /* title.png */ = {isa = PBXFileReference; lastKnownFileType = image.png; path = title.png; sourceTree = "<group>"; };
		98BF92551BF0431F0002126A /* KMAboutWindow.h */ = {isa = PBXFileReference; fileEncoding = 4; lastKnownFileType = sourcecode.c.h; path = KMAboutWindow.h; sourceTree = "<group>"; };
		98BF92561BF0431F0002126A /* KMAboutWindow.m */ = {isa = PBXFileReference; fileEncoding = 4; lastKnownFileType = sourcecode.c.objc; path = KMAboutWindow.m; sourceTree = "<group>"; };
		98D6DA7A1A799F0B00B09822 /* InputMethodKit.framework */ = {isa = PBXFileReference; lastKnownFileType = wrapper.framework; name = InputMethodKit.framework; path = System/Library/Frameworks/InputMethodKit.framework; sourceTree = SDKROOT; };
		98D6DA7C1A799FF400B09822 /* KMInputController.h */ = {isa = PBXFileReference; fileEncoding = 4; lastKnownFileType = sourcecode.c.h; path = KMInputController.h; sourceTree = "<group>"; };
		98D6DA7D1A799FF400B09822 /* KMInputController.m */ = {isa = PBXFileReference; fileEncoding = 4; lastKnownFileType = sourcecode.c.objc; path = KMInputController.m; sourceTree = "<group>"; };
		98E2CEA01A92C39C00AE2455 /* InfoPlist.strings */ = {isa = PBXFileReference; fileEncoding = 4; lastKnownFileType = text.plist.strings; path = InfoPlist.strings; sourceTree = "<group>"; };
		98E6729C1B532F5D00DBDE2F /* KMDownloadKBWindowController.h */ = {isa = PBXFileReference; fileEncoding = 4; lastKnownFileType = sourcecode.c.h; name = KMDownloadKBWindowController.h; path = Keyman4MacIM/KMDownloadKeyboard/KMDownloadKBWindowController.h; sourceTree = "<group>"; };
		98E6729D1B532F5D00DBDE2F /* KMDownloadKBWindowController.m */ = {isa = PBXFileReference; fileEncoding = 4; lastKnownFileType = sourcecode.c.objc; name = KMDownloadKBWindowController.m; path = Keyman4MacIM/KMDownloadKeyboard/KMDownloadKBWindowController.m; sourceTree = "<group>"; };
		98E6729E1B532F5E00DBDE2F /* KMDownloadKBWindowController.xib */ = {isa = PBXFileReference; fileEncoding = 4; lastKnownFileType = file.xib; name = KMDownloadKBWindowController.xib; path = Keyman4MacIM/KMDownloadKeyboard/KMDownloadKBWindowController.xib; sourceTree = "<group>"; };
		98E672A11B532F9900DBDE2F /* KMKeyboardHelpWindowController.h */ = {isa = PBXFileReference; fileEncoding = 4; lastKnownFileType = sourcecode.c.h; name = KMKeyboardHelpWindowController.h; path = Keyman4MacIM/KMKeyboardHelpWindow/KMKeyboardHelpWindowController.h; sourceTree = "<group>"; };
		98E672A21B532F9900DBDE2F /* KMKeyboardHelpWindowController.m */ = {isa = PBXFileReference; fileEncoding = 4; lastKnownFileType = sourcecode.c.objc; name = KMKeyboardHelpWindowController.m; path = Keyman4MacIM/KMKeyboardHelpWindow/KMKeyboardHelpWindowController.m; sourceTree = "<group>"; };
		98F3C8901A8D739500F675E3 /* KMConfigurationWindowController.h */ = {isa = PBXFileReference; fileEncoding = 4; lastKnownFileType = sourcecode.c.h; name = KMConfigurationWindowController.h; path = Keyman4MacIM/KMConfiguration/KMConfigurationWindowController.h; sourceTree = "<group>"; };
		98F3C8911A8D739500F675E3 /* KMConfigurationWindowController.m */ = {isa = PBXFileReference; fileEncoding = 4; lastKnownFileType = sourcecode.c.objc; name = KMConfigurationWindowController.m; path = Keyman4MacIM/KMConfiguration/KMConfigurationWindowController.m; sourceTree = "<group>"; };
		98FE105C1B4DE8F400525F54 /* NSWindow+SuppMethods.h */ = {isa = PBXFileReference; fileEncoding = 4; lastKnownFileType = sourcecode.c.h; name = "NSWindow+SuppMethods.h"; path = "Categories/NSWindow+SuppMethods.h"; sourceTree = "<group>"; };
		98FE105D1B4DE8F400525F54 /* NSWindow+SuppMethods.m */ = {isa = PBXFileReference; fileEncoding = 4; lastKnownFileType = sourcecode.c.objc; name = "NSWindow+SuppMethods.m"; path = "Categories/NSWindow+SuppMethods.m"; sourceTree = "<group>"; };
		98FE10601B4DEE5600525F54 /* KMInfoWindowController.h */ = {isa = PBXFileReference; fileEncoding = 4; lastKnownFileType = sourcecode.c.h; name = KMInfoWindowController.h; path = Keyman4MacIM/KMInfoWindow/KMInfoWindowController.h; sourceTree = "<group>"; };
		98FE10611B4DEE5600525F54 /* KMInfoWindowController.m */ = {isa = PBXFileReference; fileEncoding = 4; lastKnownFileType = sourcecode.c.objc; name = KMInfoWindowController.m; path = Keyman4MacIM/KMInfoWindow/KMInfoWindowController.m; sourceTree = "<group>"; };
		9A3D6C5B221531B0008785A3 /* KMOSVersion.h */ = {isa = PBXFileReference; lastKnownFileType = sourcecode.c.h; path = KMOSVersion.h; sourceTree = "<group>"; };
		9A3D6C5C221531B0008785A3 /* KMOSVersion.m */ = {isa = PBXFileReference; lastKnownFileType = sourcecode.c.objc; path = KMOSVersion.m; sourceTree = "<group>"; };
		A71FD8BA8404531DFBD861B6 /* Pods_KeymanTests.framework */ = {isa = PBXFileReference; explicitFileType = wrapper.framework; includeInIndex = 0; path = Pods_KeymanTests.framework; sourceTree = BUILT_PRODUCTS_DIR; };
		B644E63217FFE54B91C71C94 /* Pods_Keyman.framework */ = {isa = PBXFileReference; explicitFileType = wrapper.framework; includeInIndex = 0; path = Pods_Keyman.framework; sourceTree = BUILT_PRODUCTS_DIR; };
		E211769B20E1826800F8065D /* NoContextTestClient.h */ = {isa = PBXFileReference; lastKnownFileType = sourcecode.c.h; path = NoContextTestClient.h; sourceTree = "<group>"; };
		E211769C20E182DD00F8065D /* NoContextTestClient.m */ = {isa = PBXFileReference; lastKnownFileType = sourcecode.c.objc; path = NoContextTestClient.m; sourceTree = "<group>"; };
		E211769E20E18C0B00F8065D /* AppleCompliantTestClient.h */ = {isa = PBXFileReference; lastKnownFileType = sourcecode.c.h; path = AppleCompliantTestClient.h; sourceTree = "<group>"; };
		E211769F20E18C5200F8065D /* AppleCompliantTestClient.m */ = {isa = PBXFileReference; lastKnownFileType = sourcecode.c.objc; path = AppleCompliantTestClient.m; sourceTree = "<group>"; };
		E211CCF520B600A500505C36 /* KeymanEngine4Mac.framework.dSYM */ = {isa = PBXFileReference; lastKnownFileType = wrapper.dsym; name = KeymanEngine4Mac.framework.dSYM; path = Keyman4MacIM/Frameworks/KeymanEngine4Mac.framework.dSYM; sourceTree = "<group>"; };
		E213601D2142D7BF00A043B7 /* keyman-88.png */ = {isa = PBXFileReference; lastKnownFileType = image.png; path = "keyman-88.png"; sourceTree = "<group>"; };
		E21799031FC5B74D00F2D66A /* KMInputMethodEventHandler.h */ = {isa = PBXFileReference; lastKnownFileType = sourcecode.c.h; path = KMInputMethodEventHandler.h; sourceTree = "<group>"; };
		E21799041FC5B7BC00F2D66A /* KMInputMethodEventHandler.m */ = {isa = PBXFileReference; lastKnownFileType = sourcecode.c.objc; path = KMInputMethodEventHandler.m; sourceTree = "<group>"; };
		E21E645720C04EA7000D6274 /* logo.png */ = {isa = PBXFileReference; lastKnownFileType = image.png; name = logo.png; path = Keyman4MacIM/KMConfiguration/logo.png; sourceTree = SOURCE_ROOT; };
		E22020F3200505EF00B74FAC /* KMInputMethodSafariClientEventHandler.h */ = {isa = PBXFileReference; lastKnownFileType = sourcecode.c.h; path = KMInputMethodSafariClientEventHandler.h; sourceTree = "<group>"; };
		E22020F5200506F300B74FAC /* KMInputMethodSafariClientEventHandler.m */ = {isa = PBXFileReference; fileEncoding = 4; lastKnownFileType = sourcecode.c.objc; path = KMInputMethodSafariClientEventHandler.m; sourceTree = "<group>"; };
		E22020F920050D6300B74FAC /* KMInputMethodBrowserClientEventHandlerProtected.h */ = {isa = PBXFileReference; fileEncoding = 4; lastKnownFileType = sourcecode.c.h; path = KMInputMethodBrowserClientEventHandlerProtected.h; sourceTree = "<group>"; };
		E23380FA21407AA100B90591 /* SILInBlue76.png */ = {isa = PBXFileReference; lastKnownFileType = image.png; name = SILInBlue76.png; path = Keyman4MacIM/Images/SILInBlue76.png; sourceTree = SOURCE_ROOT; };
		E240F597202DED300000067D /* KMPackage.h */ = {isa = PBXFileReference; lastKnownFileType = sourcecode.c.h; path = KMPackage.h; sourceTree = "<group>"; };
		E240F598202DED740000067D /* KMPackage.m */ = {isa = PBXFileReference; lastKnownFileType = sourcecode.c.objc; path = KMPackage.m; sourceTree = "<group>"; };
		E24C79E91FFFCC7500D8E46F /* KMInputMethodBrowserClientEventHandler.m */ = {isa = PBXFileReference; lastKnownFileType = sourcecode.c.objc; path = KMInputMethodBrowserClientEventHandler.m; sourceTree = "<group>"; };
		E24C79EB1FFFCE3000D8E46F /* KMInputMethodBrowserClientEventHandler.h */ = {isa = PBXFileReference; lastKnownFileType = sourcecode.c.h; path = KMInputMethodBrowserClientEventHandler.h; sourceTree = "<group>"; };
		E24C79EC1FFFEA6B00D8E46F /* KMInputMethodEventHandlerProtected.h */ = {isa = PBXFileReference; lastKnownFileType = sourcecode.c.h; path = KMInputMethodEventHandlerProtected.h; sourceTree = "<group>"; };
		E2585A7C20DD68BA00CBB994 /* KMInputMethodEventHandlerTests.m */ = {isa = PBXFileReference; lastKnownFileType = sourcecode.c.objc; path = KMInputMethodEventHandlerTests.m; sourceTree = "<group>"; };
		E2585A7E20DD6C3C00CBB994 /* KMMethodEventHandlerTests.kmx */ = {isa = PBXFileReference; lastKnownFileType = file; path = KMMethodEventHandlerTests.kmx; sourceTree = "<group>"; };
		E2585A8020DD7CF100CBB994 /* TestAppDelegate.m */ = {isa = PBXFileReference; lastKnownFileType = sourcecode.c.objc; path = TestAppDelegate.m; sourceTree = "<group>"; };
		E2585A8220DD7D3F00CBB994 /* TestAppDelegate.h */ = {isa = PBXFileReference; lastKnownFileType = sourcecode.c.h; path = TestAppDelegate.h; sourceTree = "<group>"; };
		E27BA9CD2020322000D273E7 /* OCMock.framework */ = {isa = PBXFileReference; lastKnownFileType = wrapper.framework; name = OCMock.framework; path = ../Carthage/Build/Mac/OCMock.framework; sourceTree = "<group>"; };
		E27BA9D22020D8BF00D273E7 /* SimpleTest.kmx */ = {isa = PBXFileReference; lastKnownFileType = file; path = SimpleTest.kmx; sourceTree = "<group>"; };
		E29F22F1201A59B1005EA234 /* KeymanTests.xctest */ = {isa = PBXFileReference; explicitFileType = wrapper.cfbundle; includeInIndex = 0; path = KeymanTests.xctest; sourceTree = BUILT_PRODUCTS_DIR; };
		E29F22F3201A59B1005EA234 /* KMInputMethodBrowserClientEventHandlerTests.m */ = {isa = PBXFileReference; lastKnownFileType = sourcecode.c.objc; path = KMInputMethodBrowserClientEventHandlerTests.m; sourceTree = "<group>"; };
		E29F22F5201A59B2005EA234 /* Info.plist */ = {isa = PBXFileReference; lastKnownFileType = text.plist.xml; path = Info.plist; sourceTree = "<group>"; };
		E2C92D4720B46CEA00742A7D /* KeymanEngine4Mac.framework.dSYM */ = {isa = PBXFileReference; lastKnownFileType = wrapper.dsym; name = KeymanEngine4Mac.framework.dSYM; path = Keyman4MacIM/Frameworks/KeymanEngine4Mac.framework.dSYM; sourceTree = "<group>"; };
		E2D5529B20DD8D6100D77CFB /* LegacyTestClient.h */ = {isa = PBXFileReference; lastKnownFileType = sourcecode.c.h; path = LegacyTestClient.h; sourceTree = "<group>"; };
		E2D5529C20DD8E0200D77CFB /* LegacyTestClient.m */ = {isa = PBXFileReference; lastKnownFileType = sourcecode.c.objc; path = LegacyTestClient.m; sourceTree = "<group>"; };
		E2EE23962142E2AC00EAA98C /* logo.png */ = {isa = PBXFileReference; lastKnownFileType = image.png; name = logo.png; path = Keyman4MacIM/KMConfiguration/logo.png; sourceTree = "<group>"; };
		FA67C64E3D2743D2BCF46ED1 /* Pods-KeymanTests.release.xcconfig */ = {isa = PBXFileReference; includeInIndex = 1; lastKnownFileType = text.xcconfig; name = "Pods-KeymanTests.release.xcconfig"; path = "Pods/Target Support Files/Pods-KeymanTests/Pods-KeymanTests.release.xcconfig"; sourceTree = "<group>"; };
/* End PBXFileReference section */

/* Begin PBXFrameworksBuildPhase section */
		989C9C051A7876DE00A20425 /* Frameworks */ = {
			isa = PBXFrameworksBuildPhase;
			buildActionMask = 2147483647;
			files = (
				98D6DA7B1A799F0B00B09822 /* InputMethodKit.framework in Frameworks */,
				984C2B221A79DF1B0023F89D /* KeymanEngine4Mac.framework in Frameworks */,
				9803C9D81B0EFB3B0082A6F9 /* WebKit.framework in Frameworks */,
				B90818AF7ED302187DE0E026 /* Pods_Keyman.framework in Frameworks */,
			);
			runOnlyForDeploymentPostprocessing = 0;
		};
		E29F22EE201A59B1005EA234 /* Frameworks */ = {
			isa = PBXFrameworksBuildPhase;
			buildActionMask = 2147483647;
			files = (
				E28914D32024D1B80048E71E /* KeymanEngine4Mac.framework in Frameworks */,
				F9B9814A51575496B5DA2948 /* Pods_KeymanTests.framework in Frameworks */,
				37CA0FD12746010300266259 /* OCMock.xcframework in Frameworks */,
			);
			runOnlyForDeploymentPostprocessing = 0;
		};
/* End PBXFrameworksBuildPhase section */

/* Begin PBXGroup section */
		2CDC487CDFFBB26D621D73BD /* Pods */ = {
			isa = PBXGroup;
			children = (
				8577C0C788461AFE564DDF4F /* Pods-KeymanTests.debug.xcconfig */,
				FA67C64E3D2743D2BCF46ED1 /* Pods-KeymanTests.release.xcconfig */,
				878287E1B18ED4EE910C4BC7 /* Pods-Keyman.debug.xcconfig */,
				7844A655E38A234DE5D29DF9 /* Pods-Keyman.release.xcconfig */,
			);
			name = Pods;
			sourceTree = "<group>";
		};
		37A00ED3239AA25700D2C837 /* ConfigurationHost */ = {
			isa = PBXGroup;
			children = (
				37A00ED4239AA25700D2C837 /* AppDelegate.h */,
				37A00ED5239AA25700D2C837 /* AppDelegate.m */,
				37A00ED7239AA25700D2C837 /* ViewController.h */,
				37A00ED8239AA25700D2C837 /* ViewController.m */,
				37A00EDA239AA25D00D2C837 /* Assets.xcassets */,
				37A00EDF239AA25D00D2C837 /* Info.plist */,
				37A00EE0239AA25D00D2C837 /* main.m */,
				37A00EE2239AA25D00D2C837 /* ConfigurationHost.entitlements */,
			);
			path = ConfigurationHost;
			sourceTree = "<group>";
		};
		983246EC1A9E8E860010B90C /* KMConfiguration */ = {
			isa = PBXGroup;
			children = (
				E2EE23962142E2AC00EAA98C /* logo.png */,
				9832472C1A9EABC70010B90C /* KMConfigColumn1CellView.h */,
				9832472D1A9EABC70010B90C /* KMConfigColumn1CellView.m */,
				983247B01A9EB9690010B90C /* KMConfigColumn3CellView.h */,
				983247B11A9EB9690010B90C /* KMConfigColumn3CellView.m */,
				98F3C8901A8D739500F675E3 /* KMConfigurationWindowController.h */,
				98F3C8911A8D739500F675E3 /* KMConfigurationWindowController.m */,
				293EA3ED27140DEC00545EED /* preferences.xib */,
			);
			name = KMConfiguration;
			path = ..;
			sourceTree = "<group>";
		};
		9836B3631AE5F11D00780482 /* ZipArchive */ = {
			isa = PBXGroup;
			children = (
				9836B3641AE5F11D00780482 /* minizip */,
				9836B36E1AE5F11D00780482 /* ZipArchive.h */,
				9836B36F1AE5F11D00780482 /* ZipArchive.mm */,
			);
			path = ZipArchive;
			sourceTree = "<group>";
		};
		9836B3641AE5F11D00780482 /* minizip */ = {
			isa = PBXGroup;
			children = (
				9836B3651AE5F11D00780482 /* crypt.h */,
				9836B3661AE5F11D00780482 /* ioapi.c */,
				9836B3671AE5F11D00780482 /* ioapi.h */,
				9836B3681AE5F11D00780482 /* mztools.c */,
				9836B3691AE5F11D00780482 /* mztools.h */,
				9836B36A1AE5F11D00780482 /* unzip.c */,
				9836B36B1AE5F11D00780482 /* unzip.h */,
				9836B36C1AE5F11D00780482 /* zip.c */,
				9836B36D1AE5F11D00780482 /* zip.h */,
			);
			path = minizip;
			sourceTree = "<group>";
		};
		984B8F3E1AF1C2F400E096A8 /* OnScreenKeyboard */ = {
			isa = PBXGroup;
			children = (
				984B8F411AF1C3D900E096A8 /* OSKWindowController.h */,
				984B8F421AF1C3D900E096A8 /* OSKWindowController.m */,
				984B8F431AF1C3D900E096A8 /* OSKWindowController.xib */,
			);
			name = OnScreenKeyboard;
			sourceTree = "<group>";
		};
		9874C31D1B536847000BB543 /* Images */ = {
			isa = PBXGroup;
			children = (
				9874C31E1B536847000BB543 /* info.png */,
				9874C31F1B536847000BB543 /* keyman.png */,
				9874C3201B536847000BB543 /* SideImage.bmp */,
				E21E645720C04EA7000D6274 /* logo.png */,
			);
			path = Images;
			sourceTree = "<group>";
		};
		9897BD8E1B099A2400C3F58A /* KMDownloadKeyboard */ = {
			isa = PBXGroup;
			children = (
				98E6729C1B532F5D00DBDE2F /* KMDownloadKBWindowController.h */,
				98E6729D1B532F5D00DBDE2F /* KMDownloadKBWindowController.m */,
				98E6729E1B532F5E00DBDE2F /* KMDownloadKBWindowController.xib */,
			);
			name = KMDownloadKeyboard;
			path = ..;
			sourceTree = "<group>";
		};
		989C9BFF1A7876DE00A20425 = {
			isa = PBXGroup;
			children = (
				37C2B0CA25FF2C340092E16A /* Help */,
				37A245C02565DFA6000BBF92 /* Assets.xcassets */,
				37589AD422E52DA20097D39D /* Keyman.entitlements */,
				E2C92D4720B46CEA00742A7D /* KeymanEngine4Mac.framework.dSYM */,
				E211CCF520B600A500505C36 /* KeymanEngine4Mac.framework.dSYM */,
				989C9C0A1A7876DE00A20425 /* Keyman4MacIM */,
				E29F22F2201A59B1005EA234 /* KeymanTests */,
				37A00ED3239AA25700D2C837 /* ConfigurationHost */,
				989C9C091A7876DE00A20425 /* Products */,
				E27BA9CC2020321F00D273E7 /* Frameworks */,
				2CDC487CDFFBB26D621D73BD /* Pods */,
			);
			sourceTree = "<group>";
		};
		989C9C091A7876DE00A20425 /* Products */ = {
			isa = PBXGroup;
			children = (
				989C9C081A7876DE00A20425 /* Keyman.app */,
				E29F22F1201A59B1005EA234 /* KeymanTests.xctest */,
			);
			name = Products;
			sourceTree = "<group>";
		};
		989C9C0A1A7876DE00A20425 /* Keyman4MacIM */ = {
			isa = PBXGroup;
			children = (
				98FE105B1B4DE86300525F54 /* Categories */,
				98D6DA791A799EE700B09822 /* Frameworks */,
				989C9C121A7876DE00A20425 /* Images.xcassets */,
				98BDD3681BC3511200FAC7C4 /* Keyman4MacIM.entitlements */,
				98BF92401BF01CBE0002126A /* KMAboutWindow */,
				983246EC1A9E8E860010B90C /* KMConfiguration */,
				9897BD8E1B099A2400C3F58A /* KMDownloadKeyboard */,
				98FE105F1B4DEE1100525F54 /* KMInfoWindow */,
				98D6DA7C1A799FF400B09822 /* KMInputController.h */,
				98D6DA7D1A799FF400B09822 /* KMInputController.m */,
				98A778C21A8C53BF00CF809D /* KMInputMethodAppDelegate.h */,
				98A778C31A8C53BF00CF809D /* KMInputMethodAppDelegate.m */,
				E21799031FC5B74D00F2D66A /* KMInputMethodEventHandler.h */,
				E21799041FC5B7BC00F2D66A /* KMInputMethodEventHandler.m */,
				E24C79EC1FFFEA6B00D8E46F /* KMInputMethodEventHandlerProtected.h */,
				E22020F920050D6300B74FAC /* KMInputMethodBrowserClientEventHandlerProtected.h */,
				E24C79EB1FFFCE3000D8E46F /* KMInputMethodBrowserClientEventHandler.h */,
				E22020F3200505EF00B74FAC /* KMInputMethodSafariClientEventHandler.h */,
				E24C79E91FFFCC7500D8E46F /* KMInputMethodBrowserClientEventHandler.m */,
				E22020F5200506F300B74FAC /* KMInputMethodSafariClientEventHandler.m */,
				98E672961B532DE000DBDE2F /* KMKeyboardHelpWindow */,
				989C9C141A7876DE00A20425 /* MainMenu.xib */,
				984B8F3E1AF1C2F400E096A8 /* OnScreenKeyboard */,
				989C9C0B1A7876DE00A20425 /* Supporting Files */,
				9836B3631AE5F11D00780482 /* ZipArchive */,
				E240F597202DED300000067D /* KMPackage.h */,
				E240F598202DED740000067D /* KMPackage.m */,
				9A3D6C5B221531B0008785A3 /* KMOSVersion.h */,
				9A3D6C5C221531B0008785A3 /* KMOSVersion.m */,
				290BC67E274B9DB1005CD1C3 /* KMPackageInfo.h */,
				290BC75C274F3FD7005CD1C3 /* KMKeyboardInfo.h */,
				290BC75D274F3FD7005CD1C3 /* KMKeyboardInfo.m */,
				290BC67F274B9DB1005CD1C3 /* KMPackageInfo.m */,
				296FE2FA275DD21600F46898 /* KMPackageReader.h */,
				296FE2FB275DD21600F46898 /* KMPackageReader.m */,
				293EA3F627181FDA00545EED /* Localizable.strings */,
			);
			path = Keyman4MacIM;
			sourceTree = "<group>";
		};
		989C9C0B1A7876DE00A20425 /* Supporting Files */ = {
			isa = PBXGroup;
			children = (
				37AE5C9C239A7B770086CC7C /* qrcode.min.js */,
				9874C31D1B536847000BB543 /* Images */,
				989C9C0C1A7876DE00A20425 /* Info.plist */,
				98E2CEA01A92C39C00AE2455 /* InfoPlist.strings */,
				9800EC591C02940300BF0FB5 /* keyman-for-mac-os-license.html */,
				989C9C101A7876DE00A20425 /* main.m */,
			);
			name = "Supporting Files";
			sourceTree = "<group>";
		};
		98BF92401BF01CBE0002126A /* KMAboutWindow */ = {
			isa = PBXGroup;
			children = (
				98BF924D1BF02DC20002126A /* KMBarView.h */,
				98BF924E1BF02DC20002126A /* KMBarView.m */,
				98BF92501BF03D4D0002126A /* KMAboutBGView.h */,
				98BF92511BF03D4D0002126A /* KMAboutBGView.m */,
				98BF92551BF0431F0002126A /* KMAboutWindow.h */,
				98BF92561BF0431F0002126A /* KMAboutWindow.m */,
				98BF92411BF01CBE0002126A /* KMAboutWindowController.h */,
				98BF92421BF01CBE0002126A /* KMAboutWindowController.m */,
				293EA3E827140D8100545EED /* KMAboutWindowController.xib */,
				E213601D2142D7BF00A043B7 /* keyman-88.png */,
				E23380FA21407AA100B90591 /* SILInBlue76.png */,
				98BF92461BF01D890002126A /* image.jpg */,
				98BF92531BF040A50002126A /* title.png */,
			);
			path = KMAboutWindow;
			sourceTree = "<group>";
		};
		98D6DA791A799EE700B09822 /* Frameworks */ = {
			isa = PBXGroup;
			children = (
				98D6DA7A1A799F0B00B09822 /* InputMethodKit.framework */,
				984C2B211A79DF1B0023F89D /* KeymanEngine4Mac.framework */,
				9803C9D71B0EFB3B0082A6F9 /* WebKit.framework */,
			);
			name = Frameworks;
			sourceTree = "<group>";
		};
		98E672961B532DE000DBDE2F /* KMKeyboardHelpWindow */ = {
			isa = PBXGroup;
			children = (
				98E672A11B532F9900DBDE2F /* KMKeyboardHelpWindowController.h */,
				98E672A21B532F9900DBDE2F /* KMKeyboardHelpWindowController.m */,
				29B42A622728343B00EDD5D3 /* KMKeyboardHelpWindowController.xib */,
			);
			name = KMKeyboardHelpWindow;
			path = ..;
			sourceTree = "<group>";
		};
		98FE105B1B4DE86300525F54 /* Categories */ = {
			isa = PBXGroup;
			children = (
				98FE105C1B4DE8F400525F54 /* NSWindow+SuppMethods.h */,
				98FE105D1B4DE8F400525F54 /* NSWindow+SuppMethods.m */,
				98BCD1F41B4E5998004E1AFD /* NSString+SuppMethods.h */,
				98BCD1F51B4E5998004E1AFD /* NSString+SuppMethods.m */,
			);
			name = Categories;
			sourceTree = "<group>";
		};
		98FE105F1B4DEE1100525F54 /* KMInfoWindow */ = {
			isa = PBXGroup;
			children = (
				98FE10601B4DEE5600525F54 /* KMInfoWindowController.h */,
				98FE10611B4DEE5600525F54 /* KMInfoWindowController.m */,
				29B42A592728339900EDD5D3 /* KMInfoWindowController.xib */,
			);
			name = KMInfoWindow;
			path = ..;
			sourceTree = "<group>";
		};
		E27BA9CC2020321F00D273E7 /* Frameworks */ = {
			isa = PBXGroup;
			children = (
				37CA0FCE2745DCFE00266259 /* OCMock.xcframework */,
				370E44542564E1EE00642929 /* Sentry.framework */,
				37A00F2E239AD4D000D2C837 /* KeymanEngine4Mac.framework */,
				37A00F2C239AD4C300D2C837 /* KeymanEngine4Mac.framework */,
				E27BA9CD2020322000D273E7 /* OCMock.framework */,
				B644E63217FFE54B91C71C94 /* Pods_Keyman.framework */,
				A71FD8BA8404531DFBD861B6 /* Pods_KeymanTests.framework */,
			);
			name = Frameworks;
			sourceTree = "<group>";
		};
		E29F22F2201A59B1005EA234 /* KeymanTests */ = {
			isa = PBXGroup;
			children = (
				E2585A7E20DD6C3C00CBB994 /* KMMethodEventHandlerTests.kmx */,
				E27BA9D22020D8BF00D273E7 /* SimpleTest.kmx */,
				E29F22F3201A59B1005EA234 /* KMInputMethodBrowserClientEventHandlerTests.m */,
				E2585A7C20DD68BA00CBB994 /* KMInputMethodEventHandlerTests.m */,
				E29F22F5201A59B2005EA234 /* Info.plist */,
				E2585A8220DD7D3F00CBB994 /* TestAppDelegate.h */,
				E2585A8020DD7CF100CBB994 /* TestAppDelegate.m */,
				E2D5529B20DD8D6100D77CFB /* LegacyTestClient.h */,
				E2D5529C20DD8E0200D77CFB /* LegacyTestClient.m */,
				E211769B20E1826800F8065D /* NoContextTestClient.h */,
				E211769C20E182DD00F8065D /* NoContextTestClient.m */,
				E211769E20E18C0B00F8065D /* AppleCompliantTestClient.h */,
				E211769F20E18C5200F8065D /* AppleCompliantTestClient.m */,
			);
			path = KeymanTests;
			sourceTree = "<group>";
		};
/* End PBXGroup section */

/* Begin PBXNativeTarget section */
		989C9C071A7876DE00A20425 /* Keyman */ = {
			isa = PBXNativeTarget;
			buildConfigurationList = 989C9C251A7876DE00A20425 /* Build configuration list for PBXNativeTarget "Keyman" */;
			buildPhases = (
				D2FF67BB6C749BA6861F5E25 /* [CP] Check Pods Manifest.lock */,
				9A5A4B1321F78E0100B31301 /* Assert version number same as git branch */,
				E2588F2E1F2644850061C9C4 /* Run Script */,
				989C9C041A7876DE00A20425 /* Sources */,
				989C9C051A7876DE00A20425 /* Frameworks */,
				989C9C061A7876DE00A20425 /* Resources */,
				983247261A9EA1DD0010B90C /* Copy Files */,
				E211CCF420B5FE7A00505C36 /* CopyFiles */,
				E3A7371AE6348F467B122ADA /* [CP] Embed Pods Frameworks */,
			);
			buildRules = (
			);
			dependencies = (
			);
			name = Keyman;
			productName = Keyman4MacIM;
			productReference = 989C9C081A7876DE00A20425 /* Keyman.app */;
			productType = "com.apple.product-type.application";
		};
		E29F22F0201A59B1005EA234 /* KeymanTests */ = {
			isa = PBXNativeTarget;
			buildConfigurationList = E29F22F8201A59B2005EA234 /* Build configuration list for PBXNativeTarget "KeymanTests" */;
			buildPhases = (
				3263C54E5ED17882C05003D5 /* [CP] Check Pods Manifest.lock */,
				E29F22ED201A59B1005EA234 /* Sources */,
				E29F22EE201A59B1005EA234 /* Frameworks */,
				E29F22EF201A59B1005EA234 /* Resources */,
				E27BA9CF202036BA00D273E7 /* CopyFiles */,
				4BF2E49E229FA1206D4633CA /* [CP] Embed Pods Frameworks */,
			);
			buildRules = (
			);
			dependencies = (
				E29F22F7201A59B2005EA234 /* PBXTargetDependency */,
			);
			name = KeymanTests;
			productName = KeymanTests;
			productReference = E29F22F1201A59B1005EA234 /* KeymanTests.xctest */;
			productType = "com.apple.product-type.bundle.unit-test";
		};
/* End PBXNativeTarget section */

/* Begin PBXProject section */
		989C9C001A7876DE00A20425 /* Project object */ = {
			isa = PBXProject;
			attributes = {
				LastUpgradeCheck = 1010;
				ORGANIZATIONNAME = "SIL International";
				TargetAttributes = {
					989C9C071A7876DE00A20425 = {
						CreatedOnToolsVersion = 6.1.1;
						DevelopmentTeam = 3YE4W86L3G;
						ProvisioningStyle = Manual;
						SystemCapabilities = {
							com.apple.HardenedRuntime = {
								enabled = 1;
							};
							com.apple.Sandbox = {
								enabled = 0;
							};
						};
					};
					E29F22F0201A59B1005EA234 = {
						CreatedOnToolsVersion = 9.2;
						DevelopmentTeam = 3YE4W86L3G;
						ProvisioningStyle = Manual;
					};
				};
			};
			buildConfigurationList = 989C9C031A7876DE00A20425 /* Build configuration list for PBXProject "Keyman4MacIM" */;
			compatibilityVersion = "Xcode 3.2";
			developmentRegion = en;
			hasScannedForEncodings = 0;
			knownRegions = (
				en,
				Base,
				km,
				am,
				ha,
				"pt-PT",
				ff,
<<<<<<< HEAD
				pl,
=======
				it,
>>>>>>> f0a33e48
			);
			mainGroup = 989C9BFF1A7876DE00A20425;
			productRefGroup = 989C9C091A7876DE00A20425 /* Products */;
			projectDirPath = "";
			projectRoot = "";
			targets = (
				989C9C071A7876DE00A20425 /* Keyman */,
				E29F22F0201A59B1005EA234 /* KeymanTests */,
			);
		};
/* End PBXProject section */

/* Begin PBXResourcesBuildPhase section */
		989C9C061A7876DE00A20425 /* Resources */ = {
			isa = PBXResourcesBuildPhase;
			buildActionMask = 2147483647;
			files = (
				9874C3231B536847000BB543 /* SideImage.bmp in Resources */,
				9874C3221B536847000BB543 /* keyman.png in Resources */,
				989C9C131A7876DE00A20425 /* Images.xcassets in Resources */,
				98E2CEA11A92C39C00AE2455 /* InfoPlist.strings in Resources */,
				E21E645820C04EA8000D6274 /* logo.png in Resources */,
				E23380FB21407AA100B90591 /* SILInBlue76.png in Resources */,
				9874C3211B536847000BB543 /* info.png in Resources */,
				98E672A01B532F5E00DBDE2F /* KMDownloadKBWindowController.xib in Resources */,
				37AE5C9D239A7B770086CC7C /* qrcode.min.js in Resources */,
				37C2B0CB25FF2C350092E16A /* Help in Resources */,
				984B8F451AF1C3D900E096A8 /* OSKWindowController.xib in Resources */,
				29B42A572728339900EDD5D3 /* KMInfoWindowController.xib in Resources */,
				E213601E2142D7C000A043B7 /* keyman-88.png in Resources */,
				293EA3F427181FDA00545EED /* Localizable.strings in Resources */,
				98BF92471BF01D890002126A /* image.jpg in Resources */,
				293EA3E627140D8100545EED /* KMAboutWindowController.xib in Resources */,
				37A245C12565DFA6000BBF92 /* Assets.xcassets in Resources */,
				293EA3EB27140DEC00545EED /* preferences.xib in Resources */,
				9800EC5A1C02940300BF0FB5 /* keyman-for-mac-os-license.html in Resources */,
				989C9C161A7876DE00A20425 /* MainMenu.xib in Resources */,
				29B42A602728343B00EDD5D3 /* KMKeyboardHelpWindowController.xib in Resources */,
				98BF92541BF040A50002126A /* title.png in Resources */,
			);
			runOnlyForDeploymentPostprocessing = 0;
		};
		E29F22EF201A59B1005EA234 /* Resources */ = {
			isa = PBXResourcesBuildPhase;
			buildActionMask = 2147483647;
			files = (
				E27BA9D32020D8BF00D273E7 /* SimpleTest.kmx in Resources */,
				E2585A7F20DD6C3C00CBB994 /* KMMethodEventHandlerTests.kmx in Resources */,
			);
			runOnlyForDeploymentPostprocessing = 0;
		};
/* End PBXResourcesBuildPhase section */

/* Begin PBXShellScriptBuildPhase section */
		3263C54E5ED17882C05003D5 /* [CP] Check Pods Manifest.lock */ = {
			isa = PBXShellScriptBuildPhase;
			buildActionMask = 2147483647;
			files = (
			);
			inputPaths = (
				"${PODS_PODFILE_DIR_PATH}/Podfile.lock",
				"${PODS_ROOT}/Manifest.lock",
			);
			name = "[CP] Check Pods Manifest.lock";
			outputPaths = (
				"$(DERIVED_FILE_DIR)/Pods-KeymanTests-checkManifestLockResult.txt",
			);
			runOnlyForDeploymentPostprocessing = 0;
			shellPath = /bin/sh;
			shellScript = "diff \"${PODS_PODFILE_DIR_PATH}/Podfile.lock\" \"${PODS_ROOT}/Manifest.lock\" > /dev/null\nif [ $? != 0 ] ; then\n    # print error to STDERR\n    echo \"error: The sandbox is not in sync with the Podfile.lock. Run 'pod install' or update your CocoaPods installation.\" >&2\n    exit 1\nfi\n# This output is used by Xcode 'outputs' to avoid re-running this script phase.\necho \"SUCCESS\" > \"${SCRIPT_OUTPUT_FILE_0}\"\n";
			showEnvVarsInLog = 0;
		};
		4BF2E49E229FA1206D4633CA /* [CP] Embed Pods Frameworks */ = {
			isa = PBXShellScriptBuildPhase;
			buildActionMask = 2147483647;
			files = (
			);
			inputPaths = (
				"${PODS_ROOT}/Target Support Files/Pods-KeymanTests/Pods-KeymanTests-frameworks.sh",
				"${BUILT_PRODUCTS_DIR}/Sentry/Sentry.framework",
			);
			name = "[CP] Embed Pods Frameworks";
			outputPaths = (
				"${TARGET_BUILD_DIR}/${FRAMEWORKS_FOLDER_PATH}/Sentry.framework",
			);
			runOnlyForDeploymentPostprocessing = 0;
			shellPath = /bin/sh;
			shellScript = "\"${PODS_ROOT}/Target Support Files/Pods-KeymanTests/Pods-KeymanTests-frameworks.sh\"\n";
			showEnvVarsInLog = 0;
		};
		9A5A4B1321F78E0100B31301 /* Assert version number same as git branch */ = {
			isa = PBXShellScriptBuildPhase;
			buildActionMask = 2147483647;
			files = (
			);
			inputFileListPaths = (
			);
			inputPaths = (
			);
			name = "Assert version number same as git branch";
			outputFileListPaths = (
			);
			outputPaths = (
			);
			runOnlyForDeploymentPostprocessing = 0;
			shellPath = /bin/sh;
			shellScript = "# check that our PRODUCT_VERSION matches this git branch's VERSION from ../../VERSION.md\n(cd .. ; ./is_same_version.sh Keyman4MacIM || exit 1 ; cd -)\n";
			showEnvVarsInLog = 0;
		};
		D2FF67BB6C749BA6861F5E25 /* [CP] Check Pods Manifest.lock */ = {
			isa = PBXShellScriptBuildPhase;
			buildActionMask = 2147483647;
			files = (
			);
			inputPaths = (
				"${PODS_PODFILE_DIR_PATH}/Podfile.lock",
				"${PODS_ROOT}/Manifest.lock",
			);
			name = "[CP] Check Pods Manifest.lock";
			outputPaths = (
				"$(DERIVED_FILE_DIR)/Pods-Keyman-checkManifestLockResult.txt",
			);
			runOnlyForDeploymentPostprocessing = 0;
			shellPath = /bin/sh;
			shellScript = "diff \"${PODS_PODFILE_DIR_PATH}/Podfile.lock\" \"${PODS_ROOT}/Manifest.lock\" > /dev/null\nif [ $? != 0 ] ; then\n    # print error to STDERR\n    echo \"error: The sandbox is not in sync with the Podfile.lock. Run 'pod install' or update your CocoaPods installation.\" >&2\n    exit 1\nfi\n# This output is used by Xcode 'outputs' to avoid re-running this script phase.\necho \"SUCCESS\" > \"${SCRIPT_OUTPUT_FILE_0}\"\n";
			showEnvVarsInLog = 0;
		};
		E2588F2E1F2644850061C9C4 /* Run Script */ = {
			isa = PBXShellScriptBuildPhase;
			alwaysOutOfDate = 1;
			buildActionMask = 2147483647;
			files = (
			);
			inputPaths = (
			);
			name = "Run Script";
			outputPaths = (
			);
			runOnlyForDeploymentPostprocessing = 0;
			shellPath = /bin/sh;
			shellScript = "SRC_DIR=\"${PROJECT_DIR}/../KeymanEngine4Mac/build/${CONFIGURATION}\"\nDEST_DIR=\"${PROJECT_DIR}/Keyman4MacIM/Frameworks\"\nFRAMEWORK_NAME=\"KeymanEngine4Mac.framework\"\nSRC_FRAMEWORK_PATH=\"${SRC_DIR}/${FRAMEWORK_NAME}\"\nDEST_FRAMEWORK_PATH=\"${DEST_DIR}/${FRAMEWORK_NAME}\"\nif [[ \"${SRC_DIR}\" == \"${DEST_DIR}\" ]]; then\n    exit 0\nfi\n\necho \"Source: ${SRC_FRAMEWORK_PATH}\"\necho \"Dest: ${DEST_FRAMEWORK_PATH}\"\n\nif [ ! -d \"${SRC_FRAMEWORK_PATH}\" ]; then\n    if [ ! -d \"${DEST_FRAMEWORK_PATH}\" ]; then\n        echo \"Keyman engine framework must be built first!\"\n        exit 1\n    fi\n    exit 0\nfi\n\necho \"Copying Keyman Engine framework from ${SRC_DIR} to ${DEST_DIR}...\"\n\nif [ ! -d \"${DEST_DIR}\" ]; then\n    if [ -e \"${DEST_DIR}\" ]; then\n        echo \"${DEST_DIR} exists, but it is not a directory!\"\n        exit 1\n    else\n        mkdir -p \"$DEST_DIR\"\n    fi\nelif [ -d \"${DEST_FRAMEWORK_PATH}\" ]; then\n    rm -rf \"${DEST_FRAMEWORK_PATH}\"\nfi\n\ncp -Rf \"${SRC_FRAMEWORK_PATH}\" \"${DEST_FRAMEWORK_PATH}\"\nif [ -e \"${SRC_FRAMEWORK_PATH}.dSYM\" ]; then\n    cp -Rf \"${SRC_FRAMEWORK_PATH}.dSYM\" \"${DEST_DIR}\"\nfi\n";
			showEnvVarsInLog = 0;
		};
		E3A7371AE6348F467B122ADA /* [CP] Embed Pods Frameworks */ = {
			isa = PBXShellScriptBuildPhase;
			buildActionMask = 2147483647;
			files = (
			);
			inputPaths = (
				"${PODS_ROOT}/Target Support Files/Pods-Keyman/Pods-Keyman-frameworks.sh",
				"${BUILT_PRODUCTS_DIR}/Sentry/Sentry.framework",
			);
			name = "[CP] Embed Pods Frameworks";
			outputPaths = (
				"${TARGET_BUILD_DIR}/${FRAMEWORKS_FOLDER_PATH}/Sentry.framework",
			);
			runOnlyForDeploymentPostprocessing = 0;
			shellPath = /bin/sh;
			shellScript = "\"${PODS_ROOT}/Target Support Files/Pods-Keyman/Pods-Keyman-frameworks.sh\"\n";
			showEnvVarsInLog = 0;
		};
/* End PBXShellScriptBuildPhase section */

/* Begin PBXSourcesBuildPhase section */
		989C9C041A7876DE00A20425 /* Sources */ = {
			isa = PBXSourcesBuildPhase;
			buildActionMask = 2147483647;
			files = (
				9836B3731AE5F11D00780482 /* zip.c in Sources */,
				98F3C8931A8D739500F675E3 /* KMConfigurationWindowController.m in Sources */,
				9A3D6C5D221531B0008785A3 /* KMOSVersion.m in Sources */,
				989C9C111A7876DE00A20425 /* main.m in Sources */,
				290BC680274B9DB1005CD1C3 /* KMPackageInfo.m in Sources */,
				98BF924F1BF02DC20002126A /* KMBarView.m in Sources */,
				E240F599202DED740000067D /* KMPackage.m in Sources */,
				984B8F441AF1C3D900E096A8 /* OSKWindowController.m in Sources */,
				9836B3711AE5F11D00780482 /* mztools.c in Sources */,
				9836B3701AE5F11D00780482 /* ioapi.c in Sources */,
				E21799051FC5B7BC00F2D66A /* KMInputMethodEventHandler.m in Sources */,
				98E6729F1B532F5E00DBDE2F /* KMDownloadKBWindowController.m in Sources */,
				98E672A41B532F9900DBDE2F /* KMKeyboardHelpWindowController.m in Sources */,
				98A778C41A8C53BF00CF809D /* KMInputMethodAppDelegate.m in Sources */,
				98D6DA7E1A799FF400B09822 /* KMInputController.m in Sources */,
				98BF92441BF01CBE0002126A /* KMAboutWindowController.m in Sources */,
				98FE10631B4DEE5600525F54 /* KMInfoWindowController.m in Sources */,
				9836B3721AE5F11D00780482 /* unzip.c in Sources */,
				296FE2FC275DD21600F46898 /* KMPackageReader.m in Sources */,
				9832472E1A9EABC70010B90C /* KMConfigColumn1CellView.m in Sources */,
				E22020F6200506F300B74FAC /* KMInputMethodSafariClientEventHandler.m in Sources */,
				E24C79EA1FFFCC7500D8E46F /* KMInputMethodBrowserClientEventHandler.m in Sources */,
				98FE105E1B4DE8F400525F54 /* NSWindow+SuppMethods.m in Sources */,
				9836B3741AE5F11D00780482 /* ZipArchive.mm in Sources */,
				983247B21A9EB9690010B90C /* KMConfigColumn3CellView.m in Sources */,
				290BC75E274F3FD7005CD1C3 /* KMKeyboardInfo.m in Sources */,
				98BF92521BF03D4D0002126A /* KMAboutBGView.m in Sources */,
				98BF92571BF0431F0002126A /* KMAboutWindow.m in Sources */,
				98BCD1F61B4E5998004E1AFD /* NSString+SuppMethods.m in Sources */,
			);
			runOnlyForDeploymentPostprocessing = 0;
		};
		E29F22ED201A59B1005EA234 /* Sources */ = {
			isa = PBXSourcesBuildPhase;
			buildActionMask = 2147483647;
			files = (
				E211769D20E182DD00F8065D /* NoContextTestClient.m in Sources */,
				E2D5529D20DD8E0200D77CFB /* LegacyTestClient.m in Sources */,
				E29F22F4201A59B1005EA234 /* KMInputMethodBrowserClientEventHandlerTests.m in Sources */,
				E28914D52024E3DF0048E71E /* KMInputMethodBrowserClientEventHandler.m in Sources */,
				E2585A7D20DD68BA00CBB994 /* KMInputMethodEventHandlerTests.m in Sources */,
				E21176A020E18C5200F8065D /* AppleCompliantTestClient.m in Sources */,
				E2585A8120DD7CF100CBB994 /* TestAppDelegate.m in Sources */,
				E28914D62024E4010048E71E /* KMInputMethodEventHandler.m in Sources */,
			);
			runOnlyForDeploymentPostprocessing = 0;
		};
/* End PBXSourcesBuildPhase section */

/* Begin PBXTargetDependency section */
		E29F22F7201A59B2005EA234 /* PBXTargetDependency */ = {
			isa = PBXTargetDependency;
			target = 989C9C071A7876DE00A20425 /* Keyman */;
			targetProxy = E29F22F6201A59B2005EA234 /* PBXContainerItemProxy */;
		};
/* End PBXTargetDependency section */

/* Begin PBXVariantGroup section */
		293EA3E827140D8100545EED /* KMAboutWindowController.xib */ = {
			isa = PBXVariantGroup;
			children = (
				293EA3E727140D8100545EED /* Base */,
				293EA3EA27140D8E00545EED /* en */,
				29B348AA2726F1C1009B1C82 /* km */,
				29DD8400276C49E20066A16E /* am */,
				29A4730527E9D6D500DE07C7 /* ha */,
				29C1E1742800227500759EDE /* pt-PT */,
				29B5BC0328169A6300B86A17 /* ff */,
<<<<<<< HEAD
				29BFA76D282948BD009FCCC3 /* pl */,
=======
				29BFA761282936D4009FCCC3 /* it */,
>>>>>>> f0a33e48
			);
			name = KMAboutWindowController.xib;
			sourceTree = "<group>";
		};
		293EA3ED27140DEC00545EED /* preferences.xib */ = {
			isa = PBXVariantGroup;
			children = (
				293EA3EC27140DEC00545EED /* Base */,
				293EA3EF27140DFA00545EED /* en */,
				29B348AB2726F1C2009B1C82 /* km */,
				29DD8401276C49E20066A16E /* am */,
				29A4730627E9D6D500DE07C7 /* ha */,
				29C1E1752800227600759EDE /* pt-PT */,
				29B5BC0428169A6400B86A17 /* ff */,
<<<<<<< HEAD
				29BFA76E282948BE009FCCC3 /* pl */,
=======
				29BFA762282936D5009FCCC3 /* it */,
>>>>>>> f0a33e48
			);
			name = preferences.xib;
			path = Keyman4MacIM/KMConfiguration;
			sourceTree = "<group>";
		};
		293EA3F627181FDA00545EED /* Localizable.strings */ = {
			isa = PBXVariantGroup;
			children = (
				293EA3F527181FDA00545EED /* en */,
				29B348AE2726F1C7009B1C82 /* km */,
				29DD8408276C4D2F0066A16E /* am */,
				29A4730A27E9D84B00DE07C7 /* ha */,
				29C1E179280025A900759EDE /* pt-PT */,
				29B5BC0828169A8600B86A17 /* ff */,
<<<<<<< HEAD
				29BFA7722829490A009FCCC3 /* pl */,
=======
				29BFA76628293760009FCCC3 /* it */,
>>>>>>> f0a33e48
			);
			name = Localizable.strings;
			sourceTree = "<group>";
		};
		29B42A592728339900EDD5D3 /* KMInfoWindowController.xib */ = {
			isa = PBXVariantGroup;
			children = (
				29B42A582728339900EDD5D3 /* Base */,
				29B42A5B2728339E00EDD5D3 /* en */,
				29B42A5F272833A600EDD5D3 /* km */,
				29DD8402276C49E30066A16E /* am */,
				29A4730727E9D6D600DE07C7 /* ha */,
				29C1E1762800227700759EDE /* pt-PT */,
				29B5BC0528169A6400B86A17 /* ff */,
<<<<<<< HEAD
				29BFA76F282948BE009FCCC3 /* pl */,
=======
				29BFA763282936D5009FCCC3 /* it */,
>>>>>>> f0a33e48
			);
			name = KMInfoWindowController.xib;
			path = Keyman4MacIM/KMInfoWindow;
			sourceTree = "<group>";
		};
		29B42A622728343B00EDD5D3 /* KMKeyboardHelpWindowController.xib */ = {
			isa = PBXVariantGroup;
			children = (
				29B42A612728343B00EDD5D3 /* Base */,
				29B42A642728343F00EDD5D3 /* en */,
				29B42A682728344600EDD5D3 /* km */,
				29DD8403276C49E40066A16E /* am */,
				29A4730827E9D6D700DE07C7 /* ha */,
				29C1E1772800227700759EDE /* pt-PT */,
				29B5BC0628169A6500B86A17 /* ff */,
<<<<<<< HEAD
				29BFA770282948BF009FCCC3 /* pl */,
=======
				29BFA764282936D6009FCCC3 /* it */,
>>>>>>> f0a33e48
			);
			name = KMKeyboardHelpWindowController.xib;
			path = Keyman4MacIM/KMKeyboardHelpWindow;
			sourceTree = "<group>";
		};
		989C9C141A7876DE00A20425 /* MainMenu.xib */ = {
			isa = PBXVariantGroup;
			children = (
				293EA3E527140D3A00545EED /* Base */,
				293EA3F02714158600545EED /* en */,
				29B348AC2726F1C2009B1C82 /* km */,
				29DD8404276C49E50066A16E /* am */,
				29A4730927E9D6D700DE07C7 /* ha */,
				29C1E1782800227800759EDE /* pt-PT */,
				29B5BC0728169A6600B86A17 /* ff */,
<<<<<<< HEAD
				29BFA771282948C0009FCCC3 /* pl */,
=======
				29BFA765282936D7009FCCC3 /* it */,
>>>>>>> f0a33e48
			);
			name = MainMenu.xib;
			sourceTree = "<group>";
		};
/* End PBXVariantGroup section */

/* Begin XCBuildConfiguration section */
		989C9C231A7876DE00A20425 /* Debug */ = {
			isa = XCBuildConfiguration;
			buildSettings = {
				ALWAYS_SEARCH_USER_PATHS = NO;
				CLANG_CXX_LANGUAGE_STANDARD = "gnu++0x";
				CLANG_CXX_LIBRARY = "libc++";
				CLANG_ENABLE_MODULES = YES;
				CLANG_ENABLE_OBJC_ARC = YES;
				CLANG_WARN_BLOCK_CAPTURE_AUTORELEASING = YES;
				CLANG_WARN_BOOL_CONVERSION = YES;
				CLANG_WARN_COMMA = YES;
				CLANG_WARN_CONSTANT_CONVERSION = YES;
				CLANG_WARN_DEPRECATED_OBJC_IMPLEMENTATIONS = YES;
				CLANG_WARN_DIRECT_OBJC_ISA_USAGE = YES_ERROR;
				CLANG_WARN_EMPTY_BODY = YES;
				CLANG_WARN_ENUM_CONVERSION = YES;
				CLANG_WARN_INFINITE_RECURSION = YES;
				CLANG_WARN_INT_CONVERSION = YES;
				CLANG_WARN_NON_LITERAL_NULL_CONVERSION = YES;
				CLANG_WARN_OBJC_IMPLICIT_RETAIN_SELF = YES;
				CLANG_WARN_OBJC_LITERAL_CONVERSION = YES;
				CLANG_WARN_OBJC_ROOT_CLASS = YES_ERROR;
				CLANG_WARN_RANGE_LOOP_ANALYSIS = YES;
				CLANG_WARN_STRICT_PROTOTYPES = YES;
				CLANG_WARN_SUSPICIOUS_MOVE = YES;
				CLANG_WARN_UNREACHABLE_CODE = YES;
				CLANG_WARN__DUPLICATE_METHOD_MATCH = YES;
				CODE_SIGN_IDENTITY = "-";
				COPY_PHASE_STRIP = NO;
				ENABLE_STRICT_OBJC_MSGSEND = YES;
				ENABLE_TESTABILITY = YES;
				FRAMEWORK_SEARCH_PATHS = "$(SRCROOT)";
				GCC_C_LANGUAGE_STANDARD = gnu99;
				GCC_DYNAMIC_NO_PIC = NO;
				GCC_NO_COMMON_BLOCKS = YES;
				GCC_OPTIMIZATION_LEVEL = 0;
				GCC_PREPROCESSOR_DEFINITIONS = (
					"DEBUG=1",
					"$(inherited)",
				);
				GCC_SYMBOLS_PRIVATE_EXTERN = NO;
				GCC_WARN_64_TO_32_BIT_CONVERSION = YES;
				GCC_WARN_ABOUT_RETURN_TYPE = YES_ERROR;
				GCC_WARN_UNDECLARED_SELECTOR = YES;
				GCC_WARN_UNINITIALIZED_AUTOS = YES_AGGRESSIVE;
				GCC_WARN_UNUSED_FUNCTION = YES;
				GCC_WARN_UNUSED_VARIABLE = YES;
				MACOSX_DEPLOYMENT_TARGET = 10.10;
				MTL_ENABLE_DEBUG_INFO = YES;
				ONLY_ACTIVE_ARCH = YES;
				SDKROOT = macosx;
			};
			name = Debug;
		};
		989C9C241A7876DE00A20425 /* Release */ = {
			isa = XCBuildConfiguration;
			buildSettings = {
				ALWAYS_SEARCH_USER_PATHS = NO;
				CLANG_CXX_LANGUAGE_STANDARD = "gnu++0x";
				CLANG_CXX_LIBRARY = "libc++";
				CLANG_ENABLE_MODULES = YES;
				CLANG_ENABLE_OBJC_ARC = YES;
				CLANG_WARN_BLOCK_CAPTURE_AUTORELEASING = YES;
				CLANG_WARN_BOOL_CONVERSION = YES;
				CLANG_WARN_COMMA = YES;
				CLANG_WARN_CONSTANT_CONVERSION = YES;
				CLANG_WARN_DEPRECATED_OBJC_IMPLEMENTATIONS = YES;
				CLANG_WARN_DIRECT_OBJC_ISA_USAGE = YES_ERROR;
				CLANG_WARN_EMPTY_BODY = YES;
				CLANG_WARN_ENUM_CONVERSION = YES;
				CLANG_WARN_INFINITE_RECURSION = YES;
				CLANG_WARN_INT_CONVERSION = YES;
				CLANG_WARN_NON_LITERAL_NULL_CONVERSION = YES;
				CLANG_WARN_OBJC_IMPLICIT_RETAIN_SELF = YES;
				CLANG_WARN_OBJC_LITERAL_CONVERSION = YES;
				CLANG_WARN_OBJC_ROOT_CLASS = YES_ERROR;
				CLANG_WARN_RANGE_LOOP_ANALYSIS = YES;
				CLANG_WARN_STRICT_PROTOTYPES = YES;
				CLANG_WARN_SUSPICIOUS_MOVE = YES;
				CLANG_WARN_UNREACHABLE_CODE = YES;
				CLANG_WARN__DUPLICATE_METHOD_MATCH = YES;
				CODE_SIGN_IDENTITY = "-";
				COPY_PHASE_STRIP = NO;
				DEBUG_INFORMATION_FORMAT = "dwarf-with-dsym";
				ENABLE_NS_ASSERTIONS = NO;
				ENABLE_STRICT_OBJC_MSGSEND = YES;
				FRAMEWORK_SEARCH_PATHS = "$(SRCROOT)";
				GCC_C_LANGUAGE_STANDARD = gnu99;
				GCC_NO_COMMON_BLOCKS = YES;
				GCC_WARN_64_TO_32_BIT_CONVERSION = YES;
				GCC_WARN_ABOUT_RETURN_TYPE = YES_ERROR;
				GCC_WARN_UNDECLARED_SELECTOR = YES;
				GCC_WARN_UNINITIALIZED_AUTOS = YES_AGGRESSIVE;
				GCC_WARN_UNUSED_FUNCTION = YES;
				GCC_WARN_UNUSED_VARIABLE = YES;
				MACOSX_DEPLOYMENT_TARGET = 10.10;
				MTL_ENABLE_DEBUG_INFO = NO;
				SDKROOT = macosx;
			};
			name = Release;
		};
		989C9C261A7876DE00A20425 /* Debug */ = {
			isa = XCBuildConfiguration;
			baseConfigurationReference = 878287E1B18ED4EE910C4BC7 /* Pods-Keyman.debug.xcconfig */;
			buildSettings = {
				ASSETCATALOG_COMPILER_APPICON_NAME = AppIcon;
				CODE_SIGN_ENTITLEMENTS = Keyman.entitlements;
				CODE_SIGN_IDENTITY = "Developer ID Application";
				CODE_SIGN_INJECT_BASE_ENTITLEMENTS = YES;
				COMBINE_HIDPI_IMAGES = YES;
				COPYRIGHT_STRING = "Copyright © $(COPYRIGHT_YEARS) SIL International.";
				COPYRIGHT_STRING_RIGHTS = "$(COPYRIGHT_STRING) All rights reserved.";
				COPYRIGHT_YEARS = "2017-2019";
				COPY_PHASE_STRIP = NO;
				DEBUG_INFORMATION_FORMAT = "dwarf-with-dsym";
				DEVELOPMENT_TEAM = 3YE4W86L3G;
				ENABLE_HARDENED_RUNTIME = YES;
				EXCLUDED_RECURSIVE_SEARCH_PATH_SUBDIRECTORIES = "*.nib *.lproj *.framework *.gch *.xcode* *.xcassets (*) .DS_Store CVS .svn .git .hg *.pbproj *.pbxproj";
				FRAMEWORK_SEARCH_PATHS = (
					"$(inherited)",
					"$(PROJECT_DIR)/Keyman4MacIM/Frameworks",
					"$(PROJECT_DIR)/../Carthage/Build/Mac/**",
				);
				GET_INFO_STRING = "Keyman $(PRODUCT_VERSION) for macOS, $(COPYRIGHT_STRING_RIGHTS)";
				HEADER_SEARCH_PATHS = (
					"$(inherited)",
					"{$PROJECT_DIR}/Keyman4MacIM/KMAboutWindow",
					"{$PROJECT_DIR}/Keyman4MacIM",
				);
				INFOPLIST_FILE = Keyman4MacIM/Info.plist;
				LD_RUNPATH_SEARCH_PATHS = (
					"$(inherited)",
					"@executable_path/../Frameworks",
				);
				MACOSX_DEPLOYMENT_TARGET = 10.10;
				ONLY_ACTIVE_ARCH = YES;
				OTHER_CODE_SIGN_FLAGS = "--timestamp --verbose";
				PRODUCT_BUNDLE_IDENTIFIER = "keyman.inputmethod.$(PRODUCT_NAME:rfc1034identifier)";
				PRODUCT_NAME = "$(TARGET_NAME)";
				PRODUCT_VERSION = 0.0.1;
				PROVISIONING_PROFILE = "";
				PROVISIONING_PROFILE_SPECIFIER = "";
				STRIP_INSTALLED_PRODUCT = YES;
			};
			name = Debug;
		};
		989C9C271A7876DE00A20425 /* Release */ = {
			isa = XCBuildConfiguration;
			baseConfigurationReference = 7844A655E38A234DE5D29DF9 /* Pods-Keyman.release.xcconfig */;
			buildSettings = {
				ASSETCATALOG_COMPILER_APPICON_NAME = AppIcon;
				CODE_SIGN_ENTITLEMENTS = Keyman.entitlements;
				CODE_SIGN_IDENTITY = "Developer ID Application";
				CODE_SIGN_INJECT_BASE_ENTITLEMENTS = NO;
				COMBINE_HIDPI_IMAGES = YES;
				COPYRIGHT_STRING = "Copyright © $(COPYRIGHT_YEARS) SIL International.";
				COPYRIGHT_STRING_RIGHTS = "$(COPYRIGHT_STRING) All rights reserved.";
				COPYRIGHT_YEARS = "2017-2019";
				COPY_PHASE_STRIP = NO;
				DEVELOPMENT_TEAM = 3YE4W86L3G;
				ENABLE_HARDENED_RUNTIME = YES;
				EXCLUDED_RECURSIVE_SEARCH_PATH_SUBDIRECTORIES = "*.nib *.lproj *.framework *.gch *.xcode* *.xcassets (*) .DS_Store CVS .svn .git .hg *.pbproj *.pbxproj";
				FRAMEWORK_SEARCH_PATHS = (
					"$(inherited)",
					"$(PROJECT_DIR)/Keyman4MacIM/Frameworks",
					"$(PROJECT_DIR)/../Carthage/Build/Mac/**",
				);
				GET_INFO_STRING = "Keyman $(PRODUCT_VERSION) for macOS, $(COPYRIGHT_STRING_RIGHTS)";
				HEADER_SEARCH_PATHS = (
					"$(inherited)",
					"{$PROJECT_DIR}/Keyman4MacIM/KMAboutWindow",
					"{$PROJECT_DIR}/Keyman4MacIM",
				);
				INFOPLIST_FILE = Keyman4MacIM/Info.plist;
				LD_RUNPATH_SEARCH_PATHS = (
					"$(inherited)",
					"@executable_path/../Frameworks",
				);
				MACOSX_DEPLOYMENT_TARGET = 10.10;
				OTHER_CODE_SIGN_FLAGS = "--timestamp --verbose";
				PRODUCT_BUNDLE_IDENTIFIER = "keyman.inputmethod.$(PRODUCT_NAME:rfc1034identifier)";
				PRODUCT_NAME = "$(TARGET_NAME)";
				PRODUCT_VERSION = 0.0.1;
				PROVISIONING_PROFILE = "";
				PROVISIONING_PROFILE_SPECIFIER = "";
				STRIP_INSTALLED_PRODUCT = YES;
			};
			name = Release;
		};
		E29F22F9201A59B2005EA234 /* Debug */ = {
			isa = XCBuildConfiguration;
			baseConfigurationReference = 8577C0C788461AFE564DDF4F /* Pods-KeymanTests.debug.xcconfig */;
			buildSettings = {
				ALWAYS_SEARCH_USER_PATHS = NO;
				CLANG_ANALYZER_NONNULL = YES;
				CLANG_ANALYZER_NUMBER_OBJECT_CONVERSION = YES_AGGRESSIVE;
				CLANG_CXX_LANGUAGE_STANDARD = "gnu++14";
				CLANG_WARN_DOCUMENTATION_COMMENTS = YES;
				CLANG_WARN_UNGUARDED_AVAILABILITY = YES_AGGRESSIVE;
				CODE_SIGN_IDENTITY = "Developer ID Application";
				CODE_SIGN_STYLE = Manual;
				COMBINE_HIDPI_IMAGES = YES;
				DEBUG_INFORMATION_FORMAT = dwarf;
				DEVELOPMENT_TEAM = 3YE4W86L3G;
				EXCLUDED_RECURSIVE_SEARCH_PATH_SUBDIRECTORIES = "*.nib *.lproj *.framework *.gch *.xcode* *.xcassets (*) .DS_Store CVS .svn .git .hg *.pbproj *.pbxproj";
				FRAMEWORK_SEARCH_PATHS = (
					"$(inherited)",
					"$(PROJECT_DIR)/Keyman4MacIM/Frameworks",
					"$(PROJECT_DIR)/../Carthage/Build/Mac/**",
				);
				GCC_C_LANGUAGE_STANDARD = gnu11;
				HEADER_SEARCH_PATHS = (
					"$(PROJECT_DIR)/../Carthage/Build/Mac/**",
					"$(inherited)",
				);
				INFOPLIST_FILE = KeymanTests/Info.plist;
				LD_RUNPATH_SEARCH_PATHS = (
					"$(inherited)",
					"@executable_path/../Frameworks",
					"@loader_path/../Frameworks",
					"@loader_path/Frameworks",
				);
				MACOSX_DEPLOYMENT_TARGET = 10.7;
				PRODUCT_BUNDLE_IDENTIFIER = org.sil.consoleTestbed.KeymanTests;
				PRODUCT_NAME = "$(TARGET_NAME)";
				PROVISIONING_PROFILE_SPECIFIER = "";
			};
			name = Debug;
		};
		E29F22FA201A59B2005EA234 /* Release */ = {
			isa = XCBuildConfiguration;
			baseConfigurationReference = FA67C64E3D2743D2BCF46ED1 /* Pods-KeymanTests.release.xcconfig */;
			buildSettings = {
				ALWAYS_SEARCH_USER_PATHS = NO;
				CLANG_ANALYZER_NONNULL = YES;
				CLANG_ANALYZER_NUMBER_OBJECT_CONVERSION = YES_AGGRESSIVE;
				CLANG_CXX_LANGUAGE_STANDARD = "gnu++14";
				CLANG_WARN_DOCUMENTATION_COMMENTS = YES;
				CLANG_WARN_UNGUARDED_AVAILABILITY = YES_AGGRESSIVE;
				CODE_SIGN_IDENTITY = "Developer ID Application";
				CODE_SIGN_STYLE = Manual;
				COMBINE_HIDPI_IMAGES = YES;
				COPY_PHASE_STRIP = NO;
				DEVELOPMENT_TEAM = 3YE4W86L3G;
				EXCLUDED_RECURSIVE_SEARCH_PATH_SUBDIRECTORIES = "*.nib *.lproj *.framework *.gch *.xcode* *.xcassets (*) .DS_Store CVS .svn .git .hg *.pbproj *.pbxproj";
				FRAMEWORK_SEARCH_PATHS = (
					"$(inherited)",
					"$(PROJECT_DIR)/Keyman4MacIM/Frameworks",
				);
				GCC_C_LANGUAGE_STANDARD = gnu11;
				INFOPLIST_FILE = KeymanTests/Info.plist;
				LD_RUNPATH_SEARCH_PATHS = (
					"$(inherited)",
					"@executable_path/../Frameworks",
					"@loader_path/../Frameworks",
				);
				MACOSX_DEPLOYMENT_TARGET = 10.7;
				PRODUCT_BUNDLE_IDENTIFIER = org.sil.consoleTestbed.KeymanTests;
				PRODUCT_NAME = "$(TARGET_NAME)";
				PROVISIONING_PROFILE_SPECIFIER = "";
			};
			name = Release;
		};
/* End XCBuildConfiguration section */

/* Begin XCConfigurationList section */
		989C9C031A7876DE00A20425 /* Build configuration list for PBXProject "Keyman4MacIM" */ = {
			isa = XCConfigurationList;
			buildConfigurations = (
				989C9C231A7876DE00A20425 /* Debug */,
				989C9C241A7876DE00A20425 /* Release */,
			);
			defaultConfigurationIsVisible = 0;
			defaultConfigurationName = Release;
		};
		989C9C251A7876DE00A20425 /* Build configuration list for PBXNativeTarget "Keyman" */ = {
			isa = XCConfigurationList;
			buildConfigurations = (
				989C9C261A7876DE00A20425 /* Debug */,
				989C9C271A7876DE00A20425 /* Release */,
			);
			defaultConfigurationIsVisible = 0;
			defaultConfigurationName = Release;
		};
		E29F22F8201A59B2005EA234 /* Build configuration list for PBXNativeTarget "KeymanTests" */ = {
			isa = XCConfigurationList;
			buildConfigurations = (
				E29F22F9201A59B2005EA234 /* Debug */,
				E29F22FA201A59B2005EA234 /* Release */,
			);
			defaultConfigurationIsVisible = 0;
			defaultConfigurationName = Release;
		};
/* End XCConfigurationList section */
	};
	rootObject = 989C9C001A7876DE00A20425 /* Project object */;
}<|MERGE_RESOLUTION|>--- conflicted
+++ resolved
@@ -160,21 +160,18 @@
 		29B5BC0628169A6500B86A17 /* ff */ = {isa = PBXFileReference; lastKnownFileType = text.plist.strings; name = ff; path = ff.lproj/KMKeyboardHelpWindowController.strings; sourceTree = "<group>"; };
 		29B5BC0728169A6600B86A17 /* ff */ = {isa = PBXFileReference; lastKnownFileType = text.plist.strings; name = ff; path = ff.lproj/MainMenu.strings; sourceTree = "<group>"; };
 		29B5BC0828169A8600B86A17 /* ff */ = {isa = PBXFileReference; lastKnownFileType = text.plist.strings; name = ff; path = ff.lproj/Localizable.strings; sourceTree = "<group>"; };
-<<<<<<< HEAD
+		29BFA761282936D4009FCCC3 /* it */ = {isa = PBXFileReference; lastKnownFileType = text.plist.strings; name = it; path = it.lproj/KMAboutWindowController.strings; sourceTree = "<group>"; };
+		29BFA762282936D5009FCCC3 /* it */ = {isa = PBXFileReference; lastKnownFileType = text.plist.strings; name = it; path = it.lproj/preferences.strings; sourceTree = "<group>"; };
+		29BFA763282936D5009FCCC3 /* it */ = {isa = PBXFileReference; lastKnownFileType = text.plist.strings; name = it; path = it.lproj/KMInfoWindowController.strings; sourceTree = "<group>"; };
+		29BFA764282936D6009FCCC3 /* it */ = {isa = PBXFileReference; lastKnownFileType = text.plist.strings; name = it; path = it.lproj/KMKeyboardHelpWindowController.strings; sourceTree = "<group>"; };
+		29BFA765282936D7009FCCC3 /* it */ = {isa = PBXFileReference; lastKnownFileType = text.plist.strings; name = it; path = it.lproj/MainMenu.strings; sourceTree = "<group>"; };
+		29BFA76628293760009FCCC3 /* it */ = {isa = PBXFileReference; lastKnownFileType = text.plist.strings; name = it; path = it.lproj/Localizable.strings; sourceTree = "<group>"; };
 		29BFA76D282948BD009FCCC3 /* pl */ = {isa = PBXFileReference; lastKnownFileType = text.plist.strings; name = pl; path = pl.lproj/KMAboutWindowController.strings; sourceTree = "<group>"; };
 		29BFA76E282948BE009FCCC3 /* pl */ = {isa = PBXFileReference; lastKnownFileType = text.plist.strings; name = pl; path = pl.lproj/preferences.strings; sourceTree = "<group>"; };
 		29BFA76F282948BE009FCCC3 /* pl */ = {isa = PBXFileReference; lastKnownFileType = text.plist.strings; name = pl; path = pl.lproj/KMInfoWindowController.strings; sourceTree = "<group>"; };
 		29BFA770282948BF009FCCC3 /* pl */ = {isa = PBXFileReference; lastKnownFileType = text.plist.strings; name = pl; path = pl.lproj/KMKeyboardHelpWindowController.strings; sourceTree = "<group>"; };
 		29BFA771282948C0009FCCC3 /* pl */ = {isa = PBXFileReference; lastKnownFileType = text.plist.strings; name = pl; path = pl.lproj/MainMenu.strings; sourceTree = "<group>"; };
 		29BFA7722829490A009FCCC3 /* pl */ = {isa = PBXFileReference; lastKnownFileType = text.plist.strings; name = pl; path = pl.lproj/Localizable.strings; sourceTree = "<group>"; };
-=======
-		29BFA761282936D4009FCCC3 /* it */ = {isa = PBXFileReference; lastKnownFileType = text.plist.strings; name = it; path = it.lproj/KMAboutWindowController.strings; sourceTree = "<group>"; };
-		29BFA762282936D5009FCCC3 /* it */ = {isa = PBXFileReference; lastKnownFileType = text.plist.strings; name = it; path = it.lproj/preferences.strings; sourceTree = "<group>"; };
-		29BFA763282936D5009FCCC3 /* it */ = {isa = PBXFileReference; lastKnownFileType = text.plist.strings; name = it; path = it.lproj/KMInfoWindowController.strings; sourceTree = "<group>"; };
-		29BFA764282936D6009FCCC3 /* it */ = {isa = PBXFileReference; lastKnownFileType = text.plist.strings; name = it; path = it.lproj/KMKeyboardHelpWindowController.strings; sourceTree = "<group>"; };
-		29BFA765282936D7009FCCC3 /* it */ = {isa = PBXFileReference; lastKnownFileType = text.plist.strings; name = it; path = it.lproj/MainMenu.strings; sourceTree = "<group>"; };
-		29BFA76628293760009FCCC3 /* it */ = {isa = PBXFileReference; lastKnownFileType = text.plist.strings; name = it; path = it.lproj/Localizable.strings; sourceTree = "<group>"; };
->>>>>>> f0a33e48
 		29C1E1742800227500759EDE /* pt-PT */ = {isa = PBXFileReference; lastKnownFileType = text.plist.strings; name = "pt-PT"; path = "pt-PT.lproj/KMAboutWindowController.strings"; sourceTree = "<group>"; };
 		29C1E1752800227600759EDE /* pt-PT */ = {isa = PBXFileReference; lastKnownFileType = text.plist.strings; name = "pt-PT"; path = "pt-PT.lproj/preferences.strings"; sourceTree = "<group>"; };
 		29C1E1762800227700759EDE /* pt-PT */ = {isa = PBXFileReference; lastKnownFileType = text.plist.strings; name = "pt-PT"; path = "pt-PT.lproj/KMInfoWindowController.strings"; sourceTree = "<group>"; };
@@ -694,11 +691,8 @@
 				ha,
 				"pt-PT",
 				ff,
-<<<<<<< HEAD
-				pl,
-=======
 				it,
->>>>>>> f0a33e48
+				pl
 			);
 			mainGroup = 989C9BFF1A7876DE00A20425;
 			productRefGroup = 989C9C091A7876DE00A20425 /* Products */;
@@ -935,11 +929,8 @@
 				29A4730527E9D6D500DE07C7 /* ha */,
 				29C1E1742800227500759EDE /* pt-PT */,
 				29B5BC0328169A6300B86A17 /* ff */,
-<<<<<<< HEAD
-				29BFA76D282948BD009FCCC3 /* pl */,
-=======
 				29BFA761282936D4009FCCC3 /* it */,
->>>>>>> f0a33e48
+				29BFA76D282948BD009FCCC3 /* pl */
 			);
 			name = KMAboutWindowController.xib;
 			sourceTree = "<group>";
@@ -954,11 +945,8 @@
 				29A4730627E9D6D500DE07C7 /* ha */,
 				29C1E1752800227600759EDE /* pt-PT */,
 				29B5BC0428169A6400B86A17 /* ff */,
-<<<<<<< HEAD
-				29BFA76E282948BE009FCCC3 /* pl */,
-=======
 				29BFA762282936D5009FCCC3 /* it */,
->>>>>>> f0a33e48
+				29BFA76E282948BE009FCCC3 /* pl */
 			);
 			name = preferences.xib;
 			path = Keyman4MacIM/KMConfiguration;
@@ -973,11 +961,8 @@
 				29A4730A27E9D84B00DE07C7 /* ha */,
 				29C1E179280025A900759EDE /* pt-PT */,
 				29B5BC0828169A8600B86A17 /* ff */,
-<<<<<<< HEAD
-				29BFA7722829490A009FCCC3 /* pl */,
-=======
 				29BFA76628293760009FCCC3 /* it */,
->>>>>>> f0a33e48
+				29BFA7722829490A009FCCC3 /* pl */
 			);
 			name = Localizable.strings;
 			sourceTree = "<group>";
@@ -992,11 +977,8 @@
 				29A4730727E9D6D600DE07C7 /* ha */,
 				29C1E1762800227700759EDE /* pt-PT */,
 				29B5BC0528169A6400B86A17 /* ff */,
-<<<<<<< HEAD
-				29BFA76F282948BE009FCCC3 /* pl */,
-=======
 				29BFA763282936D5009FCCC3 /* it */,
->>>>>>> f0a33e48
+				29BFA76F282948BE009FCCC3 /* pl */
 			);
 			name = KMInfoWindowController.xib;
 			path = Keyman4MacIM/KMInfoWindow;
@@ -1012,11 +994,8 @@
 				29A4730827E9D6D700DE07C7 /* ha */,
 				29C1E1772800227700759EDE /* pt-PT */,
 				29B5BC0628169A6500B86A17 /* ff */,
-<<<<<<< HEAD
-				29BFA770282948BF009FCCC3 /* pl */,
-=======
 				29BFA764282936D6009FCCC3 /* it */,
->>>>>>> f0a33e48
+				29BFA770282948BF009FCCC3 /* pl */
 			);
 			name = KMKeyboardHelpWindowController.xib;
 			path = Keyman4MacIM/KMKeyboardHelpWindow;
@@ -1032,11 +1011,8 @@
 				29A4730927E9D6D700DE07C7 /* ha */,
 				29C1E1782800227800759EDE /* pt-PT */,
 				29B5BC0728169A6600B86A17 /* ff */,
-<<<<<<< HEAD
-				29BFA771282948C0009FCCC3 /* pl */,
-=======
 				29BFA765282936D7009FCCC3 /* it */,
->>>>>>> f0a33e48
+				29BFA771282948C0009FCCC3 /* pl */
 			);
 			name = MainMenu.xib;
 			sourceTree = "<group>";
