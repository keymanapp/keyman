--- conflicted
+++ resolved
@@ -160,14 +160,12 @@
 		297A501428DF4D360074EB1B /* PrivacyConsent.h */ = {isa = PBXFileReference; fileEncoding = 4; lastKnownFileType = sourcecode.c.h; path = PrivacyConsent.h; sourceTree = "<group>"; };
 		297A501528DF4D360074EB1B /* PrivacyWindowController.h */ = {isa = PBXFileReference; fileEncoding = 4; lastKnownFileType = sourcecode.c.h; path = PrivacyWindowController.h; sourceTree = "<group>"; };
 		297A501628DF4D360074EB1B /* PrivacyConsent.m */ = {isa = PBXFileReference; fileEncoding = 4; lastKnownFileType = sourcecode.c.objc; path = PrivacyConsent.m; sourceTree = "<group>"; };
-<<<<<<< HEAD
 		298566BC29802962004ACA95 /* cs */ = {isa = PBXFileReference; lastKnownFileType = text.plist.strings; name = cs; path = cs.lproj/KMAboutWindowController.strings; sourceTree = "<group>"; };
 		298566BD29802963004ACA95 /* cs */ = {isa = PBXFileReference; lastKnownFileType = text.plist.strings; name = cs; path = cs.lproj/preferences.strings; sourceTree = "<group>"; };
 		298566BE29802963004ACA95 /* cs */ = {isa = PBXFileReference; lastKnownFileType = text.plist.strings; name = cs; path = cs.lproj/KMInfoWindowController.strings; sourceTree = "<group>"; };
 		298566BF29802963004ACA95 /* cs */ = {isa = PBXFileReference; lastKnownFileType = text.plist.strings; name = cs; path = cs.lproj/KMKeyboardHelpWindowController.strings; sourceTree = "<group>"; };
 		298566C029802963004ACA95 /* cs */ = {isa = PBXFileReference; lastKnownFileType = text.plist.strings; name = cs; path = cs.lproj/MainMenu.strings; sourceTree = "<group>"; };
 		298566C129802970004ACA95 /* cs */ = {isa = PBXFileReference; lastKnownFileType = text.plist.strings; name = cs; path = cs.lproj/Localizable.strings; sourceTree = "<group>"; };
-=======
 		298566C82980C9AD004ACA95 /* sv */ = {isa = PBXFileReference; lastKnownFileType = text.plist.strings; name = sv; path = sv.lproj/KMAboutWindowController.strings; sourceTree = "<group>"; };
 		298566C92980C9AD004ACA95 /* sv */ = {isa = PBXFileReference; lastKnownFileType = text.plist.strings; name = sv; path = sv.lproj/preferences.strings; sourceTree = "<group>"; };
 		298566CA2980C9AD004ACA95 /* sv */ = {isa = PBXFileReference; lastKnownFileType = text.plist.strings; name = sv; path = sv.lproj/KMInfoWindowController.strings; sourceTree = "<group>"; };
@@ -186,7 +184,6 @@
 		298566E32980E57A004ACA95 /* ru */ = {isa = PBXFileReference; lastKnownFileType = text.plist.strings; name = ru; path = ru.lproj/KMKeyboardHelpWindowController.strings; sourceTree = "<group>"; };
 		298566E42980E57A004ACA95 /* ru */ = {isa = PBXFileReference; lastKnownFileType = text.plist.strings; name = ru; path = ru.lproj/MainMenu.strings; sourceTree = "<group>"; };
 		298566E52980E584004ACA95 /* ru */ = {isa = PBXFileReference; lastKnownFileType = text.plist.strings; name = ru; path = ru.lproj/Localizable.strings; sourceTree = "<group>"; };
->>>>>>> 6b560237
 		299B5E1E29126CA20070841D /* keyman-icon@2x.png */ = {isa = PBXFileReference; lastKnownFileType = image.png; path = "keyman-icon@2x.png"; sourceTree = "<group>"; };
 		299B5E1F29126CA20070841D /* keyman-icon.png */ = {isa = PBXFileReference; lastKnownFileType = image.png; path = "keyman-icon.png"; sourceTree = "<group>"; };
 		29A4730527E9D6D500DE07C7 /* ha */ = {isa = PBXFileReference; lastKnownFileType = text.plist.strings; name = ha; path = ha.lproj/KMAboutWindowController.strings; sourceTree = "<group>"; };
@@ -781,13 +778,10 @@
 				nl,
 				"zh-Hans",
 				"ff-NG",
-<<<<<<< HEAD
 				cs,
-=======
 				sv,
 				uk,
 				ru,
->>>>>>> 6b560237
 				kn,
 			);
 			mainGroup = 989C9BFF1A7876DE00A20425;
@@ -1036,13 +1030,10 @@
 				29B27FF229062FF50036917E /* nl */,
 				29B6BB5B292239B4008F04BD /* zh-Hans */,
 				2901BA8A292332B3009903EC /* ff-NG */,
-<<<<<<< HEAD
 				298566BC29802962004ACA95 /* cs */,
-=======
 				298566C82980C9AD004ACA95 /* sv */,
 				298566D42980D47C004ACA95 /* uk */,
 				298566E02980E579004ACA95 /* ru */,
->>>>>>> 6b560237
 				29781101297FB262007C886D /* kn */,
 			);
 			name = KMAboutWindowController.xib;
@@ -1064,13 +1055,10 @@
 				29B27FF329062FF50036917E /* nl */,
 				29B6BB5C292239B4008F04BD /* zh-Hans */,
 				2901BA8B292332B3009903EC /* ff-NG */,
-<<<<<<< HEAD
 				298566BD29802963004ACA95 /* cs */,
-=======
 				298566C92980C9AD004ACA95 /* sv */,
 				298566D52980D47D004ACA95 /* uk */,
 				298566E12980E579004ACA95 /* ru */,
->>>>>>> 6b560237
 				29781102297FB262007C886D /* kn */,
 			);
 			name = preferences.xib;
@@ -1092,13 +1080,10 @@
 				29B27FF7290630170036917E /* nl */,
 				29B6BB60292239DC008F04BD /* zh-Hans */,
 				2901BA8F292332CF009903EC /* ff-NG */,
-<<<<<<< HEAD
 				298566C129802970004ACA95 /* cs */,
-=======
 				298566CD2980C9B9004ACA95 /* sv */,
 				298566D92980D489004ACA95 /* uk */,
 				298566E52980E584004ACA95 /* ru */,
->>>>>>> 6b560237
 				29781106297FB27E007C886D /* kn */,
 			);
 			name = Localizable.strings;
@@ -1120,13 +1105,10 @@
 				29B27FF429062FF50036917E /* nl */,
 				29B6BB5D292239B4008F04BD /* zh-Hans */,
 				2901BA8C292332B3009903EC /* ff-NG */,
-<<<<<<< HEAD
 				298566BE29802963004ACA95 /* cs */,
-=======
 				298566CA2980C9AD004ACA95 /* sv */,
 				298566D62980D47D004ACA95 /* uk */,
 				298566E22980E57A004ACA95 /* ru */,
->>>>>>> 6b560237
 				29781103297FB263007C886D /* kn */,
 			);
 			name = KMInfoWindowController.xib;
@@ -1149,13 +1131,10 @@
 				29B27FF529062FF60036917E /* nl */,
 				29B6BB5E292239B4008F04BD /* zh-Hans */,
 				2901BA8D292332B3009903EC /* ff-NG */,
-<<<<<<< HEAD
 				298566BF29802963004ACA95 /* cs */,
-=======
 				298566CB2980C9AE004ACA95 /* sv */,
 				298566D72980D47D004ACA95 /* uk */,
 				298566E32980E57A004ACA95 /* ru */,
->>>>>>> 6b560237
 				29781104297FB263007C886D /* kn */,
 			);
 			name = KMKeyboardHelpWindowController.xib;
@@ -1178,13 +1157,10 @@
 				29B27FF629062FF60036917E /* nl */,
 				29B6BB5F292239B4008F04BD /* zh-Hans */,
 				2901BA8E292332B4009903EC /* ff-NG */,
-<<<<<<< HEAD
 				298566C029802963004ACA95 /* cs */,
-=======
 				298566CC2980C9AE004ACA95 /* sv */,
 				298566D82980D47E004ACA95 /* uk */,
 				298566E42980E57A004ACA95 /* ru */,
->>>>>>> 6b560237
 				29781105297FB263007C886D /* kn */,
 			);
 			name = MainMenu.xib;
