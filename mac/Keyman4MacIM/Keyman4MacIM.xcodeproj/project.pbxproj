// !$*UTF8*$!
{
	archiveVersion = 1;
	classes = {
	};
	objectVersion = 54;
	objects = {

/* Begin PBXBuildFile section */
		290BC680274B9DB1005CD1C3 /* KMPackageInfo.m in Sources */ = {isa = PBXBuildFile; fileRef = 290BC67F274B9DB1005CD1C3 /* KMPackageInfo.m */; };
		290BC75E274F3FD7005CD1C3 /* KMKeyboardInfo.m in Sources */ = {isa = PBXBuildFile; fileRef = 290BC75D274F3FD7005CD1C3 /* KMKeyboardInfo.m */; };
		2915DC512BFE35DB0051FC52 /* KMLogs.m in Sources */ = {isa = PBXBuildFile; fileRef = 29B4A0D32BF7675A00682049 /* KMLogs.m */; };
		293EA3E627140D8100545EED /* KMAboutWindowController.xib in Resources */ = {isa = PBXBuildFile; fileRef = 293EA3E827140D8100545EED /* KMAboutWindowController.xib */; };
		293EA3EB27140DEC00545EED /* preferences.xib in Resources */ = {isa = PBXBuildFile; fileRef = 293EA3ED27140DEC00545EED /* preferences.xib */; };
		293EA3F427181FDA00545EED /* Localizable.strings in Resources */ = {isa = PBXBuildFile; fileRef = 293EA3F627181FDA00545EED /* Localizable.strings */; };
		296FE2FC275DD21600F46898 /* KMPackageReader.m in Sources */ = {isa = PBXBuildFile; fileRef = 296FE2FB275DD21600F46898 /* KMPackageReader.m */; };
		297A501728DF4D360074EB1B /* PrivacyWindowController.m in Sources */ = {isa = PBXBuildFile; fileRef = 297A501228DF4D360074EB1B /* PrivacyWindowController.m */; };
		297A501828DF4D360074EB1B /* PrivacyWindowController.xib in Resources */ = {isa = PBXBuildFile; fileRef = 297A501328DF4D360074EB1B /* PrivacyWindowController.xib */; };
		297A501928DF4D360074EB1B /* PrivacyConsent.m in Sources */ = {isa = PBXBuildFile; fileRef = 297A501628DF4D360074EB1B /* PrivacyConsent.m */; };
		298D09F72A1F4533006B9DFE /* TextApiCompliance.m in Sources */ = {isa = PBXBuildFile; fileRef = 298D09F52A1F4533006B9DFE /* TextApiCompliance.m */; };
		2992F41C2A28479400E08929 /* KeySender.m in Sources */ = {isa = PBXBuildFile; fileRef = 299ABD6F29ECE75B00AA5948 /* KeySender.m */; };
		2992F41E2A2847AF00E08929 /* PrivacyConsent.m in Sources */ = {isa = PBXBuildFile; fileRef = 297A501628DF4D360074EB1B /* PrivacyConsent.m */; };
		2992F41F2A2847C900E08929 /* TextApiCompliance.m in Sources */ = {isa = PBXBuildFile; fileRef = 298D09F52A1F4533006B9DFE /* TextApiCompliance.m */; };
		2992F4202A28482800E08929 /* PrivacyWindowController.m in Sources */ = {isa = PBXBuildFile; fileRef = 297A501228DF4D360074EB1B /* PrivacyWindowController.m */; };
		2999C69929D3E4CE006366F5 /* InputMethodTests.m in Sources */ = {isa = PBXBuildFile; fileRef = 2999C69829D3E4CE006366F5 /* InputMethodTests.m */; };
		299ABD7129ECE75B00AA5948 /* KeySender.m in Sources */ = {isa = PBXBuildFile; fileRef = 299ABD6F29ECE75B00AA5948 /* KeySender.m */; };
		299B5E2029126CA20070841D /* keyman-icon@2x.png in Resources */ = {isa = PBXBuildFile; fileRef = 299B5E1E29126CA20070841D /* keyman-icon@2x.png */; };
		299B5E2129126CA20070841D /* keyman-icon.png in Resources */ = {isa = PBXBuildFile; fileRef = 299B5E1F29126CA20070841D /* keyman-icon.png */; };
		29B42A572728339900EDD5D3 /* KMInfoWindowController.xib in Resources */ = {isa = PBXBuildFile; fileRef = 29B42A592728339900EDD5D3 /* KMInfoWindowController.xib */; };
		29B42A602728343B00EDD5D3 /* KMKeyboardHelpWindowController.xib in Resources */ = {isa = PBXBuildFile; fileRef = 29B42A622728343B00EDD5D3 /* KMKeyboardHelpWindowController.xib */; };
		29B4A0D52BF7675A00682049 /* KMLogs.m in Sources */ = {isa = PBXBuildFile; fileRef = 29B4A0D32BF7675A00682049 /* KMLogs.m */; };
		29B6FB732BC39DD60074BF7F /* TextApiComplianceTests.m in Sources */ = {isa = PBXBuildFile; fileRef = 29B6FB722BC39DD60074BF7F /* TextApiComplianceTests.m */; };
		37A245C12565DFA6000BBF92 /* Assets.xcassets in Resources */ = {isa = PBXBuildFile; fileRef = 37A245C02565DFA6000BBF92 /* Assets.xcassets */; };
		37AE5C9D239A7B770086CC7C /* qrcode.min.js in Resources */ = {isa = PBXBuildFile; fileRef = 37AE5C9C239A7B770086CC7C /* qrcode.min.js */; };
		37C2B0CB25FF2C350092E16A /* Help in Resources */ = {isa = PBXBuildFile; fileRef = 37C2B0CA25FF2C340092E16A /* Help */; };
		37CA0FD12746010300266259 /* OCMock.xcframework in Frameworks */ = {isa = PBXBuildFile; fileRef = 37CA0FCE2745DCFE00266259 /* OCMock.xcframework */; };
		9800EC5A1C02940300BF0FB5 /* keyman-for-mac-os-license.html in Resources */ = {isa = PBXBuildFile; fileRef = 9800EC591C02940300BF0FB5 /* keyman-for-mac-os-license.html */; };
		9803C9D81B0EFB3B0082A6F9 /* WebKit.framework in Frameworks */ = {isa = PBXBuildFile; fileRef = 9803C9D71B0EFB3B0082A6F9 /* WebKit.framework */; };
		983247281A9EA28F0010B90C /* KeymanEngine4Mac.framework in Copy Files */ = {isa = PBXBuildFile; fileRef = 984C2B211A79DF1B0023F89D /* KeymanEngine4Mac.framework */; settings = {ATTRIBUTES = (CodeSignOnCopy, RemoveHeadersOnCopy, ); }; };
		9832472E1A9EABC70010B90C /* KMConfigColumn1CellView.m in Sources */ = {isa = PBXBuildFile; fileRef = 9832472D1A9EABC70010B90C /* KMConfigColumn1CellView.m */; };
		983247B21A9EB9690010B90C /* KMConfigColumn3CellView.m in Sources */ = {isa = PBXBuildFile; fileRef = 983247B11A9EB9690010B90C /* KMConfigColumn3CellView.m */; };
		9836B3701AE5F11D00780482 /* ioapi.c in Sources */ = {isa = PBXBuildFile; fileRef = 9836B3661AE5F11D00780482 /* ioapi.c */; };
		9836B3711AE5F11D00780482 /* mztools.c in Sources */ = {isa = PBXBuildFile; fileRef = 9836B3681AE5F11D00780482 /* mztools.c */; };
		9836B3721AE5F11D00780482 /* unzip.c in Sources */ = {isa = PBXBuildFile; fileRef = 9836B36A1AE5F11D00780482 /* unzip.c */; };
		9836B3731AE5F11D00780482 /* zip.c in Sources */ = {isa = PBXBuildFile; fileRef = 9836B36C1AE5F11D00780482 /* zip.c */; };
		9836B3741AE5F11D00780482 /* ZipArchive.mm in Sources */ = {isa = PBXBuildFile; fileRef = 9836B36F1AE5F11D00780482 /* ZipArchive.mm */; settings = {COMPILER_FLAGS = "-fno-objc-arc"; }; };
		984B8F441AF1C3D900E096A8 /* OSKWindowController.m in Sources */ = {isa = PBXBuildFile; fileRef = 984B8F421AF1C3D900E096A8 /* OSKWindowController.m */; };
		984B8F451AF1C3D900E096A8 /* OSKWindowController.xib in Resources */ = {isa = PBXBuildFile; fileRef = 984B8F431AF1C3D900E096A8 /* OSKWindowController.xib */; };
		984C2B221A79DF1B0023F89D /* KeymanEngine4Mac.framework in Frameworks */ = {isa = PBXBuildFile; fileRef = 984C2B211A79DF1B0023F89D /* KeymanEngine4Mac.framework */; settings = {ATTRIBUTES = (Required, ); }; };
		9874C3211B536847000BB543 /* info.png in Resources */ = {isa = PBXBuildFile; fileRef = 9874C31E1B536847000BB543 /* info.png */; };
		9874C3221B536847000BB543 /* keyman.png in Resources */ = {isa = PBXBuildFile; fileRef = 9874C31F1B536847000BB543 /* keyman.png */; };
		9874C3231B536847000BB543 /* SideImage.bmp in Resources */ = {isa = PBXBuildFile; fileRef = 9874C3201B536847000BB543 /* SideImage.bmp */; };
		989C9C111A7876DE00A20425 /* main.m in Sources */ = {isa = PBXBuildFile; fileRef = 989C9C101A7876DE00A20425 /* main.m */; };
		989C9C131A7876DE00A20425 /* Images.xcassets in Resources */ = {isa = PBXBuildFile; fileRef = 989C9C121A7876DE00A20425 /* Images.xcassets */; };
		989C9C161A7876DE00A20425 /* MainMenu.xib in Resources */ = {isa = PBXBuildFile; fileRef = 989C9C141A7876DE00A20425 /* MainMenu.xib */; };
		98A778C41A8C53BF00CF809D /* KMInputMethodAppDelegate.m in Sources */ = {isa = PBXBuildFile; fileRef = 98A778C31A8C53BF00CF809D /* KMInputMethodAppDelegate.m */; };
		98BCD1F61B4E5998004E1AFD /* NSString+SuppMethods.m in Sources */ = {isa = PBXBuildFile; fileRef = 98BCD1F51B4E5998004E1AFD /* NSString+SuppMethods.m */; };
		98BF92441BF01CBE0002126A /* KMAboutWindowController.m in Sources */ = {isa = PBXBuildFile; fileRef = 98BF92421BF01CBE0002126A /* KMAboutWindowController.m */; };
		98BF92471BF01D890002126A /* image.jpg in Resources */ = {isa = PBXBuildFile; fileRef = 98BF92461BF01D890002126A /* image.jpg */; };
		98BF924F1BF02DC20002126A /* KMBarView.m in Sources */ = {isa = PBXBuildFile; fileRef = 98BF924E1BF02DC20002126A /* KMBarView.m */; };
		98BF92521BF03D4D0002126A /* KMAboutBGView.m in Sources */ = {isa = PBXBuildFile; fileRef = 98BF92511BF03D4D0002126A /* KMAboutBGView.m */; };
		98BF92541BF040A50002126A /* title.png in Resources */ = {isa = PBXBuildFile; fileRef = 98BF92531BF040A50002126A /* title.png */; };
		98BF92571BF0431F0002126A /* KMAboutWindow.m in Sources */ = {isa = PBXBuildFile; fileRef = 98BF92561BF0431F0002126A /* KMAboutWindow.m */; };
		98D6DA7B1A799F0B00B09822 /* InputMethodKit.framework in Frameworks */ = {isa = PBXBuildFile; fileRef = 98D6DA7A1A799F0B00B09822 /* InputMethodKit.framework */; };
		98D6DA7E1A799FF400B09822 /* KMInputController.m in Sources */ = {isa = PBXBuildFile; fileRef = 98D6DA7D1A799FF400B09822 /* KMInputController.m */; };
		98E2CEA11A92C39C00AE2455 /* InfoPlist.strings in Resources */ = {isa = PBXBuildFile; fileRef = 98E2CEA01A92C39C00AE2455 /* InfoPlist.strings */; };
		98E6729F1B532F5E00DBDE2F /* KMDownloadKBWindowController.m in Sources */ = {isa = PBXBuildFile; fileRef = 98E6729D1B532F5D00DBDE2F /* KMDownloadKBWindowController.m */; };
		98E672A01B532F5E00DBDE2F /* KMDownloadKBWindowController.xib in Resources */ = {isa = PBXBuildFile; fileRef = 98E6729E1B532F5E00DBDE2F /* KMDownloadKBWindowController.xib */; };
		98E672A41B532F9900DBDE2F /* KMKeyboardHelpWindowController.m in Sources */ = {isa = PBXBuildFile; fileRef = 98E672A21B532F9900DBDE2F /* KMKeyboardHelpWindowController.m */; };
		98F3C8931A8D739500F675E3 /* KMConfigurationWindowController.m in Sources */ = {isa = PBXBuildFile; fileRef = 98F3C8911A8D739500F675E3 /* KMConfigurationWindowController.m */; };
		98FE105E1B4DE8F400525F54 /* NSWindow+SuppMethods.m in Sources */ = {isa = PBXBuildFile; fileRef = 98FE105D1B4DE8F400525F54 /* NSWindow+SuppMethods.m */; };
		98FE10631B4DEE5600525F54 /* KMInfoWindowController.m in Sources */ = {isa = PBXBuildFile; fileRef = 98FE10611B4DEE5600525F54 /* KMInfoWindowController.m */; };
		9A3D6C5D221531B0008785A3 /* KMOSVersion.m in Sources */ = {isa = PBXBuildFile; fileRef = 9A3D6C5C221531B0008785A3 /* KMOSVersion.m */; };
		B90818AF7ED302187DE0E026 /* Pods_Keyman.framework in Frameworks */ = {isa = PBXBuildFile; fileRef = B644E63217FFE54B91C71C94 /* Pods_Keyman.framework */; };
		E211769D20E182DD00F8065D /* NoContextTestClient.m in Sources */ = {isa = PBXBuildFile; fileRef = E211769C20E182DD00F8065D /* NoContextTestClient.m */; };
		E21176A020E18C5200F8065D /* AppleCompliantTestClient.m in Sources */ = {isa = PBXBuildFile; fileRef = E211769F20E18C5200F8065D /* AppleCompliantTestClient.m */; };
		E211CCF620B600A500505C36 /* KeymanEngine4Mac.framework.dSYM in CopyFiles */ = {isa = PBXBuildFile; fileRef = E211CCF520B600A500505C36 /* KeymanEngine4Mac.framework.dSYM */; };
		E213601E2142D7C000A043B7 /* keyman-88.png in Resources */ = {isa = PBXBuildFile; fileRef = E213601D2142D7BF00A043B7 /* keyman-88.png */; };
		E21799051FC5B7BC00F2D66A /* KMInputMethodEventHandler.m in Sources */ = {isa = PBXBuildFile; fileRef = E21799041FC5B7BC00F2D66A /* KMInputMethodEventHandler.m */; };
		E21E645820C04EA8000D6274 /* logo.png in Resources */ = {isa = PBXBuildFile; fileRef = E21E645720C04EA7000D6274 /* logo.png */; };
		E23380FB21407AA100B90591 /* SILInBlue76.png in Resources */ = {isa = PBXBuildFile; fileRef = E23380FA21407AA100B90591 /* SILInBlue76.png */; };
		E240F599202DED740000067D /* KMPackage.m in Sources */ = {isa = PBXBuildFile; fileRef = E240F598202DED740000067D /* KMPackage.m */; };
		E2585A7F20DD6C3C00CBB994 /* KMMethodEventHandlerTests.kmx in Resources */ = {isa = PBXBuildFile; fileRef = E2585A7E20DD6C3C00CBB994 /* KMMethodEventHandlerTests.kmx */; };
		E2585A8120DD7CF100CBB994 /* TestAppDelegate.m in Sources */ = {isa = PBXBuildFile; fileRef = E2585A8020DD7CF100CBB994 /* TestAppDelegate.m */; };
		E27BA9D32020D8BF00D273E7 /* SimpleTest.kmx in Resources */ = {isa = PBXBuildFile; fileRef = E27BA9D22020D8BF00D273E7 /* SimpleTest.kmx */; };
		E28914D32024D1B80048E71E /* KeymanEngine4Mac.framework in Frameworks */ = {isa = PBXBuildFile; fileRef = 984C2B211A79DF1B0023F89D /* KeymanEngine4Mac.framework */; };
		E28914D62024E4010048E71E /* KMInputMethodEventHandler.m in Sources */ = {isa = PBXBuildFile; fileRef = E21799041FC5B7BC00F2D66A /* KMInputMethodEventHandler.m */; };
		E28914D72024E6220048E71E /* KeymanEngine4Mac.framework in CopyFiles */ = {isa = PBXBuildFile; fileRef = 984C2B211A79DF1B0023F89D /* KeymanEngine4Mac.framework */; settings = {ATTRIBUTES = (CodeSignOnCopy, RemoveHeadersOnCopy, ); }; };
		E2D5529D20DD8E0200D77CFB /* LegacyTestClient.m in Sources */ = {isa = PBXBuildFile; fileRef = E2D5529C20DD8E0200D77CFB /* LegacyTestClient.m */; };
		F9B9814A51575496B5DA2948 /* Pods_KeymanTests.framework in Frameworks */ = {isa = PBXBuildFile; fileRef = A71FD8BA8404531DFBD861B6 /* Pods_KeymanTests.framework */; };
/* End PBXBuildFile section */

/* Begin PBXContainerItemProxy section */
		E29F22F6201A59B2005EA234 /* PBXContainerItemProxy */ = {
			isa = PBXContainerItemProxy;
			containerPortal = 989C9C001A7876DE00A20425 /* Project object */;
			proxyType = 1;
			remoteGlobalIDString = 989C9C071A7876DE00A20425;
			remoteInfo = Keyman;
		};
/* End PBXContainerItemProxy section */

/* Begin PBXCopyFilesBuildPhase section */
		983247261A9EA1DD0010B90C /* Copy Files */ = {
			isa = PBXCopyFilesBuildPhase;
			buildActionMask = 2147483647;
			dstPath = "";
			dstSubfolderSpec = 10;
			files = (
				983247281A9EA28F0010B90C /* KeymanEngine4Mac.framework in Copy Files */,
			);
			name = "Copy Files";
			runOnlyForDeploymentPostprocessing = 0;
		};
		E211CCF420B5FE7A00505C36 /* CopyFiles */ = {
			isa = PBXCopyFilesBuildPhase;
<<<<<<< HEAD
			buildActionMask = 12;
=======
			buildActionMask = 8;
>>>>>>> 84ede941
			dstPath = "";
			dstSubfolderSpec = 16;
			files = (
				E211CCF620B600A500505C36 /* KeymanEngine4Mac.framework.dSYM in CopyFiles */,
			);
			runOnlyForDeploymentPostprocessing = 1;
		};
		E27BA9CF202036BA00D273E7 /* CopyFiles */ = {
			isa = PBXCopyFilesBuildPhase;
			buildActionMask = 2147483647;
			dstPath = "";
			dstSubfolderSpec = 10;
			files = (
				E28914D72024E6220048E71E /* KeymanEngine4Mac.framework in CopyFiles */,
			);
			runOnlyForDeploymentPostprocessing = 0;
		};
/* End PBXCopyFilesBuildPhase section */

/* Begin PBXFileReference section */
		2901BA8A292332B3009903EC /* ff-NG */ = {isa = PBXFileReference; lastKnownFileType = text.plist.strings; name = "ff-NG"; path = "ff-NG.lproj/KMAboutWindowController.strings"; sourceTree = "<group>"; };
		2901BA8B292332B3009903EC /* ff-NG */ = {isa = PBXFileReference; lastKnownFileType = text.plist.strings; name = "ff-NG"; path = "ff-NG.lproj/preferences.strings"; sourceTree = "<group>"; };
		2901BA8C292332B3009903EC /* ff-NG */ = {isa = PBXFileReference; lastKnownFileType = text.plist.strings; name = "ff-NG"; path = "ff-NG.lproj/KMInfoWindowController.strings"; sourceTree = "<group>"; };
		2901BA8D292332B3009903EC /* ff-NG */ = {isa = PBXFileReference; lastKnownFileType = text.plist.strings; name = "ff-NG"; path = "ff-NG.lproj/KMKeyboardHelpWindowController.strings"; sourceTree = "<group>"; };
		2901BA8E292332B4009903EC /* ff-NG */ = {isa = PBXFileReference; lastKnownFileType = text.plist.strings; name = "ff-NG"; path = "ff-NG.lproj/MainMenu.strings"; sourceTree = "<group>"; };
		2901BA8F292332CF009903EC /* ff-NG */ = {isa = PBXFileReference; lastKnownFileType = text.plist.strings; name = "ff-NG"; path = "ff-NG.lproj/Localizable.strings"; sourceTree = "<group>"; };
		290BC67E274B9DB1005CD1C3 /* KMPackageInfo.h */ = {isa = PBXFileReference; lastKnownFileType = sourcecode.c.h; path = KMPackageInfo.h; sourceTree = "<group>"; };
		290BC67F274B9DB1005CD1C3 /* KMPackageInfo.m */ = {isa = PBXFileReference; lastKnownFileType = sourcecode.c.objc; path = KMPackageInfo.m; sourceTree = "<group>"; };
		290BC75C274F3FD7005CD1C3 /* KMKeyboardInfo.h */ = {isa = PBXFileReference; lastKnownFileType = sourcecode.c.h; path = KMKeyboardInfo.h; sourceTree = "<group>"; };
		290BC75D274F3FD7005CD1C3 /* KMKeyboardInfo.m */ = {isa = PBXFileReference; lastKnownFileType = sourcecode.c.objc; path = KMKeyboardInfo.m; sourceTree = "<group>"; };
		293EA3E527140D3A00545EED /* Base */ = {isa = PBXFileReference; lastKnownFileType = file.xib; name = Base; path = Base.lproj/MainMenu.xib; sourceTree = "<group>"; };
		293EA3E727140D8100545EED /* Base */ = {isa = PBXFileReference; lastKnownFileType = file.xib; name = Base; path = Base.lproj/KMAboutWindowController.xib; sourceTree = "<group>"; };
		293EA3EA27140D8E00545EED /* en */ = {isa = PBXFileReference; lastKnownFileType = text.plist.strings; name = en; path = en.lproj/KMAboutWindowController.strings; sourceTree = "<group>"; };
		293EA3EC27140DEC00545EED /* Base */ = {isa = PBXFileReference; lastKnownFileType = file.xib; name = Base; path = Base.lproj/preferences.xib; sourceTree = "<group>"; };
		293EA3EF27140DFA00545EED /* en */ = {isa = PBXFileReference; lastKnownFileType = text.plist.strings; name = en; path = en.lproj/preferences.strings; sourceTree = "<group>"; };
		293EA3F02714158600545EED /* en */ = {isa = PBXFileReference; lastKnownFileType = text.plist.strings; name = en; path = en.lproj/MainMenu.strings; sourceTree = "<group>"; };
		293EA3F527181FDA00545EED /* en */ = {isa = PBXFileReference; lastKnownFileType = text.plist.strings; name = en; path = en.lproj/Localizable.strings; sourceTree = "<group>"; };
		296FE2FA275DD21600F46898 /* KMPackageReader.h */ = {isa = PBXFileReference; lastKnownFileType = sourcecode.c.h; path = KMPackageReader.h; sourceTree = "<group>"; };
		296FE2FB275DD21600F46898 /* KMPackageReader.m */ = {isa = PBXFileReference; lastKnownFileType = sourcecode.c.objc; path = KMPackageReader.m; sourceTree = "<group>"; };
		29781101297FB262007C886D /* kn */ = {isa = PBXFileReference; lastKnownFileType = text.plist.strings; name = kn; path = kn.lproj/KMAboutWindowController.strings; sourceTree = "<group>"; };
		29781102297FB262007C886D /* kn */ = {isa = PBXFileReference; lastKnownFileType = text.plist.strings; name = kn; path = kn.lproj/preferences.strings; sourceTree = "<group>"; };
		29781103297FB263007C886D /* kn */ = {isa = PBXFileReference; lastKnownFileType = text.plist.strings; name = kn; path = kn.lproj/KMInfoWindowController.strings; sourceTree = "<group>"; };
		29781104297FB263007C886D /* kn */ = {isa = PBXFileReference; lastKnownFileType = text.plist.strings; name = kn; path = kn.lproj/KMKeyboardHelpWindowController.strings; sourceTree = "<group>"; };
		29781105297FB263007C886D /* kn */ = {isa = PBXFileReference; lastKnownFileType = text.plist.strings; name = kn; path = kn.lproj/MainMenu.strings; sourceTree = "<group>"; };
		29781106297FB27E007C886D /* kn */ = {isa = PBXFileReference; lastKnownFileType = text.plist.strings; name = kn; path = kn.lproj/Localizable.strings; sourceTree = "<group>"; };
		297A501228DF4D360074EB1B /* PrivacyWindowController.m */ = {isa = PBXFileReference; fileEncoding = 4; lastKnownFileType = sourcecode.c.objc; path = PrivacyWindowController.m; sourceTree = "<group>"; };
		297A501328DF4D360074EB1B /* PrivacyWindowController.xib */ = {isa = PBXFileReference; fileEncoding = 4; lastKnownFileType = file.xib; path = PrivacyWindowController.xib; sourceTree = "<group>"; };
		297A501428DF4D360074EB1B /* PrivacyConsent.h */ = {isa = PBXFileReference; fileEncoding = 4; lastKnownFileType = sourcecode.c.h; path = PrivacyConsent.h; sourceTree = "<group>"; };
		297A501528DF4D360074EB1B /* PrivacyWindowController.h */ = {isa = PBXFileReference; fileEncoding = 4; lastKnownFileType = sourcecode.c.h; path = PrivacyWindowController.h; sourceTree = "<group>"; };
		297A501628DF4D360074EB1B /* PrivacyConsent.m */ = {isa = PBXFileReference; fileEncoding = 4; lastKnownFileType = sourcecode.c.objc; path = PrivacyConsent.m; sourceTree = "<group>"; };
		298566BC29802962004ACA95 /* cs */ = {isa = PBXFileReference; lastKnownFileType = text.plist.strings; name = cs; path = cs.lproj/KMAboutWindowController.strings; sourceTree = "<group>"; };
		298566BD29802963004ACA95 /* cs */ = {isa = PBXFileReference; lastKnownFileType = text.plist.strings; name = cs; path = cs.lproj/preferences.strings; sourceTree = "<group>"; };
		298566BE29802963004ACA95 /* cs */ = {isa = PBXFileReference; lastKnownFileType = text.plist.strings; name = cs; path = cs.lproj/KMInfoWindowController.strings; sourceTree = "<group>"; };
		298566BF29802963004ACA95 /* cs */ = {isa = PBXFileReference; lastKnownFileType = text.plist.strings; name = cs; path = cs.lproj/KMKeyboardHelpWindowController.strings; sourceTree = "<group>"; };
		298566C029802963004ACA95 /* cs */ = {isa = PBXFileReference; lastKnownFileType = text.plist.strings; name = cs; path = cs.lproj/MainMenu.strings; sourceTree = "<group>"; };
		298566C129802970004ACA95 /* cs */ = {isa = PBXFileReference; lastKnownFileType = text.plist.strings; name = cs; path = cs.lproj/Localizable.strings; sourceTree = "<group>"; };
		298566C82980C9AD004ACA95 /* sv */ = {isa = PBXFileReference; lastKnownFileType = text.plist.strings; name = sv; path = sv.lproj/KMAboutWindowController.strings; sourceTree = "<group>"; };
		298566C92980C9AD004ACA95 /* sv */ = {isa = PBXFileReference; lastKnownFileType = text.plist.strings; name = sv; path = sv.lproj/preferences.strings; sourceTree = "<group>"; };
		298566CA2980C9AD004ACA95 /* sv */ = {isa = PBXFileReference; lastKnownFileType = text.plist.strings; name = sv; path = sv.lproj/KMInfoWindowController.strings; sourceTree = "<group>"; };
		298566CB2980C9AE004ACA95 /* sv */ = {isa = PBXFileReference; lastKnownFileType = text.plist.strings; name = sv; path = sv.lproj/KMKeyboardHelpWindowController.strings; sourceTree = "<group>"; };
		298566CC2980C9AE004ACA95 /* sv */ = {isa = PBXFileReference; lastKnownFileType = text.plist.strings; name = sv; path = sv.lproj/MainMenu.strings; sourceTree = "<group>"; };
		298566CD2980C9B9004ACA95 /* sv */ = {isa = PBXFileReference; lastKnownFileType = text.plist.strings; name = sv; path = sv.lproj/Localizable.strings; sourceTree = "<group>"; };
		298566D42980D47C004ACA95 /* uk */ = {isa = PBXFileReference; lastKnownFileType = text.plist.strings; name = uk; path = uk.lproj/KMAboutWindowController.strings; sourceTree = "<group>"; };
		298566D52980D47D004ACA95 /* uk */ = {isa = PBXFileReference; lastKnownFileType = text.plist.strings; name = uk; path = uk.lproj/preferences.strings; sourceTree = "<group>"; };
		298566D62980D47D004ACA95 /* uk */ = {isa = PBXFileReference; lastKnownFileType = text.plist.strings; name = uk; path = uk.lproj/KMInfoWindowController.strings; sourceTree = "<group>"; };
		298566D72980D47D004ACA95 /* uk */ = {isa = PBXFileReference; lastKnownFileType = text.plist.strings; name = uk; path = uk.lproj/KMKeyboardHelpWindowController.strings; sourceTree = "<group>"; };
		298566D82980D47E004ACA95 /* uk */ = {isa = PBXFileReference; lastKnownFileType = text.plist.strings; name = uk; path = uk.lproj/MainMenu.strings; sourceTree = "<group>"; };
		298566D92980D489004ACA95 /* uk */ = {isa = PBXFileReference; lastKnownFileType = text.plist.strings; name = uk; path = uk.lproj/Localizable.strings; sourceTree = "<group>"; };
		298566E02980E579004ACA95 /* ru */ = {isa = PBXFileReference; lastKnownFileType = text.plist.strings; name = ru; path = ru.lproj/KMAboutWindowController.strings; sourceTree = "<group>"; };
		298566E12980E579004ACA95 /* ru */ = {isa = PBXFileReference; lastKnownFileType = text.plist.strings; name = ru; path = ru.lproj/preferences.strings; sourceTree = "<group>"; };
		298566E22980E57A004ACA95 /* ru */ = {isa = PBXFileReference; lastKnownFileType = text.plist.strings; name = ru; path = ru.lproj/KMInfoWindowController.strings; sourceTree = "<group>"; };
		298566E32980E57A004ACA95 /* ru */ = {isa = PBXFileReference; lastKnownFileType = text.plist.strings; name = ru; path = ru.lproj/KMKeyboardHelpWindowController.strings; sourceTree = "<group>"; };
		298566E42980E57A004ACA95 /* ru */ = {isa = PBXFileReference; lastKnownFileType = text.plist.strings; name = ru; path = ru.lproj/MainMenu.strings; sourceTree = "<group>"; };
		298566E52980E584004ACA95 /* ru */ = {isa = PBXFileReference; lastKnownFileType = text.plist.strings; name = ru; path = ru.lproj/Localizable.strings; sourceTree = "<group>"; };
		298D09F52A1F4533006B9DFE /* TextApiCompliance.m */ = {isa = PBXFileReference; fileEncoding = 4; lastKnownFileType = sourcecode.c.objc; path = TextApiCompliance.m; sourceTree = "<group>"; };
		298D09F62A1F4533006B9DFE /* TextApiCompliance.h */ = {isa = PBXFileReference; fileEncoding = 4; lastKnownFileType = sourcecode.c.h; path = TextApiCompliance.h; sourceTree = "<group>"; };
		2999C69829D3E4CE006366F5 /* InputMethodTests.m */ = {isa = PBXFileReference; lastKnownFileType = sourcecode.c.objc; path = InputMethodTests.m; sourceTree = "<group>"; };
		299ABD6F29ECE75B00AA5948 /* KeySender.m */ = {isa = PBXFileReference; fileEncoding = 4; lastKnownFileType = sourcecode.c.objc; path = KeySender.m; sourceTree = "<group>"; };
		299ABD7029ECE75B00AA5948 /* KeySender.h */ = {isa = PBXFileReference; fileEncoding = 4; lastKnownFileType = sourcecode.c.h; path = KeySender.h; sourceTree = "<group>"; };
		299B5E1E29126CA20070841D /* keyman-icon@2x.png */ = {isa = PBXFileReference; lastKnownFileType = image.png; path = "keyman-icon@2x.png"; sourceTree = "<group>"; };
		299B5E1F29126CA20070841D /* keyman-icon.png */ = {isa = PBXFileReference; lastKnownFileType = image.png; path = "keyman-icon.png"; sourceTree = "<group>"; };
		29A4730527E9D6D500DE07C7 /* ha */ = {isa = PBXFileReference; lastKnownFileType = text.plist.strings; name = ha; path = ha.lproj/KMAboutWindowController.strings; sourceTree = "<group>"; };
		29A4730627E9D6D500DE07C7 /* ha */ = {isa = PBXFileReference; lastKnownFileType = text.plist.strings; name = ha; path = ha.lproj/preferences.strings; sourceTree = "<group>"; };
		29A4730727E9D6D600DE07C7 /* ha */ = {isa = PBXFileReference; lastKnownFileType = text.plist.strings; name = ha; path = ha.lproj/KMInfoWindowController.strings; sourceTree = "<group>"; };
		29A4730827E9D6D700DE07C7 /* ha */ = {isa = PBXFileReference; lastKnownFileType = text.plist.strings; name = ha; path = ha.lproj/KMKeyboardHelpWindowController.strings; sourceTree = "<group>"; };
		29A4730927E9D6D700DE07C7 /* ha */ = {isa = PBXFileReference; lastKnownFileType = text.plist.strings; name = ha; path = ha.lproj/MainMenu.strings; sourceTree = "<group>"; };
		29A4730A27E9D84B00DE07C7 /* ha */ = {isa = PBXFileReference; lastKnownFileType = text.plist.strings; name = ha; path = ha.lproj/Localizable.strings; sourceTree = "<group>"; };
		29B27FF229062FF50036917E /* nl */ = {isa = PBXFileReference; lastKnownFileType = text.plist.strings; name = nl; path = nl.lproj/KMAboutWindowController.strings; sourceTree = "<group>"; };
		29B27FF329062FF50036917E /* nl */ = {isa = PBXFileReference; lastKnownFileType = text.plist.strings; name = nl; path = nl.lproj/preferences.strings; sourceTree = "<group>"; };
		29B27FF429062FF50036917E /* nl */ = {isa = PBXFileReference; lastKnownFileType = text.plist.strings; name = nl; path = nl.lproj/KMInfoWindowController.strings; sourceTree = "<group>"; };
		29B27FF529062FF60036917E /* nl */ = {isa = PBXFileReference; lastKnownFileType = text.plist.strings; name = nl; path = nl.lproj/KMKeyboardHelpWindowController.strings; sourceTree = "<group>"; };
		29B27FF629062FF60036917E /* nl */ = {isa = PBXFileReference; lastKnownFileType = text.plist.strings; name = nl; path = nl.lproj/MainMenu.strings; sourceTree = "<group>"; };
		29B27FF7290630170036917E /* nl */ = {isa = PBXFileReference; lastKnownFileType = text.plist.strings; name = nl; path = nl.lproj/Localizable.strings; sourceTree = "<group>"; };
		29B348AA2726F1C1009B1C82 /* km */ = {isa = PBXFileReference; lastKnownFileType = text.plist.strings; name = km; path = km.lproj/KMAboutWindowController.strings; sourceTree = "<group>"; };
		29B348AB2726F1C2009B1C82 /* km */ = {isa = PBXFileReference; lastKnownFileType = text.plist.strings; name = km; path = km.lproj/preferences.strings; sourceTree = "<group>"; };
		29B348AC2726F1C2009B1C82 /* km */ = {isa = PBXFileReference; lastKnownFileType = text.plist.strings; name = km; path = km.lproj/MainMenu.strings; sourceTree = "<group>"; };
		29B348AE2726F1C7009B1C82 /* km */ = {isa = PBXFileReference; lastKnownFileType = text.plist.strings; name = km; path = km.lproj/Localizable.strings; sourceTree = "<group>"; };
		29B42A582728339900EDD5D3 /* Base */ = {isa = PBXFileReference; lastKnownFileType = file.xib; name = Base; path = Base.lproj/KMInfoWindowController.xib; sourceTree = "<group>"; };
		29B42A5B2728339E00EDD5D3 /* en */ = {isa = PBXFileReference; lastKnownFileType = text.plist.strings; name = en; path = en.lproj/KMInfoWindowController.strings; sourceTree = "<group>"; };
		29B42A5F272833A600EDD5D3 /* km */ = {isa = PBXFileReference; lastKnownFileType = text.plist.strings; name = km; path = km.lproj/KMInfoWindowController.strings; sourceTree = "<group>"; };
		29B42A612728343B00EDD5D3 /* Base */ = {isa = PBXFileReference; lastKnownFileType = file.xib; name = Base; path = Base.lproj/KMKeyboardHelpWindowController.xib; sourceTree = "<group>"; };
		29B42A642728343F00EDD5D3 /* en */ = {isa = PBXFileReference; lastKnownFileType = text.plist.strings; name = en; path = en.lproj/KMKeyboardHelpWindowController.strings; sourceTree = "<group>"; };
		29B42A682728344600EDD5D3 /* km */ = {isa = PBXFileReference; lastKnownFileType = text.plist.strings; name = km; path = km.lproj/KMKeyboardHelpWindowController.strings; sourceTree = "<group>"; };
		29B4A0D32BF7675A00682049 /* KMLogs.m */ = {isa = PBXFileReference; fileEncoding = 4; lastKnownFileType = sourcecode.c.objc; path = KMLogs.m; sourceTree = "<group>"; };
		29B4A0D42BF7675A00682049 /* KMLogs.h */ = {isa = PBXFileReference; fileEncoding = 4; lastKnownFileType = sourcecode.c.h; path = KMLogs.h; sourceTree = "<group>"; };
		29B5BC0328169A6300B86A17 /* ff */ = {isa = PBXFileReference; lastKnownFileType = text.plist.strings; name = ff; path = ff.lproj/KMAboutWindowController.strings; sourceTree = "<group>"; };
		29B5BC0428169A6400B86A17 /* ff */ = {isa = PBXFileReference; lastKnownFileType = text.plist.strings; name = ff; path = ff.lproj/preferences.strings; sourceTree = "<group>"; };
		29B5BC0528169A6400B86A17 /* ff */ = {isa = PBXFileReference; lastKnownFileType = text.plist.strings; name = ff; path = ff.lproj/KMInfoWindowController.strings; sourceTree = "<group>"; };
		29B5BC0628169A6500B86A17 /* ff */ = {isa = PBXFileReference; lastKnownFileType = text.plist.strings; name = ff; path = ff.lproj/KMKeyboardHelpWindowController.strings; sourceTree = "<group>"; };
		29B5BC0728169A6600B86A17 /* ff */ = {isa = PBXFileReference; lastKnownFileType = text.plist.strings; name = ff; path = ff.lproj/MainMenu.strings; sourceTree = "<group>"; };
		29B5BC0828169A8600B86A17 /* ff */ = {isa = PBXFileReference; lastKnownFileType = text.plist.strings; name = ff; path = ff.lproj/Localizable.strings; sourceTree = "<group>"; };
		29B6BB5B292239B4008F04BD /* zh-Hans */ = {isa = PBXFileReference; lastKnownFileType = text.plist.strings; name = "zh-Hans"; path = "zh-Hans.lproj/KMAboutWindowController.strings"; sourceTree = "<group>"; };
		29B6BB5C292239B4008F04BD /* zh-Hans */ = {isa = PBXFileReference; lastKnownFileType = text.plist.strings; name = "zh-Hans"; path = "zh-Hans.lproj/preferences.strings"; sourceTree = "<group>"; };
		29B6BB5D292239B4008F04BD /* zh-Hans */ = {isa = PBXFileReference; lastKnownFileType = text.plist.strings; name = "zh-Hans"; path = "zh-Hans.lproj/KMInfoWindowController.strings"; sourceTree = "<group>"; };
		29B6BB5E292239B4008F04BD /* zh-Hans */ = {isa = PBXFileReference; lastKnownFileType = text.plist.strings; name = "zh-Hans"; path = "zh-Hans.lproj/KMKeyboardHelpWindowController.strings"; sourceTree = "<group>"; };
		29B6BB5F292239B4008F04BD /* zh-Hans */ = {isa = PBXFileReference; lastKnownFileType = text.plist.strings; name = "zh-Hans"; path = "zh-Hans.lproj/MainMenu.strings"; sourceTree = "<group>"; };
		29B6BB60292239DC008F04BD /* zh-Hans */ = {isa = PBXFileReference; lastKnownFileType = text.plist.strings; name = "zh-Hans"; path = "zh-Hans.lproj/Localizable.strings"; sourceTree = "<group>"; };
		29B6FB722BC39DD60074BF7F /* TextApiComplianceTests.m */ = {isa = PBXFileReference; lastKnownFileType = sourcecode.c.objc; path = TextApiComplianceTests.m; sourceTree = "<group>"; };
		29B70A23283CB6680086B580 /* es-419 */ = {isa = PBXFileReference; lastKnownFileType = text.plist.strings; name = "es-419"; path = "es-419.lproj/KMAboutWindowController.strings"; sourceTree = "<group>"; };
		29B70A24283CB6690086B580 /* es-419 */ = {isa = PBXFileReference; lastKnownFileType = text.plist.strings; name = "es-419"; path = "es-419.lproj/preferences.strings"; sourceTree = "<group>"; };
		29B70A25283CB66A0086B580 /* es-419 */ = {isa = PBXFileReference; lastKnownFileType = text.plist.strings; name = "es-419"; path = "es-419.lproj/KMInfoWindowController.strings"; sourceTree = "<group>"; };
		29B70A26283CB66B0086B580 /* es-419 */ = {isa = PBXFileReference; lastKnownFileType = text.plist.strings; name = "es-419"; path = "es-419.lproj/KMKeyboardHelpWindowController.strings"; sourceTree = "<group>"; };
		29B70A27283CB66C0086B580 /* es-419 */ = {isa = PBXFileReference; lastKnownFileType = text.plist.strings; name = "es-419"; path = "es-419.lproj/MainMenu.strings"; sourceTree = "<group>"; };
		29B70A28283CB6900086B580 /* es-419 */ = {isa = PBXFileReference; lastKnownFileType = text.plist.strings; name = "es-419"; path = "es-419.lproj/Localizable.strings"; sourceTree = "<group>"; };
		29BFA761282936D4009FCCC3 /* it */ = {isa = PBXFileReference; lastKnownFileType = text.plist.strings; name = it; path = it.lproj/KMAboutWindowController.strings; sourceTree = "<group>"; };
		29BFA762282936D5009FCCC3 /* it */ = {isa = PBXFileReference; lastKnownFileType = text.plist.strings; name = it; path = it.lproj/preferences.strings; sourceTree = "<group>"; };
		29BFA763282936D5009FCCC3 /* it */ = {isa = PBXFileReference; lastKnownFileType = text.plist.strings; name = it; path = it.lproj/KMInfoWindowController.strings; sourceTree = "<group>"; };
		29BFA764282936D6009FCCC3 /* it */ = {isa = PBXFileReference; lastKnownFileType = text.plist.strings; name = it; path = it.lproj/KMKeyboardHelpWindowController.strings; sourceTree = "<group>"; };
		29BFA765282936D7009FCCC3 /* it */ = {isa = PBXFileReference; lastKnownFileType = text.plist.strings; name = it; path = it.lproj/MainMenu.strings; sourceTree = "<group>"; };
		29BFA76628293760009FCCC3 /* it */ = {isa = PBXFileReference; lastKnownFileType = text.plist.strings; name = it; path = it.lproj/Localizable.strings; sourceTree = "<group>"; };
		29BFA76D282948BD009FCCC3 /* pl */ = {isa = PBXFileReference; lastKnownFileType = text.plist.strings; name = pl; path = pl.lproj/KMAboutWindowController.strings; sourceTree = "<group>"; };
		29BFA76E282948BE009FCCC3 /* pl */ = {isa = PBXFileReference; lastKnownFileType = text.plist.strings; name = pl; path = pl.lproj/preferences.strings; sourceTree = "<group>"; };
		29BFA76F282948BE009FCCC3 /* pl */ = {isa = PBXFileReference; lastKnownFileType = text.plist.strings; name = pl; path = pl.lproj/KMInfoWindowController.strings; sourceTree = "<group>"; };
		29BFA770282948BF009FCCC3 /* pl */ = {isa = PBXFileReference; lastKnownFileType = text.plist.strings; name = pl; path = pl.lproj/KMKeyboardHelpWindowController.strings; sourceTree = "<group>"; };
		29BFA771282948C0009FCCC3 /* pl */ = {isa = PBXFileReference; lastKnownFileType = text.plist.strings; name = pl; path = pl.lproj/MainMenu.strings; sourceTree = "<group>"; };
		29BFA7722829490A009FCCC3 /* pl */ = {isa = PBXFileReference; lastKnownFileType = text.plist.strings; name = pl; path = pl.lproj/Localizable.strings; sourceTree = "<group>"; };
		29C1E1742800227500759EDE /* pt-PT */ = {isa = PBXFileReference; lastKnownFileType = text.plist.strings; name = "pt-PT"; path = "pt-PT.lproj/KMAboutWindowController.strings"; sourceTree = "<group>"; };
		29C1E1752800227600759EDE /* pt-PT */ = {isa = PBXFileReference; lastKnownFileType = text.plist.strings; name = "pt-PT"; path = "pt-PT.lproj/preferences.strings"; sourceTree = "<group>"; };
		29C1E1762800227700759EDE /* pt-PT */ = {isa = PBXFileReference; lastKnownFileType = text.plist.strings; name = "pt-PT"; path = "pt-PT.lproj/KMInfoWindowController.strings"; sourceTree = "<group>"; };
		29C1E1772800227700759EDE /* pt-PT */ = {isa = PBXFileReference; lastKnownFileType = text.plist.strings; name = "pt-PT"; path = "pt-PT.lproj/KMKeyboardHelpWindowController.strings"; sourceTree = "<group>"; };
		29C1E1782800227800759EDE /* pt-PT */ = {isa = PBXFileReference; lastKnownFileType = text.plist.strings; name = "pt-PT"; path = "pt-PT.lproj/MainMenu.strings"; sourceTree = "<group>"; };
		29C1E179280025A900759EDE /* pt-PT */ = {isa = PBXFileReference; lastKnownFileType = text.plist.strings; name = "pt-PT"; path = "pt-PT.lproj/Localizable.strings"; sourceTree = "<group>"; };
		29D470942C648D5100224B4F /* el */ = {isa = PBXFileReference; lastKnownFileType = text.plist.strings; name = el; path = el.lproj/KMAboutWindowController.strings; sourceTree = "<group>"; };
		29D470952C648D5100224B4F /* el */ = {isa = PBXFileReference; lastKnownFileType = text.plist.strings; name = el; path = el.lproj/preferences.strings; sourceTree = "<group>"; };
		29D470962C648D5200224B4F /* el */ = {isa = PBXFileReference; lastKnownFileType = text.plist.strings; name = el; path = el.lproj/KMInfoWindowController.strings; sourceTree = "<group>"; };
		29D470972C648D5200224B4F /* el */ = {isa = PBXFileReference; lastKnownFileType = text.plist.strings; name = el; path = el.lproj/KMKeyboardHelpWindowController.strings; sourceTree = "<group>"; };
		29D470982C648D5200224B4F /* el */ = {isa = PBXFileReference; lastKnownFileType = text.plist.strings; name = el; path = el.lproj/MainMenu.strings; sourceTree = "<group>"; };
		29D470992C648D7100224B4F /* el */ = {isa = PBXFileReference; lastKnownFileType = text.plist.strings; name = el; path = el.lproj/Localizable.strings; sourceTree = "<group>"; };
		29DD8400276C49E20066A16E /* am */ = {isa = PBXFileReference; lastKnownFileType = text.plist.strings; name = am; path = am.lproj/KMAboutWindowController.strings; sourceTree = "<group>"; };
		29DD8401276C49E20066A16E /* am */ = {isa = PBXFileReference; lastKnownFileType = text.plist.strings; name = am; path = am.lproj/preferences.strings; sourceTree = "<group>"; };
		29DD8402276C49E30066A16E /* am */ = {isa = PBXFileReference; lastKnownFileType = text.plist.strings; name = am; path = am.lproj/KMInfoWindowController.strings; sourceTree = "<group>"; };
		29DD8403276C49E40066A16E /* am */ = {isa = PBXFileReference; lastKnownFileType = text.plist.strings; name = am; path = am.lproj/KMKeyboardHelpWindowController.strings; sourceTree = "<group>"; };
		29DD8404276C49E50066A16E /* am */ = {isa = PBXFileReference; lastKnownFileType = text.plist.strings; name = am; path = am.lproj/MainMenu.strings; sourceTree = "<group>"; };
		29DD8408276C4D2F0066A16E /* am */ = {isa = PBXFileReference; lastKnownFileType = text.plist.strings; name = am; path = am.lproj/Localizable.strings; sourceTree = "<group>"; };
		370E44542564E1EE00642929 /* Sentry.framework */ = {isa = PBXFileReference; explicitFileType = wrapper.framework; path = Sentry.framework; sourceTree = BUILT_PRODUCTS_DIR; };
		37589AD422E52DA20097D39D /* Keyman.entitlements */ = {isa = PBXFileReference; lastKnownFileType = text.plist.entitlements; path = Keyman.entitlements; sourceTree = "<group>"; };
		37A00ED4239AA25700D2C837 /* AppDelegate.h */ = {isa = PBXFileReference; lastKnownFileType = sourcecode.c.h; path = AppDelegate.h; sourceTree = "<group>"; };
		37A00ED5239AA25700D2C837 /* AppDelegate.m */ = {isa = PBXFileReference; lastKnownFileType = sourcecode.c.objc; path = AppDelegate.m; sourceTree = "<group>"; };
		37A00ED7239AA25700D2C837 /* ViewController.h */ = {isa = PBXFileReference; lastKnownFileType = sourcecode.c.h; path = ViewController.h; sourceTree = "<group>"; };
		37A00ED8239AA25700D2C837 /* ViewController.m */ = {isa = PBXFileReference; lastKnownFileType = sourcecode.c.objc; path = ViewController.m; sourceTree = "<group>"; };
		37A00EDA239AA25D00D2C837 /* Assets.xcassets */ = {isa = PBXFileReference; lastKnownFileType = folder.assetcatalog; path = Assets.xcassets; sourceTree = "<group>"; };
		37A00EDF239AA25D00D2C837 /* Info.plist */ = {isa = PBXFileReference; lastKnownFileType = text.plist.xml; path = Info.plist; sourceTree = "<group>"; };
		37A00EE0239AA25D00D2C837 /* main.m */ = {isa = PBXFileReference; lastKnownFileType = sourcecode.c.objc; path = main.m; sourceTree = "<group>"; };
		37A00EE2239AA25D00D2C837 /* ConfigurationHost.entitlements */ = {isa = PBXFileReference; lastKnownFileType = text.plist.entitlements; path = ConfigurationHost.entitlements; sourceTree = "<group>"; };
		37A00F2C239AD4C300D2C837 /* KeymanEngine4Mac.framework */ = {isa = PBXFileReference; explicitFileType = wrapper.framework; path = KeymanEngine4Mac.framework; sourceTree = BUILT_PRODUCTS_DIR; };
		37A00F2E239AD4D000D2C837 /* KeymanEngine4Mac.framework */ = {isa = PBXFileReference; explicitFileType = wrapper.framework; path = KeymanEngine4Mac.framework; sourceTree = BUILT_PRODUCTS_DIR; };
		37A245C02565DFA6000BBF92 /* Assets.xcassets */ = {isa = PBXFileReference; lastKnownFileType = folder.assetcatalog; path = Assets.xcassets; sourceTree = "<group>"; };
		37AE5C9C239A7B770086CC7C /* qrcode.min.js */ = {isa = PBXFileReference; fileEncoding = 4; lastKnownFileType = sourcecode.javascript; path = qrcode.min.js; sourceTree = "<group>"; };
		37C2B0CA25FF2C340092E16A /* Help */ = {isa = PBXFileReference; lastKnownFileType = folder; name = Help; path = Keyman4MacIM/Help; sourceTree = "<group>"; };
		37CA0FCE2745DCFE00266259 /* OCMock.xcframework */ = {isa = PBXFileReference; lastKnownFileType = wrapper.xcframework; name = OCMock.xcframework; path = ../Carthage/Build/OCMock.xcframework; sourceTree = "<group>"; };
		7844A655E38A234DE5D29DF9 /* Pods-Keyman.release.xcconfig */ = {isa = PBXFileReference; includeInIndex = 1; lastKnownFileType = text.xcconfig; name = "Pods-Keyman.release.xcconfig"; path = "Pods/Target Support Files/Pods-Keyman/Pods-Keyman.release.xcconfig"; sourceTree = "<group>"; };
		8577C0C788461AFE564DDF4F /* Pods-KeymanTests.debug.xcconfig */ = {isa = PBXFileReference; includeInIndex = 1; lastKnownFileType = text.xcconfig; name = "Pods-KeymanTests.debug.xcconfig"; path = "Pods/Target Support Files/Pods-KeymanTests/Pods-KeymanTests.debug.xcconfig"; sourceTree = "<group>"; };
		878287E1B18ED4EE910C4BC7 /* Pods-Keyman.debug.xcconfig */ = {isa = PBXFileReference; includeInIndex = 1; lastKnownFileType = text.xcconfig; name = "Pods-Keyman.debug.xcconfig"; path = "Pods/Target Support Files/Pods-Keyman/Pods-Keyman.debug.xcconfig"; sourceTree = "<group>"; };
		9800EC591C02940300BF0FB5 /* keyman-for-mac-os-license.html */ = {isa = PBXFileReference; fileEncoding = 4; lastKnownFileType = text.html; path = "keyman-for-mac-os-license.html"; sourceTree = "<group>"; };
		9803C9D71B0EFB3B0082A6F9 /* WebKit.framework */ = {isa = PBXFileReference; lastKnownFileType = wrapper.framework; name = WebKit.framework; path = System/Library/Frameworks/WebKit.framework; sourceTree = SDKROOT; };
		9832472C1A9EABC70010B90C /* KMConfigColumn1CellView.h */ = {isa = PBXFileReference; fileEncoding = 4; lastKnownFileType = sourcecode.c.h; name = KMConfigColumn1CellView.h; path = Keyman4MacIM/KMConfiguration/KMConfigColumn1CellView.h; sourceTree = "<group>"; };
		9832472D1A9EABC70010B90C /* KMConfigColumn1CellView.m */ = {isa = PBXFileReference; fileEncoding = 4; lastKnownFileType = sourcecode.c.objc; name = KMConfigColumn1CellView.m; path = Keyman4MacIM/KMConfiguration/KMConfigColumn1CellView.m; sourceTree = "<group>"; };
		983247B01A9EB9690010B90C /* KMConfigColumn3CellView.h */ = {isa = PBXFileReference; fileEncoding = 4; lastKnownFileType = sourcecode.c.h; name = KMConfigColumn3CellView.h; path = Keyman4MacIM/KMConfiguration/KMConfigColumn3CellView.h; sourceTree = "<group>"; };
		983247B11A9EB9690010B90C /* KMConfigColumn3CellView.m */ = {isa = PBXFileReference; fileEncoding = 4; lastKnownFileType = sourcecode.c.objc; name = KMConfigColumn3CellView.m; path = Keyman4MacIM/KMConfiguration/KMConfigColumn3CellView.m; sourceTree = "<group>"; };
		9836B3651AE5F11D00780482 /* crypt.h */ = {isa = PBXFileReference; fileEncoding = 4; lastKnownFileType = sourcecode.c.h; path = crypt.h; sourceTree = "<group>"; };
		9836B3661AE5F11D00780482 /* ioapi.c */ = {isa = PBXFileReference; fileEncoding = 4; lastKnownFileType = sourcecode.c.c; path = ioapi.c; sourceTree = "<group>"; };
		9836B3671AE5F11D00780482 /* ioapi.h */ = {isa = PBXFileReference; fileEncoding = 4; lastKnownFileType = sourcecode.c.h; path = ioapi.h; sourceTree = "<group>"; };
		9836B3681AE5F11D00780482 /* mztools.c */ = {isa = PBXFileReference; fileEncoding = 4; lastKnownFileType = sourcecode.c.c; path = mztools.c; sourceTree = "<group>"; };
		9836B3691AE5F11D00780482 /* mztools.h */ = {isa = PBXFileReference; fileEncoding = 4; lastKnownFileType = sourcecode.c.h; path = mztools.h; sourceTree = "<group>"; };
		9836B36A1AE5F11D00780482 /* unzip.c */ = {isa = PBXFileReference; fileEncoding = 4; lastKnownFileType = sourcecode.c.c; path = unzip.c; sourceTree = "<group>"; };
		9836B36B1AE5F11D00780482 /* unzip.h */ = {isa = PBXFileReference; fileEncoding = 4; lastKnownFileType = sourcecode.c.h; path = unzip.h; sourceTree = "<group>"; };
		9836B36C1AE5F11D00780482 /* zip.c */ = {isa = PBXFileReference; fileEncoding = 4; lastKnownFileType = sourcecode.c.c; path = zip.c; sourceTree = "<group>"; };
		9836B36D1AE5F11D00780482 /* zip.h */ = {isa = PBXFileReference; fileEncoding = 4; lastKnownFileType = sourcecode.c.h; path = zip.h; sourceTree = "<group>"; };
		9836B36E1AE5F11D00780482 /* ZipArchive.h */ = {isa = PBXFileReference; fileEncoding = 4; lastKnownFileType = sourcecode.c.h; path = ZipArchive.h; sourceTree = "<group>"; };
		9836B36F1AE5F11D00780482 /* ZipArchive.mm */ = {isa = PBXFileReference; fileEncoding = 4; lastKnownFileType = sourcecode.cpp.objcpp; path = ZipArchive.mm; sourceTree = "<group>"; };
		984B8F411AF1C3D900E096A8 /* OSKWindowController.h */ = {isa = PBXFileReference; fileEncoding = 4; lastKnownFileType = sourcecode.c.h; name = OSKWindowController.h; path = OnScreenKeyboard/OSKWindowController.h; sourceTree = "<group>"; };
		984B8F421AF1C3D900E096A8 /* OSKWindowController.m */ = {isa = PBXFileReference; fileEncoding = 4; lastKnownFileType = sourcecode.c.objc; name = OSKWindowController.m; path = OnScreenKeyboard/OSKWindowController.m; sourceTree = "<group>"; };
		984B8F431AF1C3D900E096A8 /* OSKWindowController.xib */ = {isa = PBXFileReference; fileEncoding = 4; lastKnownFileType = file.xib; name = OSKWindowController.xib; path = OnScreenKeyboard/OSKWindowController.xib; sourceTree = "<group>"; };
		984C2B211A79DF1B0023F89D /* KeymanEngine4Mac.framework */ = {isa = PBXFileReference; lastKnownFileType = wrapper.framework; name = KeymanEngine4Mac.framework; path = Frameworks/KeymanEngine4Mac.framework; sourceTree = "<group>"; };
		9874C31E1B536847000BB543 /* info.png */ = {isa = PBXFileReference; lastKnownFileType = image.png; path = info.png; sourceTree = "<group>"; };
		9874C31F1B536847000BB543 /* keyman.png */ = {isa = PBXFileReference; lastKnownFileType = image.png; path = keyman.png; sourceTree = "<group>"; };
		9874C3201B536847000BB543 /* SideImage.bmp */ = {isa = PBXFileReference; lastKnownFileType = image.bmp; path = SideImage.bmp; sourceTree = "<group>"; };
		989C9C081A7876DE00A20425 /* Keyman.app */ = {isa = PBXFileReference; explicitFileType = wrapper.application; includeInIndex = 0; path = Keyman.app; sourceTree = BUILT_PRODUCTS_DIR; };
		989C9C0C1A7876DE00A20425 /* Info.plist */ = {isa = PBXFileReference; lastKnownFileType = text.plist.xml; path = Info.plist; sourceTree = "<group>"; };
		989C9C101A7876DE00A20425 /* main.m */ = {isa = PBXFileReference; lastKnownFileType = sourcecode.c.objc; path = main.m; sourceTree = "<group>"; };
		989C9C121A7876DE00A20425 /* Images.xcassets */ = {isa = PBXFileReference; lastKnownFileType = folder.assetcatalog; path = Images.xcassets; sourceTree = "<group>"; };
		98A778C21A8C53BF00CF809D /* KMInputMethodAppDelegate.h */ = {isa = PBXFileReference; fileEncoding = 4; lastKnownFileType = sourcecode.c.h; path = KMInputMethodAppDelegate.h; sourceTree = "<group>"; };
		98A778C31A8C53BF00CF809D /* KMInputMethodAppDelegate.m */ = {isa = PBXFileReference; fileEncoding = 4; lastKnownFileType = sourcecode.c.objc; path = KMInputMethodAppDelegate.m; sourceTree = "<group>"; };
		98BCD1F41B4E5998004E1AFD /* NSString+SuppMethods.h */ = {isa = PBXFileReference; fileEncoding = 4; lastKnownFileType = sourcecode.c.h; name = "NSString+SuppMethods.h"; path = "Categories/NSString+SuppMethods.h"; sourceTree = "<group>"; };
		98BCD1F51B4E5998004E1AFD /* NSString+SuppMethods.m */ = {isa = PBXFileReference; fileEncoding = 4; lastKnownFileType = sourcecode.c.objc; name = "NSString+SuppMethods.m"; path = "Categories/NSString+SuppMethods.m"; sourceTree = "<group>"; };
		98BDD3681BC3511200FAC7C4 /* Keyman4MacIM.entitlements */ = {isa = PBXFileReference; lastKnownFileType = text.xml; path = Keyman4MacIM.entitlements; sourceTree = "<group>"; };
		98BF92411BF01CBE0002126A /* KMAboutWindowController.h */ = {isa = PBXFileReference; fileEncoding = 4; lastKnownFileType = sourcecode.c.h; path = KMAboutWindowController.h; sourceTree = "<group>"; };
		98BF92421BF01CBE0002126A /* KMAboutWindowController.m */ = {isa = PBXFileReference; fileEncoding = 4; lastKnownFileType = sourcecode.c.objc; path = KMAboutWindowController.m; sourceTree = "<group>"; };
		98BF92461BF01D890002126A /* image.jpg */ = {isa = PBXFileReference; lastKnownFileType = image.jpeg; path = image.jpg; sourceTree = "<group>"; };
		98BF924D1BF02DC20002126A /* KMBarView.h */ = {isa = PBXFileReference; fileEncoding = 4; lastKnownFileType = sourcecode.c.h; path = KMBarView.h; sourceTree = "<group>"; };
		98BF924E1BF02DC20002126A /* KMBarView.m */ = {isa = PBXFileReference; fileEncoding = 4; lastKnownFileType = sourcecode.c.objc; path = KMBarView.m; sourceTree = "<group>"; };
		98BF92501BF03D4D0002126A /* KMAboutBGView.h */ = {isa = PBXFileReference; fileEncoding = 4; lastKnownFileType = sourcecode.c.h; path = KMAboutBGView.h; sourceTree = "<group>"; };
		98BF92511BF03D4D0002126A /* KMAboutBGView.m */ = {isa = PBXFileReference; fileEncoding = 4; lastKnownFileType = sourcecode.c.objc; path = KMAboutBGView.m; sourceTree = "<group>"; };
		98BF92531BF040A50002126A /* title.png */ = {isa = PBXFileReference; lastKnownFileType = image.png; path = title.png; sourceTree = "<group>"; };
		98BF92551BF0431F0002126A /* KMAboutWindow.h */ = {isa = PBXFileReference; fileEncoding = 4; lastKnownFileType = sourcecode.c.h; path = KMAboutWindow.h; sourceTree = "<group>"; };
		98BF92561BF0431F0002126A /* KMAboutWindow.m */ = {isa = PBXFileReference; fileEncoding = 4; lastKnownFileType = sourcecode.c.objc; path = KMAboutWindow.m; sourceTree = "<group>"; };
		98D6DA7A1A799F0B00B09822 /* InputMethodKit.framework */ = {isa = PBXFileReference; lastKnownFileType = wrapper.framework; name = InputMethodKit.framework; path = System/Library/Frameworks/InputMethodKit.framework; sourceTree = SDKROOT; };
		98D6DA7C1A799FF400B09822 /* KMInputController.h */ = {isa = PBXFileReference; fileEncoding = 4; lastKnownFileType = sourcecode.c.h; path = KMInputController.h; sourceTree = "<group>"; };
		98D6DA7D1A799FF400B09822 /* KMInputController.m */ = {isa = PBXFileReference; fileEncoding = 4; lastKnownFileType = sourcecode.c.objc; path = KMInputController.m; sourceTree = "<group>"; };
		98E2CEA01A92C39C00AE2455 /* InfoPlist.strings */ = {isa = PBXFileReference; fileEncoding = 4; lastKnownFileType = text.plist.strings; path = InfoPlist.strings; sourceTree = "<group>"; };
		98E6729C1B532F5D00DBDE2F /* KMDownloadKBWindowController.h */ = {isa = PBXFileReference; fileEncoding = 4; lastKnownFileType = sourcecode.c.h; name = KMDownloadKBWindowController.h; path = Keyman4MacIM/KMDownloadKeyboard/KMDownloadKBWindowController.h; sourceTree = "<group>"; };
		98E6729D1B532F5D00DBDE2F /* KMDownloadKBWindowController.m */ = {isa = PBXFileReference; fileEncoding = 4; lastKnownFileType = sourcecode.c.objc; name = KMDownloadKBWindowController.m; path = Keyman4MacIM/KMDownloadKeyboard/KMDownloadKBWindowController.m; sourceTree = "<group>"; };
		98E6729E1B532F5E00DBDE2F /* KMDownloadKBWindowController.xib */ = {isa = PBXFileReference; fileEncoding = 4; lastKnownFileType = file.xib; name = KMDownloadKBWindowController.xib; path = Keyman4MacIM/KMDownloadKeyboard/KMDownloadKBWindowController.xib; sourceTree = "<group>"; };
		98E672A11B532F9900DBDE2F /* KMKeyboardHelpWindowController.h */ = {isa = PBXFileReference; fileEncoding = 4; lastKnownFileType = sourcecode.c.h; name = KMKeyboardHelpWindowController.h; path = Keyman4MacIM/KMKeyboardHelpWindow/KMKeyboardHelpWindowController.h; sourceTree = "<group>"; };
		98E672A21B532F9900DBDE2F /* KMKeyboardHelpWindowController.m */ = {isa = PBXFileReference; fileEncoding = 4; lastKnownFileType = sourcecode.c.objc; name = KMKeyboardHelpWindowController.m; path = Keyman4MacIM/KMKeyboardHelpWindow/KMKeyboardHelpWindowController.m; sourceTree = "<group>"; };
		98F3C8901A8D739500F675E3 /* KMConfigurationWindowController.h */ = {isa = PBXFileReference; fileEncoding = 4; lastKnownFileType = sourcecode.c.h; name = KMConfigurationWindowController.h; path = Keyman4MacIM/KMConfiguration/KMConfigurationWindowController.h; sourceTree = "<group>"; };
		98F3C8911A8D739500F675E3 /* KMConfigurationWindowController.m */ = {isa = PBXFileReference; fileEncoding = 4; lastKnownFileType = sourcecode.c.objc; name = KMConfigurationWindowController.m; path = Keyman4MacIM/KMConfiguration/KMConfigurationWindowController.m; sourceTree = "<group>"; };
		98FE105C1B4DE8F400525F54 /* NSWindow+SuppMethods.h */ = {isa = PBXFileReference; fileEncoding = 4; lastKnownFileType = sourcecode.c.h; name = "NSWindow+SuppMethods.h"; path = "Categories/NSWindow+SuppMethods.h"; sourceTree = "<group>"; };
		98FE105D1B4DE8F400525F54 /* NSWindow+SuppMethods.m */ = {isa = PBXFileReference; fileEncoding = 4; lastKnownFileType = sourcecode.c.objc; name = "NSWindow+SuppMethods.m"; path = "Categories/NSWindow+SuppMethods.m"; sourceTree = "<group>"; };
		98FE10601B4DEE5600525F54 /* KMInfoWindowController.h */ = {isa = PBXFileReference; fileEncoding = 4; lastKnownFileType = sourcecode.c.h; name = KMInfoWindowController.h; path = Keyman4MacIM/KMInfoWindow/KMInfoWindowController.h; sourceTree = "<group>"; };
		98FE10611B4DEE5600525F54 /* KMInfoWindowController.m */ = {isa = PBXFileReference; fileEncoding = 4; lastKnownFileType = sourcecode.c.objc; name = KMInfoWindowController.m; path = Keyman4MacIM/KMInfoWindow/KMInfoWindowController.m; sourceTree = "<group>"; };
		9A3D6C5B221531B0008785A3 /* KMOSVersion.h */ = {isa = PBXFileReference; lastKnownFileType = sourcecode.c.h; path = KMOSVersion.h; sourceTree = "<group>"; };
		9A3D6C5C221531B0008785A3 /* KMOSVersion.m */ = {isa = PBXFileReference; lastKnownFileType = sourcecode.c.objc; path = KMOSVersion.m; sourceTree = "<group>"; };
		A71FD8BA8404531DFBD861B6 /* Pods_KeymanTests.framework */ = {isa = PBXFileReference; explicitFileType = wrapper.framework; includeInIndex = 0; path = Pods_KeymanTests.framework; sourceTree = BUILT_PRODUCTS_DIR; };
		B644E63217FFE54B91C71C94 /* Pods_Keyman.framework */ = {isa = PBXFileReference; explicitFileType = wrapper.framework; includeInIndex = 0; path = Pods_Keyman.framework; sourceTree = BUILT_PRODUCTS_DIR; };
		CEFFECD82A417FEA00D58C36 /* es */ = {isa = PBXFileReference; lastKnownFileType = text.plist.strings; name = es; path = es.lproj/KMAboutWindowController.strings; sourceTree = "<group>"; };
		CEFFECD92A417FEB00D58C36 /* es */ = {isa = PBXFileReference; lastKnownFileType = text.plist.strings; name = es; path = es.lproj/preferences.strings; sourceTree = "<group>"; };
		CEFFECDA2A417FEB00D58C36 /* es */ = {isa = PBXFileReference; lastKnownFileType = text.plist.strings; name = es; path = es.lproj/KMInfoWindowController.strings; sourceTree = "<group>"; };
		CEFFECDB2A417FEC00D58C36 /* es */ = {isa = PBXFileReference; lastKnownFileType = text.plist.strings; name = es; path = es.lproj/KMKeyboardHelpWindowController.strings; sourceTree = "<group>"; };
		CEFFECDC2A417FEC00D58C36 /* es */ = {isa = PBXFileReference; lastKnownFileType = text.plist.strings; name = es; path = es.lproj/MainMenu.strings; sourceTree = "<group>"; };
		CEFFECDD2A4180FD00D58C36 /* es */ = {isa = PBXFileReference; lastKnownFileType = text.plist.strings; name = es; path = es.lproj/Localizable.strings; sourceTree = "<group>"; };
		E211769B20E1826800F8065D /* NoContextTestClient.h */ = {isa = PBXFileReference; lastKnownFileType = sourcecode.c.h; path = NoContextTestClient.h; sourceTree = "<group>"; };
		E211769C20E182DD00F8065D /* NoContextTestClient.m */ = {isa = PBXFileReference; lastKnownFileType = sourcecode.c.objc; path = NoContextTestClient.m; sourceTree = "<group>"; };
		E211769E20E18C0B00F8065D /* AppleCompliantTestClient.h */ = {isa = PBXFileReference; lastKnownFileType = sourcecode.c.h; path = AppleCompliantTestClient.h; sourceTree = "<group>"; };
		E211769F20E18C5200F8065D /* AppleCompliantTestClient.m */ = {isa = PBXFileReference; lastKnownFileType = sourcecode.c.objc; path = AppleCompliantTestClient.m; sourceTree = "<group>"; };
		E211CCF520B600A500505C36 /* KeymanEngine4Mac.framework.dSYM */ = {isa = PBXFileReference; lastKnownFileType = wrapper.dsym; name = KeymanEngine4Mac.framework.dSYM; path = Keyman4MacIM/Frameworks/KeymanEngine4Mac.framework.dSYM; sourceTree = "<group>"; };
		E213601D2142D7BF00A043B7 /* keyman-88.png */ = {isa = PBXFileReference; lastKnownFileType = image.png; path = "keyman-88.png"; sourceTree = "<group>"; };
		E21799031FC5B74D00F2D66A /* KMInputMethodEventHandler.h */ = {isa = PBXFileReference; lastKnownFileType = sourcecode.c.h; path = KMInputMethodEventHandler.h; sourceTree = "<group>"; };
		E21799041FC5B7BC00F2D66A /* KMInputMethodEventHandler.m */ = {isa = PBXFileReference; lastKnownFileType = sourcecode.c.objc; path = KMInputMethodEventHandler.m; sourceTree = "<group>"; };
		E21E645720C04EA7000D6274 /* logo.png */ = {isa = PBXFileReference; lastKnownFileType = image.png; name = logo.png; path = Keyman4MacIM/KMConfiguration/logo.png; sourceTree = SOURCE_ROOT; };
		E23380FA21407AA100B90591 /* SILInBlue76.png */ = {isa = PBXFileReference; lastKnownFileType = image.png; name = SILInBlue76.png; path = Keyman4MacIM/Images/SILInBlue76.png; sourceTree = SOURCE_ROOT; };
		E240F597202DED300000067D /* KMPackage.h */ = {isa = PBXFileReference; lastKnownFileType = sourcecode.c.h; path = KMPackage.h; sourceTree = "<group>"; };
		E240F598202DED740000067D /* KMPackage.m */ = {isa = PBXFileReference; lastKnownFileType = sourcecode.c.objc; path = KMPackage.m; sourceTree = "<group>"; };
		E2585A7E20DD6C3C00CBB994 /* KMMethodEventHandlerTests.kmx */ = {isa = PBXFileReference; lastKnownFileType = file; path = KMMethodEventHandlerTests.kmx; sourceTree = "<group>"; };
		E2585A8020DD7CF100CBB994 /* TestAppDelegate.m */ = {isa = PBXFileReference; lastKnownFileType = sourcecode.c.objc; path = TestAppDelegate.m; sourceTree = "<group>"; };
		E2585A8220DD7D3F00CBB994 /* TestAppDelegate.h */ = {isa = PBXFileReference; lastKnownFileType = sourcecode.c.h; path = TestAppDelegate.h; sourceTree = "<group>"; };
		E27BA9CD2020322000D273E7 /* OCMock.framework */ = {isa = PBXFileReference; lastKnownFileType = wrapper.framework; name = OCMock.framework; path = ../Carthage/Build/Mac/OCMock.framework; sourceTree = "<group>"; };
		E27BA9D22020D8BF00D273E7 /* SimpleTest.kmx */ = {isa = PBXFileReference; lastKnownFileType = file; path = SimpleTest.kmx; sourceTree = "<group>"; };
		E29F22F1201A59B1005EA234 /* KeymanTests.xctest */ = {isa = PBXFileReference; explicitFileType = wrapper.cfbundle; includeInIndex = 0; path = KeymanTests.xctest; sourceTree = BUILT_PRODUCTS_DIR; };
		E29F22F5201A59B2005EA234 /* Info.plist */ = {isa = PBXFileReference; lastKnownFileType = text.plist.xml; path = Info.plist; sourceTree = "<group>"; };
		E2C92D4720B46CEA00742A7D /* KeymanEngine4Mac.framework.dSYM */ = {isa = PBXFileReference; lastKnownFileType = wrapper.dsym; name = KeymanEngine4Mac.framework.dSYM; path = Keyman4MacIM/Frameworks/KeymanEngine4Mac.framework.dSYM; sourceTree = "<group>"; };
		E2D5529B20DD8D6100D77CFB /* LegacyTestClient.h */ = {isa = PBXFileReference; lastKnownFileType = sourcecode.c.h; path = LegacyTestClient.h; sourceTree = "<group>"; };
		E2D5529C20DD8E0200D77CFB /* LegacyTestClient.m */ = {isa = PBXFileReference; lastKnownFileType = sourcecode.c.objc; path = LegacyTestClient.m; sourceTree = "<group>"; };
		E2EE23962142E2AC00EAA98C /* logo.png */ = {isa = PBXFileReference; lastKnownFileType = image.png; name = logo.png; path = Keyman4MacIM/KMConfiguration/logo.png; sourceTree = "<group>"; };
		FA67C64E3D2743D2BCF46ED1 /* Pods-KeymanTests.release.xcconfig */ = {isa = PBXFileReference; includeInIndex = 1; lastKnownFileType = text.xcconfig; name = "Pods-KeymanTests.release.xcconfig"; path = "Pods/Target Support Files/Pods-KeymanTests/Pods-KeymanTests.release.xcconfig"; sourceTree = "<group>"; };
/* End PBXFileReference section */

/* Begin PBXFrameworksBuildPhase section */
		989C9C051A7876DE00A20425 /* Frameworks */ = {
			isa = PBXFrameworksBuildPhase;
			buildActionMask = 2147483647;
			files = (
				98D6DA7B1A799F0B00B09822 /* InputMethodKit.framework in Frameworks */,
				984C2B221A79DF1B0023F89D /* KeymanEngine4Mac.framework in Frameworks */,
				9803C9D81B0EFB3B0082A6F9 /* WebKit.framework in Frameworks */,
				B90818AF7ED302187DE0E026 /* Pods_Keyman.framework in Frameworks */,
			);
			runOnlyForDeploymentPostprocessing = 0;
		};
		E29F22EE201A59B1005EA234 /* Frameworks */ = {
			isa = PBXFrameworksBuildPhase;
			buildActionMask = 2147483647;
			files = (
				E28914D32024D1B80048E71E /* KeymanEngine4Mac.framework in Frameworks */,
				F9B9814A51575496B5DA2948 /* Pods_KeymanTests.framework in Frameworks */,
				37CA0FD12746010300266259 /* OCMock.xcframework in Frameworks */,
			);
			runOnlyForDeploymentPostprocessing = 0;
		};
/* End PBXFrameworksBuildPhase section */

/* Begin PBXGroup section */
		297A501128DF4D360074EB1B /* Privacy */ = {
			isa = PBXGroup;
			children = (
				297A501428DF4D360074EB1B /* PrivacyConsent.h */,
				297A501628DF4D360074EB1B /* PrivacyConsent.m */,
				297A501528DF4D360074EB1B /* PrivacyWindowController.h */,
				297A501228DF4D360074EB1B /* PrivacyWindowController.m */,
				297A501328DF4D360074EB1B /* PrivacyWindowController.xib */,
			);
			path = Privacy;
			sourceTree = "<group>";
		};
		2CDC487CDFFBB26D621D73BD /* Pods */ = {
			isa = PBXGroup;
			children = (
				8577C0C788461AFE564DDF4F /* Pods-KeymanTests.debug.xcconfig */,
				FA67C64E3D2743D2BCF46ED1 /* Pods-KeymanTests.release.xcconfig */,
				878287E1B18ED4EE910C4BC7 /* Pods-Keyman.debug.xcconfig */,
				7844A655E38A234DE5D29DF9 /* Pods-Keyman.release.xcconfig */,
			);
			name = Pods;
			sourceTree = "<group>";
		};
		37A00ED3239AA25700D2C837 /* ConfigurationHost */ = {
			isa = PBXGroup;
			children = (
				37A00ED4239AA25700D2C837 /* AppDelegate.h */,
				37A00ED5239AA25700D2C837 /* AppDelegate.m */,
				37A00ED7239AA25700D2C837 /* ViewController.h */,
				37A00ED8239AA25700D2C837 /* ViewController.m */,
				37A00EDA239AA25D00D2C837 /* Assets.xcassets */,
				37A00EDF239AA25D00D2C837 /* Info.plist */,
				37A00EE0239AA25D00D2C837 /* main.m */,
				37A00EE2239AA25D00D2C837 /* ConfigurationHost.entitlements */,
			);
			path = ConfigurationHost;
			sourceTree = "<group>";
		};
		983246EC1A9E8E860010B90C /* KMConfiguration */ = {
			isa = PBXGroup;
			children = (
				E2EE23962142E2AC00EAA98C /* logo.png */,
				9832472C1A9EABC70010B90C /* KMConfigColumn1CellView.h */,
				9832472D1A9EABC70010B90C /* KMConfigColumn1CellView.m */,
				983247B01A9EB9690010B90C /* KMConfigColumn3CellView.h */,
				983247B11A9EB9690010B90C /* KMConfigColumn3CellView.m */,
				98F3C8901A8D739500F675E3 /* KMConfigurationWindowController.h */,
				98F3C8911A8D739500F675E3 /* KMConfigurationWindowController.m */,
				293EA3ED27140DEC00545EED /* preferences.xib */,
			);
			name = KMConfiguration;
			path = ..;
			sourceTree = "<group>";
		};
		9836B3631AE5F11D00780482 /* ZipArchive */ = {
			isa = PBXGroup;
			children = (
				9836B3641AE5F11D00780482 /* minizip */,
				9836B36E1AE5F11D00780482 /* ZipArchive.h */,
				9836B36F1AE5F11D00780482 /* ZipArchive.mm */,
			);
			path = ZipArchive;
			sourceTree = "<group>";
		};
		9836B3641AE5F11D00780482 /* minizip */ = {
			isa = PBXGroup;
			children = (
				9836B3651AE5F11D00780482 /* crypt.h */,
				9836B3661AE5F11D00780482 /* ioapi.c */,
				9836B3671AE5F11D00780482 /* ioapi.h */,
				9836B3681AE5F11D00780482 /* mztools.c */,
				9836B3691AE5F11D00780482 /* mztools.h */,
				9836B36A1AE5F11D00780482 /* unzip.c */,
				9836B36B1AE5F11D00780482 /* unzip.h */,
				9836B36C1AE5F11D00780482 /* zip.c */,
				9836B36D1AE5F11D00780482 /* zip.h */,
			);
			path = minizip;
			sourceTree = "<group>";
		};
		984B8F3E1AF1C2F400E096A8 /* OnScreenKeyboard */ = {
			isa = PBXGroup;
			children = (
				984B8F411AF1C3D900E096A8 /* OSKWindowController.h */,
				984B8F421AF1C3D900E096A8 /* OSKWindowController.m */,
				984B8F431AF1C3D900E096A8 /* OSKWindowController.xib */,
			);
			name = OnScreenKeyboard;
			sourceTree = "<group>";
		};
		9874C31D1B536847000BB543 /* Images */ = {
			isa = PBXGroup;
			children = (
				299B5E1F29126CA20070841D /* keyman-icon.png */,
				299B5E1E29126CA20070841D /* keyman-icon@2x.png */,
				9874C31E1B536847000BB543 /* info.png */,
				9874C31F1B536847000BB543 /* keyman.png */,
				9874C3201B536847000BB543 /* SideImage.bmp */,
				E21E645720C04EA7000D6274 /* logo.png */,
			);
			path = Images;
			sourceTree = "<group>";
		};
		9897BD8E1B099A2400C3F58A /* KMDownloadKeyboard */ = {
			isa = PBXGroup;
			children = (
				98E6729C1B532F5D00DBDE2F /* KMDownloadKBWindowController.h */,
				98E6729D1B532F5D00DBDE2F /* KMDownloadKBWindowController.m */,
				98E6729E1B532F5E00DBDE2F /* KMDownloadKBWindowController.xib */,
			);
			name = KMDownloadKeyboard;
			path = ..;
			sourceTree = "<group>";
		};
		989C9BFF1A7876DE00A20425 = {
			isa = PBXGroup;
			children = (
				37C2B0CA25FF2C340092E16A /* Help */,
				37A245C02565DFA6000BBF92 /* Assets.xcassets */,
				37589AD422E52DA20097D39D /* Keyman.entitlements */,
				E2C92D4720B46CEA00742A7D /* KeymanEngine4Mac.framework.dSYM */,
				E211CCF520B600A500505C36 /* KeymanEngine4Mac.framework.dSYM */,
				989C9C0A1A7876DE00A20425 /* Keyman4MacIM */,
				E29F22F2201A59B1005EA234 /* KeymanTests */,
				37A00ED3239AA25700D2C837 /* ConfigurationHost */,
				989C9C091A7876DE00A20425 /* Products */,
				E27BA9CC2020321F00D273E7 /* Frameworks */,
				2CDC487CDFFBB26D621D73BD /* Pods */,
			);
			sourceTree = "<group>";
		};
		989C9C091A7876DE00A20425 /* Products */ = {
			isa = PBXGroup;
			children = (
				989C9C081A7876DE00A20425 /* Keyman.app */,
				E29F22F1201A59B1005EA234 /* KeymanTests.xctest */,
			);
			name = Products;
			sourceTree = "<group>";
		};
		989C9C0A1A7876DE00A20425 /* Keyman4MacIM */ = {
			isa = PBXGroup;
			children = (
				29B4A0D42BF7675A00682049 /* KMLogs.h */,
				29B4A0D32BF7675A00682049 /* KMLogs.m */,
				299ABD6F29ECE75B00AA5948 /* KeySender.m */,
				299ABD7029ECE75B00AA5948 /* KeySender.h */,
				297A501128DF4D360074EB1B /* Privacy */,
				98FE105B1B4DE86300525F54 /* Categories */,
				98D6DA791A799EE700B09822 /* Frameworks */,
				989C9C121A7876DE00A20425 /* Images.xcassets */,
				98BDD3681BC3511200FAC7C4 /* Keyman4MacIM.entitlements */,
				98BF92401BF01CBE0002126A /* KMAboutWindow */,
				983246EC1A9E8E860010B90C /* KMConfiguration */,
				9897BD8E1B099A2400C3F58A /* KMDownloadKeyboard */,
				98FE105F1B4DEE1100525F54 /* KMInfoWindow */,
				98D6DA7C1A799FF400B09822 /* KMInputController.h */,
				98D6DA7D1A799FF400B09822 /* KMInputController.m */,
				98A778C21A8C53BF00CF809D /* KMInputMethodAppDelegate.h */,
				98A778C31A8C53BF00CF809D /* KMInputMethodAppDelegate.m */,
				E21799031FC5B74D00F2D66A /* KMInputMethodEventHandler.h */,
				E21799041FC5B7BC00F2D66A /* KMInputMethodEventHandler.m */,
				298D09F62A1F4533006B9DFE /* TextApiCompliance.h */,
				298D09F52A1F4533006B9DFE /* TextApiCompliance.m */,
				98E672961B532DE000DBDE2F /* KMKeyboardHelpWindow */,
				989C9C141A7876DE00A20425 /* MainMenu.xib */,
				984B8F3E1AF1C2F400E096A8 /* OnScreenKeyboard */,
				989C9C0B1A7876DE00A20425 /* Supporting Files */,
				9836B3631AE5F11D00780482 /* ZipArchive */,
				E240F597202DED300000067D /* KMPackage.h */,
				E240F598202DED740000067D /* KMPackage.m */,
				9A3D6C5B221531B0008785A3 /* KMOSVersion.h */,
				9A3D6C5C221531B0008785A3 /* KMOSVersion.m */,
				290BC67E274B9DB1005CD1C3 /* KMPackageInfo.h */,
				290BC75C274F3FD7005CD1C3 /* KMKeyboardInfo.h */,
				290BC75D274F3FD7005CD1C3 /* KMKeyboardInfo.m */,
				290BC67F274B9DB1005CD1C3 /* KMPackageInfo.m */,
				296FE2FA275DD21600F46898 /* KMPackageReader.h */,
				296FE2FB275DD21600F46898 /* KMPackageReader.m */,
				293EA3F627181FDA00545EED /* Localizable.strings */,
			);
			path = Keyman4MacIM;
			sourceTree = "<group>";
		};
		989C9C0B1A7876DE00A20425 /* Supporting Files */ = {
			isa = PBXGroup;
			children = (
				37AE5C9C239A7B770086CC7C /* qrcode.min.js */,
				9874C31D1B536847000BB543 /* Images */,
				989C9C0C1A7876DE00A20425 /* Info.plist */,
				98E2CEA01A92C39C00AE2455 /* InfoPlist.strings */,
				9800EC591C02940300BF0FB5 /* keyman-for-mac-os-license.html */,
				989C9C101A7876DE00A20425 /* main.m */,
			);
			name = "Supporting Files";
			sourceTree = "<group>";
		};
		98BF92401BF01CBE0002126A /* KMAboutWindow */ = {
			isa = PBXGroup;
			children = (
				98BF924D1BF02DC20002126A /* KMBarView.h */,
				98BF924E1BF02DC20002126A /* KMBarView.m */,
				98BF92501BF03D4D0002126A /* KMAboutBGView.h */,
				98BF92511BF03D4D0002126A /* KMAboutBGView.m */,
				98BF92551BF0431F0002126A /* KMAboutWindow.h */,
				98BF92561BF0431F0002126A /* KMAboutWindow.m */,
				98BF92411BF01CBE0002126A /* KMAboutWindowController.h */,
				98BF92421BF01CBE0002126A /* KMAboutWindowController.m */,
				293EA3E827140D8100545EED /* KMAboutWindowController.xib */,
				E213601D2142D7BF00A043B7 /* keyman-88.png */,
				E23380FA21407AA100B90591 /* SILInBlue76.png */,
				98BF92461BF01D890002126A /* image.jpg */,
				98BF92531BF040A50002126A /* title.png */,
			);
			path = KMAboutWindow;
			sourceTree = "<group>";
		};
		98D6DA791A799EE700B09822 /* Frameworks */ = {
			isa = PBXGroup;
			children = (
				98D6DA7A1A799F0B00B09822 /* InputMethodKit.framework */,
				984C2B211A79DF1B0023F89D /* KeymanEngine4Mac.framework */,
				9803C9D71B0EFB3B0082A6F9 /* WebKit.framework */,
			);
			name = Frameworks;
			sourceTree = "<group>";
		};
		98E672961B532DE000DBDE2F /* KMKeyboardHelpWindow */ = {
			isa = PBXGroup;
			children = (
				98E672A11B532F9900DBDE2F /* KMKeyboardHelpWindowController.h */,
				98E672A21B532F9900DBDE2F /* KMKeyboardHelpWindowController.m */,
				29B42A622728343B00EDD5D3 /* KMKeyboardHelpWindowController.xib */,
			);
			name = KMKeyboardHelpWindow;
			path = ..;
			sourceTree = "<group>";
		};
		98FE105B1B4DE86300525F54 /* Categories */ = {
			isa = PBXGroup;
			children = (
				98FE105C1B4DE8F400525F54 /* NSWindow+SuppMethods.h */,
				98FE105D1B4DE8F400525F54 /* NSWindow+SuppMethods.m */,
				98BCD1F41B4E5998004E1AFD /* NSString+SuppMethods.h */,
				98BCD1F51B4E5998004E1AFD /* NSString+SuppMethods.m */,
			);
			name = Categories;
			sourceTree = "<group>";
		};
		98FE105F1B4DEE1100525F54 /* KMInfoWindow */ = {
			isa = PBXGroup;
			children = (
				98FE10601B4DEE5600525F54 /* KMInfoWindowController.h */,
				98FE10611B4DEE5600525F54 /* KMInfoWindowController.m */,
				29B42A592728339900EDD5D3 /* KMInfoWindowController.xib */,
			);
			name = KMInfoWindow;
			path = ..;
			sourceTree = "<group>";
		};
		E27BA9CC2020321F00D273E7 /* Frameworks */ = {
			isa = PBXGroup;
			children = (
				37CA0FCE2745DCFE00266259 /* OCMock.xcframework */,
				370E44542564E1EE00642929 /* Sentry.framework */,
				37A00F2E239AD4D000D2C837 /* KeymanEngine4Mac.framework */,
				37A00F2C239AD4C300D2C837 /* KeymanEngine4Mac.framework */,
				E27BA9CD2020322000D273E7 /* OCMock.framework */,
				B644E63217FFE54B91C71C94 /* Pods_Keyman.framework */,
				A71FD8BA8404531DFBD861B6 /* Pods_KeymanTests.framework */,
			);
			name = Frameworks;
			sourceTree = "<group>";
		};
		E29F22F2201A59B1005EA234 /* KeymanTests */ = {
			isa = PBXGroup;
			children = (
				E2585A7E20DD6C3C00CBB994 /* KMMethodEventHandlerTests.kmx */,
				E27BA9D22020D8BF00D273E7 /* SimpleTest.kmx */,
				E29F22F5201A59B2005EA234 /* Info.plist */,
				E2585A8220DD7D3F00CBB994 /* TestAppDelegate.h */,
				E2585A8020DD7CF100CBB994 /* TestAppDelegate.m */,
				E2D5529B20DD8D6100D77CFB /* LegacyTestClient.h */,
				E2D5529C20DD8E0200D77CFB /* LegacyTestClient.m */,
				E211769B20E1826800F8065D /* NoContextTestClient.h */,
				E211769C20E182DD00F8065D /* NoContextTestClient.m */,
				E211769E20E18C0B00F8065D /* AppleCompliantTestClient.h */,
				E211769F20E18C5200F8065D /* AppleCompliantTestClient.m */,
				2999C69829D3E4CE006366F5 /* InputMethodTests.m */,
				29B6FB722BC39DD60074BF7F /* TextApiComplianceTests.m */,
			);
			path = KeymanTests;
			sourceTree = "<group>";
		};
/* End PBXGroup section */

/* Begin PBXNativeTarget section */
		989C9C071A7876DE00A20425 /* Keyman */ = {
			isa = PBXNativeTarget;
			buildConfigurationList = 989C9C251A7876DE00A20425 /* Build configuration list for PBXNativeTarget "Keyman" */;
			buildPhases = (
				D2FF67BB6C749BA6861F5E25 /* [CP] Check Pods Manifest.lock */,
				9A5A4B1321F78E0100B31301 /* Assert version number same as git branch */,
				E2588F2E1F2644850061C9C4 /* Run Script */,
				989C9C041A7876DE00A20425 /* Sources */,
				989C9C051A7876DE00A20425 /* Frameworks */,
				989C9C061A7876DE00A20425 /* Resources */,
				983247261A9EA1DD0010B90C /* Copy Files */,
				E211CCF420B5FE7A00505C36 /* CopyFiles */,
				E3A7371AE6348F467B122ADA /* [CP] Embed Pods Frameworks */,
			);
			buildRules = (
			);
			dependencies = (
			);
			name = Keyman;
			productName = Keyman4MacIM;
			productReference = 989C9C081A7876DE00A20425 /* Keyman.app */;
			productType = "com.apple.product-type.application";
		};
		E29F22F0201A59B1005EA234 /* KeymanTests */ = {
			isa = PBXNativeTarget;
			buildConfigurationList = E29F22F8201A59B2005EA234 /* Build configuration list for PBXNativeTarget "KeymanTests" */;
			buildPhases = (
				3263C54E5ED17882C05003D5 /* [CP] Check Pods Manifest.lock */,
				E29F22ED201A59B1005EA234 /* Sources */,
				E29F22EE201A59B1005EA234 /* Frameworks */,
				E29F22EF201A59B1005EA234 /* Resources */,
				E27BA9CF202036BA00D273E7 /* CopyFiles */,
				4BF2E49E229FA1206D4633CA /* [CP] Embed Pods Frameworks */,
			);
			buildRules = (
			);
			dependencies = (
				E29F22F7201A59B2005EA234 /* PBXTargetDependency */,
			);
			name = KeymanTests;
			productName = KeymanTests;
			productReference = E29F22F1201A59B1005EA234 /* KeymanTests.xctest */;
			productType = "com.apple.product-type.bundle.unit-test";
		};
/* End PBXNativeTarget section */

/* Begin PBXProject section */
		989C9C001A7876DE00A20425 /* Project object */ = {
			isa = PBXProject;
			attributes = {
				LastUpgradeCheck = 1010;
				ORGANIZATIONNAME = "SIL International";
				TargetAttributes = {
					989C9C071A7876DE00A20425 = {
						CreatedOnToolsVersion = 6.1.1;
						DevelopmentTeam = 3YE4W86L3G;
						ProvisioningStyle = Manual;
						SystemCapabilities = {
							com.apple.HardenedRuntime = {
								enabled = 1;
							};
							com.apple.Sandbox = {
								enabled = 0;
							};
						};
					};
					E29F22F0201A59B1005EA234 = {
						CreatedOnToolsVersion = 9.2;
						DevelopmentTeam = 3YE4W86L3G;
						ProvisioningStyle = Manual;
					};
				};
			};
			buildConfigurationList = 989C9C031A7876DE00A20425 /* Build configuration list for PBXProject "Keyman4MacIM" */;
			compatibilityVersion = "Xcode 3.2";
			developmentRegion = en;
			hasScannedForEncodings = 0;
			knownRegions = (
				en,
				Base,
				km,
				am,
				ha,
				"pt-PT",
				ff,
				it,
				pl,
				"es-419",
				nl,
				"zh-Hans",
				"ff-NG",
				cs,
				kn,
				sv,
				uk,
				ru,
				es,
				el,
			);
			mainGroup = 989C9BFF1A7876DE00A20425;
			productRefGroup = 989C9C091A7876DE00A20425 /* Products */;
			projectDirPath = "";
			projectRoot = "";
			targets = (
				989C9C071A7876DE00A20425 /* Keyman */,
				E29F22F0201A59B1005EA234 /* KeymanTests */,
			);
		};
/* End PBXProject section */

/* Begin PBXResourcesBuildPhase section */
		989C9C061A7876DE00A20425 /* Resources */ = {
			isa = PBXResourcesBuildPhase;
			buildActionMask = 2147483647;
			files = (
				9874C3231B536847000BB543 /* SideImage.bmp in Resources */,
				9874C3221B536847000BB543 /* keyman.png in Resources */,
				989C9C131A7876DE00A20425 /* Images.xcassets in Resources */,
				98E2CEA11A92C39C00AE2455 /* InfoPlist.strings in Resources */,
				E21E645820C04EA8000D6274 /* logo.png in Resources */,
				E23380FB21407AA100B90591 /* SILInBlue76.png in Resources */,
				9874C3211B536847000BB543 /* info.png in Resources */,
				98E672A01B532F5E00DBDE2F /* KMDownloadKBWindowController.xib in Resources */,
				37AE5C9D239A7B770086CC7C /* qrcode.min.js in Resources */,
				37C2B0CB25FF2C350092E16A /* Help in Resources */,
				299B5E2029126CA20070841D /* keyman-icon@2x.png in Resources */,
				297A501828DF4D360074EB1B /* PrivacyWindowController.xib in Resources */,
				984B8F451AF1C3D900E096A8 /* OSKWindowController.xib in Resources */,
				29B42A572728339900EDD5D3 /* KMInfoWindowController.xib in Resources */,
				299B5E2129126CA20070841D /* keyman-icon.png in Resources */,
				E213601E2142D7C000A043B7 /* keyman-88.png in Resources */,
				293EA3F427181FDA00545EED /* Localizable.strings in Resources */,
				98BF92471BF01D890002126A /* image.jpg in Resources */,
				293EA3E627140D8100545EED /* KMAboutWindowController.xib in Resources */,
				37A245C12565DFA6000BBF92 /* Assets.xcassets in Resources */,
				293EA3EB27140DEC00545EED /* preferences.xib in Resources */,
				9800EC5A1C02940300BF0FB5 /* keyman-for-mac-os-license.html in Resources */,
				989C9C161A7876DE00A20425 /* MainMenu.xib in Resources */,
				29B42A602728343B00EDD5D3 /* KMKeyboardHelpWindowController.xib in Resources */,
				98BF92541BF040A50002126A /* title.png in Resources */,
			);
			runOnlyForDeploymentPostprocessing = 0;
		};
		E29F22EF201A59B1005EA234 /* Resources */ = {
			isa = PBXResourcesBuildPhase;
			buildActionMask = 2147483647;
			files = (
				E27BA9D32020D8BF00D273E7 /* SimpleTest.kmx in Resources */,
				E2585A7F20DD6C3C00CBB994 /* KMMethodEventHandlerTests.kmx in Resources */,
			);
			runOnlyForDeploymentPostprocessing = 0;
		};
/* End PBXResourcesBuildPhase section */

/* Begin PBXShellScriptBuildPhase section */
		3263C54E5ED17882C05003D5 /* [CP] Check Pods Manifest.lock */ = {
			isa = PBXShellScriptBuildPhase;
			buildActionMask = 2147483647;
			files = (
			);
			inputPaths = (
				"${PODS_PODFILE_DIR_PATH}/Podfile.lock",
				"${PODS_ROOT}/Manifest.lock",
			);
			name = "[CP] Check Pods Manifest.lock";
			outputPaths = (
				"$(DERIVED_FILE_DIR)/Pods-KeymanTests-checkManifestLockResult.txt",
			);
			runOnlyForDeploymentPostprocessing = 0;
			shellPath = /bin/sh;
			shellScript = "diff \"${PODS_PODFILE_DIR_PATH}/Podfile.lock\" \"${PODS_ROOT}/Manifest.lock\" > /dev/null\nif [ $? != 0 ] ; then\n    # print error to STDERR\n    echo \"error: The sandbox is not in sync with the Podfile.lock. Run 'pod install' or update your CocoaPods installation.\" >&2\n    exit 1\nfi\n# This output is used by Xcode 'outputs' to avoid re-running this script phase.\necho \"SUCCESS\" > \"${SCRIPT_OUTPUT_FILE_0}\"\n";
			showEnvVarsInLog = 0;
		};
		4BF2E49E229FA1206D4633CA /* [CP] Embed Pods Frameworks */ = {
			isa = PBXShellScriptBuildPhase;
			buildActionMask = 2147483647;
			files = (
			);
			inputPaths = (
				"${PODS_ROOT}/Target Support Files/Pods-KeymanTests/Pods-KeymanTests-frameworks.sh",
				"${BUILT_PRODUCTS_DIR}/Sentry/Sentry.framework",
			);
			name = "[CP] Embed Pods Frameworks";
			outputPaths = (
				"${TARGET_BUILD_DIR}/${FRAMEWORKS_FOLDER_PATH}/Sentry.framework",
			);
			runOnlyForDeploymentPostprocessing = 0;
			shellPath = /bin/sh;
			shellScript = "\"${PODS_ROOT}/Target Support Files/Pods-KeymanTests/Pods-KeymanTests-frameworks.sh\"\n";
			showEnvVarsInLog = 0;
		};
		9A5A4B1321F78E0100B31301 /* Assert version number same as git branch */ = {
			isa = PBXShellScriptBuildPhase;
			buildActionMask = 2147483647;
			files = (
			);
			inputFileListPaths = (
			);
			inputPaths = (
			);
			name = "Assert version number same as git branch";
			outputFileListPaths = (
			);
			outputPaths = (
			);
			runOnlyForDeploymentPostprocessing = 0;
			shellPath = /bin/sh;
			shellScript = "# check that our PRODUCT_VERSION matches this git branch's VERSION from ../../VERSION.md\n(cd .. ; ./is_same_version.sh Keyman4MacIM || exit 1 ; cd -)\n";
			showEnvVarsInLog = 0;
		};
		D2FF67BB6C749BA6861F5E25 /* [CP] Check Pods Manifest.lock */ = {
			isa = PBXShellScriptBuildPhase;
			buildActionMask = 2147483647;
			files = (
			);
			inputPaths = (
				"${PODS_PODFILE_DIR_PATH}/Podfile.lock",
				"${PODS_ROOT}/Manifest.lock",
			);
			name = "[CP] Check Pods Manifest.lock";
			outputPaths = (
				"$(DERIVED_FILE_DIR)/Pods-Keyman-checkManifestLockResult.txt",
			);
			runOnlyForDeploymentPostprocessing = 0;
			shellPath = /bin/sh;
			shellScript = "diff \"${PODS_PODFILE_DIR_PATH}/Podfile.lock\" \"${PODS_ROOT}/Manifest.lock\" > /dev/null\nif [ $? != 0 ] ; then\n    # print error to STDERR\n    echo \"error: The sandbox is not in sync with the Podfile.lock. Run 'pod install' or update your CocoaPods installation.\" >&2\n    exit 1\nfi\n# This output is used by Xcode 'outputs' to avoid re-running this script phase.\necho \"SUCCESS\" > \"${SCRIPT_OUTPUT_FILE_0}\"\n";
			showEnvVarsInLog = 0;
		};
		E2588F2E1F2644850061C9C4 /* Run Script */ = {
			isa = PBXShellScriptBuildPhase;
			alwaysOutOfDate = 1;
			buildActionMask = 2147483647;
			files = (
			);
			inputPaths = (
			);
			name = "Run Script";
			outputPaths = (
			);
			runOnlyForDeploymentPostprocessing = 0;
			shellPath = /bin/sh;
			shellScript = "SRC_DIR=\"${PROJECT_DIR}/../KeymanEngine4Mac/build/${CONFIGURATION}\"\nDEST_DIR=\"${PROJECT_DIR}/Keyman4MacIM/Frameworks\"\nFRAMEWORK_NAME=\"KeymanEngine4Mac.framework\"\nSRC_FRAMEWORK_PATH=\"${SRC_DIR}/${FRAMEWORK_NAME}\"\nDEST_FRAMEWORK_PATH=\"${DEST_DIR}/${FRAMEWORK_NAME}\"\nif [[ \"${SRC_DIR}\" == \"${DEST_DIR}\" ]]; then\n    exit 0\nfi\n\necho \"Source: ${SRC_FRAMEWORK_PATH}\"\necho \"Dest: ${DEST_FRAMEWORK_PATH}\"\n\nif [ ! -d \"${SRC_FRAMEWORK_PATH}\" ]; then\n    if [ ! -d \"${DEST_FRAMEWORK_PATH}\" ]; then\n        echo \"Keyman engine framework must be built first!\"\n        exit 1\n    fi\n    exit 0\nfi\n\necho \"Copying Keyman Engine framework from ${SRC_DIR} to ${DEST_DIR}...\"\n\nif [ ! -d \"${DEST_DIR}\" ]; then\n    if [ -e \"${DEST_DIR}\" ]; then\n        echo \"${DEST_DIR} exists, but it is not a directory!\"\n        exit 1\n    else\n        mkdir -p \"$DEST_DIR\"\n    fi\nelif [ -d \"${DEST_FRAMEWORK_PATH}\" ]; then\n    rm -rf \"${DEST_FRAMEWORK_PATH}\"\nfi\n\ncp -Rf \"${SRC_FRAMEWORK_PATH}\" \"${DEST_FRAMEWORK_PATH}\"\nif [ -e \"${SRC_FRAMEWORK_PATH}.dSYM\" ]; then\n    cp -Rf \"${SRC_FRAMEWORK_PATH}.dSYM\" \"${DEST_DIR}\"\nfi\n";
			showEnvVarsInLog = 0;
		};
		E3A7371AE6348F467B122ADA /* [CP] Embed Pods Frameworks */ = {
			isa = PBXShellScriptBuildPhase;
			buildActionMask = 2147483647;
			files = (
			);
			inputPaths = (
				"${PODS_ROOT}/Target Support Files/Pods-Keyman/Pods-Keyman-frameworks.sh",
				"${BUILT_PRODUCTS_DIR}/Sentry/Sentry.framework",
			);
			name = "[CP] Embed Pods Frameworks";
			outputPaths = (
				"${TARGET_BUILD_DIR}/${FRAMEWORKS_FOLDER_PATH}/Sentry.framework",
			);
			runOnlyForDeploymentPostprocessing = 0;
			shellPath = /bin/sh;
			shellScript = "\"${PODS_ROOT}/Target Support Files/Pods-Keyman/Pods-Keyman-frameworks.sh\"\n";
			showEnvVarsInLog = 0;
		};
/* End PBXShellScriptBuildPhase section */

/* Begin PBXSourcesBuildPhase section */
		989C9C041A7876DE00A20425 /* Sources */ = {
			isa = PBXSourcesBuildPhase;
			buildActionMask = 2147483647;
			files = (
				9836B3731AE5F11D00780482 /* zip.c in Sources */,
				98F3C8931A8D739500F675E3 /* KMConfigurationWindowController.m in Sources */,
				9A3D6C5D221531B0008785A3 /* KMOSVersion.m in Sources */,
				989C9C111A7876DE00A20425 /* main.m in Sources */,
				290BC680274B9DB1005CD1C3 /* KMPackageInfo.m in Sources */,
				29B4A0D52BF7675A00682049 /* KMLogs.m in Sources */,
				98BF924F1BF02DC20002126A /* KMBarView.m in Sources */,
				E240F599202DED740000067D /* KMPackage.m in Sources */,
				984B8F441AF1C3D900E096A8 /* OSKWindowController.m in Sources */,
				9836B3711AE5F11D00780482 /* mztools.c in Sources */,
				9836B3701AE5F11D00780482 /* ioapi.c in Sources */,
				E21799051FC5B7BC00F2D66A /* KMInputMethodEventHandler.m in Sources */,
				98E6729F1B532F5E00DBDE2F /* KMDownloadKBWindowController.m in Sources */,
				98E672A41B532F9900DBDE2F /* KMKeyboardHelpWindowController.m in Sources */,
				98A778C41A8C53BF00CF809D /* KMInputMethodAppDelegate.m in Sources */,
				98D6DA7E1A799FF400B09822 /* KMInputController.m in Sources */,
				98BF92441BF01CBE0002126A /* KMAboutWindowController.m in Sources */,
				299ABD7129ECE75B00AA5948 /* KeySender.m in Sources */,
				98FE10631B4DEE5600525F54 /* KMInfoWindowController.m in Sources */,
				298D09F72A1F4533006B9DFE /* TextApiCompliance.m in Sources */,
				9836B3721AE5F11D00780482 /* unzip.c in Sources */,
				296FE2FC275DD21600F46898 /* KMPackageReader.m in Sources */,
				9832472E1A9EABC70010B90C /* KMConfigColumn1CellView.m in Sources */,
				297A501928DF4D360074EB1B /* PrivacyConsent.m in Sources */,
				98FE105E1B4DE8F400525F54 /* NSWindow+SuppMethods.m in Sources */,
				9836B3741AE5F11D00780482 /* ZipArchive.mm in Sources */,
				983247B21A9EB9690010B90C /* KMConfigColumn3CellView.m in Sources */,
				290BC75E274F3FD7005CD1C3 /* KMKeyboardInfo.m in Sources */,
				297A501728DF4D360074EB1B /* PrivacyWindowController.m in Sources */,
				98BF92521BF03D4D0002126A /* KMAboutBGView.m in Sources */,
				98BF92571BF0431F0002126A /* KMAboutWindow.m in Sources */,
				98BCD1F61B4E5998004E1AFD /* NSString+SuppMethods.m in Sources */,
			);
			runOnlyForDeploymentPostprocessing = 0;
		};
		E29F22ED201A59B1005EA234 /* Sources */ = {
			isa = PBXSourcesBuildPhase;
			buildActionMask = 2147483647;
			files = (
				2915DC512BFE35DB0051FC52 /* KMLogs.m in Sources */,
				2992F4202A28482800E08929 /* PrivacyWindowController.m in Sources */,
				2992F41F2A2847C900E08929 /* TextApiCompliance.m in Sources */,
				2992F41E2A2847AF00E08929 /* PrivacyConsent.m in Sources */,
				2992F41C2A28479400E08929 /* KeySender.m in Sources */,
				2999C69929D3E4CE006366F5 /* InputMethodTests.m in Sources */,
				E211769D20E182DD00F8065D /* NoContextTestClient.m in Sources */,
				E2D5529D20DD8E0200D77CFB /* LegacyTestClient.m in Sources */,
				29B6FB732BC39DD60074BF7F /* TextApiComplianceTests.m in Sources */,
				E21176A020E18C5200F8065D /* AppleCompliantTestClient.m in Sources */,
				E2585A8120DD7CF100CBB994 /* TestAppDelegate.m in Sources */,
				E28914D62024E4010048E71E /* KMInputMethodEventHandler.m in Sources */,
			);
			runOnlyForDeploymentPostprocessing = 0;
		};
/* End PBXSourcesBuildPhase section */

/* Begin PBXTargetDependency section */
		E29F22F7201A59B2005EA234 /* PBXTargetDependency */ = {
			isa = PBXTargetDependency;
			target = 989C9C071A7876DE00A20425 /* Keyman */;
			targetProxy = E29F22F6201A59B2005EA234 /* PBXContainerItemProxy */;
		};
/* End PBXTargetDependency section */

/* Begin PBXVariantGroup section */
		293EA3E827140D8100545EED /* KMAboutWindowController.xib */ = {
			isa = PBXVariantGroup;
			children = (
				293EA3E727140D8100545EED /* Base */,
				293EA3EA27140D8E00545EED /* en */,
				29B348AA2726F1C1009B1C82 /* km */,
				29DD8400276C49E20066A16E /* am */,
				29A4730527E9D6D500DE07C7 /* ha */,
				29C1E1742800227500759EDE /* pt-PT */,
				29B5BC0328169A6300B86A17 /* ff */,
				29BFA761282936D4009FCCC3 /* it */,
				29BFA76D282948BD009FCCC3 /* pl */,
				29B70A23283CB6680086B580 /* es-419 */,
				29B27FF229062FF50036917E /* nl */,
				29B6BB5B292239B4008F04BD /* zh-Hans */,
				2901BA8A292332B3009903EC /* ff-NG */,
				298566BC29802962004ACA95 /* cs */,
				29781101297FB262007C886D /* kn */,
				298566C82980C9AD004ACA95 /* sv */,
				298566D42980D47C004ACA95 /* uk */,
				298566E02980E579004ACA95 /* ru */,
				CEFFECD82A417FEA00D58C36 /* es */,
				29D470942C648D5100224B4F /* el */,
			);
			name = KMAboutWindowController.xib;
			sourceTree = "<group>";
		};
		293EA3ED27140DEC00545EED /* preferences.xib */ = {
			isa = PBXVariantGroup;
			children = (
				293EA3EC27140DEC00545EED /* Base */,
				293EA3EF27140DFA00545EED /* en */,
				29B348AB2726F1C2009B1C82 /* km */,
				29DD8401276C49E20066A16E /* am */,
				29A4730627E9D6D500DE07C7 /* ha */,
				29C1E1752800227600759EDE /* pt-PT */,
				29B5BC0428169A6400B86A17 /* ff */,
				29BFA762282936D5009FCCC3 /* it */,
				29BFA76E282948BE009FCCC3 /* pl */,
				29B70A24283CB6690086B580 /* es-419 */,
				29B27FF329062FF50036917E /* nl */,
				29B6BB5C292239B4008F04BD /* zh-Hans */,
				2901BA8B292332B3009903EC /* ff-NG */,
				298566BD29802963004ACA95 /* cs */,
				29781102297FB262007C886D /* kn */,
				298566C92980C9AD004ACA95 /* sv */,
				298566D52980D47D004ACA95 /* uk */,
				298566E12980E579004ACA95 /* ru */,
				CEFFECD92A417FEB00D58C36 /* es */,
				29D470952C648D5100224B4F /* el */,
			);
			name = preferences.xib;
			path = Keyman4MacIM/KMConfiguration;
			sourceTree = "<group>";
		};
		293EA3F627181FDA00545EED /* Localizable.strings */ = {
			isa = PBXVariantGroup;
			children = (
				293EA3F527181FDA00545EED /* en */,
				29B348AE2726F1C7009B1C82 /* km */,
				29DD8408276C4D2F0066A16E /* am */,
				29A4730A27E9D84B00DE07C7 /* ha */,
				29C1E179280025A900759EDE /* pt-PT */,
				29B5BC0828169A8600B86A17 /* ff */,
				29BFA76628293760009FCCC3 /* it */,
				29BFA7722829490A009FCCC3 /* pl */,
				29B70A28283CB6900086B580 /* es-419 */,
				29B27FF7290630170036917E /* nl */,
				29B6BB60292239DC008F04BD /* zh-Hans */,
				2901BA8F292332CF009903EC /* ff-NG */,
				298566C129802970004ACA95 /* cs */,
				29781106297FB27E007C886D /* kn */,
				298566CD2980C9B9004ACA95 /* sv */,
				298566D92980D489004ACA95 /* uk */,
				298566E52980E584004ACA95 /* ru */,
				CEFFECDD2A4180FD00D58C36 /* es */,
				29D470992C648D7100224B4F /* el */,
			);
			name = Localizable.strings;
			sourceTree = "<group>";
		};
		29B42A592728339900EDD5D3 /* KMInfoWindowController.xib */ = {
			isa = PBXVariantGroup;
			children = (
				29B42A582728339900EDD5D3 /* Base */,
				29B42A5B2728339E00EDD5D3 /* en */,
				29B42A5F272833A600EDD5D3 /* km */,
				29DD8402276C49E30066A16E /* am */,
				29A4730727E9D6D600DE07C7 /* ha */,
				29C1E1762800227700759EDE /* pt-PT */,
				29B5BC0528169A6400B86A17 /* ff */,
				29BFA763282936D5009FCCC3 /* it */,
				29BFA76F282948BE009FCCC3 /* pl */,
				29B70A25283CB66A0086B580 /* es-419 */,
				29B27FF429062FF50036917E /* nl */,
				29B6BB5D292239B4008F04BD /* zh-Hans */,
				2901BA8C292332B3009903EC /* ff-NG */,
				298566BE29802963004ACA95 /* cs */,
				29781103297FB263007C886D /* kn */,
				298566CA2980C9AD004ACA95 /* sv */,
				298566D62980D47D004ACA95 /* uk */,
				298566E22980E57A004ACA95 /* ru */,
				CEFFECDA2A417FEB00D58C36 /* es */,
				29D470962C648D5200224B4F /* el */,
			);
			name = KMInfoWindowController.xib;
			path = Keyman4MacIM/KMInfoWindow;
			sourceTree = "<group>";
		};
		29B42A622728343B00EDD5D3 /* KMKeyboardHelpWindowController.xib */ = {
			isa = PBXVariantGroup;
			children = (
				29B42A612728343B00EDD5D3 /* Base */,
				29B42A642728343F00EDD5D3 /* en */,
				29B42A682728344600EDD5D3 /* km */,
				29DD8403276C49E40066A16E /* am */,
				29A4730827E9D6D700DE07C7 /* ha */,
				29C1E1772800227700759EDE /* pt-PT */,
				29B5BC0628169A6500B86A17 /* ff */,
				29BFA764282936D6009FCCC3 /* it */,
				29BFA770282948BF009FCCC3 /* pl */,
				29B70A26283CB66B0086B580 /* es-419 */,
				29B27FF529062FF60036917E /* nl */,
				29B6BB5E292239B4008F04BD /* zh-Hans */,
				2901BA8D292332B3009903EC /* ff-NG */,
				298566BF29802963004ACA95 /* cs */,
				29781104297FB263007C886D /* kn */,
				298566CB2980C9AE004ACA95 /* sv */,
				298566D72980D47D004ACA95 /* uk */,
				298566E32980E57A004ACA95 /* ru */,
				CEFFECDB2A417FEC00D58C36 /* es */,
				29D470972C648D5200224B4F /* el */,
			);
			name = KMKeyboardHelpWindowController.xib;
			path = Keyman4MacIM/KMKeyboardHelpWindow;
			sourceTree = "<group>";
		};
		989C9C141A7876DE00A20425 /* MainMenu.xib */ = {
			isa = PBXVariantGroup;
			children = (
				293EA3E527140D3A00545EED /* Base */,
				293EA3F02714158600545EED /* en */,
				29B348AC2726F1C2009B1C82 /* km */,
				29DD8404276C49E50066A16E /* am */,
				29A4730927E9D6D700DE07C7 /* ha */,
				29C1E1782800227800759EDE /* pt-PT */,
				29B5BC0728169A6600B86A17 /* ff */,
				29BFA765282936D7009FCCC3 /* it */,
				29BFA771282948C0009FCCC3 /* pl */,
				29B70A27283CB66C0086B580 /* es-419 */,
				29B27FF629062FF60036917E /* nl */,
				29B6BB5F292239B4008F04BD /* zh-Hans */,
				2901BA8E292332B4009903EC /* ff-NG */,
				298566C029802963004ACA95 /* cs */,
				29781105297FB263007C886D /* kn */,
				298566CC2980C9AE004ACA95 /* sv */,
				298566D82980D47E004ACA95 /* uk */,
				298566E42980E57A004ACA95 /* ru */,
				CEFFECDC2A417FEC00D58C36 /* es */,
				29D470982C648D5200224B4F /* el */,
			);
			name = MainMenu.xib;
			sourceTree = "<group>";
		};
/* End PBXVariantGroup section */

/* Begin XCBuildConfiguration section */
		989C9C231A7876DE00A20425 /* Debug */ = {
			isa = XCBuildConfiguration;
			buildSettings = {
				ALWAYS_SEARCH_USER_PATHS = NO;
				CLANG_CXX_LANGUAGE_STANDARD = "gnu++0x";
				CLANG_CXX_LIBRARY = "libc++";
				CLANG_ENABLE_MODULES = YES;
				CLANG_ENABLE_OBJC_ARC = YES;
				CLANG_WARN_BLOCK_CAPTURE_AUTORELEASING = YES;
				CLANG_WARN_BOOL_CONVERSION = YES;
				CLANG_WARN_COMMA = YES;
				CLANG_WARN_CONSTANT_CONVERSION = YES;
				CLANG_WARN_DEPRECATED_OBJC_IMPLEMENTATIONS = YES;
				CLANG_WARN_DIRECT_OBJC_ISA_USAGE = YES_ERROR;
				CLANG_WARN_EMPTY_BODY = YES;
				CLANG_WARN_ENUM_CONVERSION = YES;
				CLANG_WARN_INFINITE_RECURSION = YES;
				CLANG_WARN_INT_CONVERSION = YES;
				CLANG_WARN_NON_LITERAL_NULL_CONVERSION = YES;
				CLANG_WARN_OBJC_IMPLICIT_RETAIN_SELF = YES;
				CLANG_WARN_OBJC_LITERAL_CONVERSION = YES;
				CLANG_WARN_OBJC_ROOT_CLASS = YES_ERROR;
				CLANG_WARN_RANGE_LOOP_ANALYSIS = YES;
				CLANG_WARN_STRICT_PROTOTYPES = YES;
				CLANG_WARN_SUSPICIOUS_MOVE = YES;
				CLANG_WARN_UNREACHABLE_CODE = YES;
				CLANG_WARN__DUPLICATE_METHOD_MATCH = YES;
				CODE_SIGN_IDENTITY = "-";
				COPY_PHASE_STRIP = NO;
				ENABLE_STRICT_OBJC_MSGSEND = YES;
				ENABLE_TESTABILITY = YES;
				FRAMEWORK_SEARCH_PATHS = "$(SRCROOT)";
				GCC_C_LANGUAGE_STANDARD = gnu99;
				GCC_DYNAMIC_NO_PIC = NO;
				GCC_NO_COMMON_BLOCKS = YES;
				GCC_OPTIMIZATION_LEVEL = 0;
				GCC_PREPROCESSOR_DEFINITIONS = (
					"DEBUG=1",
					"$(inherited)",
				);
				GCC_SYMBOLS_PRIVATE_EXTERN = NO;
				GCC_WARN_64_TO_32_BIT_CONVERSION = YES;
				GCC_WARN_ABOUT_RETURN_TYPE = YES_ERROR;
				GCC_WARN_UNDECLARED_SELECTOR = YES;
				GCC_WARN_UNINITIALIZED_AUTOS = YES_AGGRESSIVE;
				GCC_WARN_UNUSED_FUNCTION = YES;
				GCC_WARN_UNUSED_VARIABLE = YES;
				MACOSX_DEPLOYMENT_TARGET = 10.13;
				MTL_ENABLE_DEBUG_INFO = YES;
				ONLY_ACTIVE_ARCH = YES;
				SDKROOT = macosx;
			};
			name = Debug;
		};
		989C9C241A7876DE00A20425 /* Release */ = {
			isa = XCBuildConfiguration;
			buildSettings = {
				ALWAYS_SEARCH_USER_PATHS = NO;
				CLANG_CXX_LANGUAGE_STANDARD = "gnu++0x";
				CLANG_CXX_LIBRARY = "libc++";
				CLANG_ENABLE_MODULES = YES;
				CLANG_ENABLE_OBJC_ARC = YES;
				CLANG_WARN_BLOCK_CAPTURE_AUTORELEASING = YES;
				CLANG_WARN_BOOL_CONVERSION = YES;
				CLANG_WARN_COMMA = YES;
				CLANG_WARN_CONSTANT_CONVERSION = YES;
				CLANG_WARN_DEPRECATED_OBJC_IMPLEMENTATIONS = YES;
				CLANG_WARN_DIRECT_OBJC_ISA_USAGE = YES_ERROR;
				CLANG_WARN_EMPTY_BODY = YES;
				CLANG_WARN_ENUM_CONVERSION = YES;
				CLANG_WARN_INFINITE_RECURSION = YES;
				CLANG_WARN_INT_CONVERSION = YES;
				CLANG_WARN_NON_LITERAL_NULL_CONVERSION = YES;
				CLANG_WARN_OBJC_IMPLICIT_RETAIN_SELF = YES;
				CLANG_WARN_OBJC_LITERAL_CONVERSION = YES;
				CLANG_WARN_OBJC_ROOT_CLASS = YES_ERROR;
				CLANG_WARN_RANGE_LOOP_ANALYSIS = YES;
				CLANG_WARN_STRICT_PROTOTYPES = YES;
				CLANG_WARN_SUSPICIOUS_MOVE = YES;
				CLANG_WARN_UNREACHABLE_CODE = YES;
				CLANG_WARN__DUPLICATE_METHOD_MATCH = YES;
				CODE_SIGN_IDENTITY = "-";
				COPY_PHASE_STRIP = NO;
				DEBUG_INFORMATION_FORMAT = "dwarf-with-dsym";
				ENABLE_NS_ASSERTIONS = NO;
				ENABLE_STRICT_OBJC_MSGSEND = YES;
				FRAMEWORK_SEARCH_PATHS = "$(SRCROOT)";
				GCC_C_LANGUAGE_STANDARD = gnu99;
				GCC_NO_COMMON_BLOCKS = YES;
				GCC_WARN_64_TO_32_BIT_CONVERSION = YES;
				GCC_WARN_ABOUT_RETURN_TYPE = YES_ERROR;
				GCC_WARN_UNDECLARED_SELECTOR = YES;
				GCC_WARN_UNINITIALIZED_AUTOS = YES_AGGRESSIVE;
				GCC_WARN_UNUSED_FUNCTION = YES;
				GCC_WARN_UNUSED_VARIABLE = YES;
				MACOSX_DEPLOYMENT_TARGET = 10.13;
				MTL_ENABLE_DEBUG_INFO = NO;
				SDKROOT = macosx;
			};
			name = Release;
		};
		989C9C261A7876DE00A20425 /* Debug */ = {
			isa = XCBuildConfiguration;
			baseConfigurationReference = 878287E1B18ED4EE910C4BC7 /* Pods-Keyman.debug.xcconfig */;
			buildSettings = {
				ASSETCATALOG_COMPILER_APPICON_NAME = AppIcon;
				CODE_SIGN_ENTITLEMENTS = Keyman.entitlements;
				CODE_SIGN_IDENTITY = "Developer ID Application";
				CODE_SIGN_INJECT_BASE_ENTITLEMENTS = YES;
				COMBINE_HIDPI_IMAGES = YES;
				COPYRIGHT_STRING = "Copyright © $(COPYRIGHT_YEARS) SIL International.";
				COPYRIGHT_STRING_RIGHTS = "$(COPYRIGHT_STRING) All rights reserved.";
				COPYRIGHT_YEARS = "2017-2019";
				COPY_PHASE_STRIP = NO;
				DEBUG_INFORMATION_FORMAT = "dwarf-with-dsym";
				DEVELOPMENT_TEAM = 3YE4W86L3G;
				ENABLE_HARDENED_RUNTIME = YES;
				EXCLUDED_RECURSIVE_SEARCH_PATH_SUBDIRECTORIES = "*.nib *.lproj *.framework *.gch *.xcode* *.xcassets (*) .DS_Store CVS .svn .git .hg *.pbproj *.pbxproj";
				FRAMEWORK_SEARCH_PATHS = (
					"$(inherited)",
					"$(PROJECT_DIR)/Keyman4MacIM/Frameworks",
					"$(PROJECT_DIR)/../Carthage/Build/Mac/**",
				);
				GET_INFO_STRING = "Keyman $(PRODUCT_VERSION) for macOS, $(COPYRIGHT_STRING_RIGHTS)";
				HEADER_SEARCH_PATHS = (
					"$(inherited)",
					"{$PROJECT_DIR}/Keyman4MacIM/KMAboutWindow",
					"{$PROJECT_DIR}/Keyman4MacIM",
				);
				INFOPLIST_FILE = Keyman4MacIM/Info.plist;
				LD_RUNPATH_SEARCH_PATHS = (
					"$(inherited)",
					"@executable_path/../Frameworks",
				);
				MACOSX_DEPLOYMENT_TARGET = 10.13;
				ONLY_ACTIVE_ARCH = YES;
				OTHER_CODE_SIGN_FLAGS = "--timestamp --verbose";
				PRODUCT_BUNDLE_IDENTIFIER = "keyman.inputmethod.$(PRODUCT_NAME:rfc1034identifier)";
				PRODUCT_NAME = "$(TARGET_NAME)";
				PRODUCT_VERSION = 0.0.1;
				PROVISIONING_PROFILE = "";
				PROVISIONING_PROFILE_SPECIFIER = "";
				STRIP_INSTALLED_PRODUCT = YES;
			};
			name = Debug;
		};
		989C9C271A7876DE00A20425 /* Release */ = {
			isa = XCBuildConfiguration;
			baseConfigurationReference = 7844A655E38A234DE5D29DF9 /* Pods-Keyman.release.xcconfig */;
			buildSettings = {
				ASSETCATALOG_COMPILER_APPICON_NAME = AppIcon;
				CODE_SIGN_ENTITLEMENTS = Keyman.entitlements;
				CODE_SIGN_IDENTITY = "Developer ID Application";
				CODE_SIGN_INJECT_BASE_ENTITLEMENTS = NO;
				COMBINE_HIDPI_IMAGES = YES;
				COPYRIGHT_STRING = "Copyright © $(COPYRIGHT_YEARS) SIL International.";
				COPYRIGHT_STRING_RIGHTS = "$(COPYRIGHT_STRING) All rights reserved.";
				COPYRIGHT_YEARS = "2017-2019";
				COPY_PHASE_STRIP = NO;
				DEVELOPMENT_TEAM = 3YE4W86L3G;
				ENABLE_HARDENED_RUNTIME = YES;
				EXCLUDED_RECURSIVE_SEARCH_PATH_SUBDIRECTORIES = "*.nib *.lproj *.framework *.gch *.xcode* *.xcassets (*) .DS_Store CVS .svn .git .hg *.pbproj *.pbxproj";
				FRAMEWORK_SEARCH_PATHS = (
					"$(inherited)",
					"$(PROJECT_DIR)/Keyman4MacIM/Frameworks",
					"$(PROJECT_DIR)/../Carthage/Build/Mac/**",
				);
				GET_INFO_STRING = "Keyman $(PRODUCT_VERSION) for macOS, $(COPYRIGHT_STRING_RIGHTS)";
				HEADER_SEARCH_PATHS = (
					"$(inherited)",
					"{$PROJECT_DIR}/Keyman4MacIM/KMAboutWindow",
					"{$PROJECT_DIR}/Keyman4MacIM",
				);
				INFOPLIST_FILE = Keyman4MacIM/Info.plist;
				LD_RUNPATH_SEARCH_PATHS = (
					"$(inherited)",
					"@executable_path/../Frameworks",
				);
				MACOSX_DEPLOYMENT_TARGET = 10.13;
				OTHER_CODE_SIGN_FLAGS = "--timestamp --verbose";
				PRODUCT_BUNDLE_IDENTIFIER = "keyman.inputmethod.$(PRODUCT_NAME:rfc1034identifier)";
				PRODUCT_NAME = "$(TARGET_NAME)";
				PRODUCT_VERSION = 0.0.1;
				PROVISIONING_PROFILE = "";
				PROVISIONING_PROFILE_SPECIFIER = "";
				STRIP_INSTALLED_PRODUCT = YES;
			};
			name = Release;
		};
		E29F22F9201A59B2005EA234 /* Debug */ = {
			isa = XCBuildConfiguration;
			baseConfigurationReference = 8577C0C788461AFE564DDF4F /* Pods-KeymanTests.debug.xcconfig */;
			buildSettings = {
				ALWAYS_SEARCH_USER_PATHS = NO;
				CLANG_ANALYZER_NONNULL = YES;
				CLANG_ANALYZER_NUMBER_OBJECT_CONVERSION = YES_AGGRESSIVE;
				CLANG_CXX_LANGUAGE_STANDARD = "gnu++14";
				CLANG_WARN_DOCUMENTATION_COMMENTS = YES;
				CLANG_WARN_UNGUARDED_AVAILABILITY = YES_AGGRESSIVE;
				CODE_SIGN_IDENTITY = "Developer ID Application";
				CODE_SIGN_STYLE = Manual;
				COMBINE_HIDPI_IMAGES = YES;
				DEBUG_INFORMATION_FORMAT = dwarf;
				DEVELOPMENT_TEAM = 3YE4W86L3G;
				EXCLUDED_RECURSIVE_SEARCH_PATH_SUBDIRECTORIES = "*.nib *.lproj *.framework *.gch *.xcode* *.xcassets (*) .DS_Store CVS .svn .git .hg *.pbproj *.pbxproj";
				FRAMEWORK_SEARCH_PATHS = (
					"$(inherited)",
					"$(PROJECT_DIR)/Keyman4MacIM/Frameworks",
					"$(PROJECT_DIR)/../Carthage/Build/Mac/**",
				);
				GCC_C_LANGUAGE_STANDARD = gnu11;
				HEADER_SEARCH_PATHS = (
					"$(PROJECT_DIR)/../Carthage/Build/Mac/**",
					"$(inherited)",
				);
				INFOPLIST_FILE = KeymanTests/Info.plist;
				LD_RUNPATH_SEARCH_PATHS = (
					"$(inherited)",
					"@executable_path/../Frameworks",
					"@loader_path/../Frameworks",
					"@loader_path/Frameworks",
				);
				MACOSX_DEPLOYMENT_TARGET = 10.13;
				PRODUCT_BUNDLE_IDENTIFIER = org.sil.consoleTestbed.KeymanTests;
				PRODUCT_NAME = "$(TARGET_NAME)";
				PROVISIONING_PROFILE_SPECIFIER = "";
			};
			name = Debug;
		};
		E29F22FA201A59B2005EA234 /* Release */ = {
			isa = XCBuildConfiguration;
			baseConfigurationReference = FA67C64E3D2743D2BCF46ED1 /* Pods-KeymanTests.release.xcconfig */;
			buildSettings = {
				ALWAYS_SEARCH_USER_PATHS = NO;
				CLANG_ANALYZER_NONNULL = YES;
				CLANG_ANALYZER_NUMBER_OBJECT_CONVERSION = YES_AGGRESSIVE;
				CLANG_CXX_LANGUAGE_STANDARD = "gnu++14";
				CLANG_WARN_DOCUMENTATION_COMMENTS = YES;
				CLANG_WARN_UNGUARDED_AVAILABILITY = YES_AGGRESSIVE;
				CODE_SIGN_IDENTITY = "Developer ID Application";
				CODE_SIGN_STYLE = Manual;
				COMBINE_HIDPI_IMAGES = YES;
				COPY_PHASE_STRIP = NO;
				DEVELOPMENT_TEAM = 3YE4W86L3G;
				EXCLUDED_RECURSIVE_SEARCH_PATH_SUBDIRECTORIES = "*.nib *.lproj *.framework *.gch *.xcode* *.xcassets (*) .DS_Store CVS .svn .git .hg *.pbproj *.pbxproj";
				FRAMEWORK_SEARCH_PATHS = (
					"$(inherited)",
					"$(PROJECT_DIR)/Keyman4MacIM/Frameworks",
				);
				GCC_C_LANGUAGE_STANDARD = gnu11;
				INFOPLIST_FILE = KeymanTests/Info.plist;
				LD_RUNPATH_SEARCH_PATHS = (
					"$(inherited)",
					"@executable_path/../Frameworks",
					"@loader_path/../Frameworks",
				);
				MACOSX_DEPLOYMENT_TARGET = 10.13;
				PRODUCT_BUNDLE_IDENTIFIER = org.sil.consoleTestbed.KeymanTests;
				PRODUCT_NAME = "$(TARGET_NAME)";
				PROVISIONING_PROFILE_SPECIFIER = "";
			};
			name = Release;
		};
/* End XCBuildConfiguration section */

/* Begin XCConfigurationList section */
		989C9C031A7876DE00A20425 /* Build configuration list for PBXProject "Keyman4MacIM" */ = {
			isa = XCConfigurationList;
			buildConfigurations = (
				989C9C231A7876DE00A20425 /* Debug */,
				989C9C241A7876DE00A20425 /* Release */,
			);
			defaultConfigurationIsVisible = 0;
			defaultConfigurationName = Release;
		};
		989C9C251A7876DE00A20425 /* Build configuration list for PBXNativeTarget "Keyman" */ = {
			isa = XCConfigurationList;
			buildConfigurations = (
				989C9C261A7876DE00A20425 /* Debug */,
				989C9C271A7876DE00A20425 /* Release */,
			);
			defaultConfigurationIsVisible = 0;
			defaultConfigurationName = Release;
		};
		E29F22F8201A59B2005EA234 /* Build configuration list for PBXNativeTarget "KeymanTests" */ = {
			isa = XCConfigurationList;
			buildConfigurations = (
				E29F22F9201A59B2005EA234 /* Debug */,
				E29F22FA201A59B2005EA234 /* Release */,
			);
			defaultConfigurationIsVisible = 0;
			defaultConfigurationName = Release;
		};
/* End XCConfigurationList section */
	};
	rootObject = 989C9C001A7876DE00A20425 /* Project object */;
}<|MERGE_RESOLUTION|>--- conflicted
+++ resolved
@@ -114,11 +114,7 @@
 		};
 		E211CCF420B5FE7A00505C36 /* CopyFiles */ = {
 			isa = PBXCopyFilesBuildPhase;
-<<<<<<< HEAD
-			buildActionMask = 12;
-=======
 			buildActionMask = 8;
->>>>>>> 84ede941
 			dstPath = "";
 			dstSubfolderSpec = 16;
 			files = (
