--- conflicted
+++ resolved
@@ -746,11 +746,8 @@
 				pl,
 				"es-419",
 				nl,
-<<<<<<< HEAD
 				"zh-Hans",
-=======
 				"ff-NG",
->>>>>>> 363e41c9
 			);
 			mainGroup = 989C9BFF1A7876DE00A20425;
 			productRefGroup = 989C9C091A7876DE00A20425 /* Products */;
@@ -996,11 +993,8 @@
 				29BFA76D282948BD009FCCC3 /* pl */,
 				29B70A23283CB6680086B580 /* es-419 */,
 				29B27FF229062FF50036917E /* nl */,
-<<<<<<< HEAD
 				29B6BB5B292239B4008F04BD /* zh-Hans */,
-=======
 				2901BA8A292332B3009903EC /* ff-NG */,
->>>>>>> 363e41c9
 			);
 			name = KMAboutWindowController.xib;
 			sourceTree = "<group>";
@@ -1019,11 +1013,8 @@
 				29BFA76E282948BE009FCCC3 /* pl */,
 				29B70A24283CB6690086B580 /* es-419 */,
 				29B27FF329062FF50036917E /* nl */,
-<<<<<<< HEAD
 				29B6BB5C292239B4008F04BD /* zh-Hans */,
-=======
 				2901BA8B292332B3009903EC /* ff-NG */,
->>>>>>> 363e41c9
 			);
 			name = preferences.xib;
 			path = Keyman4MacIM/KMConfiguration;
@@ -1042,11 +1033,8 @@
 				29BFA7722829490A009FCCC3 /* pl */,
 				29B70A28283CB6900086B580 /* es-419 */,
 				29B27FF7290630170036917E /* nl */,
-<<<<<<< HEAD
 				29B6BB60292239DC008F04BD /* zh-Hans */,
-=======
 				2901BA8F292332CF009903EC /* ff-NG */,
->>>>>>> 363e41c9
 			);
 			name = Localizable.strings;
 			sourceTree = "<group>";
@@ -1065,11 +1053,8 @@
 				29BFA76F282948BE009FCCC3 /* pl */,
 				29B70A25283CB66A0086B580 /* es-419 */,
 				29B27FF429062FF50036917E /* nl */,
-<<<<<<< HEAD
 				29B6BB5D292239B4008F04BD /* zh-Hans */,
-=======
 				2901BA8C292332B3009903EC /* ff-NG */,
->>>>>>> 363e41c9
 			);
 			name = KMInfoWindowController.xib;
 			path = Keyman4MacIM/KMInfoWindow;
@@ -1089,11 +1074,8 @@
 				29BFA770282948BF009FCCC3 /* pl */,
 				29B70A26283CB66B0086B580 /* es-419 */,
 				29B27FF529062FF60036917E /* nl */,
-<<<<<<< HEAD
 				29B6BB5E292239B4008F04BD /* zh-Hans */,
-=======
 				2901BA8D292332B3009903EC /* ff-NG */,
->>>>>>> 363e41c9
 			);
 			name = KMKeyboardHelpWindowController.xib;
 			path = Keyman4MacIM/KMKeyboardHelpWindow;
@@ -1113,11 +1095,8 @@
 				29BFA771282948C0009FCCC3 /* pl */,
 				29B70A27283CB66C0086B580 /* es-419 */,
 				29B27FF629062FF60036917E /* nl */,
-<<<<<<< HEAD
 				29B6BB5F292239B4008F04BD /* zh-Hans */,
-=======
 				2901BA8E292332B4009903EC /* ff-NG */,
->>>>>>> 363e41c9
 			);
 			name = MainMenu.xib;
 			sourceTree = "<group>";
