{
  "name": "root",
  "private": true,
  "devDependencies": {
    "chai": "^4.3.4",
    "mocha": "^10.0.0",
    "mocha-teamcity-reporter": "^4.0.0",
    "ts-node": "^10.9.1",
    "typescript": "^4.9.5",
    "@typescript-eslint/eslint-plugin": "^5.59.1",
    "eslint": "^8.39.0",
    "eslint-config-standard-with-typescript": "^34.0.1",
    "eslint-plugin-import": "^2.27.5",
    "eslint-plugin-n": "^15.7.0",
    "eslint-plugin-promise": "^6.1.1"
  },
  "scripts": {},
  "workspaces": [
    "resources/gosh",
    "resources/build/version",
    "core/include/ldml",
    "developer/src/common/web/test-helpers",
<<<<<<< HEAD
    "developer/src/kmc-analyze",
    "developer/src/kmc-keyboard",
    "developer/src/kmc-kmn",
    "developer/src/kmc-kmw",
=======
    "developer/src/kmc-kmn",
    "developer/src/kmc-kmw",
    "developer/src/kmc-ldml",
>>>>>>> 169ba9a8
    "developer/src/kmc-model",
    "developer/src/kmc-model-info",
    "developer/src/kmc-package",
    "developer/src/kmc",
    "developer/src/server",
    "common/models/*",
    "common/tools/*",
    "common/web/*",
    "common/predictive-text",
    "common/tools/hextobin",
    "web"
  ],
  "dependencies": {
    "@keymanapp/hextobin": "file:common/tools/hextobin",
    "@keymanapp/keyman-version": "file:common/web/keyman-version",
    "@keymanapp/common-types": "file:common/web/types",
    "@keymanapp/ldml-keyboard-constants": "file:core/include/ldml",
    "@keymanapp/developer-test-helpers": "file:developer/src/common/web/test-helpers"
  }
}<|MERGE_RESOLUTION|>--- conflicted
+++ resolved
@@ -20,16 +20,10 @@
     "resources/build/version",
     "core/include/ldml",
     "developer/src/common/web/test-helpers",
-<<<<<<< HEAD
     "developer/src/kmc-analyze",
-    "developer/src/kmc-keyboard",
-    "developer/src/kmc-kmn",
-    "developer/src/kmc-kmw",
-=======
     "developer/src/kmc-kmn",
     "developer/src/kmc-kmw",
     "developer/src/kmc-ldml",
->>>>>>> 169ba9a8
     "developer/src/kmc-model",
     "developer/src/kmc-model-info",
     "developer/src/kmc-package",
