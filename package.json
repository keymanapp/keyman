--- conflicted
+++ resolved
@@ -3,12 +3,6 @@
   "private": true,
   "devDependencies": {
     "chai": "^4.3.4",
-<<<<<<< HEAD
-    "combine-source-map": "^0.8.0",
-    "convert-source-map": "^2.0.0",
-    "dts-bundle-generator": "^7.1.0",
-=======
->>>>>>> 497ec865
     "esbuild": "^0.15.15",
     "mocha": "^10.0.0",
     "mocha-teamcity-reporter": "^4.0.0",
