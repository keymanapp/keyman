{
  "packages": [
    "common/core/web/input-processor",
    "common/core/web/keyboard-processor",
    "common/core/web/tools/recorder",
    "common/lexical-model-types",
<<<<<<< HEAD
    "common/predictive-text",
    "web"
=======
    "web",
    "developer/js"
>>>>>>> cee5b202
  ],
  "version": "14.0.70"
}<|MERGE_RESOLUTION|>--- conflicted
+++ resolved
@@ -4,13 +4,9 @@
     "common/core/web/keyboard-processor",
     "common/core/web/tools/recorder",
     "common/lexical-model-types",
-<<<<<<< HEAD
     "common/predictive-text",
-    "web"
-=======
     "web",
     "developer/js"
->>>>>>> cee5b202
   ],
   "version": "14.0.70"
 }