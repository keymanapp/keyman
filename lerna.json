--- conflicted
+++ resolved
@@ -16,9 +16,5 @@
     "lerna",
     "typescript"
   ],
-<<<<<<< HEAD
-  "version": "14.0.269"
-=======
   "version": "15.0.20"
->>>>>>> f0cd0c8b
 }