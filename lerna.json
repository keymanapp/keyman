{
  "packages": [
    "common/core/web/input-processor",
    "common/core/web/keyboard-processor",
    "common/core/web/tools/recorder",
    "common/core/web/tools/sentry-manager",
    "common/core/web/utils",
    "developer/js",
    "developer/server",
    "common/models/*",
    "common/predictive-text",
    "resources/gosh",
    "resources/web-environment",
    "web"
  ],
  "hoist": [
    "chai",
    "lerna",
    "mocha",
    "mocha-teamcity-reporter",
    "ts-node",
    "typescript"
  ],
<<<<<<< HEAD
  "version": "15.0.213"
=======
  "version": "16.0.3"
>>>>>>> 93af2a3d
}<|MERGE_RESOLUTION|>--- conflicted
+++ resolved
@@ -21,9 +21,5 @@
     "ts-node",
     "typescript"
   ],
-<<<<<<< HEAD
-  "version": "15.0.213"
-=======
   "version": "16.0.3"
->>>>>>> 93af2a3d
 }