--- conflicted
+++ resolved
@@ -20,9 +20,5 @@
     "ts-node",
     "typescript"
   ],
-<<<<<<< HEAD
-  "version": "15.0.120"
-=======
   "version": "15.0.152"
->>>>>>> 08d917be
 }