{
  "packages": [
    "common/core/web/input-processor",
    "common/core/web/keyboard-processor",
    "common/core/web/tools/recorder",
    "common/core/web/tools/sentry-manager",
    "common/core/web/utils",
    "developer/js",
    "developer/server",
    "common/models/*",
    "common/predictive-text",
    "resources/gosh",
    "resources/web-environment",
    "web"
  ],
  "hoist": [
    "chai",
    "lerna",
    "mocha",
    "mocha-teamcity-reporter",
    "ts-node",
    "typescript"
  ],
<<<<<<< HEAD
  "version": "15.0.247"
=======
  "version": "16.0.10"
>>>>>>> cbaa3525
}<|MERGE_RESOLUTION|>--- conflicted
+++ resolved
@@ -21,9 +21,5 @@
     "ts-node",
     "typescript"
   ],
-<<<<<<< HEAD
-  "version": "15.0.247"
-=======
   "version": "16.0.10"
->>>>>>> cbaa3525
 }