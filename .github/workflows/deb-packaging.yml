--- conflicted
+++ resolved
@@ -25,10 +25,6 @@
     runs-on: ubuntu-22.04
     outputs:
       VERSION: ${{ steps.version_step.outputs.VERSION }}
-<<<<<<< HEAD
-      GIT_SHA: ${{ steps.set_status.outputs.GIT_SHA }}
-=======
->>>>>>> 8782d32a
       PRERELEASE_TAG: ${{ steps.prerelease_tag.outputs.PRERELEASE_TAG }}
     steps:
     - name: Checkout
