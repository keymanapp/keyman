#
# Shared Crowdin control for all Keyman platforms
#

#
# Your Crowdin credentials
#
project_id_env: "CROWDIN_PROJECT_ID"
api_token_env: "CROWDIN_PERSONAL_TOKEN"
base_path: "." # local base path
base_url: "https://api.crowdin.com"

#
# Choose file structure in Crowdin
# e.g. true or false
#
preserve_hierarchy: true

#
# Files configuration
#
files:
  # source: local path of file that gets uploaded to crowdin
  # dest: crowdin path in https://crowdin.com/project/keyman
  # translation: local path where downloaded translations from crowdin go


  # Android files
  # Reference: https://developer.android.com/guide/topics/resources/multilingual-support

  - source: /android/KMEA/app/src/main/res/values/strings.xml
    dest: /android/engine/strings.xml
    translation: /android/KMEA/app/src/main/res/values-%android_code%/strings.xml
    languages_mapping:
      # Prevent invalid region pap-rPAP. Leaving "in" for Indonesian
      android_code:
        es-419: b+es+419
        pap: pap
<<<<<<< HEAD
        ar: ar
=======
        shu-latn-n: b+shu+latn
>>>>>>> b700cf33

  - source: /android/KMAPro/kMAPro/src/main/res/values/strings.xml
    dest: /android/app/strings.xml
    translation: /android/KMAPro/kMAPro/src/main/res/values-%android_code%/strings.xml
    languages_mapping:
      # Prevent invalid region pap-rPAP
      android_code:
        es-419: b+es+419
        pap: pap
<<<<<<< HEAD
        ar: ar
=======
        shu-latn-n: b+shu+latn
>>>>>>> b700cf33

  # Windows files
  # Note: we use type: android for the Windows project files

  - source: /windows/src/desktop/kmshell/xml/strings.xml
    dest: /windows/strings.xml
    translation: /windows/src/desktop/kmshell/locale/%locale%/%original_file_name%
    type: android
    languages_mapping:
      locale:
        de: de
        fr: fr

  - source: /windows/src/desktop/setup/locale/en/strings.xml
    dest: /windows/setup/strings.xml
    translation: /windows/src/desktop/setup/locale/%locale%/%original_file_name%
    type: android
    languages_mapping:
      locale:
        de: de
        fr: fr

  # iOS files

  - source: /ios/engine/KMEI/KeymanEngine/Classes/en.lproj/ResourceInfoView.strings
    dest: /ios/engine/ResourceInfoView.strings
    translation: /ios/engine/KMEI/KeymanEngine/Classes/%osx_code%/%original_file_name%

  - source: /ios/engine/KMEI/KeymanEngine/en.lproj/Localizable.strings
    dest: /ios/engine/Localizable.strings
    translation: /ios/engine/KMEI/KeymanEngine/%osx_code%/%original_file_name%

  - source: /ios/engine/KMEI/KeymanEngine/en.lproj/Localizable.stringsdict
    dest: /ios/engine/Localizable.stringsdict
    translation: /ios/engine/KMEI/KeymanEngine/%osx_code%/%original_file_name%

  - source: /ios/keyman/Keyman/Keyman/en.lproj/Localizable.strings
    dest: /ios/app/Localizable.strings
    translation: /ios/keyman/Keyman/Keyman/%osx_code%/%original_file_name%

  # Linux files

  - source: /linux/keyman-config/locale/keyman-config.pot
    dest: /linux/keyman-config.pot
    translation: /linux/keyman-config/locale/%locale_with_underscore%.po
    type: gettext
    update_option: update_as_unapproved


  # crowdin parameters descriptions:

  #
  # Source files filter
  # e.g. "/resources/en/*.json"
  #

  #
  # Where translations will be placed
  # e.g. "/resources/%two_letters_code%/%original_file_name%"
  #
  #"translation" : "",

  #
  # Files or directories for ignore
  # e.g. ["/**/?.txt", "/**/[0-9].txt", "/**/*\?*.txt"]
  #
  #"ignore" : [],

  #
  # The dest allows you to specify a file name in Crowdin
  # e.g. "/messages.json"
  #
  #"dest" : "",

  #
  # File type
  # e.g. "json"
  #
  #"type" : "",

  #
  # The parameter "update_option" is optional. If it is not set, after the files update the translations for changed strings will be removed. Use to fix typos and for minor changes in the source strings
  # e.g. "update_as_unapproved" or "update_without_changes"
  #
  #"update_option" : "",

  #
  # Start block (for XML only)
  #

  #
  # Defines whether to translate tags attributes.
  # e.g. 0 or 1  (Default is 1)
  #
  # "translate_attributes" : 1,

  #
  # Defines whether to translate texts placed inside the tags.
  # e.g. 0 or 1 (Default is 1)
  #
  # "translate_content" : 1,

  #
  # This is an array of strings, where each item is the XPaths to DOM element that should be imported
  # e.g. ["/content/text", "/content/text[@value]"]
  #
  # "translatable_elements" : [],

  #
  # Defines whether to split long texts into smaller text segments
  # e.g. 0 or 1 (Default is 1)
  #
  # "content_segmentation" : 1,

  #
  # End block (for XML only)
  #

  #
  # Start .properties block
  #

  #
  # Defines whether single quote should be escaped by another single quote or backslash in exported translations
  # e.g. 0 or 1 or 2 or 3 (Default is 3)
  # 0 - do not escape single quote;
  # 1 - escape single quote by another single quote;
  # 2 - escape single quote by backslash;
  # 3 - escape single quote by another single quote only in strings containing variables ( {0} ).
  #
  # "escape_quotes" : 3,

  #
  # Defines whether any special characters (=, :, ! and #) should be escaped by backslash in exported translations.
  # e.g. 0 or 1 (Default is 0)
  # 0 - do not escape special characters
  # 1 - escape special characters by a backslash
  #
  # "escape_special_characters": 0
  #

  #
  # End .properties block
  #

  #
  # Often software projects have custom names for the directories where translations are placed. crowdin-cli allows you to map your own languages to be understandable by Crowdin.
  #
  #"languages_mapping" : {
  #  "two_letters_code" : {
  #    "crowdin_language_code" : "local_name"
  #   }
  #},

  #
  # Does the first line contain header?
  # e.g. true or false
  #
  #"first_line_contains_header" : true,

  #
  # for spreadsheets
  # e.g. "identifier,source_phrase,context,uk,ru,fr"
  #
  # "scheme" : "",<|MERGE_RESOLUTION|>--- conflicted
+++ resolved
@@ -36,11 +36,8 @@
       android_code:
         es-419: b+es+419
         pap: pap
-<<<<<<< HEAD
         ar: ar
-=======
-        shu-latn-n: b+shu+latn
->>>>>>> b700cf33
+	shu-latn-n: b+shu+latn
 
   - source: /android/KMAPro/kMAPro/src/main/res/values/strings.xml
     dest: /android/app/strings.xml
@@ -50,11 +47,8 @@
       android_code:
         es-419: b+es+419
         pap: pap
-<<<<<<< HEAD
         ar: ar
-=======
-        shu-latn-n: b+shu+latn
->>>>>>> b700cf33
+	shu-latn-n: b+shu+latn
 
   # Windows files
   # Note: we use type: android for the Windows project files
