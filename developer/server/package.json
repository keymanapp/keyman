{
  "name": "@keymanapp/developer-server",
<<<<<<< HEAD
  "version": "15.0.260",
=======
>>>>>>> 9d7a22ed
  "description": "Keyman Developer backend server",
  "main": "dist/index.js",
  "scripts": {
    "build": "tsc -b",
    "postbuild": "npx gosh ./postbuild.sh",
    "prod": "node .",
    "test": "mocha",
    "watch": "npm run postbuild && tsc-watch --onSuccess \"node .\" --onFailure \"node .\""
  },
  "license": "MIT",
  "dependencies": {
    "@sentry/node": "^6.16.1",
    "chalk": "^4.1.2",
    "express": "^4.17.2",
    "multer": "^1.4.4",
    "ngrok": "^4.2.2",
    "open": "^8.4.0",
    "ws": "^8.3.0"
  },
  "optionalDependencies": {
    "hetrodo-node-hide-console-window-napi": "keymanapp/hetrodo-node-hide-console-window-napi#keyman-15.0",
    "node-windows-trayicon": "keymanapp/node-windows-trayicon#keyman-15.0"
  },
  "devDependencies": {
    "@keymanapp/resources-gosh": "*",
    "@keymanapp/keyman-version": "*",
    "@types/chai": "^4.3.0",
    "@types/express": "^4.17.13",
    "@types/mocha": "^9.1.0",
    "@types/multer": "^1.4.7",
    "@types/node": "^17.0.0",
    "@types/ws": "^8.2.2",
    "chai": "^4.3.4",
    "copyfiles": "^2.4.1",
    "mocha": "^9.1.4",
    "ts-node": "^10.4.0",
    "tsc-watch": "^4.5.0",
    "typescript": "^4.5.4"
  },
  "mocha": {
    "require": "ts-node/register",
    "spec": "**/*.test.ts"
  }
}<|MERGE_RESOLUTION|>--- conflicted
+++ resolved
@@ -1,9 +1,5 @@
 {
   "name": "@keymanapp/developer-server",
-<<<<<<< HEAD
-  "version": "15.0.260",
-=======
->>>>>>> 9d7a22ed
   "description": "Keyman Developer backend server",
   "main": "dist/index.js",
   "scripts": {
