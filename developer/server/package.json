--- conflicted
+++ resolved
@@ -1,10 +1,6 @@
 {
   "name": "@keymanapp/developer-server",
-<<<<<<< HEAD
-  "version": "16.0.4",
-=======
   "version": "16.0.5",
->>>>>>> 0942cfd7
   "description": "Keyman Developer backend server",
   "main": "dist/index.js",
   "scripts": {
