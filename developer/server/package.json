{
  "name": "@keymanapp/developer-server",
<<<<<<< HEAD
  "version": "15.0.242",
=======
  "version": "16.0.9",
>>>>>>> bb488738
  "description": "Keyman Developer backend server",
  "main": "dist/index.js",
  "scripts": {
    "build": "tsc",
    "postbuild": "npx gosh ./postbuild.sh",
    "prod": "node .",
    "test": "mocha",
    "watch": "npm run postbuild && tsc-watch --onSuccess \"node .\" --onFailure \"node .\""
  },
  "author": "",
  "license": "MIT",
  "dependencies": {
    "@sentry/node": "^6.16.1",
    "chalk": "^4.1.2",
    "express": "^4.17.2",
    "multer": "^1.4.4",
    "ngrok": "^4.2.2",
    "open": "^8.4.0",
    "ws": "^8.3.0"
  },
  "optionalDependencies": {
    "hetrodo-node-hide-console-window-napi": "keymanapp/hetrodo-node-hide-console-window-napi#keyman-15.0",
    "node-windows-trayicon": "keymanapp/node-windows-trayicon#keyman-15.0"
  },
  "devDependencies": {
    "@keymanapp/resources-gosh": "file:../../resources/gosh",
    "@types/chai": "^4.3.0",
    "@types/express": "^4.17.13",
    "@types/mocha": "^9.1.0",
    "@types/multer": "^1.4.7",
    "@types/node": "^17.0.0",
    "@types/ws": "^8.2.2",
    "chai": "^4.3.4",
    "copyfiles": "^2.4.1",
    "mocha": "^9.1.4",
    "ts-node": "^10.4.0",
    "tsc-watch": "^4.5.0",
    "typescript": "^4.5.4"
  },
  "mocha": {
    "require": "ts-node/register",
    "spec": "**/*.test.ts"
  }
}<|MERGE_RESOLUTION|>--- conflicted
+++ resolved
@@ -1,10 +1,6 @@
 {
   "name": "@keymanapp/developer-server",
-<<<<<<< HEAD
-  "version": "15.0.242",
-=======
   "version": "16.0.9",
->>>>>>> bb488738
   "description": "Keyman Developer backend server",
   "main": "dist/index.js",
   "scripts": {
