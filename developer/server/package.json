--- conflicted
+++ resolved
@@ -1,10 +1,6 @@
 {
   "name": "@keymanapp/developer-server",
-<<<<<<< HEAD
-  "version": "15.0.253",
-=======
   "version": "16.0.11",
->>>>>>> 2d0fed11
   "description": "Keyman Developer backend server",
   "main": "dist/index.js",
   "scripts": {
