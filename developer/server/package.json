--- conflicted
+++ resolved
@@ -1,10 +1,6 @@
 {
   "name": "@keymanapp/developer-server",
-<<<<<<< HEAD
-  "version": "15.0.229",
-=======
   "version": "16.0.7",
->>>>>>> 71b20013
   "description": "Keyman Developer backend server",
   "main": "dist/index.js",
   "scripts": {
