--- conflicted
+++ resolved
@@ -107,11 +107,7 @@
 builder_run_action clean      rm -rf ./build/ ./tsconfig.tsbuildinfo
 builder_run_action configure  verify_npm_setup
 builder_run_action build      do_build
-<<<<<<< HEAD
 builder_run_action test       do_test
-=======
-builder_run_action test       builder_do_typescript_tests 45
->>>>>>> a306e704
 builder_run_action api        do_api
 builder_run_action bundle     do_bundle
 builder_run_action publish    builder_publish_npm