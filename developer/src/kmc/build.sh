--- conflicted
+++ resolved
@@ -19,12 +19,9 @@
   "@/core/include/ldml" \
   "@/developer/src/common/web/utils" \
   "@/developer/src/kmc-analyze" \
-<<<<<<< HEAD
   "@/developer/src/kmc-copy" \
+  "@/developer/src/kmc-convert" \
   "@/developer/src/kmc-generate" \
-=======
-  "@/developer/src/kmc-convert" \
->>>>>>> 8cada6b1
   "@/developer/src/kmc-keyboard-info" \
   "@/developer/src/kmc-kmn" \
   "@/developer/src/kmc-ldml" \
