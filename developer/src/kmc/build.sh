#!/usr/bin/env bash
#
# Compiles the developer tools, including the language model compilers.
#
## START STANDARD BUILD SCRIPT INCLUDE
# adjust relative paths as necessary
THIS_SCRIPT="$(readlink -f "${BASH_SOURCE[0]}")"
. "${THIS_SCRIPT%/*}/../../../resources/build/builder.inc.sh"
## END STANDARD BUILD SCRIPT INCLUDE

. "$KEYMAN_ROOT/resources/build/build-utils-ci.inc.sh"
. "$KEYMAN_ROOT/resources/shellHelperFunctions.sh"
. "$KEYMAN_ROOT/developer/src/packages.inc.sh"

builder_describe "Build Keyman Keyboard Compiler kmc" \
  "@/common/include" \
  "@/common/web/keyman-version" \
  "@/common/web/types" \
  "@/core/include/ldml" \
  "@/developer/src/common/web/utils" \
  "@/developer/src/kmc-analyze" \
  "@/developer/src/kmc-copy" \
  "@/developer/src/kmc-convert" \
  "@/developer/src/kmc-generate" \
  "@/developer/src/kmc-keyboard-info" \
  "@/developer/src/kmc-kmn" \
  "@/developer/src/kmc-ldml" \
  "@/developer/src/kmc-model" \
  "@/developer/src/kmc-model-info" \
  "@/developer/src/kmc-package" \
  "configure                 runs 'npm ci' on root folder" \
  "build                     (default) builds kmc to build/" \
  "clean                     cleans build/ folder" \
  "bundle                    creates a bundled version of kmc" \
  "api                       prepare compiler error documentation" \
  "test                      run automated tests for kmc" \
  publish \
  "--build-path=BUILD_PATH   build directory for bundle" \
  "--npm-publish+            For publish, do a npm publish, not npm pack (only for CI)" \
  "--dry-run,-n              don't actually publish, just dry run"

builder_describe_outputs \
  configure     /node_modules \
  build         /developer/src/kmc/build/src/kmc.js

builder_parse "$@"

#-------------------------------------------------------------------------------------------------------------------

function do_build() {
  tsc --build
  cp "$KEYMAN_ROOT/resources/standards-data/ldml-keyboards/unicode-license.txt" ./build/unicode-license.txt
}

#-------------------------------------------------------------------------------------------------------------------

function do_api() {
  rm -rf ./build/messages
  mkdir -p ./build/messages
  node . message --format markdown --out-path build/messages
}

#-------------------------------------------------------------------------------------------------------------------

<<<<<<< HEAD
=======
function do_test() {
  eslint .
  tsc --build test/
  readonly C8_THRESHOLD=45
  c8 --reporter=lcov --reporter=text --lines $C8_THRESHOLD --statements $C8_THRESHOLD --branches $C8_THRESHOLD --functions $C8_THRESHOLD mocha
  builder_echo warning "Coverage thresholds are currently $C8_THRESHOLD%, which is lower than ideal."
  builder_echo warning "Please increase threshold in build.sh as test coverage improves."
}

#-------------------------------------------------------------------------------------------------------------------

>>>>>>> 29f28a07
function do_bundle() {
  SOURCEMAP_PATHS=( "${PACKAGES[@]}" )
  SOURCEMAP_PATHS=( "${SOURCEMAP_PATHS[@]/%//build}" )
  SOURCEMAP_PATHS=( "${SOURCEMAP_PATHS[@]/#/../../../}" )
  readonly SOURCEMAP_PATHS

  if ! builder_has_option --build-path; then
    builder_finish_action "Parameter --build-path is required" bundle
    exit 64
  fi

  rm -rf build/dist

  mkdir -p build/dist
  node build-bundler.js

  sentry-cli sourcemaps inject \
    --org keyman \
    --project keyman-developer \
    --release "$VERSION_GIT_TAG"  \
    build/dist/ "${SOURCEMAP_PATHS[@]}"

  # Manually copy over kmcmplib module
  cp ../kmc-kmn/build/src/import/kmcmplib/wasm-host.wasm build/dist/

  # Manually copy over templates
  cp -R ../kmc-generate/build/src/template/ build/dist/

  cp -R build/dist/* "$BUILD_PATH"

  builder_finish_action success bundle
}

#-------------------------------------------------------------------------------------------------------------------

builder_run_action clean      rm -rf ./build/ ./tsconfig.tsbuildinfo
builder_run_action configure  verify_npm_setup
builder_run_action build      do_build
builder_run_action test       builder_do_typescript_tests 50
builder_run_action api        do_api
builder_run_action bundle     do_bundle
builder_run_action publish    builder_publish_npm<|MERGE_RESOLUTION|>--- conflicted
+++ resolved
@@ -62,20 +62,6 @@
 
 #-------------------------------------------------------------------------------------------------------------------
 
-<<<<<<< HEAD
-=======
-function do_test() {
-  eslint .
-  tsc --build test/
-  readonly C8_THRESHOLD=45
-  c8 --reporter=lcov --reporter=text --lines $C8_THRESHOLD --statements $C8_THRESHOLD --branches $C8_THRESHOLD --functions $C8_THRESHOLD mocha
-  builder_echo warning "Coverage thresholds are currently $C8_THRESHOLD%, which is lower than ideal."
-  builder_echo warning "Please increase threshold in build.sh as test coverage improves."
-}
-
-#-------------------------------------------------------------------------------------------------------------------
-
->>>>>>> 29f28a07
 function do_bundle() {
   SOURCEMAP_PATHS=( "${PACKAGES[@]}" )
   SOURCEMAP_PATHS=( "${SOURCEMAP_PATHS[@]/%//build}" )
@@ -114,7 +100,7 @@
 builder_run_action clean      rm -rf ./build/ ./tsconfig.tsbuildinfo
 builder_run_action configure  verify_npm_setup
 builder_run_action build      do_build
-builder_run_action test       builder_do_typescript_tests 50
+builder_run_action test       builder_do_typescript_tests 45
 builder_run_action api        do_api
 builder_run_action bundle     do_bundle
 builder_run_action publish    builder_publish_npm