--- conflicted
+++ resolved
@@ -13,12 +13,9 @@
     { "path": "../../../common/web/keyman-version" },
     { "path": "../../../common/web/types" },
     { "path": "../kmc-analyze" },
-<<<<<<< HEAD
     { "path": "../kmc-copy" },
+    { "path": "../kmc-convert" },
     { "path": "../kmc-generate" },
-=======
-    { "path": "../kmc-convert" },
->>>>>>> 8cada6b1
     { "path": "../kmc-keyboard-info" },
     { "path": "../kmc-kmn" },
     { "path": "../kmc-ldml" },
