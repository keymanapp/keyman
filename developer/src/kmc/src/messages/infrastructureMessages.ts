--- conflicted
+++ resolved
@@ -110,8 +110,7 @@
 
   static ERROR_MessageCannotBeCoerced = SevError | 0x0019;
   static Error_MessageCannotBeCoerced = (o:{code: number}) => m(this.ERROR_MessageCannotBeCoerced,
-<<<<<<< HEAD
-    `Invalid parameter: --message KM${def(o.code?.toString(16))} is not a info, hint or warn message type and cannot be coerced`);
+    `Invalid parameter: --message ${def(o.code?CompilerError.formatCode(o.code):undefined)} is not of type 'info', 'hint' or 'warn', and cannot be coerced`);
 
   static ERROR_UnrecognizedMessageCode = SevError | 0x001a;
   static Error_UnrecognizedMessageCode = (o:{message:string}) => m(
@@ -137,7 +136,4 @@
   static Error_OutputPathMustExistAndBeADirectory = (o:{outPath:string}) => m(
     this.ERROR_OutputPathMustExistAndBeADirectory,
     `Output path ${def(o.outPath)} must exist and must be a folder`);
-=======
-    `Invalid parameter: --message ${o.code?CompilerError.formatCode(o.code):undefined} is not of type 'info', 'hint' or 'warn', and cannot be coerced`);
->>>>>>> ec63f1d1
 }
