--- conflicted
+++ resolved
@@ -1,8 +1,4 @@
-<<<<<<< HEAD
-import { CompilerErrorNamespace, CompilerErrorSeverity, CompilerMessageSpec as m, CompilerMessageDef as def, CompilerMessageSpecWithException } from "@keymanapp/common-types";
-=======
-import { CompilerError, CompilerErrorNamespace, CompilerErrorSeverity, CompilerMessageSpec as m } from "@keymanapp/common-types";
->>>>>>> 8e05592d
+import { CompilerError, CompilerErrorNamespace, CompilerErrorSeverity, CompilerMessageSpec as m, CompilerMessageDef as def, CompilerMessageSpecWithException } from "@keymanapp/common-types";
 
 const Namespace = CompilerErrorNamespace.Infrastructure;
 const SevInfo = CompilerErrorSeverity.Info | Namespace;
@@ -104,30 +100,15 @@
   static Error_InvalidMessageFormat = (o:{message:string}) => m(this.ERROR_InvalidMessageFormat,
     `Invalid parameter: --message ${def(o.message)} must match format '[KM]#####[:Disable|Info|Hint|Warn|Error]'`);
 
-<<<<<<< HEAD
-=======
-  static Error_MessageNamespaceNotFound = (o:{code: number}) => m(this.ERROR_MessageNamespaceNotFound,
-    `Invalid parameter: --message ${CompilerError.formatCode(o.code)} does not have a recognized namespace`);
->>>>>>> 8e05592d
   static ERROR_MessageNamespaceNotFound = SevError | 0x0017;
   static Error_MessageNamespaceNotFound = (o:{code: number}) => m(this.ERROR_MessageNamespaceNotFound,
-    `Invalid parameter: --message KM${def(o.code?.toString(16))} does not have a recognized namespace`);
+    `Invalid parameter: --message ${def(o.code?CompilerError.formatCode(o.code):undefined)} does not have a recognized namespace`);
 
-<<<<<<< HEAD
-=======
-  static Error_MessageCodeNotFound = (o:{code: number}) => m(this.ERROR_MessageCodeNotFound,
-    `Invalid parameter: --message ${CompilerError.formatCode(o.code)} is not a recognized code`);
->>>>>>> 8e05592d
   static ERROR_MessageCodeNotFound = SevError | 0x0018;
   static Error_MessageCodeNotFound = (o:{code: number}) => m(this.ERROR_MessageCodeNotFound,
-    `Invalid parameter: --message KM${def(o.code?.toString(16))} is not a recognized code`);
+    `Invalid parameter: --message ${o.code?CompilerError.formatCode(o.code):undefined} is not a recognized code`);
 
-<<<<<<< HEAD
-=======
-  static Error_MessageCannotBeCoerced = (o:{code: number}) => m(this.ERROR_MessageCannotBeCoerced,
-    `Invalid parameter: --message ${CompilerError.formatCode(o.code)} is not of type 'info', 'hint' or 'warn', and cannot be coerced`);
->>>>>>> 8e05592d
   static ERROR_MessageCannotBeCoerced = SevError | 0x0019;
   static Error_MessageCannotBeCoerced = (o:{code: number}) => m(this.ERROR_MessageCannotBeCoerced,
-    `Invalid parameter: --message KM${def(o.code?.toString(16))} is not a info, hint or warn message type and cannot be coerced`);
+    `Invalid parameter: --message ${o.code?CompilerError.formatCode(o.code):undefined} is not of type 'info', 'hint' or 'warn', and cannot be coerced`);
 }
