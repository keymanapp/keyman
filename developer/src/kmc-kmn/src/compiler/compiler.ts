--- conflicted
+++ resolved
@@ -47,7 +47,6 @@
  */
 let callbackProcIdentifier = 0;
 
-<<<<<<< HEAD
 /**
  * Pointer in wasm-space
  */
@@ -88,13 +87,7 @@
   }
 };
 
-export class Compiler {
-=======
 export class KmnCompiler {
-  wasmModule: any;
-  compileKeyboardFile: any;
-  setCompilerOptions: any;
->>>>>>> 3b867543
   callbackName: string;
   callbacks: CompilerCallbacks;
   wasm: WasmWrapper;
