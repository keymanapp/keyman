--- conflicted
+++ resolved
@@ -1,8 +1,4 @@
 
-<<<<<<< HEAD
 export { KmnCompilerMessages, CompilerMessages } from './compiler/messages.js';
 export { KmnCompiler } from './compiler/compiler.js';
-=======
-export { KmnCompiler } from './compiler/compiler.js';
-export { CompilerMessages } from './compiler/messages.js';
->>>>>>> da29d82e
+export { CompilerMessages } from './compiler/messages.js';