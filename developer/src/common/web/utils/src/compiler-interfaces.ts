import { CompilerCallbacks } from "./compiler-callbacks.js";

/**
 * Abstract interface for compiler error and warning messages
 */
export interface CompilerEvent {
  filename?: string;
  line?: number;
  code: number;
  message: string;
  /**
   * detailed Markdown-formatted description of the error including
   * references to documentation, remediation options.
   */
  detail?: string;
  /**
   * an internal error occurred that should be captured with a stack trace
   * e.g. to the Keyman sentry instance by kmc
   */
  exceptionVar?: any;
};

export enum CompilerErrorSeverity {
  Info =          0x000000, // Informational, not necessarily a problem
  Hint =          0x100000, // Something the user might want to be aware of
  Warn =          0x200000, // Warning: Not great, but we can keep going.
  Error =         0x300000, // Severe error where we can't continue
  Fatal =         0x400000, // OOM or should-not-happen internal problem
};

export const CompilerErrorSeverityValues = [
  CompilerErrorSeverity.Info,
  CompilerErrorSeverity.Hint,
  CompilerErrorSeverity.Warn,
  CompilerErrorSeverity.Error,
  CompilerErrorSeverity.Fatal,
]

/**
 * Mask values for mapping compiler errors
 */
export enum CompilerErrorMask {
  Severity =  0x00F00000,  // includes reserved bits, 16 possible severity levels
  Error =     0x000FFFFF,  // error | namespace
  Namespace = 0x000FF000,  // 256 possible namespaces
  BaseError = 0x00000FFF,  // error code, 2,048 possible error codes per namespace
  Reserved  = 0xFF000000,  // do not use these error values at this time
};

const errorSeverityName = {
  [CompilerErrorSeverity.Info]: 'info',
  [CompilerErrorSeverity.Hint]: 'hint',
  [CompilerErrorSeverity.Warn]: 'warn',
  [CompilerErrorSeverity.Error]: 'error',
  [CompilerErrorSeverity.Fatal]: 'fatal',
};

export class CompilerError {
  static severity(code: number): CompilerErrorSeverity {
    return code & CompilerErrorMask.Severity;
  }
  static error(code: number): number {
    return code & CompilerErrorMask.Error;
  }
  static baseError(code: number): number {
    return code & CompilerErrorMask.BaseError;
  }
  static namespace(code: number): CompilerErrorNamespace {
    return code & CompilerErrorMask.Namespace;
  }
  static formatSeverity(code: number): string {
    return errorSeverityName[CompilerError.severity(code)] ?? 'UNKNOWN';
  }
  /** true if events has at least one message of the atLeast severity */
  static hasSeverity(events: CompilerEvent[], atLeast: CompilerErrorSeverity): boolean {
    for (const { code } of events) {
      if (CompilerError.severity(code) >= atLeast) {
        return true;
      }
    }
    return false;
  }
  /** true if events has at least one Error or worse */
  static hasError(events: CompilerEvent[]): boolean {
    return CompilerError.hasSeverity(events, CompilerErrorSeverity.Error);
  }
  /**
   * Format an error code number. The error code number does not include
   * the severity mask, as this is reported in text form separately; see
   * `severityName`.
   * @example
   *
   * The following call returns `KM03004`
   * ```
   *   formatCode(CompilerMessage.ERROR_InvalidDisplayMapFile)
   * ```
   */
  static formatCode(code: number): string {
    return Number.isInteger(code) ? 'KM' + CompilerError.error(code).toString(16).toUpperCase().padStart(5, '0') : 'KM?????';
  }

  /**
   * Formats an event filename for an error report,
   * stripping off path component
   * @param filename
   * @returns
   */
  static formatFilename(filename: string, options?: {
    fullPath?: boolean,
    forwardSlashes?: boolean
  }): string {
    if(!filename) {
      return '';
    }

    if(options?.fullPath) {
      return options?.forwardSlashes ?
        filename.replaceAll(/\\/g, '/') :
        filename.replaceAll(/\//g, '\\');
    }

    let x = filename.lastIndexOf('/');
    if(x < 0) {
      x = filename.lastIndexOf('\\');
    }
    return x >= 0 ? filename.substring(x+1) : filename;
  }

  /**
   * Formats an event line for an error report
   * @param line
   * @returns
   */
  static formatLine(line: number): string {
    return line ? line.toString() : '';
  }

  /**
   * Formats an event message for an error report
   * @param message
   * @returns
   */
  static formatMessage(message: string): string {
    return message ?? '';
  }

  /**
   * Formats a compiler message, without coloring; an ANSI color version is
   * implemented in NodeCompilerCallbacks.
   * @param event event or array of events
   */
  static formatEvent(event : CompilerEvent | CompilerEvent[]): string {
    if (!event) {
      return "";
    }
    if (Array.isArray(event)) {
      return event.map(item => CompilerError.formatEvent(item)).join('\n') + '\n';
    }

    return (
      event.filename
      ? CompilerError.formatFilename(event.filename) +
        (event.line ? ':' + CompilerError.formatLine(event.line) : '') + ' - '
      : ''
    ) +
    CompilerError.formatSeverity(event.code) + ' ' +
    CompilerError.formatCode(event.code) + ': ' +
    CompilerError.formatMessage(event.message);
  }

  /**
   * @param e Error-like
   */
  static exceptionToString(e?: any) : string {
    return `${(e ?? 'unknown error').toString()}\n\nCall stack:\n${(e instanceof Error ? e.stack : (new Error()).stack)}`;
  }

  /**
   * Returns the corresponding error severity value from a partial name match,
   * e.g. 'inf' returns CompilerErrorSeverity.Info, or returns null if not found
   * @param name
   * @returns
   */
  static severityNameToValue(name: string): CompilerErrorSeverity {
    name = name.toLowerCase();
    for(const level of CompilerErrorSeverityValues) {
      if(errorSeverityName[level].startsWith(name)) {
        return level;
      }
    }
    return null;
  }
};

/** @deprecated use `CompilerError.severity` instead */
export function compilerErrorSeverity(code: number): CompilerErrorSeverity {
  return CompilerError.severity(code);
}

/** @deprecated use `CompilerError.formatSeverity` instead */
export function compilerErrorSeverityName(code: number): string {
  return CompilerError.formatSeverity(code);
}

/** @deprecated use `CompilerError.formatCode` instead */
export function compilerErrorFormatCode(code: number): string {
  return CompilerError.formatCode(code);
}

/** @deprecated use `CompilerError.formatEvent` instead */
export function compilerEventFormat(e : CompilerEvent | CompilerEvent[]) : string {
  return CompilerError.formatEvent(e);
}

/**
 * Defines the error code ranges for various compilers. Once defined, these
 * ranges must not be changed as external modules may depend on specific error
 * codes. Individual errors are defined at a compiler level, for example,
 * kmc-ldml/src/compiler/messages.ts.
 *
 * kmc defines a mapping between each namespace and the corresponding compiler's
 * error reporting class in kmc/src/messages/messageNamespaces.ts
 */
export enum CompilerErrorNamespace {
  /**
   * kmc-ldml errors between 0x0000…0x0FFF
   */
  LdmlKeyboardCompiler = 0x0000,
  /**
   * common/web/types errors between 0x1000…0x1FFF
   */
  CommonTypes = 0x1000,
  /**
   * kmc-kmn errors between 0x2000…0x2FFF; these map to
   * the base codes found in kmn_compiler_errors.h, exclusive severity flags
   */
  KmnCompiler = 0x2000,
  /**
   * kmc-model errors between 0x3000…0x3FFF
   */
  ModelCompiler = 0x3000,
  /**
   * kmc-package errors between 0x4000…0x4FFF
   */
  PackageCompiler = 0x4000,
  /**
   * kmc and related infrastructure errors between 0x5000…0x5FFF
   */
  Infrastructure = 0x5000,
  /**
   * kmc-analyze 0x6000…0x6FFF
   */
  Analyzer = 0x6000,
  /**
   * kmc-kmn/kmw-compiler errors between 0x7000…0x7FFF; note that some errors
   * generated by kmc-kmn/kmw-compiler are from kmc-kmn namespace for legacy
   * reasons
   */
  KmwCompiler = 0x7000,
  /**
   * kmc-model-info 0x8000…0x8FFF
   */
  ModelInfoCompiler = 0x8000,
  /**
   * kmc-keyboard-info 0x9000…0x9FFF
   */
  KeyboardInfoCompiler = 0x9000,
  /**
<<<<<<< HEAD
   * kmc-generate 0xA000…0xAFFF
   */
  Generator = 0xA000,
  /**
   * kmc-copy 0xB000…0xBFFF
   */
  Copier = 0xB000,
=======
   * kmc-convert 0xA000…0xAFFF
   */
  Converter = 0xA000,
>>>>>>> 8cada6b1
};

type CompilerErrorSeverityOverride = CompilerErrorSeverity | 'disable';
export interface CompilerMessageOverrideMap {
  [code:number]: CompilerErrorSeverityOverride;
};

export interface CompilerMessageOverride {
  code: number;
  level: CompilerErrorSeverityOverride;
};

export interface CompilerCallbackOptions {
  logLevel?: CompilerLogLevel;
  logFormat?: CompilerLogFormat;
  color?: boolean; // null or undefined == use console default
  compilerWarningsAsErrors?: boolean;
  messageOverrides?: CompilerMessageOverrideMap;
};

export interface KeymanCompilerArtifact {
  data: Uint8Array;
  filename: string;
};

export type KeymanCompilerArtifactOptional = KeymanCompilerArtifact | undefined;

export interface KeymanCompilerArtifacts {
  readonly [type:string]: KeymanCompilerArtifactOptional;
};

export interface KeymanCompilerResult {
  artifacts: KeymanCompilerArtifacts;
};

export interface KeymanCompiler {
  init(callbacks: CompilerCallbacks, options: CompilerOptions): Promise<boolean>;
  /**
   * Run the compiler, and save the result in memory arrays. Note that while
   * `outputFilename` is provided here, the output file is not written to in
   * this function.
   * @param inputFilename
   * @param outputFilename The intended output filename, optional, if missing,
   *                       calculated from inputFilename
   * @param data
   */
  run(inputFilename:string, outputFilename?:string /*, data?: any*/): Promise<KeymanCompilerResult>;
  /**
   * Writes the compiled output files to disk
   * @param artifacts
   */
  write(artifacts: KeymanCompilerArtifacts): Promise<boolean>;
};

/**
 * Abstract interface for compiler options
 */

export interface CompilerBaseOptions {
  /**
   * Reporting level to console, used by NodeCompilerCallbacks (not used in compiler modules;
   * all messages are still reported to the internal log)
   */
  logLevel?: CompilerLogLevel;
  /**
   * Format of output for log to console
   */
  logFormat?: CompilerLogFormat;
  /**
   * Colorize log output, default is detected from console
   */
  color?: boolean;
}

export interface CompilerOptions extends CompilerBaseOptions {
  /**
   * Add metadata about the compiler version to .kmx file when compiling
   */
  shouldAddCompilerVersion?: boolean;
  /**
   * Add debug information to the .kmx file when compiling
   */
  saveDebug?: boolean;
  /**
   * Upgrade any warnings produced in the compile to errors
   */
  compilerWarningsAsErrors?: boolean;
  /**
   * Emit warnings if deprecated code is encountered
   */
	warnDeprecatedCode?: boolean;
  /**
   * Check filename conventions in packages
   */
  checkFilenameConventions?: boolean;
};

export const defaultCompilerOptions: CompilerOptions = {
  logLevel: 'info',
  logFormat: 'formatted',
  // outFile: (undefined)
  saveDebug: false,
  shouldAddCompilerVersion: true,
  compilerWarningsAsErrors: false,
  warnDeprecatedCode: true,
  checkFilenameConventions: false,
}

/**
 * Convenience function for constructing CompilerEvents
 * @param code     Unique numeric value of the event
 * @param message  A short description of the error presented to the user
 * @param detail   Detailed Markdown-formatted description of the error
 *                 including references to documentation, remediation options.
 * @returns
 */
export const CompilerMessageSpec = (code: number, message: string, detail?: string) : CompilerEvent => ({
  code,
  message,
  detail,
});

export const CompilerMessageDef = (param: any) => String(param ?? `<param>`);

export const CompilerMessageSpecWithException = (code: number, message: string, exceptionVar: any, detail?: string) : CompilerEvent => ({
  code,
  message: exceptionVar
    ? (message ?? `Unexpected exception`) + `: ${exceptionVar.toString()}\n\nCall stack:\n${(exceptionVar instanceof Error ? exceptionVar.stack : (new Error()).stack)}` :
    message,
  detail,
  exceptionVar,
});

/**
 * Compiler logging level and correspondence to severity
 */

export const ALL_COMPILER_LOG_LEVELS = [
  'silent',     /// Nothing is emitted to stdout, not even errors (fatal exceptions may still emit to stdout)
  'error',      /// Only errors emitted
  'warn',       /// Errors + warnings
  'hint',       /// Errors + warnings + hints
  'info',       /// All messages: errors + warnings + hints + info
  'debug'       /// All messages: errors + warnings + hints + info, plus debug logs
] as const;

type CompilerLogLevelTuple = typeof ALL_COMPILER_LOG_LEVELS;
export type CompilerLogLevel = CompilerLogLevelTuple[number];

export const compilerLogLevelToSeverity: {[index in CompilerLogLevel]: number} = {
  'silent': CompilerErrorMask.Severity,  // effectively excludes all reporting
  'error': CompilerErrorSeverity.Error,
  'warn': CompilerErrorSeverity.Warn,
  'hint': CompilerErrorSeverity.Hint,
  'info': CompilerErrorSeverity.Info,
  'debug': CompilerErrorSeverity.Info
};

export const ALL_COMPILER_LOG_FORMATS = [
  'tsv',
  'formatted'
] as const;

type CompilerLogFormatTuple = typeof ALL_COMPILER_LOG_FORMATS;
export type CompilerLogFormat = CompilerLogFormatTuple[number];<|MERGE_RESOLUTION|>--- conflicted
+++ resolved
@@ -266,7 +266,6 @@
    */
   KeyboardInfoCompiler = 0x9000,
   /**
-<<<<<<< HEAD
    * kmc-generate 0xA000…0xAFFF
    */
   Generator = 0xA000,
@@ -274,11 +273,10 @@
    * kmc-copy 0xB000…0xBFFF
    */
   Copier = 0xB000,
-=======
-   * kmc-convert 0xA000…0xAFFF
-   */
-  Converter = 0xA000,
->>>>>>> 8cada6b1
+  /**
+   * kmc-convert 0xC000…0xCFFF
+   */
+  Converter = 0xC000,
 };
 
 type CompilerErrorSeverityOverride = CompilerErrorSeverity | 'disable';
