--- conflicted
+++ resolved
@@ -1,10 +1,5 @@
 export { validateMITLicense } from './src/validate-mit-license.js';
 export { KeymanSentry } from './src/KeymanSentry.js';
 export { getOption, loadOptions, clearOptions } from './src/options.js';
-<<<<<<< HEAD
 export { escapeMarkdownChar } from './src/markdown.js';
-=======
-export * as Osk from './src/osk.js';
-export { escapeMarkdownChar } from './src/markdown.js';
-export { KeymanUrls } from './src/keyman-urls.js';
->>>>>>> 987a1707
+export { KeymanUrls } from './src/keyman-urls.js';