--- conflicted
+++ resolved
@@ -242,12 +242,10 @@
       PackageCompilerMessages.ERROR_PackageFileHasEmptyVersion);
   });
 
-<<<<<<< HEAD
-  // ERROR_PackageMustNotContainItself test in package-compiler.tests.ts
-=======
   it('should generate Warn_PackageVersionIsUnrecognizedFormat if package version field is not a valid format', async function() {
     await testForMessage(this, ['invalid', 'warn_package_version_is_unrecognized_format.kps'],
       PackageCompilerMessages.WARN_PackageVersionIsUnrecognizedFormat);
   });
->>>>>>> 2d5e3ee4
+
+  // ERROR_PackageMustNotContainItself test in package-compiler.tests.ts
 });