--- conflicted
+++ resolved
@@ -185,8 +185,14 @@
     this.WARN_VisualKeyboardFileIsInvalid, `Visual keyboard file '${def(o.filename)}' is invalid.`
   );
 
-<<<<<<< HEAD
-  static ERROR_PackageMustNotContainItself = SevError | 0x0027;
+  static WARN_PackageVersionIsUnrecognizedFormat = SevWarn | 0x0027;
+  static Warn_PackageVersionIsUnrecognizedFormat = (o:{version: string}) => m(
+    this.WARN_PackageVersionIsUnrecognizedFormat, `Package version '${def(o.version)}' has an unrecognized format.`,
+    `The format for version numbers should be number[.number[.number]]. Each
+    number component should be an integer, without leading zeroes.`
+  );
+  
+  static ERROR_PackageMustNotContainItself = SevError | 0x0028;
   static Error_PackageMustNotContainItself = (o:{outputFilename: string}) => m(
     this.ERROR_PackageMustNotContainItself, `The package may not include a .kmp file of the same name '${def(o.outputFilename)}'.`, `
     While it is possible for a package file to contain other .kmp package files,
@@ -204,12 +210,4 @@
   //------------------------------------------------------------------------------|
   // max length of detail message lines (checked by verifyCompilerMessagesObject) |
   //------------------------------------------------------------------------------|
-=======
-  static WARN_PackageVersionIsUnrecognizedFormat = SevWarn | 0x0027;
-  static Warn_PackageVersionIsUnrecognizedFormat = (o:{version: string}) => m(
-    this.WARN_PackageVersionIsUnrecognizedFormat, `Package version '${def(o.version)}' has an unrecognized format.`,
-    `The format for version numbers should be number[.number[.number]]. Each
-    number component should be an integer, without leading zeroes.`
-  );
->>>>>>> 2d5e3ee4
 }
