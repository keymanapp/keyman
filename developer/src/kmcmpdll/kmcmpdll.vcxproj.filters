--- conflicted
+++ resolved
@@ -67,13 +67,9 @@
     <ClInclude Include="CheckFilenameConsistency.h">
       <Filter>Header files</Filter>
     </ClInclude>
-<<<<<<< HEAD
     <ClInclude Include="$(KEYMAN_ROOT)\developer\src\ext\json-schema-validator\json-schema.hpp" />
     <ClInclude Include="$(KEYMAN_ROOT)\developer\src\ext\json\json.hpp" />
     <ClInclude Include="$(KEYMAN_ROOT)\common\windows\cpp\include\ConvertUTF.h">
-=======
-    <ClInclude Include="$(KEYMAN_ROOT)\windows\src\global\inc\certificate_check.h">
->>>>>>> bd68d0da
       <Filter>Header files</Filter>
     </ClInclude>
     <ClInclude Include="$(KEYMAN_ROOT)\common\windows\cpp\include\crc32.h">
