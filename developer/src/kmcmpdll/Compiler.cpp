/*
  Name:             Compiler
  Copyright:        Copyright (C) SIL International.
  Documentation:
  Description:
  Create Date:      20 Jun 2006

  Modified Date:    25 Oct 2016
  Authors:          mcdurdin
  Related Files:
  Dependencies:

  Bugs:
  Todo:
  Notes:
  History:          20 Jun 2006 - mcdurdin - Initial version
                    23 Aug 2006 - mcdurdin - Add VISUALKEYBOARD, KMW_RTL, KMW_HELPFILE, KMW_HELPTEXT, KMW_EMBEDJS system stores
                    14 Sep 2006 - mcdurdin - Support icons in version 7
                    28 Sep 2006 - mcdurdin - Added product validation
                    28 Sep 2006 - mcdurdin - Added test for version 7.0 icon support
                    06 Oct 2006 - mcdurdin - Fix buffer overflow in UTF8 conversion
                    04 Dec 2006 - mcdurdin - Fix readfile buffer bug
                    04 Jan 2007 - mcdurdin - Add notany support
                    22 Jan 2007 - mcdurdin - Add K_NPENTER reference
                    25 Jan 2007 - mcdurdin - Resize buffers to 4095
                    30 May 2007 - mcdurdin - I786 - Compiler crash if zero length string in keystroke any
                    23 Aug 2007 - mcdurdin - I1011 - Fix buffer clobbering for UTF8 conversion of large files
                    27 Mar 2008 - mcdurdin - I1358 - Support for multiple languages for office config
                    14 Jun 2008 - mcdurdin - Support documenting language id as a single WORD instead of by PRIMARY/SUB
                    14 Jun 2008 - mcdurdin - Support Windows languages list
                    28 Jul 2008 - mcdurdin - I1569 - line prefixes
                    22 Mar 2010 - mcdurdin - Compiler fixup - x64 support
                    25 May 2010 - mcdurdin - I1632 - Keyboard Options
                    24 Jun 2010 - mcdurdin - I2432 - Use local buffers so GetXString can be re-entrant (used by if())
                    26 Jul 2010 - mcdurdin - I2467 - 8.0 renumber
                    18 Mar 2011 - mcdurdin - I2646 - Compiler warning on invalid Ethnologue codes
                    18 Mar 2011 - mcdurdin - I2525 - Unterminated string can crash compiler
                    19 Jul 2011 - mcdurdin - I2993 - Named code constants cause a warning 0x208D to appear
                    26 Jun 2012 - mcdurdin - I3377 - KM9 - Update code references from 8.0 to 9.0
                    17 Aug 2012 - mcdurdin - I3431 - V9.0 - Spaces in values in if comparisons break the compiler parser
                    27 Aug 2012 - mcdurdin - I3439 - V9.0 - Refactor xstring support in C++ code
                    27 Aug 2012 - mcdurdin - I3437 - V9.0 - Add support for set(&layer) and layer()
                    27 Aug 2012 - mcdurdin - I3438 - V9.0 - Add support for custom virtual keys
                    27 Aug 2012 - mcdurdin - I3430 - V9.0 - Add support for if(&platform) and if(&baselayout) to compilers
                    27 Aug 2012 - mcdurdin - I3440 - V9.0 - Tidy up set statement delimiter recognition
                    24 Oct 2012 - mcdurdin - I3483 - V9.0 - Add support for compiling in the layout file
                    24 Oct 2012 - mcdurdin - I3481 - V9.0 - Eliminate unsafe calls in C++
                    24 Jan 2012 - mcdurdin - I3137 - If key part of VK rule is missing, compiler generates invalid file
                    06 Feb 2012 - mcdurdin - I3228 - kmcmpdll sometimes tries to write temp files to Program Files
                    03 Nov 2012 - mcdurdin - I3510 - V9.0 - Merge of I3228 - kmcmpdll sometimes tries to write temp files to Program Files
                    03 Nov 2012 - mcdurdin - I3511 - V9.0 - Merge of I3137 - If key part of VK rule is missing, compiler generates invalid file
                    13 Dec 2012 - mcdurdin - I3654 - V9.0 - Compiler appears to create unregistered keyboards even when registered
                    13 Dec 2012 - mcdurdin - I3641 - V9.0 - compiler dll buffer overrun bugs
                    13 Dec 2012 - mcdurdin - I3681 - V9.0 - KeymanWeb compiler should output formatted js when debug=1
                    13 Dec 2012 - mcdurdin - I3686 - V9.0 - AddStore attaches property flags to wrong store structure
                    19 Mar 2014 - mcdurdin - I4140 - V9.0 - Add keyboard version information to keyboards
                    04 Nov 2014 - mcdurdin - I4504 - V9.0 - Consolidate the compile action into single command
                    02 Jul 2015 - mcdurdin - I4784 - Compiler does not recognise baselayout, layer or platform at the start of a line
                    02 Jul 2015 - mcdurdin - I4785 - baselayout(), layer() and platform() produce incorrect compiled code
                    24 Aug 2015 - mcdurdin - I4865 - Add treat hints and warnings as errors into project
                    24 Aug 2015 - mcdurdin - I4866 - Add warn on deprecated features to project and compile
                    24 Aug 2015 - mcdurdin - I4867 - Add test for code after use warning to compile
                    06 Nov 2015 - mcdurdin - I4914 - kmcmpdll does not pick an index() statement that has an offset one past the key
                    23 Feb 2016 - mcdurdin - I4982 - Defined character constants cannot be referenced correctly in other stores
                    25 Oct 2016 - mcdurdin - I5135 - Remove product and licensing references from Developer projects

                       nov 2021 - S - exchanged DataTypes in easy context
                       nov 2021 - S - doubled all functions fun() to  KMX_fun()
                       dec 2021 - S - overloaded some KMX_fun() + cast datatypes to use old + new version of datatypes in KMX_fun()
                       jan 2022 - S - structs in kmcompx/include/Compiler.h
                       jan 2022 - S - removed several overloaded KMX_fun() as only new versions of those KMX_fun() are used
                       jan 2022 - S - KMX_fun() using HANDLE
                       apr 2022 - S - check for unused parameters in own functions
                       may 2022  - S - adress LNK 2019, LNK 1120

                       TODO - S - DebugLog() does not work, can`t be included ( tried to include .h-Files of Folder /developer/kmcompx/include/XX )
                       TODO - S - remove references to windows.h
                       TODO - S - run other ( ~700 tests)
                       TODO - S - if all is OK: remove old fun(), leave only KMX_fun(), rename again to fun()

                       TODO - S - use CheckfilenameConsistency
                       TODO - S - Why do I get LNK-Error when I #include some .h but works fine with .cpp ???




*/
#pragma once

#include "pch.h"
//#include "../../../../developer/kmcompx/include/pch.h"

//#include "../../../../developer/kmcompx/include/compfile.h"
#include "compfile.h"
//#include <compiler.h>
#include "comperr.h"
#include "../../../common/windows/cpp/include/vkeys.h"      //_S2 #include "vkeys.h"

#include <cuchar>

#include "versioning.h"    // _S2   #include <versioning.h>
#include "kmcmpdll.h"
#include "DeprecationChecks.h"      // _S2 #include <DeprecationChecks.h>
#include "virtualcharkeys.h"

#include "../../../common/windows/cpp/include/crc32.h"      // _S2 //#include "crc32.h"

#include "../../../common/windows/cpp/include/ConvertUTF.h"   // _S2 #include "ConvertUTF.h"
#include "debugstore.h"
#include "namedcodeconstants.h"

#include "../../../common/windows/cpp/include/unicode.h"
#include "edition.h"

#include "CharToKeyConversion.h"
#include "CasedKeys.h"
#include <vector>

#include "../../src/kmcmpdll/xstring.h"

 // _S2 why can`t I include .h  ???  :-(
//#include "../../../../developer/kmcompx/include/CheckNCapsConsistency.cpp"              //
#include "CheckNCapsConsistency.h"
//#include "../../../../developer/kmcompx/include/CheckFilenameConsistency.cpp"           //
#include "CheckFilenameConsistency.h"
//#include "../../../../developer/kmcompx/include/UnreachableRules.cpp"                   //
 #include "UnreachableRules.h"
//#include "../../../../developer/kmcompx/include/CheckForDuplicates.cpp"                 //
#include "CheckForDuplicates.h"

// include cpp ??????!!!!
//#include "../../../../developer/kmcompx/include/kmx_u16.cpp"
#include "kmx_u16.h"
//#include "kmx_u16.cpp"



// _S2 --why do I need to define those functions here? -------------------------------------------------------------------------------- 

PKMX_WCHAR incxstr_S2(PKMX_WCHAR p) {

  if (*p == 0)
    return p;
  if (*p != UC_SENTINEL) {
    if (*p >= 0xD800 && *p <= 0xDBFF && *(p + 1) >= 0xDC00 && *(p + 1) <= 0xDFFF)
      return p + 2;
    return p + 1;
  }
  // UC_SENTINEL(FFFF) with UC_SENTINEL_EXTENDEDEND(0x10) == variable length
  if (*(p + 1) == CODE_EXTENDED) {
    p += 2;
    while (*p && *p != UC_SENTINEL_EXTENDEDEND)
      p++;

    if (*p == 0)        return p;
    return p + 1;
  }

  if (*(p + 1) > CODE_LASTCODE || CODE__SIZE[*(p + 1)] == -1) {
    return p + 1;
  }

  int deltaptr = 2 + CODE__SIZE[*(p + 1)];

  // check for \0 between UC_SENTINEL(FFFF) and next printable character
  for (int i = 0; i < deltaptr; i++) {
    if (*p == 0)
      return p;
    p++;
  }
  return p;
}

PKMX_WCHAR decxstr_S2(PKMX_WCHAR p, PKMX_WCHAR pStart)
{
  PKMX_WCHAR q;

  if(p <= pStart) {
    return NULL;
  }

  p--;
  if(*p == UC_SENTINEL_EXTENDEDEND) {
    int n = 0;
    while (p >= pStart && *p != UC_SENTINEL && n < 10) {
      p--; n++; }

    if(p < pStart) {
      // May be a malformed virtual key
      return pStart;
    }
    return p;
  }

  if (p == pStart) {
    // Don't allow test before pStart
    return p;
  }

  if(*p >= 0xDC00 && *p <= 0xDFFF && *(p-1) >= 0xD800 && *(p-1) <= 0xDBFF) {
    return p-1;
  }

  // Look for a UC_SENTINEL to jump to
  // note: If we are pointing to the middle of a UC_SENTINEL CODE_x, then we won't treat it as valid,
  //       and will just go back a single wchar
  q = p;
  for (int i = 0; i < CODE__SIZE_MAX && q >= pStart; i++, q--) {
    //  *q == UC_SENTINEL &&  *(q + 1) is within CODE__SIZE && next CODE_ right of UC_SENTINEL ( looked up in CODE__SIZE+1) has value i
    if (*q == UC_SENTINEL &&  *(q + 1) <= CODE_LASTCODE     && CODE__SIZE[*(q + 1)] + 1 == i)
      return q;
  }

  return p;
}

PKMX_WCHAR xstrchr_S2(PKMX_WCHAR buf, PKMX_WCHAR chr)
{
  for(PKMX_WCHAR q = incxstr_S2(buf); *buf; buf = q, q = incxstr_S2(buf))
    if(!u16ncmp(buf, chr, (intptr_t)(q-buf)))
      return buf;
  return NULL;
}


// _S2 ----------------------------------------------------------------------------------


enum KMX_LinePrefixType { KMX_lptNone, KMX_lptKeymanAndKeymanWeb, KMX_lptKeymanWebOnly, KMX_lptKeymanOnly, KMX_lptOther };

int xatoi(PKMX_WCHAR *p);
int atoiW(PKMX_WCHAR p);
void safe_wcsncpy(PKMX_WCHAR out, PKMX_WCHAR in, int cbMax);
int UTF32ToUTF16(int n, int *n1, int *n2);
int GetDeadKey(PFILE_KEYBOARD fk, PKMX_WCHAR p);
KMX_BOOL IsValidCallStore(PFILE_STORE fs);
KMX_BOOL IsSameToken(PKMX_WCHAR *p, KMX_WCHAR const * token);
KMX_DWORD GetRHS(PFILE_KEYBOARD fk, PKMX_WCHAR p, PKMX_WCHAR buf, int bufsize, int offset, int IsUnicode);
PKMX_WCHAR GetDelimitedString(PKMX_WCHAR *p, KMX_WCHAR const * Delimiters, KMX_WORD Flags);
KMX_DWORD GetXString(PFILE_KEYBOARD fk, PKMX_WCHAR str, KMX_WCHAR const * token, PKMX_WCHAR output, int max, int offset, PKMX_WCHAR *newp, int isVKey, int isUnicode);
int GetGroupNum(PFILE_KEYBOARD fk, PKMX_WCHAR p);
int LineTokenType(PKMX_WCHAR *str);
KMX_DWORD ParseLine(PFILE_KEYBOARD fk, PKMX_WCHAR str);
KMX_DWORD ProcessGroupFinish(PFILE_KEYBOARD fk);
KMX_DWORD ProcessGroupLine(PFILE_KEYBOARD fk, PKMX_WCHAR p);
KMX_DWORD ProcessStoreLine(PFILE_KEYBOARD fk, PKMX_WCHAR p);
KMX_DWORD AddDebugStore(PFILE_KEYBOARD fk, KMX_WCHAR const * str);
KMX_DWORD ProcessKeyLine(PFILE_KEYBOARD fk, PKMX_WCHAR str, KMX_BOOL IsUnicode);
KMX_DWORD ProcessEthnologueStore(PKMX_WCHAR p);
KMX_DWORD ProcessHotKey(PKMX_WCHAR p, KMX_DWORD *hk);
KMX_DWORD ImportBitmapFile(PFILE_KEYBOARD fk, PKMX_WCHAR szName, PKMX_DWORD FileSize, PKMX_BYTE *Buf);
KMX_DWORD ExpandKp(PFILE_KEYBOARD fk, PFILE_KEY kpp, KMX_DWORD storeIndex);
KMX_DWORD WriteCompiledKeyboard(PFILE_KEYBOARD fk, FILE* fp_out);
KMX_BOOL CompileKeyboardHandle(FILE* fp_in, PFILE_KEYBOARD fk);
int GetVKCode(PFILE_KEYBOARD fk, PKMX_WCHAR p);
KMX_DWORD BuildVKDictionary(PFILE_KEYBOARD fk);
KMX_DWORD AddStore(PFILE_KEYBOARD fk, KMX_DWORD SystemID, KMX_WCHAR const * str, KMX_DWORD *dwStoreID= NULL);
KMX_DWORD ProcessSystemStore(PFILE_KEYBOARD fk, KMX_DWORD SystemID, PFILE_STORE sp);
void RecordDeadkeyNames(PFILE_KEYBOARD fk);
KMX_DWORD AddCompilerVersionStore(PFILE_KEYBOARD fk);
KMX_BOOL CheckStoreUsage(PFILE_KEYBOARD fk, int storeIndex, KMX_BOOL fIsStore, KMX_BOOL fIsOption, KMX_BOOL fIsCall);
KMX_DWORD process_if(PFILE_KEYBOARD fk, LPKMX_WCHAR q, LPKMX_WCHAR tstr, int *mx);
KMX_DWORD process_reset(PFILE_KEYBOARD fk, LPKMX_WCHAR q, LPKMX_WCHAR tstr, int *mx);
KMX_DWORD process_set(PFILE_KEYBOARD fk, LPKMX_WCHAR q, LPKMX_WCHAR tstr, int *mx);
KMX_DWORD process_save(PFILE_KEYBOARD fk, LPKMX_WCHAR q, LPKMX_WCHAR tstr, int *mx);
KMX_DWORD process_platform(PFILE_KEYBOARD fk, LPKMX_WCHAR q, LPKMX_WCHAR tstr, int *mx);
KMX_DWORD process_baselayout(PFILE_KEYBOARD fk, LPKMX_WCHAR q, LPKMX_WCHAR tstr, int *mx);
KMX_DWORD process_set_synonym(KMX_DWORD dwSystemID, PFILE_KEYBOARD fk, LPKMX_WCHAR q, LPKMX_WCHAR tstr, int *mx);
KMX_DWORD process_expansion(PFILE_KEYBOARD fk, LPKMX_WCHAR q, LPKMX_WCHAR tstr, int *mx, int max);
KMX_BOOL IsValidKeyboardVersion(KMX_WCHAR *dpString);
KMX_DWORD ReadLine(FILE* fp_in , PKMX_WCHAR wstr, KMX_BOOL PreProcess);
FILE* UTF16TempFromUTF8(FILE* fp_in , KMX_BOOL hasPreamble);

//**************************************************
//**************************************************

enum LinePrefixType { lptNone, lptKeymanAndKeymanWeb, lptKeymanWebOnly, lptKeymanOnly, lptOther };


KMX_WCHAR const * LineTokens[] = {
   u"SVNBHBGMNSCCLLCMLB",  u"store",  u"VERSION ",  u"NAME ",
   u"BITMAP ",  u"HOTKEY ",  u"begin",  u"group",  u"match",  u"nomatch",
   u"SHIFT FREES CAPS",  u"CAPS ON ONLY",  u"CAPS ALWAYS OFF",
   u"LANGUAGE ",  u"LAYOUT ",  u"COPYRIGHT ",  u"MESSAGE ",  u"LANGUAGENAME ",
   u"BITMAPS " };

#define SSN__PREFIX		u"&"      // _S2  #define SSN__PREFIX		L"&"


KMX_WCHAR const * StoreTokens[TSS__MAX + 2] = {
  u"",
  SSN__PREFIX u"BITMAP",
  SSN__PREFIX u"COPYRIGHT",
  SSN__PREFIX u"HOTKEY",
  SSN__PREFIX u"LANGUAGE",
  SSN__PREFIX u"LAYOUT",
  SSN__PREFIX u"MESSAGE",
  SSN__PREFIX u"NAME",
  SSN__PREFIX u"VERSION",
  SSN__PREFIX u"CAPSONONLY",
  SSN__PREFIX u"CAPSALWAYSOFF",
  SSN__PREFIX u"SHIFTFREESCAPS",
  SSN__PREFIX u"LANGUAGENAME",
  u"",
  u"",
  SSN__PREFIX u"ETHNOLOGUECODE",
  u"",
  SSN__PREFIX u"MNEMONICLAYOUT",
  SSN__PREFIX u"INCLUDECODES",
  SSN__PREFIX u"OLDCHARPOSMATCHING",
  u"",
  u"",
  u"",
  u"",
  SSN__PREFIX u"VISUALKEYBOARD",
  SSN__PREFIX u"KMW_RTu",
  SSN__PREFIX u"KMW_HELPFILE",
  SSN__PREFIX u"KMW_HELPTEXT",
  SSN__PREFIX u"KMW_EMBEDJS",
  SSN__PREFIX u"WINDOWSLANGUAGES",
  u"",
  SSN__PREFIX u"PLATFORM",    // read only  // I3430
  SSN__PREFIX u"BASELAYOUT",  // read only  // I3430
  SSN__PREFIX u"LAYER",       // read-write via set?  // I3430
  u"",                        // I3438
  SSN__PREFIX u"LAYOUTFILE",  // I3483
  SSN__PREFIX u"KEYBOARDVERSION",   // I4140
  SSN__PREFIX u"KMW_EMBEDCSS",
  SSN__PREFIX u"TARGETS",   // I4504
  SSN__PREFIX u"CASEDKEYS", // #2241
  SSN__PREFIX u"", // TSS_BEGIN_NEWCONTEXT
  SSN__PREFIX u"", // TSS_BEGIN_POSTKEYSTROKE
  SSN__PREFIX u"NEWLAYER",
  SSN__PREFIX u"OLDLAYER",
  NULL
};


static_assert(_countof(StoreTokens) == TSS__MAX + 2, "StoreTokens should have exactly TSS__MAX+2 elements");

/* Compile target */

HINSTANCE g_hInstance;
CompilerMessageProc msgproc = NULL;
int currentLine = 0, nErrors = 0;
KMX_CHAR CompileDir[MAX_PATH];
int ErrChr;
KMX_CHAR ErrExtra[256];
KMX_BOOL FSaveDebug, FCompilerWarningsAsErrors, FWarnDeprecatedCode;   // I4865   // I4866
KMX_BOOL FShouldAddCompilerVersion = TRUE;
KMX_BOOL FOldCharPosMatching = FALSE, FMnemonicLayout = FALSE;
NamedCodeConstants *CodeConstants = NULL;

/* Compile target */

int CompileTarget;

#define CKF_KEYMAN    0
#define CKF_KEYMANWEB 1

KMX_WCHAR const * DeadKeyChars =
u"ABCDEFGHIJKLMNOPQRSTUVWXYZabcdefghijklmnopqrstuvwxyz0123456789_";

KMX_BOOL WINAPI DllMain(HINSTANCE hinst, KMX_DWORD fdwReason, LPVOID lpvReserved)
{
  if (fdwReason == DLL_PROCESS_ATTACH) g_hInstance = hinst;
  return TRUE;
}

mbstate_t state;
PKMX_WCHAR strtowstr(PKMX_STR in)
{
  PKMX_WCHAR result;
  size_t len=0;

  mbrtoc16(NULL, in, strlen(in) ,&state );  // I3481      //mbstowcs_s(&len, NULL, 0, in, strlen(in));  // I3481
  result = new KMX_WCHAR[len + 1];
  mbrtoc16(result, in, strlen(in) ,&state );  // I3481   // I3641     //mbstowcs_s(&len, result, len + 1, in, strlen(in));  // I3481   // I3641
  result[len] = 0;
  return result;
}

PKMX_STR wstrtostr(PKMX_WCHAR in)
{
  PKMX_STR result;
  size_t len=0;
  c16rtomb( NULL, *in,  &state  );  // I3481   // I3641    //wcstombs_s(&len, NULL, 0, in, wcslen(in));  // I3481
  result = new char[len + 1];
  c16rtomb( result, *in,  &state  );  // I3481   // I3641    //wcstombs_s(&len, result, len + 1, in, wcslen(in));  // I3481   // I3641
  result[len] = 0;
  return result;
}

KMX_BOOL AddCompileString(LPSTR buf)
{
  SetLastError(0);
  (*msgproc)(currentLine + 1, CWARN_Info, buf);
  return FALSE;
}

KMX_BOOL AddCompileMessage(KMX_DWORD msg)
{
  KMX_CHAR szText[SZMAX_ERRORTEXT + 1 + 280];

  SetLastError(0);

  if (msg & CERR_FATAL)
  {
    LoadString(g_hInstance, msg, szText, SZMAX_ERRORTEXT);    
    (*msgproc)(currentLine + 1, msg, szText);
    nErrors++;
    return TRUE;
  }

  if (msg & CERR_ERROR) nErrors++;
  LoadString(g_hInstance, msg, szText, SZMAX_ERRORTEXT);      
  if (ErrChr > 0)
    sprintf(strchr(szText, 0), "  character offset:%d", ErrChr);            // _S2 wsprintf(strchr(szText, 0), " chr:%d", ErrChr);
  if (*ErrExtra)
    sprintf(strchr(szText, 0), " extra:%s", ErrExtra);   // _S2 wsprintf(strchr(szText, 0), " extra:%s", ErrExtra);

  ErrChr = 0; *ErrExtra = 0;

  if (!(*msgproc)(currentLine, msg, szText)) return TRUE;

  return FALSE;
}

typedef struct _COMPILER_OPTIONS {
  KMX_DWORD dwSize;
  BOOL ShouldAddCompilerVersion;
} COMPILER_OPTIONS;

typedef COMPILER_OPTIONS *PCOMPILER_OPTIONS;

extern "C" BOOL __declspec(dllexport) SetCompilerOptions(PCOMPILER_OPTIONS options) {
  if(!options || options->dwSize < sizeof(COMPILER_OPTIONS)) {
    return FALSE;
  }
  FShouldAddCompilerVersion = options->ShouldAddCompilerVersion;
  return TRUE;
}




extern "C" KMX_BOOL __declspec(dllexport) CompileKeyboardFile(PKMX_STR pszInfile, PKMX_STR pszOutfile, KMX_BOOL ASaveDebug, KMX_BOOL ACompilerWarningsAsErrors, KMX_BOOL AWarnDeprecatedCode, CompilerMessageProc pMsgProc)   // I4865   // I4866
{
  FILE* fp_in  = NULL;
  FILE* fp_out = NULL;
  KMX_BOOL err;
  KMX_DWORD len;
  KMX_CHAR str[260];

  FSaveDebug = ASaveDebug;
  FCompilerWarningsAsErrors = ACompilerWarningsAsErrors;   // I4865
  FWarnDeprecatedCode = AWarnDeprecatedCode;   // I4866

  CompileTarget = CKF_KEYMAN;

  if (!pMsgProc || !pszInfile || !pszOutfile) SetError(CERR_BadCallParams);

  PKMX_STR p;
  if (p = strrchr(pszInfile, '\\'))
  {
    strncpy_s(CompileDir, _countof(CompileDir), pszInfile, (INT_PTR)(p - pszInfile + 1));  // I3481
    CompileDir[(INT_PTR)(p - pszInfile + 1)] = 0;
  }
  else
    CompileDir[0] = 0;

  msgproc = pMsgProc;
  currentLine = 0;
  nErrors = 0;

  fp_in = fopen(pszInfile,"rb");                                            // hInfile = CreateFileA(pszInfile, GENERIC_READ, FILE_SHARE_READ, NULL, OPEN_EXISTING, 0, NULL);
  if (fp_in == NULL) SetError(CERR_InfileNotExist);                         // if (hInfile == INVALID_HANDLE_VALUE) SetError(CERR_InfileNotExist);

  // Transfer the file to a memory stream for processing UTF-8 or ANSI to UTF-16?
  // What about really large files?  Transfer to a temp file...
  len =ftell(fp_in);
  if( !fread(str,1,len,fp_in))                                               //if (!ReadFile(hInfile, str, 3, &len, NULL))
  {
    fclose(fp_in);                                                           //CloseHandle(hInfile);
    return CERR_CannotReadInfile;
  }

  fseek( fp_in,0,SEEK_SET);                                                   //SetFilePointer(hInfile, 0, NULL, FILE_BEGIN);
  if (str[0] == UTF8Sig[0] && str[1] == UTF8Sig[1] && str[2] == UTF8Sig[2])
    fp_in = UTF16TempFromUTF8(fp_in, TRUE);                               // hInfile = UTF16TempFromUTF8(hInfile, TRUE);
  else if (str[0] == UTF16Sig[0] && str[1] == UTF16Sig[1])
   fseek( fp_in,2,SEEK_SET);                                                  // SetFilePointer(hInfile, 2, NULL, FILE_BEGIN);
  else
    fp_in = UTF16TempFromUTF8(fp_in, FALSE)   ;                           // hInfile = UTF16TempFromUTF8(hInfile, FALSE);  // Will fall back to ansi for invalid UTF-8
  if (fp_in  == NULL)                                                         //if (hInfile == INVALID_HANDLE_VALUE)   // I3228   // I3510
  {
    return CERR_CannotCreateTempfile;
  }

   fp_out = fopen(pszOutfile,"wb");                                          //  hOutfile = CreateFileA(pszOutfile, GENERIC_WRITE, 0, NULL, CREATE_ALWAYS, 0, NULL);
  if (fp_out == NULL) SetError(CERR_CannotCreateOutfile);                    //  if (hOutfile == INVALID_HANDLE_VALUE) SetError(CERR_CannotCreateOutfile);

  KMX_DWORD msg;
  FILE_KEYBOARD fk;
  CodeConstants = new NamedCodeConstants;

  err = CompileKeyboardHandle(fp_in, &fk);
  if (err)
  {
    if ((msg = WriteCompiledKeyboard(&fk, fp_out)) != CERR_None)
      AddCompileMessage(msg);
  }
  else
    AddCompileMessage(CERR_InvalidValue);

  fclose(fp_in);                                                              //CloseHandle(hInfile);
  fclose(fp_out);                                                             //CloseHandle(hOutfile);

  delete CodeConstants;

  if (nErrors > 0)
  {
    remove(pszOutfile);                                                       //DeleteFile(pszOutfile);
    return FALSE;
  }

  return err;
}

extern "C" KMX_BOOL __declspec(dllexport) CompileKeyboardFileToBuffer(PKMX_STR pszInfile, PFILE_KEYBOARD pfkBuffer, KMX_BOOL ACompilerWarningsAsErrors, KMX_BOOL AWarnDeprecatedCode, CompilerMessageProc pMsgProc, int Target)   // I4865   // I4866
{
  FILE* fp_in =NULL;                                                          //HANDLE hInfile = INVALID_HANDLE_VALUE;
  KMX_BOOL err;
  KMX_DWORD len;
  KMX_DWORD len2;
  KMX_CHAR str[260];

  FSaveDebug = TRUE;   // I3681
  FCompilerWarningsAsErrors = ACompilerWarningsAsErrors;   // I4865
  FWarnDeprecatedCode = AWarnDeprecatedCode;   // I4866

  CompileTarget = Target;

  if (!pMsgProc || !pszInfile || !pfkBuffer) SetError(CERR_BadCallParams);

  PKMX_STR p;
  if (p = strrchr(pszInfile, '\\'))
  {
    strncpy_s(CompileDir, _countof(CompileDir), pszInfile, (INT_PTR)(p - pszInfile + 1));  // I3481
    CompileDir[(INT_PTR)(p - pszInfile + 1)] = 0;
  }
   else
    CompileDir[0] = 0;

  msgproc = pMsgProc;
  currentLine = 0;
  nErrors = 0;

  fp_in = fopen(pszInfile,"rb");                                                         //hFile = CreateFileA(szNewName, GENERIC_READ, FILE_SHARE_READ, NULL, OPEN_EXISTING, 0, NULL);

  if (fp_in == NULL) SetError(CERR_InfileNotExist);                                      // if (hInfile == INVALID_HANDLE_VALUE) SetError(CERR_InfileNotExist);

  // Transfer the file to a memory stream for processing UTF-8 or ANSI to UTF-16?
  // What about really large files?  Transfer to a temp file...

  KMX_DWORD sz = ftell(fp_in);
  len2 = fread(str,1,sz,fp_in);
  if( !len2)                                                                             //if (!ReadFile(hInfile, str, 3, &len, NULL))
  {
    fclose(fp_in);                                                                       // CloseHandle(hInfile);
    return CERR_CannotReadInfile;
  }

  fseek( fp_in,0,SEEK_SET);                                                              //   SetFilePointer(hInfile, 0, NULL, FILE_BEGIN);
  if (str[0] == UTF8Sig[0] && str[1] == UTF8Sig[1] && str[2] == UTF8Sig[2])
    fp_in = UTF16TempFromUTF8(fp_in, TRUE);                                          //hInfile = UTF16TempFromUTF8(hInfile, TRUE);
  else if (str[0] == UTF16Sig[0] && str[1] == UTF16Sig[1])
    fseek( fp_in,2,SEEK_SET);                                                            //  SetFilePointer(hInfile, 2, NULL, FILE_BEGIN);
  else
    fp_in = UTF16TempFromUTF8(fp_in, FALSE);                                          //hInfile = UTF16TempFromUTF8(hInfile, FALSE);

  CodeConstants = new NamedCodeConstants;

  err = CompileKeyboardHandle(fp_in, pfkBuffer);                                      //err = KMX_CompileKeyboardHandle(hInfile, pfkBuffer);
  delete CodeConstants;
  fclose(fp_in);                                                                          // CloseHandle(hInfile);

  if (nErrors > 0)
    return FALSE;
  return err;
}

void GetVersionInfo(KMX_DWORD *VersionMajor, KMX_DWORD *VersionMinor)
{
  HRSRC hres = FindResource(0, MAKEINTRESOURCE(1), RT_VERSION);
  if (hres)
  {
    HGLOBAL hmem = LoadResource(0, hres);
    PKMX_STR buf = (PKMX_STR)LockResource(hmem);
    *VersionMajor = *((PKMX_DWORD)&buf[0x30]);
    *VersionMinor = *((PKMX_DWORD)&buf[0x34]);
  }
}

KMX_BOOL CompileKeyboardHandle(FILE* fp_in, PFILE_KEYBOARD fk)
{
  PKMX_WCHAR str, p;
  KMX_DWORD msg;

  FMnemonicLayout = FALSE;

  if (!fk) {
    SetError(CERR_SomewhereIGotItWrong);
  }

  str = new KMX_WCHAR[LINESIZE];
  if (!str) {
    SetError(CERR_CannotAllocateMemory);
  }

  fk->KeyboardID = 0;
  fk->version = 0;
  fk->dpStoreArray = NULL;
  fk->dpGroupArray = NULL;
  fk->cxStoreArray = 0;
  fk->cxGroupArray = 0;
  fk->StartGroup[0] = fk->StartGroup[1] = -1;
  fk->szName[0] = 0;
  fk->szCopyright[0] = 0;
  fk->dwFlags = KF_AUTOMATICVERSION;
  fk->currentGroup = 0xFFFFFFFF;
  fk->currentStore = 0;
  fk->cxDeadKeyArray = 0;
  fk->dpDeadKeyArray = NULL;
  fk->cxVKDictionary = 0;  // I3438
  fk->dpVKDictionary = NULL;  // I3438

  /*	fk->szMessage[0] = 0;
    fk->szLanguageName[0] = 0;*/
    fk->dwBitmapSize = 0;
    fk->dwHotKey = 0;

    /* Add a store for the Keyman 6.0 copyright information string */
    if(FShouldAddCompilerVersion) {
      KMX_DWORD vmajor, vminor;
      GetVersionInfo(&vmajor, &vminor);
      //char buf[256];
      char16_t Text[256]  = u"Created with Keyman Developer version ";
      u16printf(&str,  'd', 0x002e, createIntVector(HIWORD(vmajor), LOWORD(vmajor), HIWORD(vminor), LOWORD(vminor)) ,Text    );
      //swprintf(str, LINESIZE, L"Created with Keyman Developer version %d.%d.%d.%d", HIWORD(vmajor), LOWORD(vmajor), HIWORD(vminor), LOWORD(vminor));  // I3481

      //PWSTR pw = strtowstr(buf);
      AddStore(fk, TSS_KEYMANCOPYRIGHT, str);
      //delete pw;
    }

    /* Add a system store for the Keyman edition number */
    u16printf(&str, 'd', 0x0020, createIntVector(0));      //  _S2  swprintf(str, LINESIZE, L"%d", 0);  // I3481
    AddStore(fk, TSS_CUSTOMKEYMANEDITION, str);
    PKMX_WCHAR tbuf = strtowstr((KMX_CHAR*) "Keyman");
    AddStore(fk, TSS_CUSTOMKEYMANEDITIONNAME, tbuf);
    delete tbuf;

    // must preprocess for group and store names -> this isn't really necessary, but never mind!
    while ((msg = ReadLine(fp_in, str, TRUE)) == CERR_None)       //         while ((msg = KMX_ReadLine(hInfile, str, TRUE)) == CERR_None)
    {
      if (GetAsyncKeyState(VK_ESCAPE) < 0) SetError(CERR_Break);
      p = str;
      switch (LineTokenType(&p))
      {
        case T_VERSION:
          *(p + 4) = 0;
          if ((msg = AddStore(fk, TSS_VERSION, p)) != CERR_None) SetError(msg);
          break;

        case T_GROUP:
          if ((msg = ProcessGroupLine(fk, p)) != CERR_None) SetError(msg);
          break;

        case T_STORE:
          if ((msg = ProcessStoreLine(fk, p)) != CERR_None) SetError(msg);
          break;

        default:
          break;
      }
    }

if (msg != CERR_EndOfFile) SetError(msg);

fseek( fp_in,2,SEEK_SET);                                             //   SetFilePointer(hInfile, 2, NULL, FILE_BEGIN);
currentLine = 0;

/* Reindex the list of codeconstants after stores added */

CodeConstants->reindex();

/* ReadLine will automatically skip over $Keyman lines, and parse wrapped lines */
while ((msg = ReadLine(fp_in, str, FALSE)) == CERR_None)        //  while ((msg = KMX_ReadLine(hInfile, str, FALSE)) == CERR_None)
{
  if (GetAsyncKeyState(VK_ESCAPE) < 0) SetError(CERR_Break);
  msg = ParseLine(fk, str);
  if (msg != CERR_None) SetError(msg);
}

if (msg != CERR_EndOfFile) SetError(msg);

ProcessGroupFinish(fk);

if (FSaveDebug) RecordDeadkeyNames(fk);

/* Add the compiler version as a system store */
if ((msg = AddCompilerVersionStore(fk)) != CERR_None) SetError(msg);

if ((msg = BuildVKDictionary(fk)) != CERR_None) SetError(msg);  // I3438

/* _S2 no idea how to change that to use with char16_t on non-windows platforms */
// _S2_ if ((msg = CheckFilenameConsistencyForCalls(fk)) != CERR_None) SetError(msg);   

delete str;

if (!CheckKeyboardFinalVersion(fk)) {
  return FALSE;
}

/* Warn on inconsistent use of NCAPS */
if (!FMnemonicLayout) {
  // _S2_ CheckNCapsConsistency(fk);
}

/* Flag presence of deprecated features */
CheckForDeprecatedFeatures(fk);

return TRUE;
}

KMX_DWORD ProcessBeginLine(PFILE_KEYBOARD fk, PKMX_WCHAR p)
{
KMX_WCHAR tstr[128];
PKMX_WCHAR q, pp;
int BeginMode;
KMX_DWORD msg;

pp = p;

q = ( PKMX_WCHAR) u16chr(p, '>');
if (!q) return CERR_NoTokensFound;

while (iswspace(*p)) p++;
if (u16ncmp(p, u"unicode", 7) == 0) BeginMode = BEGIN_UNICODE;      //if (_wcsnicmp(p, L"unicode", 7) == 0) BeginMode = BEGIN_UNICODE;
else if (u16ncmp(p, u"ansi", 4) == 0) BeginMode = BEGIN_ANSI;     //else if (_wcsnicmp(p, L"ansi", 4) == 0) BeginMode = BEGIN_ANSI;
else if (u16ncmp(p, u"newContext", 10) == 0) BeginMode = BEGIN_NEWCONTEXT;     //  else if (_wcsnicmp(p, L"newContext", 10) == 0) BeginMode = BEGIN_NEWCONTEXT;
else if (u16ncmp(p, u"postKeystroke", 13) == 0) BeginMode = BEGIN_POSTKEYSTROKE;     //  else if (_wcsnicmp(p, L"postKeystroke", 13) == 0) BeginMode = BEGIN_POSTKEYSTROKE;
else if (*p != '>') return CERR_InvalidToken;
else BeginMode = BEGIN_ANSI;

if ((msg = GetRHS(fk, p, tstr, 80, (int)(INT_PTR)(p - pp), FALSE)) != CERR_None) return msg;

if (tstr[0] != UC_SENTINEL || tstr[1] != CODE_USE) {
  return CERR_InvalidBegin;
}

if (tstr[3] != 0) {
  return CERR_InvalidToken;
}

if (BeginMode == BEGIN_ANSI || BeginMode == BEGIN_UNICODE)
{
    fk->StartGroup[BeginMode] = tstr[2] - 1;
    //mcd-03-01-2000: removed the secondary group idea; this was undocumented and
    //is not supported under Keyman 5.0: ugly!!
    //if(tstr[3] == UC_SENTINEL && tstr[4] == CODE_USE) fk->StartGroup[1] = tstr[5] - 1;

  if (FSaveDebug) {
      /* Record a system store for the line number of the begin statement */
      AddDebugStore(fk, BeginMode == BEGIN_UNICODE ? DEBUGSTORE_BEGIN u"Unicode" : DEBUGSTORE_BEGIN u"ANSI");  //KMX_AddDebugStore(fk, BeginMode == BEGIN_UNICODE ? DEBUGSTORE_BEGIN L"Unicode" : DEBUGSTORE_BEGIN L"ANSI");
  }
}
else {
    PFILE_GROUP gp = &fk->dpGroupArray[tstr[2] - 1];
    if (!gp->fReadOnly) {
      return BeginMode == BEGIN_NEWCONTEXT ?
        CERR_NewContextGroupMustBeReadonly :
        CERR_PostKeystrokeGroupMustBeReadonly;
    }
    return AddStore(fk, BeginMode == BEGIN_NEWCONTEXT ? TSS_BEGIN_NEWCONTEXT : TSS_BEGIN_POSTKEYSTROKE, tstr, NULL);
  }



return CERR_None;
}

KMX_DWORD ValidateMatchNomatchOutput(PKMX_WCHAR p) {
  while (p && *p) {
    if (*p == UC_SENTINEL) {
      switch (*(p + 1)) {
      case CODE_CONTEXT:
      case CODE_CONTEXTEX:
      case CODE_INDEX:
        return CERR_ContextAndIndexInvalidInMatchNomatch;
      }
    }
    p = incxstr_S2(p);
  }
  return CERR_None;
}

KMX_DWORD ParseLine(PFILE_KEYBOARD fk, PKMX_WCHAR str)
{
  PKMX_WCHAR p, q, pp;
  PFILE_GROUP gp;
  KMX_DWORD msg;
  int IsUnicode = TRUE; // For NOW!
  KMX_WCHAR sep[2] = u"\n";
  PKMX_WCHAR p_sep =sep;
  p = str;
  pp = str;

  switch (LineTokenType(&p))
  {
  case T_BLANK:
  case T_COMMENT:
    break;	// Ignore the line
  case T_VERSION:
  case T_STORE:
    break;	// The line has already been processed

  case T_BEGIN:
    // after a begin can be "Unicode" or "ANSI" or nothing (=ANSI)
    if ((msg = ProcessBeginLine(fk, p)) != CERR_None) return msg;
    break;

  case T_GROUP:
    if (fk->currentGroup == 0xFFFFFFFF) fk->currentGroup = 0;
    else
    {
      if ((msg = ProcessGroupFinish(fk)) != CERR_None) return msg;		// finish off previous group first?
      fk->currentGroup++;
    }
    //		if( (err = ProcessGroupLine( fk, p )) != CERR_None ) return err;
    break;

  case T_NAME:
    WarnDeprecatedHeader();   // I4866
    q = GetDelimitedString(&p, u"\"\"", 0);
    if (!q) return CERR_InvalidName;

    if ((msg = AddStore(fk, TSS_NAME, q)) != CERR_None) return msg;
    break;

  case T_COPYRIGHT:
    WarnDeprecatedHeader();   // I4866
    q = GetDelimitedString(&p, u"\"\"", 0);
    if (!q) return CERR_InvalidCopyright;

    if ((msg = AddStore(fk, TSS_COPYRIGHT, q)) != CERR_None) return msg;
    break;

  case T_MESSAGE:
    WarnDeprecatedHeader();   // I4866
    q = GetDelimitedString(&p, u"\"\"", 0);
    if (!q) return CERR_InvalidMessage;

    if ((msg = AddStore(fk, TSS_MESSAGE, q)) != CERR_None) return msg;
    break;

  case T_LANGUAGENAME:
    WarnDeprecatedHeader();   // I4866
    q = GetDelimitedString(&p, u"\"\"", 0);
    if (!q) return CERR_InvalidLanguageName;

    if ((msg = AddStore(fk, TSS_LANGUAGENAME, q)) != CERR_None) return msg;
    break;

  case T_LANGUAGE:
  {
    WarnDeprecatedHeader();   // I4866
    char16_t *tokcontext = NULL;

    q = u16tok(p,  p_sep, &tokcontext);  // I3481      // _S2 //q = wcstok_s(p, L"\n", &tokcontext);  // I3481

    if ((msg = AddStore(fk, TSS_LANGUAGE, q)) != CERR_None) return msg;
    break;
  }
  case T_LAYOUT:
  {
    WarnDeprecatedHeader();   // I4866
    char16_t *tokcontext = NULL;
    q = u16tok(p, p_sep, &tokcontext);  // I3481    // _S2 q = wcstok_s(p, L"\n", &tokcontext);  // I3481
    if ((msg = AddStore(fk, TSS_LAYOUT, q)) != CERR_None) return msg;
    break;
  }
  case T_CAPSOFF:
    WarnDeprecatedHeader();   // I4866
    if ((msg = AddStore(fk, TSS_CAPSALWAYSOFF, u"1")) != CERR_None) return msg;
    break;

  case T_CAPSON:
    WarnDeprecatedHeader();   // I4866
    if ((msg = AddStore(fk, TSS_CAPSONONLY, u"1")) != CERR_None) return msg;
    break;

  case T_SHIFT:
    WarnDeprecatedHeader();   // I4866
    if ((msg = AddStore(fk, TSS_SHIFTFREESCAPS, u"1")) != CERR_None) return msg;
    break;

  case T_HOTKEY:
  {
    WarnDeprecatedHeader();   // I4866
    char16_t *tokcontext = NULL;
    if ((q = u16tok(p,  p_sep, &tokcontext)) == NULL) return CERR_CodeInvalidInThisSection;  // I3481     // _S2 if ((q = wcstok_s(p, L"\n", &tokcontext)) == NULL) return CERR_CodeInvalidInThisSection;  // I3481
    if ((msg = AddStore(fk, TSS_HOTKEY, q)) != CERR_None) return msg;
    break;
  }
  case T_BITMAP:
  {
    WarnDeprecatedHeader();   // I4866
    char16_t *tokcontext = NULL;
    if ((q = u16tok(p,  p_sep, &tokcontext)) == NULL) return CERR_InvalidBitmapLine;  // I3481            // _S2 if ((q = wcstok_s(p, L"\n", &tokcontext)) == NULL) return CERR_InvalidBitmapLine;  // I3481

    while (iswspace(*q)) q++;
    if (*q == '"') {
      p = q;
      q = GetDelimitedString(&p, u"\"\"", 0);
      if (!q) return CERR_InvalidBitmapLine;
    }

    if ((msg = AddStore(fk, TSS_BITMAP, q)) != CERR_None) return msg;
    break;
  }
  case T_BITMAPS:
  {
    WarnDeprecatedHeader();   // I4866
    char16_t *tokcontext = NULL;
    AddWarning(CWARN_BitmapNotUsed);

    if ((q = u16tok(p,  p_sep, &tokcontext)) == NULL) return CERR_InvalidBitmapLine;  // I3481              // _S2 if ((q = wcstok_s(p, L"\n", &tokcontext)) == NULL) return CERR_InvalidBitmapLine;  // I3481

    if ((PKMX_WCHAR) u16chr(q, ','))    *(PKMX_WCHAR) u16chr(q, ',') = 0;                                   // _S2 if (wcschr(q, ',')) *wcschr(q, ',') = 0;
    if ((msg = AddStore(fk, TSS_BITMAP, q)) != CERR_None) return msg;

    break;
  }
  case T_KEYTOKEY:			// A rule
    if (fk->currentGroup == 0xFFFFFFFF) return CERR_CodeInvalidInThisSection;
    if ((msg = ProcessKeyLine(fk, p, IsUnicode)) != CERR_None) return msg;
    break;

  case T_MATCH:
    if (fk->currentGroup == 0xFFFFFFFF) return CERR_CodeInvalidInThisSection;
    {
      PKMX_WCHAR buf = new KMX_WCHAR[GLOBAL_BUFSIZE];
      if ((msg = GetRHS(fk, p, buf, GLOBAL_BUFSIZE - 1, (int)(INT_PTR)(p - pp), IsUnicode)) != CERR_None)
      {
        delete buf;
        return msg;
      }

      if ((msg = ValidateMatchNomatchOutput(buf)) != CERR_None) {
        delete buf;
        return msg;
      }

      gp = &fk->dpGroupArray[fk->currentGroup];

      gp->dpMatch = new KMX_WCHAR[u16len(buf) + 1];
      u16ncpy(gp->dpMatch, buf, u16len(buf) + 1);  // I3481

      delete buf;

      if (FSaveDebug)
      {
        KMX_WCHAR tstr[128];
        PKMX_WCHAR p_tstr;    // _S2
        //char buf[256];
        //swprintf(tstr, "%d", fk->currentGroup);
        /* Record a system store for the line number of the begin statement */
        //wcscpy(tstr, DEBUGSTORE_MATCH);

        //wcscat(tstr, pw);

        u16printf(&p_tstr, 'd',  0x0020 , createIntVector((int) fk->currentGroup), (PKMX_WCHAR) DEBUGSTORE_MATCH, gp->szName);  // I3481   //swprintf(tstr, _countof(tstr), L"%ls%d %ls", DEBUGSTORE_MATCH, (int) fk->currentGroup, gp->szName);  // I3481
        AddDebugStore(fk, tstr);
      }
    }
    break;

  case T_NOMATCH:
    if (fk->currentGroup == 0xFFFFFFFF) return CERR_CodeInvalidInThisSection;
    {
      PKMX_WCHAR buf = new KMX_WCHAR[GLOBAL_BUFSIZE];
      if ((msg = GetRHS(fk, p, buf, GLOBAL_BUFSIZE, (int)(INT_PTR)(p - pp), IsUnicode)) != CERR_None)
      {
        delete[] buf;
        return msg;
      }

      if ((msg = ValidateMatchNomatchOutput(buf)) != CERR_None) {
        delete[] buf;
        return msg;
      }

      gp = &fk->dpGroupArray[fk->currentGroup];

      gp->dpNoMatch = new KMX_WCHAR[u16len(buf) + 1];
      u16ncpy(gp->dpNoMatch, buf, u16len(buf) + 1);  // I3481

      delete[] buf;

      if (FSaveDebug)
      {
        KMX_WCHAR tstr[128];
        PKMX_WCHAR p_tstr;    // _S2
        /* Record a system store for the line number of the begin statement */
        u16printf(&p_tstr,'d',  0x0020 , createIntVector(  fk->currentGroup),(PKMX_WCHAR) DEBUGSTORE_NOMATCH, gp->szName);  // I3481     //swprintf(tstr, _countof(tstr), L"%ls%d %ls", DEBUGSTORE_NOMATCH, fk->currentGroup, gp->szName);  // I3481

        AddDebugStore(fk, tstr);
      }
    }
    break;

  default:
    return CERR_InvalidToken;
  }

  return CERR_None;
}

KMX_DWORD ProcessGroupLine(PFILE_KEYBOARD fk, PKMX_WCHAR p)
{
  PFILE_GROUP gp;
  PKMX_WCHAR q;

  gp = new FILE_GROUP[fk->cxGroupArray + 1];
  if (!gp) return CERR_CannotAllocateMemory;

  if (fk->dpGroupArray)
  {
    memcpy(gp, fk->dpGroupArray, sizeof(FILE_GROUP) * fk->cxGroupArray);
    delete fk->dpGroupArray;
  }

  fk->dpGroupArray = gp;
  gp = &fk->dpGroupArray[fk->cxGroupArray];
  fk->cxGroupArray++;

  gp->dpKeyArray = NULL;
  gp->dpMatch = NULL;
  gp->dpNoMatch = NULL;
  gp->cxKeyArray = 0;

  q = GetDelimitedString(&p, u"()", GDS_CUTLEAD | GDS_CUTFOLL);
  if (!q) return CERR_InvalidGroupLine;

  gp->fUsingKeys = FALSE;
  gp->fReadOnly  = IsSameToken(&p, u"readonly");
  if (!gp->fReadOnly) {
    if (IsSameToken(&p, u"using") && IsSameToken(&p, u"keys"))
      gp->fUsingKeys = TRUE;
  }

  safe_wcsncpy(gp->szName, q, SZMAX_GROUPNAME);

  gp->Line = currentLine;

  if (FSaveDebug)
  {
    KMX_WCHAR tstr[128];
    PKMX_WCHAR p_tstr;    // _S2
    /* Record a system store for the line number of the begin statement */
    u16printf(&p_tstr,'d',  0x0020 , createIntVector(  fk->cxGroupArray - 1),(PKMX_WCHAR) DEBUGSTORE_GROUP, gp->szName);  // I3481     //swprintf(tstr, _countof(tstr), u"%ls%d %ls", DEBUGSTORE_GROUP, fk->cxGroupArray - 1, gp->szName);  // I3481
    AddDebugStore(fk, tstr);
  }

  // _S2_ return CheckForDuplicateGroup(fk, gp);
  return CERR_None;
}

int cmpkeys(const void *key, const void *elem)
{
  PFILE_KEY akey;
  PFILE_KEY  aelem;
  int l1, l2;
  KMX_WCHAR char_key, char_elem;
  akey = (PFILE_KEY)key;
  aelem = (PFILE_KEY)elem;
  char_key = VKToChar(akey->Key, akey->ShiftFlags);
  char_elem = VKToChar(aelem->Key, aelem->ShiftFlags);
  if (char_key == char_elem) //akey->Key == aelem->Key)
  {
    l1 = xstrlen_S2__(akey->dpContext);
    l2 = xstrlen_S2__(aelem->dpContext);
    if (l1 == l2)
    {
      if (akey->Line < aelem->Line) return -1;
      if (akey->Line > aelem->Line) return 1;
      return 0;
    }
    if (l1 < l2) return 1;
    if (l1 > l2) return -1;
  }
  return(char_key - char_elem); // akey->Key - aelem->Key);
}

KMX_DWORD ProcessGroupFinish(PFILE_KEYBOARD fk)
{
  PFILE_GROUP gp;
  KMX_DWORD msg;

  if (fk->currentGroup == 0xFFFFFFFF) return CERR_None;
  // Just got to first group - so nothing to finish yet

  gp = &fk->dpGroupArray[fk->currentGroup];


  // Finish off the previous group stuff!
  if ((msg = ExpandCapsRulesForGroup(fk, gp)) != CERR_None) return msg;
  qsort(gp->dpKeyArray, gp->cxKeyArray, sizeof(FILE_KEY), cmpkeys);

  return VerifyUnreachableRules(gp);
  // _S2_ return CERR_None;
}

/***************************************
* Store management
*/
KMX_DWORD ProcessStoreLine(PFILE_KEYBOARD fk, PKMX_WCHAR p)
{
  PKMX_WCHAR q, pp;
  PFILE_STORE sp;
  //WCHAR temp[GLOBAL_BUFSIZE];
  KMX_DWORD msg;
  int i = 0;

  pp = p;

  if ((q = GetDelimitedString(&p, u"()", GDS_CUTLEAD | GDS_CUTFOLL)) == NULL) return CERR_InvalidStoreLine;

  if (*q == *SSN__PREFIX)
  {
    for (i = 0; StoreTokens[i]; i++)
      if (!u16icmp(q, StoreTokens[i]))  // I3481
        break;
    if (!StoreTokens[i]) return CERR_InvalidSystemStore;
  }

  sp = new FILE_STORE[fk->cxStoreArray + 1];
  if (!sp) return CERR_CannotAllocateMemory;

  if (fk->dpStoreArray)
  {
    memcpy(sp, fk->dpStoreArray, sizeof(FILE_STORE) * fk->cxStoreArray);
    delete fk->dpStoreArray;
  }

  fk->dpStoreArray = sp;
  sp = &fk->dpStoreArray[fk->cxStoreArray];

  sp->line = currentLine;
  sp->fIsOption = FALSE;
  sp->fIsReserved = FALSE;
  sp->fIsStore = FALSE;
  sp->fIsDebug = FALSE;
  sp->fIsCall = FALSE;

  safe_wcsncpy(sp->szName, q, SZMAX_STORENAME);
  {
    PKMX_WCHAR temp = new KMX_WCHAR[GLOBAL_BUFSIZE];

    if ((msg = GetXString(fk, p, u"c\n", temp, GLOBAL_BUFSIZE - 1, (int)(INT_PTR)(p - pp), &p, FALSE, TRUE)) != CERR_None)
    {
      delete[] temp;
      return msg;
    }

    sp->dwSystemID = i;
    sp->dpString = new KMX_WCHAR[u16len(temp) + 1];
    u16ncpy(sp->dpString, temp, u16len(temp) + 1);  // I3481   //wcscpy_s(sp->dpString, wcslen(temp) + 1, temp);  // I3481

    delete[] temp;
  }

  if (xstrlen_S2__(sp->dpString) == 1 && *sp->dpString != UC_SENTINEL &&
    sp->dwSystemID == 0 && (fk->version >= VERSION_60 || fk->version == 0))
  {
    // In this case, we want to change behaviour for older versioned keyboards so that
    // we don't mix up named character codes which weren't supported in 5.x
    VERIFY_KEYBOARD_VERSION(fk, VERSION_60, CERR_60FeatureOnly_NamedCodes);
    // Add a single char store as a defined character constant
    if (Uni_IsSurrogate1(*sp->dpString))
      CodeConstants->AddCode(Uni_SurrogateToUTF32(sp->dpString[0], sp->dpString[1]), sp->szName, fk->cxStoreArray);
    else
      CodeConstants->AddCode(sp->dpString[0], sp->szName, fk->cxStoreArray);
      //CodeConstants_S2->KMX_AddCode_S2(sp->dpString[0], sp->szName, fk->cxStoreArray);
    CodeConstants->reindex(); // has to be done after every character add due to possible use in another store.   // I4982
  }

  fk->cxStoreArray++;	// increment now, because GetXString refers to stores

  if (i > 0)
  // needs to be changesd. was if ((msg = KMX_ProcessSystemStore_S2(fk, i, sp)) != CERR_None) return msg;
    //if ((msg = KMX_ProcessSystemStore_S2(fk, i, sp)) != CERR_None) return msg;    //if ((msg = KMX_ProcessSystemStore_S2(fk, i, sp)) != CERR_None) return msg;
    return msg;
  return CERR_None;   //  _S2_ needs to be: return CheckForDuplicateStore(fk, sp);
  //return CheckForDuplicateStore(fk, sp);
}

KMX_DWORD AddStore(PFILE_KEYBOARD fk, KMX_DWORD SystemID, KMX_WCHAR const * str, KMX_DWORD *dwStoreID)
{
  PFILE_STORE sp;
  sp = new FILE_STORE[fk->cxStoreArray + 1];
  if (!sp) return CERR_CannotAllocateMemory;

  if (fk->dpStoreArray)
  {
    memcpy(sp, fk->dpStoreArray, sizeof(FILE_STORE) * fk->cxStoreArray);
    delete fk->dpStoreArray;
  }

  fk->dpStoreArray = sp;
  sp = &fk->dpStoreArray[fk->cxStoreArray];

  sp->line = currentLine;
  sp->fIsOption = FALSE;   // I3686
  sp->fIsReserved = (SystemID != TSS_NONE);
  sp->fIsStore = FALSE;
  sp->fIsDebug = FALSE;
  sp->fIsCall = FALSE;

  safe_wcsncpy(sp->szName, (PKMX_WCHAR) StoreTokens[SystemID], SZMAX_STORENAME);         // _S2   //KMX_safe_wcsncpy(sp->szName, (PWSTR) StoreTokens[SystemID], SZMAX_STORENAME);

  sp->dpString = new KMX_WCHAR[u16len(str) + 1];
  u16ncpy(sp->dpString, str, u16len(str) + 1);  // I3481

  sp->dwSystemID = SystemID;

  if (dwStoreID) *dwStoreID = fk->cxStoreArray;

  fk->cxStoreArray++;

  return ProcessSystemStore( fk, SystemID, sp);
}

KMX_DWORD AddDebugStore(PFILE_KEYBOARD fk, KMX_WCHAR const * str)
{
  PFILE_STORE sp;
  KMX_WCHAR tstr[16];
  PKMX_WCHAR p_tstr=tstr;
  u16printf(&p_tstr, 'd', 0x0020, createIntVector(currentLine));            // _S2  swprintf(tstr, _countof(tstr), L"%d", currentLine);  // I3481

  sp = new FILE_STORE[fk->cxStoreArray + 1];
  if (!sp) return CERR_CannotAllocateMemory;

  if (fk->dpStoreArray)
  {
    memcpy(sp, fk->dpStoreArray, sizeof(FILE_STORE) * fk->cxStoreArray);
    delete[] fk->dpStoreArray;
  }

  fk->dpStoreArray = sp;
  sp = &fk->dpStoreArray[fk->cxStoreArray];

  safe_wcsncpy(sp->szName, (PKMX_WCHAR) str, SZMAX_STORENAME);

  sp->dpString = new KMX_WCHAR[u16len(tstr) + 1];
  u16ncpy(sp->dpString, tstr, u16len(tstr) + 1);  // I3481
  sp->line = 0;
  sp->fIsOption = FALSE;
  sp->fIsReserved = TRUE;
  sp->fIsStore = FALSE;
  sp->fIsDebug = TRUE;
  sp->fIsCall = FALSE;
  sp->dwSystemID = TSS_DEBUG_LINE;
  fk->cxStoreArray++;

  return CERR_None;
}

PKMX_WCHAR pssBuf = NULL;

KMX_DWORD ProcessSystemStore(PFILE_KEYBOARD fk, KMX_DWORD SystemID, PFILE_STORE sp)
{
  //WCHAR buf[GLOBAL_BUFSIZE];
  int i, j;
  KMX_DWORD msg;
  PKMX_WCHAR p, q;
  KMX_CHAR *pp;

  if (!pssBuf) pssBuf = new KMX_WCHAR[GLOBAL_BUFSIZE];
  PKMX_WCHAR buf = pssBuf;

  switch (SystemID)
  {
  case TSS_BITMAP:
    if ((msg = ImportBitmapFile(fk, sp->dpString, &fk->dwBitmapSize, &fk->lpBitmap)) != CERR_None)
      return msg;
    break;

  case TSS_CALLDEFINITION:
    break;

  case TSS_CALLDEFINITION_LOADFAILED:
    break;

  case TSS_CAPSALWAYSOFF:
    if (*sp->dpString == u'1') fk->dwFlags |= KF_CAPSALWAYSOFF;
    break;

  case TSS_CAPSONONLY:
    if (*sp->dpString == u'1') fk->dwFlags |= KF_CAPSONONLY;
    break;

  case TSS_COMPILEDVERSION:
    break;

  case TSS_COPYRIGHT:
    break;

  case TSS_DEBUG_LINE:
    break;

  case TSS_ETHNOLOGUECODE:
    VERIFY_KEYBOARD_VERSION(fk, VERSION_60, CERR_60FeatureOnly_EthnologueCode);
    if ((msg = ProcessEthnologueStore(sp->dpString)) != CERR_None) return msg;  // I2646
    break;

  case TSS_HOTKEY:
    if ((msg = ProcessHotKey(sp->dpString, &fk->dwHotKey)) != CERR_None) return msg;
    u16printf(&buf,  'd', 0x002e, createIntVector((int)fk->dwHotKey));     //_S2 swprintf(buf, GLOBAL_BUFSIZE, L"%d", (int)fk->dwHotKey);  // I3481
    delete[] sp->dpString;
    sp->dpString = new KMX_WCHAR[u16len(buf) + 1];
    u16ncpy(sp->dpString, buf, u16len(buf) + 1);  // I3481
    break;

  case TSS_INCLUDECODES:
    VERIFY_KEYBOARD_VERSION(fk, VERSION_60, CERR_60FeatureOnly_NamedCodes);
    pp = wstrtostr(sp->dpString);
    if (!CodeConstants->LoadFile(pp))
    {
      delete[] pp;
      return CERR_CannotLoadIncludeFile;
    }
    delete[] pp;
    CodeConstants->reindex();   // I4982
    break;

  case TSS_LANGUAGE:
  {
    char16_t *context = NULL;
    KMX_WCHAR sep_c[3] = u", ";
    PKMX_WCHAR p_sep_c = sep_c;
    q = u16tok(sp->dpString, p_sep_c, &context);  // I3481
    if (!q) return CERR_InvalidLanguageLine;

    i = xatoi(&q);

    KMX_WCHAR sep_n[4] = u" c\n";
    PKMX_WCHAR p_sep_n = sep_n;
    q = u16tok(NULL, p_sep_n, &context);  // I3481
    if (!q)
    {
      VERIFY_KEYBOARD_VERSION(fk, VERSION_70, CERR_InvalidLanguageLine);
      j = SUBLANGID(i);
      i = PRIMARYLANGID(i);
    }
    else
      j = xatoi(&q);

    if (i < 1 || j < 1 || i > 0x3FF || j > 0x3F) return CERR_InvalidLanguageLine;
    if (i >= 0x200 || j >= 0x20) AddWarning(CWARN_CustomLanguagesNotSupported);

    fk->KeyboardID = (KMX_DWORD)MAKELANGID(i, j);

    u16printf(&buf,  'x', 0x0020, createIntVector(i,j));     //_S2 swprintf(buf, GLOBAL_BUFSIZE, L"%x %x", i, j);  // I3481
    delete[] sp->dpString;
    sp->dpString = new KMX_WCHAR[u16len(buf) + 1];
    u16ncpy(sp->dpString, buf, u16len(buf) + 1);  // I3481

    break;
  }
  case TSS_LANGUAGENAME:
    break;

  case TSS_LAYOUT:
    if (fk->KeyboardID == 0) return CERR_LayoutButNoLanguage;

    q = sp->dpString;

    fk->KeyboardID |= (xatoi(&q) << 16L);
    break;

  case TSS_MESSAGE:
    break;

  case TSS_MNEMONIC:
    VERIFY_KEYBOARD_VERSION(fk, VERSION_60, CERR_60FeatureOnly_MnemonicLayout);
    FMnemonicLayout = atoiW(sp->dpString) == 1;
    if (FMnemonicLayout && FindSystemStore(fk, TSS_CASEDKEYS) != NULL) {
      // The &CasedKeys system store is not supported for
      // mnemonic layouts
      return CERR_CasedKeysNotSupportedWithMnemonicLayout;
    }
    break;

  case TSS_NAME:
    break;

  case TSS_OLDCHARPOSMATCHING:
    VERIFY_KEYBOARD_VERSION(fk, VERSION_60, CERR_60FeatureOnly_OldCharPosMatching);
    FOldCharPosMatching = atoiW(sp->dpString);
    break;

  case TSS_SHIFTFREESCAPS:
    if (*sp->dpString == u'1') fk->dwFlags |= KF_SHIFTFREESCAPS;
    break;

  case TSS_VERSION:
    if ((fk->dwFlags & KF_AUTOMATICVERSION) == 0) return CERR_VersionAlreadyIncluded;
    p = sp->dpString;
    if (u16tof (p) < 5.0)
    //if (wcstof (p, NULL) < 5.0)     //  _S2
    {
      AddWarning(CWARN_OldVersion);
    }

    if (u16ncmp(p, u"3.0", 3) == 0)       fk->version = VERSION_50;   //0x0a0b000n= a.bn
    else if (u16ncmp(p, u"3.1", 3) == 0)  fk->version = VERSION_50;   //all versions < 5.0
    else if (u16ncmp(p, u"3.2", 3) == 0)  fk->version = VERSION_50;   //we compile as if
    else if (u16ncmp(p, u"4.0", 3) == 0)  fk->version = VERSION_50;   //they are 5.0.100.0
    else if (u16ncmp(p, u"5.01", 4) == 0) fk->version = VERSION_501;
    else if (u16ncmp(p, u"5.0", 3) == 0)  fk->version = VERSION_50;
    else if (u16ncmp(p, u"6.0", 3) == 0)  fk->version = VERSION_60;
    else if (u16ncmp(p, u"7.0", 3) == 0)  fk->version = VERSION_70;
    else if (u16ncmp(p, u"8.0", 3) == 0)  fk->version = VERSION_80;
    else if (u16ncmp(p, u"9.0", 3) == 0)  fk->version = VERSION_90;
    else if (u16ncmp(p, u"10.0", 4) == 0)  fk->version = VERSION_100;
    else if (u16ncmp(p, u"14.0", 4) == 0)  fk->version = VERSION_140; // Adds support for #917 -- context() with notany() for KeymanWeb
    else if (u16ncmp(p, u"15.0", 4) == 0)  fk->version = VERSION_150; // Adds support for U_xxxx_yyyy #2858

    else return CERR_InvalidVersion;

    if (fk->version < VERSION_60) FOldCharPosMatching = TRUE;

    fk->dwFlags &= ~KF_AUTOMATICVERSION;

    break;

  case TSS_VISUALKEYBOARD:
    VERIFY_KEYBOARD_VERSION(fk, VERSION_70, CERR_70FeatureOnly);
    {
      // Strip path from the store, leaving bare filename only
      p = sp->dpString;
      char16_t *pp = (char16_t*) u16chr((const PKMX_WCHAR) p, u'\\');           // _S2 wchar_t *pp = wcsrchr(p, L'\\');

      if (!pp) {
        pp = p;
      } else {
        pp++;
      }
      q = new KMX_WCHAR[u16len(pp) + 1];
      u16ncpy(q, pp, u16len(pp) + 1);

      // Change compiled reference file extension to .kvk
      pp = ( km_kbp_cp *) u16chr(q, 0) - 5;
      if (pp > q && u16icmp(pp, u".kvks") == 0) {
        pp[4] = 0;
      }

      delete[] sp->dpString;
      sp->dpString = q;

      // S_S2 do we use char16_t* for filenames here  (elsewhere we use *char) ???
      // _S2_ if ((msg = CheckFilenameConsistency(sp->dpString, FALSE)) != CERR_None) {
      // _S2_   return msg;
      // _S2_ }    
    }
    break;
  case TSS_KMW_RTL:

  case TSS_KMW_HELPTEXT:
    VERIFY_KEYBOARD_VERSION(fk, VERSION_70, CERR_70FeatureOnly);
    break;
  case TSS_KMW_HELPFILE:
  case TSS_KMW_EMBEDJS:
    VERIFY_KEYBOARD_VERSION(fk, VERSION_70, CERR_70FeatureOnly);
    // S_S2 do we use char16_t* for filenames here  (elsewhere we use *char) ???
    // _S2_ if ((msg = CheckFilenameConsistency(sp->dpString, FALSE)) != CERR_None) {
    // _S2_   return msg;
    // _S2_ }
    break;

  case TSS_KMW_EMBEDCSS:
    VERIFY_KEYBOARD_VERSION(fk, VERSION_90, CERR_90FeatureOnlyEmbedCSS);
    // S_S2 do we use char16_t* for filenames here  (elsewhere we use *char) ???
    // _S2_ if ((msg = CheckFilenameConsistency(sp->dpString, FALSE)) != CERR_None) {
      // _S2_ return msg;
    // _S2_ }
    break;

  case TSS_TARGETS:   // I4504
    VERIFY_KEYBOARD_VERSION(fk, VERSION_90, CERR_90FeatureOnlyTargets);
    break;

  case TSS_WINDOWSLANGUAGES:
  {
    char16_t *context = NULL;
    VERIFY_KEYBOARD_VERSION(fk, VERSION_70, CERR_70FeatureOnly);
    size_t szQ = u16len(sp->dpString) * 6 + 1;  // I3481
    q = new KMX_WCHAR[szQ]; // guaranteed to be enough space for recoding
    *q = 0; KMX_WCHAR *r = q;

    KMX_WCHAR sep_s[4] = u" ";
    PKMX_WCHAR p_sep_s = sep_s;
    p = u16tok(sp->dpString, p_sep_s, &context);  // I3481
    while (p)
    {
      int n = xatoi(&p);

      j = SUBLANGID(n);
      i = PRIMARYLANGID(n);

      if (i < 1 || j < 1 || i > 0x3FF || j > 0x3F) {
        delete[] q;
        return CERR_InvalidLanguageLine;
      }

      u16printf(&buf,  'u', 0x002e, createIntVector(n));     //_S2 swprintf(r, szQ - (size_t)(r - q), L"x%04.4x ", n);  // I3481
      p = u16tok(NULL, sep_s, &context);  // I3481
      r = (KMX_WCHAR*) u16chr(q, 0);  // I3481
    }
    delete[] sp->dpString;
    if (*q) *((KMX_WCHAR*) u16chr(q, 0) - 1) = 0; // delete final space - safe because we control the formatting - ugly? scared?
    sp->dpString = q;
    break;
  }
  case TSS_COMPARISON:
    VERIFY_KEYBOARD_VERSION(fk, VERSION_80, CERR_80FeatureOnly);
    break;

  case TSS_VKDICTIONARY:  // I3438
    VERIFY_KEYBOARD_VERSION(fk, VERSION_90, CERR_90FeatureOnlyVirtualKeyDictionary);
    break;

  case TSS_LAYOUTFILE:  // I3483
    VERIFY_KEYBOARD_VERSION(fk, VERSION_90, CERR_90FeatureOnlyLayoutFile);   // I4140

    // S_S2 do we use char16_t* for filenames here  (elsewhere we use *char) ???
    // _S2_ if ((msg = CheckFilenameConsistency(sp->dpString, FALSE)) != CERR_None) {
    // _S2_       return msg;
    // _S2_ }

    // Used by KMW compiler
    break;

  case TSS_KEYBOARDVERSION:   // I4140
    VERIFY_KEYBOARD_VERSION(fk, VERSION_90, CERR_90FeatureOnlyKeyboardVersion);
    if (!IsValidKeyboardVersion(sp->dpString)) {
      return CERR_KeyboardVersionFormatInvalid;
    }
    break;

  case TSS_CASEDKEYS:
    if ((msg = VerifyCasedKeys( sp)) != CERR_None) {
      return msg;
    }
    break;

  case TSS_BEGIN_NEWCONTEXT:
  case TSS_BEGIN_POSTKEYSTROKE:
    break;

  case TSS_NEWLAYER:
  case TSS_OLDLAYER:
    break;

  default:
    return CERR_InvalidSystemStore;
  }
  return CERR_None;
}

KMX_BOOL IsValidKeyboardVersion(KMX_WCHAR *dpString) {   // I4140
  // version format \d+(\.\d+)*  e.g. 9.0.3, 1.0, 1.2.3.4, 6.2.1.4.6.4, blank is not allowed //

  do {
    if (!iswdigit(*dpString)) {
      return FALSE;
    }
    while (iswdigit(*dpString)) {
      dpString++;
    }
    if (*dpString == '.') {
      dpString++;
      if (!iswdigit(*dpString)) {
        return FALSE;
      }
    }
  } while (*dpString != 0);

  return TRUE;
}

KMX_BOOL GetFileVersion(KMX_CHAR *filename, KMX_WORD *d1, KMX_WORD *d2, KMX_WORD *d3, KMX_WORD *d4)
{
  // _S2 good for version A: e.g. GetModuleFileNameA
  KMX_CHAR fnbuf[260];
  DWORD h;
  DWORD sz;
  PKMX_STR p;
  VS_FIXEDFILEINFO *vffi;
  KMX_UINT len;

  GetModuleFileName(0, fnbuf, 260);
  sz = GetFileVersionInfoSize(fnbuf, &h);
  if (sz == 0) return FALSE;
  p = new KMX_CHAR[sz];
  if (!p) return FALSE;
  GetFileVersionInfo(fnbuf, h, sz, p);
  VerQueryValue(p, "\\", (void **)&vffi, &len);

  *d1 = HIWORD(vffi->dwFileVersionMS);
  *d2 = LOWORD(vffi->dwFileVersionMS);
  *d3 = HIWORD(vffi->dwFileVersionLS);
  *d4 = LOWORD(vffi->dwFileVersionLS);

  delete[] p;
  return TRUE;
}

KMX_DWORD AddCompilerVersionStore(PFILE_KEYBOARD fk)
{
  
  if(!FShouldAddCompilerVersion) {
    return CERR_None;
  }
  
  KMX_WCHAR verstr[32];
  PKMX_WCHAR p_verstr = verstr;
  KMX_WORD d1, d2, d3, d4;
  KMX_WORD msg;

  GetFileVersion(NULL, &d1, &d2, &d3, &d4);

  u16printf(&p_verstr, 'd', 0x002e,createIntVector(d1, d2, d3, d4));   // _S2 swprintf(verstr, _countof(verstr), L"%d.%d.%d.%d", d1, d2, d3, d4);  // I3481

  if ((msg = AddStore(fk, TSS_COMPILEDVERSION, verstr)) != CERR_None) return msg;

  return CERR_None;
}

/****************************
* Rule lines
*/
KMX_DWORD CheckStatementOffsets(PFILE_KEYBOARD fk, PFILE_GROUP gp, PKMX_WCHAR context, PKMX_WCHAR output, PKMX_WCHAR key) {
  PKMX_WCHAR p, q;
  int i;
  for (p = output; *p; p = incxstr_S2(p)) {
    if (*p == UC_SENTINEL) {
      if (*(p + 1) == CODE_INDEX) {
        int indexStore = *(p + 2) - 1;
        int contextOffset = *(p + 3);
        for (q = context, i = 1; *q && i < contextOffset; q = incxstr_S2(q), i++);

        if (*q == 0) {
          if (!gp->fUsingKeys)
            // no key in the rule, so offset is past end of context
            return CERR_IndexDoesNotPointToAny;
          if (i < contextOffset) // I4914
            // offset is beyond the key
            return CERR_IndexDoesNotPointToAny;
          q = key;
        }

        // find the any
        if (*q != UC_SENTINEL || *(q + 1) != CODE_ANY)
          return CERR_IndexDoesNotPointToAny;

        int anyStore = *(q + 2) - 1;

        if (xstrlen_S2__(fk->dpStoreArray[indexStore].dpString) < xstrlen_S2__(fk->dpStoreArray[anyStore].dpString)) {
          AddWarning(CWARN_IndexStoreShort); //TODO: if this fails, then we return FALSE instead of an error
        }
      } else if (*(p + 1) == CODE_CONTEXTEX) {
        int contextOffset = *(p + 2);
        if (contextOffset > xstrlen_S2__(context))
          return CERR_ContextExHasInvalidOffset;

        // Due to a limitation in earlier versions of KeymanWeb, the minimum version
        // for context() referring to notany() is 14.0. See #917 for details.
        if (CompileTarget == CKF_KEYMANWEB) {
          for (q = context, i = 1; *q && i < contextOffset; q = incxstr_S2(q), i++);
          if (*q == UC_SENTINEL && *(q + 1) == CODE_NOTANY) {
            VERIFY_KEYBOARD_VERSION(fk, VERSION_140, CERR_140FeatureOnlyContextAndNotAnyWeb);
          }
        }
      }
    }
  }
  return CERR_None;
}

/**
 * Checks that the order of statements in the context matches the specification
 *   Rule structure: [context] ['+' key] '>' output
 *   Context structure: [nul] [if()|baselayout()|platform()]+ [char|any|context()|deadkey()|dk()|index()|notany()|outs()]
 * Test that nul is first, then if(), baselayout(), platform() statements are before any other content
 */


KMX_BOOL CheckContextStatementPositions(PKMX_WCHAR context)
{
  KMX_BOOL hadContextChar = FALSE;
  for (PKMX_WCHAR p = context; *p; p = incxstr_S2(p)) {
    if (*p == UC_SENTINEL) {
      switch (*(p + 1)) {
      case CODE_NUL:
        if (p > context) {
          AddWarning(CWARN_NulNotFirstStatementInContext);
        }
        break;
      case CODE_IFOPT:
      case CODE_IFSYSTEMSTORE:
        if (hadContextChar) {
          AddWarning(CWARN_IfShouldBeAtStartOfContext);
        }
        break;
      default:
        hadContextChar = TRUE;
      }
    }
    else {
      hadContextChar = TRUE;
    }
  }

  return TRUE;
}


// Checks if a use() statement is followed by other content in the output of a rule
KMX_DWORD CheckUseStatementsInOutput(const PFILE_GROUP gp,PKMX_WCHAR output)
{
  KMX_BOOL HasUse = FALSE;
  PKMX_WCHAR p;
  for (p = output; *p; p = incxstr_S2(p)) {
    if (*p == UC_SENTINEL && *(p + 1) == CODE_USE) {
      HasUse = TRUE;
    } else if (HasUse) {
      AddWarning(CWARN_UseNotLastStatementInRule);
      break;
    }
  }
  return CERR_None;

}


/**
 * Adds implicit `context` to start of output of rules for readonly groups
 */
KMX_DWORD InjectContextToReadonlyOutput(PKMX_WCHAR pklOut) {
  if (pklOut[0] != UC_SENTINEL || pklOut[1] != CODE_CONTEXT) {
    if (u16len(pklOut) > GLOBAL_BUFSIZE - 3) {
      return CERR_CannotAllocateMemory;
    }
    memmove(pklOut + 2, pklOut, (u16len(pklOut) + 1) * 2);
    pklOut[0] = UC_SENTINEL;
    pklOut[1] = CODE_CONTEXT;
  }
  return CERR_None;
}

/**
 * Verifies that a keyboard does not attempt to emit characters or
 * other changes to text store when processing a readonly group
 */
KMX_DWORD CheckOutputIsReadonly(const PFILE_KEYBOARD fk, const PKMX_WCHAR output) {  // I4867
  PKMX_WCHAR p;
  for (p = output; *p; p = incxstr_S2(p)) {
    if (*p != UC_SENTINEL) {
      return CERR_OutputInReadonlyGroup;
    }
    switch (*(p + 1)) {
    case CODE_CALL:
      // We cannot be sure that the callee is going to be readonly
      // but we have to operate on a trust basis for call() in any
      // case, so we'll allow it.
      continue;
    case CODE_USE:
      // We only allow use() of other readonly groups
      {
        PFILE_GROUP targetGroup = &fk->dpGroupArray[*(p + 2) - 1];
        if (!targetGroup->fReadOnly) {
          return CERR_CannotUseReadWriteGroupFromReadonlyGroup;
        }
      }
      continue;
    case CODE_SETOPT:
    case CODE_RESETOPT:
    case CODE_SAVEOPT:
      // it is okay to set, reset or save keyboard options
      // although it's hard to see good use cases for this
      continue;
    case CODE_SETSYSTEMSTORE:
      // it is okay to set system stores; Engine or Core will
      // ignore set(&) that are not permissible in the given context
      continue;
    case CODE_CONTEXT:
      // We allow `context` but only as the very first statement in output
      if (p == output) {
        continue;
      }
      return CERR_OutputInReadonlyGroup;
    default:
      // Note: conceptually, CODE_NUL could be transformed to CODE_CONTEXT
      // if the context was also empty, but it is probably safest to avoid this,
      // given CODE_CONTEXT does what we need anyway
      return CERR_StatementNotPermittedInReadonlyGroup;
    }
  }
  return CERR_None;
}

KMX_DWORD ProcessKeyLine(PFILE_KEYBOARD fk, PKMX_WCHAR str, KMX_BOOL IsUnicode)
{
  PKMX_WCHAR p, pp;
  KMX_DWORD msg;
  PFILE_GROUP gp;
  PFILE_KEY kp;
  PKMX_WCHAR pklIn, pklKey, pklOut;

  pklIn  = new KMX_WCHAR[GLOBAL_BUFSIZE];    // I2432 - Allocate buffers each line -- slightly slower but safer than keeping a single buffer
  pklKey = new KMX_WCHAR[GLOBAL_BUFSIZE];
  pklOut = new KMX_WCHAR[GLOBAL_BUFSIZE];
  if (!pklIn || !pklKey || !pklOut)
    return CERR_CannotAllocateMemory; // forget about the little leak if pklKey or pklOut fail...

  __try
  {

    gp = &fk->dpGroupArray[fk->currentGroup];

    pp = str;

    if (gp->fUsingKeys) {
      if ((msg = GetXString(fk, str, u"+", pklIn, GLOBAL_BUFSIZE - 1, (int)(INT_PTR)(str - pp), &p, TRUE, IsUnicode)) != CERR_None) return msg;

      str = p + 1;
      if ((msg = GetXString(fk, str, u">", pklKey, GLOBAL_BUFSIZE - 1, (int)(INT_PTR)(str - pp), &p, TRUE, IsUnicode)) != CERR_None) return msg;
      if (pklKey[0] == 0) return CERR_ZeroLengthString;
      if (xstrlen_S2__(pklKey) > 1) AddWarning(CWARN_KeyBadLength);
    } else {
      if ((msg = GetXString(fk, str, u">", pklIn, GLOBAL_BUFSIZE - 1, (int)(INT_PTR)(str - pp), &p, TRUE, IsUnicode)) != CERR_None) return msg;
      if (pklIn[0] == 0) return CERR_ZeroLengthString;
    }

    str = p + 1;
    if ((msg = GetXString(fk, str, u"c\n", pklOut, GLOBAL_BUFSIZE - 1, (int)(INT_PTR)(str - pp), &p, TRUE, IsUnicode)) != CERR_None) return msg;

    if (pklOut[0] == 0) return CERR_ZeroLengthString;

    CheckContextStatementPositions(pklIn);

    // Test index and context offsets in context
    if ((msg = CheckStatementOffsets(fk, gp, pklIn, pklOut, pklKey)) != CERR_None) return msg;


    // Test that use() statements are not followed by other content

    if ((msg = CheckUseStatementsInOutput(gp, pklOut)) != CERR_None) {
          return msg;   // I4867
    }

    if (gp->fReadOnly) {
      // Ensure no output is made from the rule, and that
      // use() statements meet required readonly semantics
      if ((msg = CheckOutputIsReadonly(fk, pklOut)) != CERR_None) {
        return msg;
      }

      // Inject `context` to start of output if group is readonly
      // to keep the output internally consistent
      if ((msg = InjectContextToReadonlyOutput(pklOut)) != CERR_None) {
        return msg;
      }
    }

    kp = new FILE_KEY[gp->cxKeyArray + 1];
    if (!kp) return CERR_CannotAllocateMemory;
    if (gp->dpKeyArray)
    {
      memcpy(kp, gp->dpKeyArray, gp->cxKeyArray * sizeof(FILE_KEY));
      delete gp->dpKeyArray;
    }

    gp->dpKeyArray = kp;
    kp = &gp->dpKeyArray[gp->cxKeyArray];
    gp->cxKeyArray++;

    kp->dpOutput = new KMX_WCHAR[u16len(pklOut) + 1];
    u16ncpy(kp->dpOutput, pklOut, u16len(pklOut) + 1);  // I3481   //wcscpy_s(kp->dpOutput, wcslen(pklOut) + 1, pklOut);  // I3481

    kp->dpContext = new KMX_WCHAR[u16len(pklIn) + 1];
    u16ncpy(kp->dpContext, pklIn, u16len(pklIn) + 1);  // I3481    //wcscpy_s(kp->dpContext, wcslen(pklIn) + 1, pklIn);  // I3481

    kp->Line = currentLine;

    // Finished if we are not using keys

    if (!gp->fUsingKeys)
    {
      kp->Key = 0;
      kp->ShiftFlags = 0;
      return CERR_None;
    }

    // Expand each rule out into multiple rules - much faster processing at the key hit time

    if (*pklKey == 0) return CERR_ZeroLengthString;

    if (*pklKey == UC_SENTINEL)
      switch (*(pklKey + 1))
      {
      case CODE_ANY:
        kp->ShiftFlags = 0;
        if ((msg = ExpandKp(fk, kp, *(pklKey + 2) - 1)) != CERR_None) return msg;
        break;

      case CODE_EXTENDED:
        kp->Key = *(pklKey + 3);
        kp->ShiftFlags = *(pklKey + 2);
        break;

      default:
        return CERR_InvalidCodeInKeyPartOfRule;
      }
    else
    {
      kp->ShiftFlags = 0;
      kp->Key = *pklKey;
    }

  }
  __finally
  {
    delete pklIn;   // I2432 - Allocate buffers each line -- slightly slower but safer than keeping a single buffer
    delete pklKey;
    delete pklOut;
  }

  return CERR_None;

}

KMX_DWORD ExpandKp_ReplaceIndex(PFILE_KEYBOARD fk, PFILE_KEY k, KMX_DWORD keyIndex, int nAnyIndex)
{
  /* Replace each index(xx,keyIndex) in k->dpOutput with appropriate char as based on nAnyIndex */
  PFILE_STORE s;
  int i;
  PKMX_WCHAR pIndex, pStore;

  for (pIndex = k->dpOutput; *pIndex; pIndex = incxstr_S2(pIndex))
  {
    if (*pIndex == UC_SENTINEL && *(pIndex + 1) == CODE_INDEX && *(pIndex + 3) == keyIndex)
    {
      s = &fk->dpStoreArray[*(pIndex + 2) - 1];
      for (i = 0, pStore = s->dpString; i < nAnyIndex; i++, pStore = incxstr_S2(pStore));
      PKMX_WCHAR qStore = incxstr_S2(pStore);

      int w = (int)(INT_PTR)(qStore - pStore);
      if (w > 4)
      {
        *pIndex = UC_SENTINEL;
        *(pIndex + 1) = CODE_BEEP;
        memmove(pIndex + 2, pIndex + 4, u16len(pIndex + 3) * 2);    // memmove(pIndex + 2, pIndex + 4, wcslen(pIndex + 3) * 2);
      }
      else
      {
        memcpy(pIndex, pStore, w * 2);
        if (w < 4) memmove(pIndex + w, pIndex + 4, u16len(pIndex + 3) * 2);     //if (w < 4) memmove(pIndex + w, pIndex + 4, wcslen(pIndex + 3) * 2);
      }
    }
  }

  return CERR_None;
}

KMX_DWORD ExpandKp(PFILE_KEYBOARD fk, PFILE_KEY kpp, KMX_DWORD storeIndex)
{
  PFILE_KEY k;
  PKMX_WCHAR pn;
  KMX_DWORD nchrs, n;
  int keyIndex;

  PFILE_STORE sp = &fk->dpStoreArray[storeIndex];
  PFILE_GROUP gp = &fk->dpGroupArray[fk->currentGroup];

  PKMX_WCHAR dpContext = kpp->dpContext;
  PKMX_WCHAR dpOutput = kpp->dpOutput;

  nchrs = xstrlen_S2__(sp->dpString);
  pn = sp->dpString;
  keyIndex = xstrlen_S2__(dpContext) + 1;

  /*
   Now we change them to plain characters in the output in multiple rules,
   and set the keystroke to the appropriate character in the store.
  */

  k = new FILE_KEY[gp->cxKeyArray + nchrs - 1];
  if (!k) return CERR_CannotAllocateMemory;
  memcpy(k, gp->dpKeyArray, gp->cxKeyArray * sizeof(FILE_KEY));

  kpp = &k[(INT_PTR)(kpp - gp->dpKeyArray)];

  delete gp->dpKeyArray;
  gp->dpKeyArray = k;
  gp->cxKeyArray += nchrs - 1;

  for (k = kpp, n = 0, pn = sp->dpString; *pn; pn = incxstr_S2(pn), k++, n++)
  {
    //k->dpContext = new WCHAR[sizeof((KMX_WCHAR)dpContext) + 1];  Sab
    k->dpContext = new KMX_WCHAR[u16len(dpContext) + 1];
    k->dpOutput = new KMX_WCHAR[u16len(dpOutput) + 1];

    u16ncpy(k->dpContext, dpContext, u16len(dpContext) + 1);	// copy the context.  // I3481
    u16ncpy(k->dpOutput, dpOutput, u16len(dpOutput) + 1);		// copy the output.   // u16ncpy(k->dpOutput, u16len(dpOutput) + 1, dpOutput);		// copy the output.

    if (*pn == UC_SENTINEL)
    {
      switch (*(pn + 1))
      {
      case CODE_EXTENDED:
        k->Key = *(pn + 3);		// set the key to store offset.
        k->ShiftFlags = *(pn + 2);
        break;
      default:
        return CERR_CodeInvalidInKeyStore;
      }
    }
    else
    {
      k->Key = *pn;				// set the key to store offset.
      k->ShiftFlags = 0;
    }
    k->Line = kpp->Line;
    ExpandKp_ReplaceIndex(fk, k, keyIndex, n);
  }

  delete dpContext;
  delete dpOutput;

  return CERR_None;
}

PKMX_WCHAR GetDelimitedString(PKMX_WCHAR *p, KMX_WCHAR const * Delimiters, KMX_WORD Flags)
{
  PKMX_WCHAR q, r;
  ;
  KMX_WCHAR dOpen, dClose;

  dOpen = *Delimiters; dClose = *(Delimiters + 1);

  q = *p;
  while (iswspace(*q)) q++;            //***QUERY

  if (*q != dOpen) return NULL;

  q++;
  r = xstrchr_S2(q, &dClose);			        // Find closing delimiter   //r = wcschr(q, dClose);			        // Find closing delimiter
  if (!r) return NULL;

  if (Flags & GDS_CUTLEAD)
    while (iswspace(*q)) q++;	        // cut off leading spaces

  if (Flags & GDS_CUTFOLL)
    if (!iswspace(*(r - 1))) *r = 0;
    else
    {
      r--;							// Cut off following spaces
      while (iswspace(*r) && r > q) r--;
      r++;
      *r = 0; r = xstrchr_S2((r + 1), &dClose);      //*r = 0; r = wcschr((r + 1), dClose);
    }
  else *r = 0;

  r++; while (iswspace(*r)) r++;	        // Ignore spaces after the close
  if (*r == 0) r--;					    // Safety for terminating strings.

  *p = r;								    // Update pointer position

  return  q;							// Return delimited string
}

KMX_LinePrefixType GetLinePrefixType(PKMX_WCHAR *p)
{
  PKMX_WCHAR s = *p;

  while (iswspace(*s)) s++;

  PKMX_WCHAR q = s;

  if (*s != '$') return KMX_lptNone;

  /* I1569 - fix named constants at the start of the line */
  s++;
  while (__iswcsym(*s)) s++;
  if (*s != ':') return KMX_lptNone;

  if (u16ncmp(q, u"$keyman:", 8) == 0)    //if (_wcsnicmp(q, L"$keyman:", 8) == 0)
  {
    *p += 8;
    return KMX_lptKeymanAndKeymanWeb;
  }
  if (u16ncmp(q, u"$keymanweb:", 11) == 0)    //if (_wcsnicmp(q, L"$keymanweb:", 11) == 0)
  {
    *p += 11;
    return KMX_lptKeymanWebOnly;
  }
  if (u16ncmp(q, u"$keymanonly:", 12) == 0)    //if (_wcsnicmp(q, L"$keymanonly:", 12) == 0)
  {
    *p += 12;
    return KMX_lptKeymanOnly;
  }

  return KMX_lptOther;
}

int LineTokenType(PKMX_WCHAR *str)
{
  int i;
  size_t l;
  PKMX_WCHAR p = *str;

  KMX_LinePrefixType lpt = GetLinePrefixType(&p);
  if (lpt == KMX_lptOther) return T_BLANK;

  /* Test KeymanWeb, Keyman and KeymanOnly prefixes */
  if (CompileTarget == CKF_KEYMAN && lpt == KMX_lptKeymanWebOnly) return T_BLANK;
  if (CompileTarget == CKF_KEYMANWEB && lpt == KMX_lptKeymanOnly) return T_BLANK;

  while (iswspace(*p)) p++;

  if (u16chr(LineTokens[0], towupper(*p)))          //if (wcschr(LineTokens[0], towupper(*p)))
    for (i = 0; i <= T_W_END - T_W_START; i++)
    {
      l = u16len(LineTokens[i + 1]);                    //l = wcslen(LineTokens[i + 1]);
      if (u16ncmp(p, LineTokens[i + 1], l) == 0)    //if (_wcsnicmp(p, LineTokens[i + 1], l) == 0)
      {
        p += l; while (iswspace(*p)) p++; *str = p;
        return i + T_W_START;
      }
    }

  switch (towupper(*p))
  {
  case 'C':
    if (iswspace(*(p + 1))) return T_COMMENT;
    break;
  case 0:
    return T_BLANK;
  default:
    if (u16chr(u"\"aAbBlLpPnN[OoxXdD0123456789\'+UuiI$", *p))   // I4784      // _S2 if (wcschr(L"\"aAbBlLpPnN[OoxXdD0123456789\'+UuiI$", *p))   // I4784
    {
      *str = p;
      return T_KEYTOKEY;
    }
  }
  return T_UNKNOWN;
}

KMX_BOOL strvalidchrs(PKMX_WCHAR q, KMX_WCHAR const * chrs)
{
  for (; *q; q++)
    if (!u16chr(chrs, *q)) return FALSE;
  return TRUE;
}

KMX_DWORD GetXString(PFILE_KEYBOARD fk, PKMX_WCHAR str, KMX_WCHAR const * token, PKMX_WCHAR output, int max, int offset, PKMX_WCHAR *newp, int isVKey, int isUnicode)
{
  KMX_DWORD err;
  PKMX_WCHAR p = str, q, r;
  int type, mx = 0, n, n1, n2, tokenFound = FALSE, z, sFlag = 0, j;
  KMX_DWORD i;
  KMX_BOOL finished = FALSE;
  KMX_WCHAR c;

  PKMX_WCHAR tstr = NULL;
  int tstrMax = 0;

  tstr = new KMX_WCHAR[max];    // I2432 - Allocate buffers each line -- slightly slower but safer than keeping a single buffer - GetXString is re-entrant with if()
  tstrMax = max;

  __try
  {

    *tstr = 0;

    *output = 0;

    p = str;

    do
    {
      tokenFound = FALSE;
      while (iswspace(*p) && !u16chr(token, *p)) p++;
      if (!*p) break;

      ErrChr = (int)(INT_PTR)(p - str) + offset + 1;

      //
      //char *tokenTypes[] = {
      //  "clearcontext", "deadkey", "context", "return", "switch",
      //  "index", "outs", "beep", "nul", "use", "any", "fix", "dk", "k_", "x", "d", "c",
      //  "[", "]" };
      ///

      switch (towupper(*p))
      {
      case 'X':
      case 'D':  type = 0; break;		// xFF, d130: chars, deadkey(n)
      case '\"': type = 1; break;		// "xxxx": chars
      case '\'': type = 2; break;		// 'xxxx': chars
      case 'A':  type = 3; break;		// any(s)
      case 'B':  type = 4; break;		// beep, baselayout (synonym for if(&baselayout))  // I3430
      case 'I':  type = 5; break;		// index(s,n), if
      case 'O':  type = 6; break;		// outs(s)
      case 'C':  type = 7; break;		// context, comments, clearcontext, call(s)
      case 'N':  type = 8; break;		// nul, notany
      case 'U':  type = 9; break;		// use(g)
      case 'R':  type = 10; break;	// return, reset
      case '[':  type = 11; break;	// start of vkey section
      //case ']':  type = 12; break;	// end of vkey section
      //case 'K':  type = 13; break;	// virtual key name or "key"
      case 'S':  type = 14; break;	// switch, set, save
      case 'F':  type = 15; break;	// fix (synonym for clearcontext)
      case '$':  type = 16; break;	// named code constants
      case 'P':  type = 17; break;  // platform (synonym for if(&platform))  // I3430
      case 'L':  type = 18; break;  // layer (synonym for set(&layer))  // I3437
      case '.':  type = 19; break;  // .. allows us to specify ranges -- either vkeys or characters
      default:
        if (iswdigit(*p)) type = 0;	// octal number
        else type = 99;				// error!
      }
      if (u16chr(token, *p)) tokenFound = TRUE;

      switch (type)
      {
       case 99:
        if (tokenFound) break;
        {
          //wsprintf(ErrExtra, "token: %c", (int)*p);    //_S2 wsprint needs to be exchanged!! How ??    -> should write token: ß (when *p is value of ß)
          char16_t text_[256] = u"token: "; // _S2
          PKMX_WCHAR p_ErrExtra =strtowstr(ErrExtra);    // _S2
          u16printf(&p_ErrExtra, text_, p);
        }
        return CERR_InvalidToken;

      case 0:                                            // _S2  if (_wcsnicmp(p, L"deadkey", z = 7) == 0 ||
        if (u16ncmp(p, u"deadkey", z = 7) == 0 ||
          u16ncmp(p, u"dk", z = 2) == 0)
        {
          p += z;
          q = GetDelimitedString(&p, u"()", GDS_CUTLEAD | GDS_CUTFOLL);
          if (!q || !*q) return CERR_InvalidDeadkey;

          KMX_DWORD n = fk->cxDeadKeyArray;

          tstr[mx++] = UC_SENTINEL;
          tstr[mx++] = CODE_DEADKEY;
          if (!strvalidchrs(q, DeadKeyChars)) return CERR_InvalidDeadkey;
          tstr[mx++] = GetDeadKey(fk, q); //atoiW(q); 7-5-01: named deadkeys
          tstr[mx] = 0;
        }
        else
        {
          n = xatoi(&p);
          if (*p != '\0' && !iswspace(*p)) return CERR_InvalidValue;
          if ((err = UTF32ToUTF16(n, &n1, &n2)) != CERR_None) return err;
          tstr[mx++] = n1;
          if (n2 >= 0) tstr[mx++] = n2;
          tstr[mx] = 0;
        }
        continue;

      case 1:
        q = (PKMX_WCHAR) u16chr(p + 1, '\"');
        if (!q) return CERR_UnterminatedString;
        if ((INT_PTR)(q - p) - 1 + mx > max) return CERR_UnterminatedString;
        if (sFlag) return CERR_StringInVirtualKeySection;
        u16ncat(tstr,  p + 1, (INT_PTR)(q - p) - 1);  // I3481
        mx += (int)(INT_PTR)(q - p) - 1;
        tstr[mx] = 0;
        p = q + 1;
        continue;
      case 2:
        q = (PKMX_WCHAR) u16chr(p + 1, '\'');
        if (!q) return CERR_UnterminatedString;
        if ((INT_PTR)(q - p) - 1 + mx > max) return CERR_UnterminatedString;
        if (sFlag) return CERR_StringInVirtualKeySection;
        u16ncat(tstr,  p + 1, (INT_PTR)(q - p) - 1);  // I3481      //  _S2 wcsncat_s(tstr, max, p + 1, (INT_PTR)(q - p) - 1);  // I3481
        mx += (int)(INT_PTR)(q - p) - 1;
        tstr[mx] = 0;
        p = q + 1;
        continue;
      case 3:
        if (u16ncmp(p, u"any", 3) != 0) return CERR_InvalidToken;
        if (sFlag) return CERR_AnyInVirtualKeySection;
        p += 3;
        q = GetDelimitedString(&p, u"()", GDS_CUTLEAD | GDS_CUTFOLL);
        if (!q || !*q) return CERR_InvalidAny;

        for (i = 0; i < fk->cxStoreArray; i++)
        {
          if (u16icmp(q, fk->dpStoreArray[i].szName) == 0) break;
        }
        if (i == fk->cxStoreArray) return CERR_StoreDoesNotExist;

        if (!*fk->dpStoreArray[i].dpString) return CERR_ZeroLengthString;
        CheckStoreUsage(fk, i, TRUE, FALSE, FALSE);

        tstr[mx++] = UC_SENTINEL;
        tstr[mx++] = CODE_ANY;
        tstr[mx++] = (KMX_WCHAR)i + 1;	// store to index + 1, avoids End-of-string
        tstr[mx] = 0;
        continue;
      case 4:
        if (u16ncmp(p, u"beep", 4) == 0)
        {
          if (sFlag) return CERR_BeepInVirtualKeySection;
          p += 4;
          tstr[mx++] = UC_SENTINEL;
          tstr[mx++] = CODE_BEEP;
          tstr[mx] = 0;
        }
        else if (u16ncmp(p, u"baselayout", 10) == 0)  // I3430
        {
          VERIFY_KEYBOARD_VERSION(fk, VERSION_90, CERR_90FeatureOnly_IfSystemStores);
          if (sFlag) return CERR_InvalidInVirtualKeySection;
          p += 10;
          q = GetDelimitedString(&p, u"()", GDS_CUTLEAD | GDS_CUTFOLL);
          if (!q || !*q) return CERR_InvalidToken;
          err = process_baselayout(fk, q, tstr, &mx);
          if (err != CERR_None) return err;
        }
        else
          return CERR_InvalidToken;

        continue;
      case 5:
        if (u16ncmp(p, u"if", 2) == 0)
        {
          VERIFY_KEYBOARD_VERSION(fk, VERSION_80, CERR_80FeatureOnly);
          if (sFlag) return CERR_InvalidInVirtualKeySection;
          p += 2;
          q = GetDelimitedString(&p, u"()", GDS_CUTLEAD | GDS_CUTFOLL);
          if (!q || !*q) return CERR_InvalidIf;

          err = process_if(fk, q, tstr, &mx);
          if (err != CERR_None) return err;
        }
        else
        {
          if (u16ncmp(p, u"index", 5) != 0) return CERR_InvalidToken;
          if (sFlag) return CERR_IndexInVirtualKeySection;
          p += 5;
          q = GetDelimitedString(&p, u"()", GDS_CUTLEAD | GDS_CUTFOLL);

          if (!q || !*q) return CERR_InvalidIndex;

          {
            char16_t *context = NULL;                    // _S2 wchar_t *context = NULL;
            KMX_WCHAR sep_com[3] = u" ,";
            PKMX_WCHAR p_sep_com = sep_com;
            r = u16tok(q, p_sep_com, &context);  // I3481
            if (!r) return CERR_InvalidIndex;

            for (i = 0; i < fk->cxStoreArray; i++)
            {
              if (u16icmp(r, fk->dpStoreArray[i].szName) == 0) break;
            }
            if (i == fk->cxStoreArray) return CERR_StoreDoesNotExist;

            CheckStoreUsage(fk, i, TRUE, FALSE, FALSE);

            r = u16tok(NULL, p_sep_com, &context);  // I3481          // _S2 r = u16tok(NULL, u" ,", &context);  // I3481
            if (!r) return CERR_InvalidIndex;
          }
          tstr[mx++] = UC_SENTINEL;
          tstr[mx++] = CODE_INDEX;
          tstr[mx++] = (KMX_WCHAR)i + 1;	    // avoid EOS for stores
          tstr[mx++] = atoiW(r);	// character offset of original any.

          tstr[mx] = 0;
        }
        continue;
      case 6:
        if (u16ncmp(p, u"outs", 4) != 0) return CERR_InvalidToken;
        if (sFlag) return CERR_OutsInVirtualKeySection;
        p += 4;
        q = GetDelimitedString(&p, u"()", GDS_CUTLEAD | GDS_CUTFOLL);
        if (!q || !*q) return CERR_InvalidOuts;

        for (i = 0; i < fk->cxStoreArray; i++)
        {
          if (u16icmp(q, fk->dpStoreArray[i].szName) == 0) break;
        }
        if (i == fk->cxStoreArray) return CERR_StoreDoesNotExist;

        CheckStoreUsage(fk, i, TRUE, FALSE, FALSE);

        for (q = fk->dpStoreArray[i].dpString; *q; q++)
        {
          tstr[mx++] = *q;
          if (mx >= max - 1) return CERR_BufferOverflow;
        }
        tstr[mx] = 0;
        continue;
      case 7:
        if (iswspace(*(p + 1))) break;		// is a comment -- pre-stripped - so why this test?
        if (u16ncmp(p, u"context", 7) == 0)
        {
          if (sFlag) return CERR_ContextInVirtualKeySection;
          p += 7;

          q = GetDelimitedString(&p, u"()", GDS_CUTLEAD | GDS_CUTFOLL);
          if (q && *q)
          {
            VERIFY_KEYBOARD_VERSION(fk, VERSION_60, CERR_60FeatureOnly_Contextn);
            int n1;
            n1 = atoiW(q);
            if (n1 < 1 || n1 >= 0xF000) return CERR_InvalidToken;
            tstr[mx++] = UC_SENTINEL;
            tstr[mx++] = CODE_CONTEXTEX;
            tstr[mx++] = n1;
            tstr[mx] = 0;
          }
          else
          {
            tstr[mx++] = UC_SENTINEL;
            tstr[mx++] = CODE_CONTEXT;
            tstr[mx] = 0;
          }
        }
        else if (u16ncmp(p, u"clearcontext", 12) == 0)
        {
          p += 12;
          tstr[mx++] = UC_SENTINEL;
          tstr[mx++] = CODE_CLEARCONTEXT;
          tstr[mx] = 0;
        }
        else if (u16ncmp(p, u"call", 4) == 0)
        {
          VERIFY_KEYBOARD_VERSION(fk, VERSION_501, CERR_501FeatureOnly_Call);
          if (sFlag) return CERR_CallInVirtualKeySection;
          p += 4;
          q = GetDelimitedString(&p, u"()", GDS_CUTLEAD | GDS_CUTFOLL);
          if (!q || !*q) return CERR_InvalidCall;

          for (i = 0; i < fk->cxStoreArray; i++)
          {
            if (u16icmp(q, fk->dpStoreArray[i].szName) == 0) break;
          }

          if (!IsValidCallStore(&fk->dpStoreArray[i])) return CERR_InvalidCall;
          CheckStoreUsage(fk, i, FALSE, FALSE, TRUE);

          if (i == fk->cxStoreArray) return CERR_StoreDoesNotExist;
          tstr[mx++] = UC_SENTINEL;
          tstr[mx++] = CODE_CALL;
          tstr[mx++] = (KMX_WCHAR)i + 1;
          tstr[mx] = 0;

          fk->dpStoreArray[i].dwSystemID = TSS_CALLDEFINITION;
        }
        else
          return CERR_InvalidToken;
        continue;
      case 8:
        if (u16ncmp(p, u"notany", 6) == 0)
        {
          VERIFY_KEYBOARD_VERSION(fk, VERSION_70, CERR_70FeatureOnly)
            if (sFlag) return CERR_AnyInVirtualKeySection;
          p += 6;
          q = GetDelimitedString(&p, u"()", GDS_CUTLEAD | GDS_CUTFOLL);
          if (!q || !*q) return CERR_InvalidAny;

          for (i = 0; i < fk->cxStoreArray; i++)
          {
            if (u16icmp(q, fk->dpStoreArray[i].szName) == 0) break;
          }
          if (i == fk->cxStoreArray) return CERR_StoreDoesNotExist;
          CheckStoreUsage(fk, i, TRUE, FALSE, FALSE);
          tstr[mx++] = UC_SENTINEL;
          tstr[mx++] = CODE_NOTANY;
          tstr[mx++] = (KMX_WCHAR)i + 1;	// store to index + 1, avoids End-of-string
          tstr[mx] = 0;
          continue;
        }
        if (u16ncmp(p, u"nul", 3) != 0) return CERR_InvalidToken;

        p += 3;
        tstr[mx++] = UC_SENTINEL;
        tstr[mx++] = CODE_NUL;
        tstr[mx] = 0;
        continue;
      case 9:
        if (u16ncmp(p, u"use", 3) != 0)
        {
          if (*(p + 1) == '+')
          {
            n = xatoi(&p);
            if (*p != '\0' && !iswspace(*p)) return CERR_InvalidValue;
            if ((err = UTF32ToUTF16(n, &n1, &n2)) != CERR_None) return err;
            tstr[mx++] = n1;
            if (n2 >= 0) tstr[mx++] = n2;
            tstr[mx] = 0;
            if (!isUnicode) AddWarning(CWARN_UnicodeInANSIGroup);
            continue;
          }
          return CERR_InvalidToken;
        }
        p += 3;

        q = GetDelimitedString(&p, u"()", GDS_CUTLEAD | GDS_CUTFOLL);
        if (!q || !*q) return CERR_InvalidUse;
        tstr[mx++] = UC_SENTINEL;
        tstr[mx++] = CODE_USE;
        tstr[mx] = GetGroupNum(fk, q);
        if (tstr[mx] == 0) return CERR_GroupDoesNotExist;
        tstr[++mx] = 0;
        continue;
      case 10:
        if (u16ncmp(p, u"reset", 5) == 0)
        {
          VERIFY_KEYBOARD_VERSION(fk, VERSION_80, CERR_80FeatureOnly);
          if (sFlag) return CERR_InvalidInVirtualKeySection;
          p += 5;
          q = GetDelimitedString(&p, u"()", GDS_CUTLEAD | GDS_CUTFOLL);
          if (!q || !*q) return CERR_InvalidReset;

          err = process_reset(fk, q, tstr, &mx);
          if (err != CERR_None) return err;
        }
        else
        {
          if (u16ncmp(p, u"return", 6) != 0) return CERR_InvalidToken;

          p += 6;
          tstr[mx++] = UC_SENTINEL;
          tstr[mx++] = CODE_RETURN;
          tstr[mx] = 0;
          u16ncpy(output, tstr, max);  // I3481
          output[max - 1] = 0;
          return 0;
        }
        continue;
      case 11:
        p++; sFlag = ISVIRTUALKEY ; finished = FALSE;       //  // 0 //  // _S2

        //printf("--EXTENDEDSTRING--\n");

        do
        {
          while (iswspace(*p)) p++;

          switch (towupper(*p))
          {
          case 'N':
            if (u16ncmp(p, u"NCAPS", 5) == 0)
              sFlag |= NOTCAPITALFLAG, p += 5;
            else finished = TRUE;
            break;
          case 'L':
            if (u16ncmp(p, u"LALT", 4) == 0)
              sFlag |= LALTFLAG, p += 4;
            else if (u16ncmp(p, u"LCTRL", 5) == 0)
              sFlag |= LCTRLFLAG, p += 5;
            else finished = TRUE;
            break;
          case 'R':
            if (u16ncmp(p, u"RALT", 4) == 0)
              sFlag |= RALTFLAG, p += 4;
            else if (u16ncmp(p, u"RCTRL", 5) == 0)
              sFlag |= RCTRLFLAG, p += 5;
            else finished = TRUE;
            break;
          case 'A':
            if (u16ncmp(p, u"ALT", 3) == 0)
              sFlag |= K_ALTFLAG, p += 3;
            else finished = TRUE;
            break;
          case 'C':
            if (u16ncmp(p, u"CTRL", 4) == 0)
              sFlag |= K_CTRLFLAG, p += 4;
            else if (u16ncmp(p, u"CAPS", 4) == 0)
              sFlag |= CAPITALFLAG, p += 4;
            else finished = TRUE;
            break;
          case 'S':
            if (u16ncmp(p, u"SHIFT", 5) == 0)
              sFlag |= K_SHIFTFLAG, p += 5;
            else finished = TRUE;
            break;
          default:
            finished = TRUE;
            break;
          }
        } while (!finished);

        if ((sFlag & (LCTRLFLAG | LALTFLAG)) && (sFlag & (RCTRLFLAG | RALTFLAG))) {
          AddWarning(CWARN_MixingLeftAndRightModifiers);
        }

        // If we use chiral modifiers, or we use state keys, and we target web in the keyboard, and we don't manually specify a keyboard version, bump the minimum
        // version to 10.0. This makes an assumption that if we are using these features in a keyboard and it has no version specified, that we want to use the features
        // in the web target platform, even if there are platform() rules excluding this possibility. In that (rare) situation, the keyboard developer should simply specify
        // the &version to be 9.0 or whatever to avoid this behaviour.
        if (sFlag & (LCTRLFLAG | LALTFLAG | RCTRLFLAG | RALTFLAG | CAPITALFLAG | NOTCAPITALFLAG | NUMLOCKFLAG | NOTNUMLOCKFLAG | SCROLLFLAG | NOTSCROLLFLAG) &&
          CompileTarget == CKF_KEYMANWEB &&
          fk->dwFlags & KF_AUTOMATICVERSION) {
          VERIFY_KEYBOARD_VERSION(fk, VERSION_100, 0);
        }
        //printf("sFlag: %x\n", sFlag);

        tstr[mx++] = UC_SENTINEL;
        tstr[mx++] = CODE_EXTENDED;
        tstr[mx++] = sFlag;

        while (iswspace(*p)) p++;

        q = p;

        if (*q == ']')
        {
          return CERR_InvalidToken; // I3137 - key portion of VK is missing e.g. "[CTRL ALT]", this generates invalid kmx file that can crash Keyman or compiler later on   // I3511
        }

        while (*q != ']')
        {
          if (*q == '\'' || *q == '"')
          {
            VERIFY_KEYBOARD_VERSION(fk, VERSION_60, CERR_60FeatureOnly_VirtualCharKey);
            if (!FMnemonicLayout) AddWarning(CWARN_VirtualCharKeyWithPositionalLayout);
            KMX_WCHAR chQuote = *q;
            q++; if (*q == chQuote || *q == '\n' || *q == 0) return CERR_InvalidToken;
            tstr[mx - 1] |= VIRTUALCHARKEY;
            tstr[mx++] = *q;
            q++; if (*q != chQuote) return CERR_InvalidToken;
            q++;
            while (iswspace(*q)) q++;
            if (*q != ']') return CERR_InvalidToken;
            break; // out of while loop //
          }

          for (j = 0; !iswspace(*q) && *q != ']' && *q != 0; q++, j++);

          if (*q == 0) return CERR_InvalidToken;

          KMX_WCHAR vkname[SZMAX_VKDICTIONARYNAME];  // I3438

          if (j >= SZMAX_VKDICTIONARYNAME) return CERR_InvalidToken;

          u16ncpy(vkname,  p, j);  // I3481
          vkname[j] = 0;

          if (u16icmp(vkname, u"K_NPENTER") == 0)
            i = 5;  // I649 - K_NPENTER hack
          else
          {
            for (i = 0; i <= VK__MAX; i++)
            {
              if (u16icmp(vkname, VKeyNames[i]) == 0 || u16icmp(vkname, VKeyISO9995Names[i]) == 0)
                break;
            }
          }

          if (i == VK__MAX + 1)
          {
            VERIFY_KEYBOARD_VERSION(fk, VERSION_90, CERR_InvalidToken);

            i = GetVKCode(fk, vkname);  // I3438
            if (i == 0)
              return CERR_InvalidToken;
          }

          p = q;

          tstr[mx++] = (int)i;

          if (FMnemonicLayout && (i <= VK__MAX) && VKeyMayBeVCKey[i]) AddWarning(CWARN_VirtualKeyWithMnemonicLayout);  // I3438

          while (iswspace(*q)) q++;
        }
        tstr[mx++] = UC_SENTINEL_EXTENDEDEND;
        tstr[mx] = 0;
        //printf("--EXTENDEDEND--\n");

        p = q + 1;

        sFlag = 0;

        continue;
      case 14:
        if (u16ncmp(p, u"set", 3) == 0)
        {
          VERIFY_KEYBOARD_VERSION(fk, VERSION_80, CERR_80FeatureOnly);
          p += 3;
          q = GetDelimitedString(&p, u"()", GDS_CUTLEAD | GDS_CUTFOLL);
          if (!q || !*q) return CERR_InvalidSet;

          err = process_set(fk, q, tstr, &mx);
          if (err != CERR_None) return err;
        }
        else if (u16ncmp(p, u"save", 4) == 0)
        {
          VERIFY_KEYBOARD_VERSION(fk, VERSION_80, CERR_80FeatureOnly);
          p += 4;
          q = GetDelimitedString(&p, u"()", GDS_CUTLEAD | GDS_CUTFOLL);
          if (!q || !*q) return CERR_InvalidSave;

          err = process_save(fk, q, tstr, &mx);
          if (err != CERR_None) return err;
        }
        else
        {
          if (u16ncmp(p, u"switch", 6) != 0) return CERR_InvalidToken;
          p += 6;
          q = GetDelimitedString(&p, u"()", GDS_CUTLEAD | GDS_CUTFOLL);
          if (!q || !*q) return CERR_InvalidSwitch;
          tstr[mx++] = UC_SENTINEL;
          tstr[mx++] = CODE_SWITCH;
          tstr[mx++] = atoiW(q);
          tstr[mx] = 0;
        }
        continue;
      case 15:
        if (u16ncmp(p, u"fix", 3) == 0)
        {
          p += 3;
          tstr[mx++] = UC_SENTINEL;
          tstr[mx++] = CODE_CLEARCONTEXT;
          tstr[mx] = 0;
        }
        else
          return CERR_InvalidToken;
        continue;
      case 16:
        VERIFY_KEYBOARD_VERSION(fk, VERSION_60, CERR_60FeatureOnly_NamedCodes);
        q = p + 1;
        while (*q && !iswspace(*q)) q++;
        c = *q; *q = 0;
        n = CodeConstants->GetCode(p + 1, &i);
        *q = c;
        if (n == 0) return CERR_InvalidNamedCode;
        if (i < 0xFFFFFFFFL) CheckStoreUsage(fk, i, TRUE, FALSE, FALSE);   // I2993
        if (n > 0xFFFF)
        {
          tstr[mx++] = Uni_UTF32ToSurrogate1(n);
          tstr[mx++] = Uni_UTF32ToSurrogate2(n);
        }
        else
          tstr[mx++] = n;
        tstr[mx] = 0;
        p = q;
        continue;
      case 17:
        if (u16ncmp(p, u"platform", 8) != 0) return CERR_InvalidToken;  // I3430
        VERIFY_KEYBOARD_VERSION(fk, VERSION_90, CERR_90FeatureOnly_IfSystemStores);
        if (sFlag) return CERR_InvalidInVirtualKeySection;
        p += 8;
        q = GetDelimitedString(&p, u"()", GDS_CUTLEAD | GDS_CUTFOLL);
        if (!q || !*q) return CERR_InvalidToken;
        err = process_platform(fk, q, tstr, &mx);
        if (err != CERR_None) return err;
        continue;
      case 18:  // I3437
        if (u16ncmp(p, u"layer", 5) != 0) return CERR_InvalidToken;
        VERIFY_KEYBOARD_VERSION(fk, VERSION_90, CERR_90FeatureOnly_SetSystemStores);
        if (sFlag) return CERR_InvalidInVirtualKeySection;
        p += 5;
        q = GetDelimitedString(&p, u"()", GDS_CUTLEAD | GDS_CUTFOLL);
        if (!q || !*q) return CERR_InvalidToken;
        err = process_set_synonym(TSS_LAYER, fk, q, tstr, &mx);
        if (err != CERR_None) return err;
        continue;
      case 19:  // #2241
        if (*(p + 1) != '.') return CERR_InvalidToken;
        if (sFlag) return CERR_InvalidInVirtualKeySection;
        p += 2;
        err = process_expansion(fk, p, tstr, &mx, max);
        if (err != CERR_None) return err;
        continue;

      default:
        return CERR_InvalidToken;
      }

      if (tokenFound)
      {
        *newp = p;
        u16ncpy(output,  tstr, max);  // I3481
        output[max - 1] = 0;
        ErrChr = 0;
        return CERR_None;
      }
      if (mx >= max) return CERR_BufferOverflow;
    } while (*p);

    if (!*token)
    {
      *newp = p;
      u16ncpy(output, tstr, max);  // I3481
      output[max - 1] = 0;
      ErrChr = 0;
      return CERR_None;
    }

  }
  __finally
  {
    delete[] tstr;   // I2432 - Allocate buffers each line -- slightly slower but safer than keeping a single buffer - GetXString is re-entrant with if()
  }

  return CERR_NoTokensFound;
}

KMX_DWORD process_if_synonym(KMX_DWORD dwSystemID, PFILE_KEYBOARD fk, LPKMX_WCHAR q, LPKMX_WCHAR tstr, int *mx)  // I3430
{
  PKMX_WCHAR temp = new KMX_WCHAR[GLOBAL_BUFSIZE];

  KMX_DWORD msg;

  PKMX_WCHAR r;

  if ((msg = GetXString(fk, q, u"", temp, GLOBAL_BUFSIZE - 1, 0, &r, FALSE, TRUE)) != CERR_None)
  {
    delete temp;
    return msg;
  }

  KMX_DWORD dwStoreID;

  if ((msg = AddStore(fk, TSS_COMPARISON, temp, &dwStoreID)) != CERR_None)
  {
    delete temp;
    return msg;
  }

  tstr[(*mx)++] = UC_SENTINEL;
  tstr[(*mx)++] = (KMX_WCHAR)CODE_IFSYSTEMSTORE;
  tstr[(*mx)++] = (KMX_WCHAR)(dwSystemID + 1);   // I4785
  tstr[(*mx)++] = 2;
  tstr[(*mx)++] = (KMX_WCHAR)(dwStoreID + 1);
  tstr[(*mx)] = 0;

  delete[] temp;

  return CERR_None;
}

KMX_DWORD process_baselayout(PFILE_KEYBOARD fk, LPKMX_WCHAR q, LPKMX_WCHAR tstr, int *mx)  // I3430
{
  /* baselayout(<XString+outs>) */
  return process_if_synonym(TSS_BASELAYOUT, fk, q, tstr, mx);
}

KMX_DWORD process_platform(PFILE_KEYBOARD fk, LPKMX_WCHAR q, LPKMX_WCHAR tstr, int *mx)  // I3430
{
  /* platform(<XString+outs>) */
  return process_if_synonym(TSS_PLATFORM, fk, q, tstr, mx);
}

KMX_DWORD process_if(PFILE_KEYBOARD fk, LPKMX_WCHAR q, LPKMX_WCHAR tstr, int *mx)  // I3431
{
  /* if(<store> <'='|'!='> <XString+outs>) */
  KMX_DWORD i, code; KMX_DWORD nnot = FALSE;
  LPKMX_WCHAR r = q, s = q;
  while (*s && *s != u' ' && *s != u'!' && *s !=u'=') s++;
  r = s;
  while (*s == u' ') s++;
  if (*s == u'!')
  {
    s++;
    nnot = TRUE;
  }

  if (*s != '=') return CERR_InvalidIf;
  s++;
  while (*s == ' ') s++;
  *r = 0;
  r = q;

  if (r[0] == '&')
  {
    VERIFY_KEYBOARD_VERSION( fk, VERSION_90, CERR_90FeatureOnly_IfSystemStores);
    for (i = 0; StoreTokens[i]; i++)
    {
      if (u16icmp(r, StoreTokens[i]) == 0) break;
    }
    if (!StoreTokens[i]) return CERR_IfSystemStore_NotFound;
    code = CODE_IFSYSTEMSTORE;
  }
  else
  {
    code = CODE_IFOPT;

    for (i = 0; i < fk->cxStoreArray; i++)
    {
      if (u16icmp(r, fk->dpStoreArray[i].szName) == 0) break;
    }
    if (i == fk->cxStoreArray) return CERR_StoreDoesNotExist;
    CheckStoreUsage(fk, i, FALSE, TRUE, FALSE);
  }

  PKMX_WCHAR temp = new KMX_WCHAR[GLOBAL_BUFSIZE];

  KMX_DWORD msg;

  if ((msg = GetXString(fk, s, u"", temp, GLOBAL_BUFSIZE - 1, 0, &r, FALSE, TRUE)) != CERR_None)
  {
    delete[] temp;
    return msg;
  }

  KMX_DWORD dwStoreID;

  if ((msg = AddStore(fk, TSS_COMPARISON, temp, &dwStoreID)) != CERR_None)
  {
    delete[] temp;
    return msg;
  }

  tstr[(*mx)++] = UC_SENTINEL;
  tstr[(*mx)++] = (KMX_WCHAR)code;
  tstr[(*mx)++] = (KMX_WCHAR)(i + 1);
  tstr[(*mx)++] = nnot ? 1 : 2;
  tstr[(*mx)++] = (KMX_WCHAR)(dwStoreID + 1);
  tstr[(*mx)] = 0;

  return CERR_None;
}

KMX_DWORD process_reset(PFILE_KEYBOARD fk, LPKMX_WCHAR q, LPKMX_WCHAR tstr, int *mx)
{
  /* reset(<store>) */
  KMX_DWORD i;
  for (i = 0; i < fk->cxStoreArray; i++)
  {
    if (u16icmp(q, fk->dpStoreArray[i].szName) == 0) break;
  }
  if (i == fk->cxStoreArray) return CERR_StoreDoesNotExist;
  CheckStoreUsage(fk, i, FALSE, TRUE, FALSE);

  tstr[(*mx)++] = UC_SENTINEL;
  tstr[(*mx)++] = CODE_RESETOPT;
  tstr[(*mx)++] = (KMX_WCHAR)(i + 1);
  tstr[(*mx)] = 0;

  return CERR_None;
}

KMX_DWORD process_expansion(PFILE_KEYBOARD fk, LPKMX_WCHAR q, LPKMX_WCHAR tstr, int *mx, int max) {
  KMX_BOOL isVKey = FALSE;

  KMX_WORD BaseKey=0, BaseShiftFlags=0;
  KMX_DWORD BaseChar=0;

  if (*mx == 0) {
    return CERR_ExpansionMustFollowCharacterOrVKey;
  }
  LPKMX_WCHAR p = &tstr[*mx];
  p = decxstr_S2(p, tstr);
  if (*p == UC_SENTINEL) {
    if (*(p + 1) != CODE_EXTENDED) {
      return CERR_ExpansionMustFollowCharacterOrVKey;
    }
    isVKey = TRUE;
    BaseKey = *(p + 3);
    BaseShiftFlags = *(p + 2);
  }
  else {
    BaseChar = Uni_UTF16ToUTF32(p);
  }

  // Look ahead at next element
  KMX_WCHAR temp[GLOBAL_BUFSIZE];
  PKMX_WCHAR r = NULL;

  KMX_DWORD msg;

  if ((msg = GetXString(fk, q, u"", temp, _countof(temp) - 1, 0, &r, FALSE, TRUE)) != CERR_None)
  {
    return msg;
  }

  KMX_WORD HighKey, HighShiftFlags;
  KMX_DWORD HighChar;

  switch(temp[0]) {
  case 0:
    return isVKey ? CERR_VKeyExpansionMustBeFollowedByVKey : CERR_CharacterExpansionMustBeFollowedByCharacter;
  case UC_SENTINEL:
    // Verify that range is valid virtual key range
    if(!isVKey) {
      return CERR_CharacterExpansionMustBeFollowedByCharacter;
    }
    if (temp[1] != CODE_EXTENDED) {
      return CERR_VKeyExpansionMustBeFollowedByVKey;
    }
    HighKey = temp[3], HighShiftFlags = temp[2];
    if (HighShiftFlags != BaseShiftFlags) {
      return CERR_VKeyExpansionMustUseConsistentShift;
    }
    if (HighKey <= BaseKey) {
      return CERR_ExpansionMustBePositive;
    }
    // Verify space in buffer
    if (*mx + (HighKey - BaseKey) * 5 + 1 >= max) return CERR_BufferOverflow;
    // Inject an expansion.
    for (BaseKey++; BaseKey < HighKey; BaseKey++) {
      // < HighKey because caller will add HighKey to output
      tstr[(*mx)++] = UC_SENTINEL;
      tstr[(*mx)++] = CODE_EXTENDED;
      tstr[(*mx)++] = BaseShiftFlags;
      tstr[(*mx)++] = BaseKey;
      tstr[(*mx)++] = UC_SENTINEL_EXTENDEDEND;
    }
    tstr[*mx] = 0;
    break;
  default:
    // Verify that range is a valid character range
    if (isVKey) {
      return CERR_VKeyExpansionMustBeFollowedByVKey;
    }

    HighChar = Uni_UTF16ToUTF32(temp);
    if (HighChar <= BaseChar) {
      return CERR_ExpansionMustBePositive;
    }
    // Inject an expansion.
    for (BaseChar++; BaseChar < HighChar; BaseChar++) {
      // < HighChar because caller will add HighChar to output
      if (Uni_IsSMP(BaseChar)) {
        // We'll test on each char to avoid complex calculations crossing SMP boundary
        if (*mx + 3 >= max) return CERR_BufferOverflow;
        tstr[(*mx)++] = (KMX_WCHAR) Uni_UTF32ToSurrogate1(BaseChar);
        tstr[(*mx)++] = (KMX_WCHAR) Uni_UTF32ToSurrogate2(BaseChar);
      }
      else {
        if (*mx + 2 >= max) return CERR_BufferOverflow;
        tstr[(*mx)++] = (KMX_WCHAR) BaseChar;
      }
    }
    tstr[*mx] = 0;
  }

  return CERR_None;
}

KMX_DWORD process_set_synonym(KMX_DWORD dwSystemID, PFILE_KEYBOARD fk, LPKMX_WCHAR q, LPKMX_WCHAR tstr, int *mx)  // I3437
{
  /* set(<store> <'='> <XString+outs>), layer */
  KMX_DWORD code = CODE_SETSYSTEMSTORE;
  PKMX_WCHAR temp = new KMX_WCHAR[GLOBAL_BUFSIZE], r;
  KMX_DWORD msg;

  if ((msg = GetXString(fk, q, u"", temp, GLOBAL_BUFSIZE - 1, 0, &r, FALSE, TRUE)) != CERR_None)
  {
    delete[] temp;
    return msg;
  }

  KMX_DWORD dwStoreID;

  msg = AddStore(fk, TSS_COMPARISON, temp, &dwStoreID);
  delete[] temp;
  if (msg != CERR_None) return msg;

  tstr[(*mx)++] = UC_SENTINEL;
  tstr[(*mx)++] = (KMX_WCHAR)CODE_SETSYSTEMSTORE;
  tstr[(*mx)++] = (KMX_WCHAR)(dwSystemID + 1);
  tstr[(*mx)++] = (KMX_WCHAR)(dwStoreID + 1);
  tstr[(*mx)] = 0;
  return CERR_None;
}

KMX_DWORD process_set(PFILE_KEYBOARD fk, LPKMX_WCHAR q, LPKMX_WCHAR tstr, int *mx)
{
  // set(<store> <'='> <XString+outs> //
  LPKMX_WCHAR r = q, s = q;  // I3440
  while (*s && *s != u' ' && *s != u'=') s++;
  r = s;
  while (*s == u' ') s++;
  if (*s != '=') return CERR_InvalidSet;
  s++;
  while (*s == ' ') s++;
  *r = 0;
  r = q;

  KMX_DWORD i, code;

  if (r[0] == '&')
  {
    VERIFY_KEYBOARD_VERSION((PFILE_KEYBOARD) fk, VERSION_90, CERR_90FeatureOnly_SetSystemStores);  // I3437
    for (i = 0; StoreTokens[i]; i++)
    {
      if (u16icmp(r, StoreTokens[i]) == 0) break;
    }
    if (!StoreTokens[i]) return CERR_SetSystemStore_NotFound;
    code = CODE_SETSYSTEMSTORE;
  }
  else
  {
    char16_t *context = NULL;
    KMX_WCHAR sep_eq[3] = u" =";
    PKMX_WCHAR p_sep_eq = sep_eq;
    LPKMX_WCHAR r = u16tok(q,  sep_eq, &context);  // I3481      // _S2   LPKMX_WCHART r = wcstok_s(q, L" =", &context);  // I3481

    for (i = 0; i < fk->cxStoreArray; i++)
    {
      if (u16icmp(r, fk->dpStoreArray[i].szName) == 0) break;
    }
    if (i == fk->cxStoreArray) return CERR_StoreDoesNotExist;
    CheckStoreUsage(fk, i, FALSE, TRUE, FALSE);
    code = CODE_SETOPT;
  }

  PKMX_WCHAR temp = new KMX_WCHAR[GLOBAL_BUFSIZE];

  KMX_DWORD msg;

  //r = wcstok(NULL, L" =");

  if ((msg = GetXString(fk, s, u"", temp, GLOBAL_BUFSIZE - 1, 0, &r, FALSE, TRUE)) != CERR_None)
  {
    delete[] temp;
    return msg;
  }

  KMX_DWORD dwStoreID;

  msg = AddStore(fk, TSS_COMPARISON, temp, &dwStoreID);
  delete[] temp;
  if (msg != CERR_None) return msg;

  tstr[(*mx)++] = UC_SENTINEL;
  tstr[(*mx)++] = (KMX_WCHAR)code;
  tstr[(*mx)++] = (KMX_WCHAR)(i + 1);
  tstr[(*mx)++] = (KMX_WCHAR)(dwStoreID + 1);
  tstr[(*mx)] = 0;
  return CERR_None;
}

KMX_DWORD process_save(PFILE_KEYBOARD fk, LPKMX_WCHAR q, LPKMX_WCHAR tstr, int *mx)
{
  /* save(<store>) */
  KMX_DWORD i;
  for (i = 0; i < fk->cxStoreArray; i++)
  {
    if (u16icmp(q, fk->dpStoreArray[i].szName) == 0) break;
  }
  if (i == fk->cxStoreArray) return CERR_StoreDoesNotExist;
  CheckStoreUsage(fk, i, FALSE, TRUE, FALSE);

  tstr[(*mx)++] = UC_SENTINEL;
  tstr[(*mx)++] = CODE_SAVEOPT;
  tstr[(*mx)++] = (KMX_WCHAR)(i + 1);
  tstr[(*mx)] = 0;
  return CERR_None;
}

int xatoi(PKMX_WCHAR *p)
{
  PKMX_WCHAR endptr;
  int n;

  switch (towupper(**p))
  {
  case 'U':
    (*p)++;
    if (**p != '+') return 0;
    (*p)++;
    n = (int)u16tol(*p, &endptr, 16);       //n = (int)wcstol(*p, &endptr, 16);
    *p = endptr;
    break;
  case 'X':
    (*p)++;
    n = (int)u16tol(*p, &endptr, 16);       //n = (int)wcstol(*p, &endptr, 16);
    *p = endptr;
    break;
  case 'D':
    (*p)++;
    n = (int)u16tol(*p, &endptr, 10);       // n = (int)wcstol(*p, &endptr, 10);
    *p = endptr;
    break;
  default:
    n = (int)u16tol(*p, &endptr, 8);        //n = (int)wcstol(*p, &endptr, 8);
    *p = endptr;
    break;
  }
  return n;
}

int GetGroupNum(PFILE_KEYBOARD fk, PKMX_WCHAR p)
{
  PFILE_GROUP gp;
  KMX_DWORD i;

  for (i = 0, gp = fk->dpGroupArray; i < fk->cxGroupArray; gp++, i++)
  {
    if (u16icmp(gp->szName, p) == 0) return i + 1;
  }
  return 0;
}

KMX_DWORD ProcessEthnologueStore(PKMX_WCHAR p) // I2646
{
  KMX_DWORD res = CERR_None;
  PKMX_WCHAR q = NULL;
  while (*p)
  {
    while (u16chr(u" ,;", *p))          // _S2  while (wcschr(L" ,;", *p))
    {
      if (*p != ' ') res = CWARN_PunctuationInEthnologueCode;
      p++;
    }
    if (q == p) return CERR_InvalidEthnologueCode;
    if (*p)
    {
      for (int i = 0; i < 3; i++)
      {
        if (!iswalpha(*p)) return CERR_InvalidEthnologueCode;
        p++;
      }
    }
    q = p;
  }
  return res;
}

#define K_HOTKEYSHIFTFLAGS (K_SHIFTFLAG | K_CTRLFLAG | K_ALTFLAG | ISVIRTUALKEY)

KMX_DWORD ProcessHotKey(PKMX_WCHAR p, KMX_DWORD *hk)
{
  PKMX_WCHAR q, r;
  KMX_DWORD sFlag;
  int j, i;

  *hk = 0;

  if (*p == UC_SENTINEL && *(p + 1) == CODE_EXTENDED) {
    KMX_WORD Key = *(p + 3);
    KMX_WORD ShiftFlags = *(p + 2);

    // Convert virtual key to hotkey (different bitflags)

    if (ShiftFlags & ~K_HOTKEYSHIFTFLAGS) {
      AddWarning(CWARN_HotkeyHasInvalidModifier);
    }

    if (ShiftFlags & K_SHIFTFLAG) *hk |= HK_SHIFT;
    if (ShiftFlags & K_CTRLFLAG) *hk |= HK_CTRL;
    if (ShiftFlags & K_ALTFLAG) *hk |= HK_ALT;

    *hk |= Key;

    return CERR_None;
  }

  q = (PKMX_WCHAR) u16chr(p, '[');   //q = wcschr(p, '[');
  if (q)
  {
    q++;
    sFlag = 0;

    do
    {
      while (iswspace(*q)) q++;

      if (u16ncmp(q, u"ALT", 3) == 0) sFlag |= HK_ALT, q += 3;
      else if (u16ncmp(q, u"CTRL", 4) == 0) sFlag |= HK_CTRL, q += 4;
      else if (u16ncmp(q, u"SHIFT", 5) == 0) sFlag |= HK_SHIFT, q += 5;
      else if (towupper(*q) != 'K') return CERR_InvalidToken;
    } while (towupper(*q) != 'K');

    r = (PKMX_WCHAR) u16chr(q, ']');   // r = wcschr(q, ']');
    if (r)
    {
      r--;
      while (iswspace(*r) && r > q) r--;
      r++;
    }
    else return CERR_NoTokensFound;

    j = (int)(INT_PTR)(r - q);

    for (i = 0; i <= VK__MAX; i++)  // I3438
      if (j == (int) u16len(VKeyNames[i]) && u16ncmp(q, VKeyNames[i], j) == 0) break;
      // _S2 if (j == (int)wcslen(KMX_VKeyNames[i]) && _wcsnicmp(q, KMX_VKeyNames[i], j) == 0) break;

    if (i == VK__MAX + 1) return CERR_InvalidToken;  // I3438

    *hk = i | sFlag;

    return CERR_None;
  }

  q = GetDelimitedString(&p, u"\"\"", GDS_CUTLEAD | GDS_CUTFOLL);
  if (q)
  {
    if (u16chr(q, '^')) *hk |= HK_CTRL;
    if (u16chr(q, '+')) *hk |= HK_SHIFT;
    if (u16chr(q, '%')) *hk |= HK_ALT;
    q = (PKMX_WCHAR) u16chr(q, 0) - 1;

    *hk |= *q;
    return CERR_None;
  }

  return CERR_CodeInvalidInThisSection;
}

void SetChecksum(LPKMX_BYTE buf, LPKMX_DWORD CheckSum, KMX_DWORD sz)
{
  BuildCRCTable();
  *CheckSum = CalculateBufferCRC(buf, sz);
}

KMX_BOOL CheckStoreUsage(PFILE_KEYBOARD fk, int storeIndex, KMX_BOOL fIsStore, KMX_BOOL fIsOption, KMX_BOOL fIsCall)
{
  PFILE_STORE sp = &fk->dpStoreArray[storeIndex];
  if (fIsStore && !sp->fIsStore)
  {
    if (sp->fIsDebug || sp->fIsOption || sp->fIsReserved || sp->fIsCall)
      AddWarning(CWARN_StoreAlreadyUsedAsOptionOrCall);
    sp->fIsStore = TRUE;
  }
  else if (fIsOption && !sp->fIsOption)
  {
    if (sp->fIsDebug || sp->fIsStore || sp->fIsReserved || sp->fIsCall)
      AddWarning(CWARN_StoreAlreadyUsedAsStoreOrCall);
    sp->fIsOption = TRUE;
  }
  else if (fIsCall && !sp->fIsCall)
  {
    if (sp->fIsDebug || sp->fIsStore || sp->fIsReserved || sp->fIsOption)
      AddWarning(CWARN_StoreAlreadyUsedAsStoreOrOption);
    sp->fIsCall = TRUE;
  }

  return TRUE;
}

KMX_DWORD WriteCompiledKeyboard(PFILE_KEYBOARD fk, FILE* fp_out)
{
  PFILE_GROUP fgp;
  PFILE_STORE fsp;
  PFILE_KEY fkp;

  PCOMP_KEYBOARD ck;
  PCOMP_GROUP gp;
  PCOMP_STORE sp;
  PCOMP_KEY kp;
  PKMX_BYTE buf;
  size_t offset;
  size_t size;
  KMX_DWORD i, j;

  // Calculate how much memory to allocate

  size = sizeof(COMP_KEYBOARD) +
    fk->cxGroupArray * sizeof(COMP_GROUP) +
    fk->cxStoreArray * sizeof(COMP_STORE) +
    //wcslen(fk->szName)*2 + 2 +//
    //wcslen(fk->szCopyright)*2 + 2 +//
    //wcslen(fk->szLanguageName)*2 + 2 +//
    //wcslen(fk->szMessage)*2 + 2 +//
    fk->dwBitmapSize;

  for (i = 0, fgp = fk->dpGroupArray; i < fk->cxGroupArray; i++, fgp++)
  {
    if (FSaveDebug) size += u16len(fgp->szName) * 2 + 2;
    size += fgp->cxKeyArray * sizeof(COMP_KEY );
    for (j = 0, fkp = fgp->dpKeyArray; j < fgp->cxKeyArray; j++, fkp++)
    {
      size += u16len(fkp->dpOutput) * 2 + 2;
      size += u16len(fkp->dpContext) * 2 + 2;
    }

    if (fgp->dpMatch) size += u16len(fgp->dpMatch) * 2 + 2;
    if (fgp->dpNoMatch) size += u16len(fgp->dpNoMatch) * 2 + 2;
  }

  for (i = 0; i < fk->cxStoreArray; i++)
  {
    size += u16len(fk->dpStoreArray[i].dpString) * 2 + 2;
    if (FSaveDebug || fk->dpStoreArray[i].fIsOption) size += u16len(fk->dpStoreArray[i].szName) * 2 + 2;
  }

  buf = new KMX_BYTE[size];
  if (!buf) return CERR_CannotAllocateMemory;
  memset(buf, 0, size);

  ck = (PCOMP_KEYBOARD)buf;

  ck->dwIdentifier = FILEID_COMPILED;
  ck->dwFileVersion = fk->version;
  ck->dwCheckSum = 0;		// do checksum afterwards.
  ck->KeyboardID = fk->KeyboardID;
  ck->IsRegistered = TRUE;    // I5135
  ck->cxStoreArray = fk->cxStoreArray;
  ck->cxGroupArray = fk->cxGroupArray;
  ck->StartGroup[0] = fk->StartGroup[0];
  ck->StartGroup[1] = fk->StartGroup[1];
  ck->dwHotKey = fk->dwHotKey;

  ck->dwFlags = fk->dwFlags;

  offset = sizeof(COMP_KEYBOARD);

  //ck->dpLanguageName = offset;//
  //wcscpy((PWSTR)(buf + offset), fk->szLanguageName);//
  //offset += wcslen(fk->szLanguageName)*2 + 2;//

  //ck->dpName = offset;//
  //wcscpy((PWSTR)(buf + offset), fk->szName);//
  //offset += wcslen(fk->szName)*2 + 2;//

  //ck->dpCopyright = offset;//
  //wcscpy((PWSTR)(buf + offset), fk->szCopyright);//
  //offset += wcslen(fk->szCopyright)*2 + 2;//

  //ck->dpMessage = offset;//
  //wcscpy((PWSTR)(buf + offset), fk->szMessage);//
  //offset += wcslen(fk->szMessage)*2 + 2;//

  ck->dpStoreArray = (KMX_DWORD)offset;
  sp = (PCOMP_STORE)(buf + offset);
  fsp = fk->dpStoreArray;
  offset += sizeof(COMP_STORE) * ck->cxStoreArray;
  for (i = 0; i < ck->cxStoreArray; i++, sp++, fsp++)
  {
    sp->dwSystemID = fsp->dwSystemID;
    sp->dpString = (KMX_DWORD)offset;
    u16ncpy((PKMX_WCHAR)(buf + offset), fsp->dpString, (size - offset) / sizeof(KMX_WCHAR));  // I3481   // I3641      //wcscpy_s((PKMX_WCHART)(buf + offset), (size - offset) / sizeof(KMX_WCHART), fsp->dpString);  // I3481   // I3641
    offset += u16len(fsp->dpString) * 2 + 2;

    if (FSaveDebug || fsp->fIsOption)
    {
      sp->dpName = (KMX_DWORD)offset;
      u16ncpy((PKMX_WCHAR)(buf + offset), fsp->szName, (size - offset) / sizeof(KMX_WCHAR));  // I3481   // I3641      //wcscpy_s((PKMX_WCHART)(buf + offset), (size - offset) / sizeof(KMX_WCHART), fsp->szName);  // I3481   // I3641
      offset += u16len(fsp->szName) * 2 + 2;
    }
    else sp->dpName = 0;
  }

  ck->dpGroupArray = (KMX_DWORD)offset;
  gp = (PCOMP_GROUP)(buf + offset);
  fgp = fk->dpGroupArray;

  offset += sizeof(COMP_GROUP) * ck->cxGroupArray;

  for (i = 0; i < ck->cxGroupArray; i++, gp++, fgp++)
  {
    gp->cxKeyArray = fgp->cxKeyArray;
    gp->fUsingKeys = fgp->fUsingKeys;

    gp->dpMatch = gp->dpNoMatch = 0;

    if (fgp->dpMatch)
    {
      gp->dpMatch = (KMX_DWORD)offset;
     u16ncpy((PKMX_WCHAR)(buf + offset), fgp->dpMatch, (size - offset) / sizeof(KMX_WCHAR));  // I3481   // I3641   //wcscpy_s((PKMX_WCHART)(buf + offset), (size - offset) / sizeof(KMX_WCHART), fgp->dpMatch);  // I3481   // I3641
      offset += u16len(fgp->dpMatch) * 2 + 2;
    }
    if (fgp->dpNoMatch)
    {
      gp->dpNoMatch = (KMX_DWORD)offset;
      u16ncpy((PKMX_WCHAR)(buf + offset), fgp->dpNoMatch, (size - offset) / sizeof(KMX_WCHAR));  // I3481   // I3641   //wcscpy_s((PKMX_WCHART)(buf + offset), (size - offset) / sizeof(KMX_WCHART), fgp->dpNoMatch);  // I3481   // I3641
      offset += u16len(fgp->dpNoMatch) * 2 + 2;
    }

    if (FSaveDebug)
    {
      gp->dpName = (KMX_DWORD)offset;
      u16ncpy((PKMX_WCHAR)(buf + offset), fgp->szName, (size - offset) / sizeof(KMX_WCHAR));  // I3481   // I3641    //wcscpy_s((PKMX_WCHART)(buf + offset), (size - offset) / sizeof(KMX_WCHART), fgp->szName);  // I3481   // I3641
      offset += u16len(fgp->szName) * 2 + 2;
    }
    else gp->dpName = 0;

    gp->dpKeyArray = (KMX_DWORD)offset;
    kp = (PCOMP_KEY )(buf + offset);
    fkp = fgp->dpKeyArray;
    offset += gp->cxKeyArray * sizeof(COMP_KEY );
    for (j = 0; j < gp->cxKeyArray; j++, kp++, fkp++)
    {
      kp->Key = fkp->Key;
      if (FSaveDebug) kp->Line = fkp->Line; else kp->Line = 0;
      kp->ShiftFlags = fkp->ShiftFlags;
      kp->dpOutput = (KMX_DWORD)offset;
      u16ncpy((PKMX_WCHAR)(buf + offset), fkp->dpOutput, (size - offset) / sizeof(KMX_WCHAR));  // I3481   // I3641    //wcscpy_s((PKMX_WCHART)(buf + offset), (size - offset) / sizeof(KMX_WCHART), fkp->dpOutput);  // I3481   // I3641
      offset += u16len(fkp->dpOutput) * 2 + 2;
      kp->dpContext = (KMX_DWORD)offset;
      u16ncpy((PKMX_WCHAR)(buf + offset), fkp->dpContext, (size - offset) / sizeof(KMX_WCHAR));  // I3481   // I3641   //wcscpy_s((PKMX_WCHART)(buf + offset), (size - offset) / sizeof(KMX_WCHART), fkp->dpContext);  // I3481   // I3641
      offset += u16len(fkp->dpContext) * 2 + 2;
    }
  }

  ck->dwBitmapSize = fk->dwBitmapSize;
  ck->dpBitmapOffset = (KMX_DWORD)offset;
  memcpy(buf + offset, fk->lpBitmap, fk->dwBitmapSize);
  offset += fk->dwBitmapSize;

  if (offset != size) {
    delete[] buf;
    return CERR_SomewhereIGotItWrong;
  }

  SetChecksum(buf, &ck->dwCheckSum, (KMX_DWORD)size);

  KMX_DWORD dwBytesWritten = 0;

 // WriteFile(hOutfile, buf, (KMX_DWORD)size, &dwBytesWritten, NULL);   // old S
  fwrite(buf, (KMX_DWORD)size , 1, fp_out);

  if (dwBytesWritten != size) {
    delete[] buf;
    return CERR_UnableToWriteFully;
  }

  delete[] buf;

  return CERR_None;

 return 0;
}


KMX_DWORD ReadLine(FILE* fp_in , PKMX_WCHAR wstr, KMX_BOOL PreProcess)
{
  KMX_DWORD len;
  PKMX_WCHAR p;
  KMX_BOOL LineCarry = FALSE, InComment = FALSE;
  KMX_DWORD n;
  KMX_WCHAR currentQuotes = 0;
  KMX_WCHAR str[LINESIZE + 3];
  len = fread( str , 1 ,LINESIZE * 2  ,fp_in   );               //  if (!ReadFile(hInfile, str, LINESIZE * 2, &len, NULL))
  if (!len )
    return CERR_CannotReadInfile;
  len /= 2;
  str[len] = 0;

  if (fseek(fp_in, 0 , SEEK_CUR) == ftell(fp_in))               //if (SetFilePointer(hInfile, 0, NULL, FILE_CURRENT) == GetFileSize(hInfile, NULL))
    // Always a "\r\n" to the EOF, avoids funny bugs
    u16ncat(str, u"\r\n", _countof(str));  // I3481

  if (len == 0) return CERR_EndOfFile;

  for (p = str, n = 0; n < len; n++, p++)
  {
    if (currentQuotes != 0)
    {
      if (*p == L'\n')
      {
        *p = 0;  // I2525
        u16ncpy(wstr, str, LINESIZE);  // I3481    //wcscpy_s(wstr, LINESIZE, str);  // I3481
        return (PreProcess ? CERR_None : CERR_UnterminatedString);
      }
      if (*p == currentQuotes) currentQuotes = 0;
      continue;
    }
    if (InComment) {
      if (*p == L'\n') break;
      *p = L' ';
      continue;
    }
    if (*p == L'\\') {
      LineCarry = TRUE;
      *p = L' ';
      continue;
    }
    if (LineCarry)
    {
      switch (*p)
      {
      case L' ':
      case L'\t':
      case L'\r':
        *p = L' ';
        continue;
      case L'\n':
        currentLine++;
        LineCarry = FALSE;
        *p = L' ';
        continue;
      }
      *p = 0; // I2525
      u16ncpy(wstr, str, LINESIZE);  // I3481    //wcscpy_s(wstr, LINESIZE, str);  // I3481
      return (PreProcess ? CERR_None : CERR_InvalidLineContinuation);
    }

    if (*p == L'\n') break;
    switch (*p)
    {
    case L'c':
    case L'C':
      if ((p == str || iswspace(*(p - 1))) && iswspace(*(p + 1))) {
        InComment = TRUE;
        *p = L' ';
      }
      continue;
    case L'\r':
    case L'\t':
      *p = L' ';
      continue;
    case L'\'':
    case L'\"':
      currentQuotes = *p;
      continue;
    }
  }

  if (n == len)
  {
    str[LINESIZE - 1] = 0;  // I2525
    u16ncpy(wstr, str, LINESIZE);  // I3481    //wcscpy_s(wstr, LINESIZE, str);  // I3481
    if (len == LINESIZE)
      return (PreProcess ? CERR_None : CERR_LineTooLong);
  }

  if (*p == L'\n') currentLine++;

  fseek(fp_in, -(int)(len * 2 - (INT_PTR)(p - str) * 2 - 2), SEEK_CUR)  ;  //      SetFilePointer(hInfile, -(int)(len * 2 - (INT_PTR)(p - str) * 2 - 2), NULL, FILE_CURRENT);

  p--;
  while (p >= str && iswspace(*p)) p--;
  p++;
  *p++ = L'\n';
  *p = 0;
  // trim spaces now, why not?
  u16ncpy(wstr, str, LINESIZE);  // I3481    //wcscpy_s(wstr, LINESIZE, str);  // I3481

  return CERR_None;
}

KMX_DWORD GetRHS(PFILE_KEYBOARD fk, PKMX_WCHAR p, PKMX_WCHAR buf, int bufsize, int offset, int IsUnicode)
{
  PKMX_WCHAR q;
  p = (const PKMX_WCHAR) u16chr(p, '>');     //  p = (PKMX_WCHAR) u16chr(p, '>');

  if (!p) return CERR_NoTokensFound;

  p++;

  return GetXString(fk, p, u"c\n", buf, bufsize, offset, &q, TRUE, IsUnicode);
}

void safe_wcsncpy(PKMX_WCHAR out, PKMX_WCHAR in, int cbMax)
{
  u16ncpy(out, in, cbMax - 1);  // I3481
  out[cbMax - 1] = 0;
}

KMX_BOOL IsSameToken(PKMX_WCHAR *p, KMX_WCHAR const * token)
{
  PKMX_WCHAR q;
  q = *p;
  while (iswspace(*q)) q++;
  if (u16ncmp(q, token, u16len(token)) == 0)    //if (_wcsnicmp(q, token, wcslen(token)) == 0)
  {
    q += u16len(token);   //q += wcslen(token);
    while (iswspace(*q)) q++;
    *p = q;
    return TRUE;
  }
  return FALSE;
}
/*
KMX_BOOL IsRelativePath(KMX_CHAR *p)
{
  // Relative path (returns TRUE):
  //  ..\...\BITMAP.BMP
  //  PATH\BITMAP.BMP
  //  BITMAP.BMP

  // Semi-absolute path (returns FALSE):
  //  \...\BITMAP.BMP

  // Absolute path (returns FALSE):
  //  C:\...\BITMAP.BMP
  //  \\SERVER\SHARE\...\BITMAP.BMP

  if (*p == '\\') return FALSE;
  if (*p && *(p + 1) == ':') return FALSE;

  return TRUE;
}*/

KMX_DWORD ImportBitmapFile(PFILE_KEYBOARD fk, PKMX_WCHAR szName, PKMX_DWORD FileSize, PKMX_BYTE *Buf)
{
  FILE *fp;
  KMX_CHAR szNewName[260], *p;

  p = wstrtostr(szName);
/*  // _S2_
  if (IsRelativePath(p))
  {
    strcpy_s(szNewName, _countof(szNewName), CompileDir);  // I3481
    strcat_s(szNewName, _countof(szNewName), p);  // I3481
  }
  else
    strcpy_s(szNewName, _countof(szNewName), p);  // I3481
*/
  delete[] p;
                                                                      // _S2 can I just use fopen here?
  fp = fopen( ( const PKMX_CHAR) szNewName, "rb");                    // _S2 fp = _wfsopen(*szNewName, L"rb", _SH_DENYWR);                           hFile = CreateFileA(szNewName, GENERIC_READ, FILE_SHARE_READ, NULL, OPEN_EXISTING, 0, NULL);
  if ( fp == NULL)                                                    //if (hFile == INVALID_HANDLE_VALUE)
  {
    strcat_s(szNewName, _countof(szNewName), ".bmp");  // I3481
    fp = fopen(( const PKMX_CHAR) szNewName, "rb");                   // _S2   fp = _wfsopen(szNewName, L"rb", _SH_DENYWR);                     //hFile = CreateFileA(szNewName, GENERIC_READ, FILE_SHARE_READ, NULL, OPEN_EXISTING, 0, NULL);
    if ( fp == NULL)                                                  // if (hFile == INVALID_HANDLE_VALUE)
      return CERR_CannotReadBitmapFile;
  }

  KMX_DWORD msg;

  // _S2_ if ((msg = CheckFilenameConsistency(szNewName, FALSE)) != CERR_None) {
  // _S2_   return msg;
 // _S2_  }

  auto sz = ftell(fp);                                                // *FileSize = GetFileSize(hFile, NULL);
  if (sz < 0) {
    fclose(fp);
    return FALSE;
  }

  if (sz < 2) return CERR_CannotReadBitmapFile;                       //if (*FileSize < 2) return CERR_CannotReadBitmapFile;
  *Buf = new KMX_BYTE[sz];                                            // *Buf = new KMX_BYTE[*FileSize];

  if (fread(Buf, 1, sz, fp) < (size_t) sz) {
    fclose(fp);
    return FALSE;
  }

  fclose(fp);

  if (!fread( *Buf, 1,sz, fp) )                                       //if (!ReadFile(hFile, *Buf, *FileSize, (PDWORD) FileSize, NULL))    // _S2: (PDWORD)
  {
    delete[] * Buf;
    *Buf = NULL;
    return CERR_CannotReadBitmapFile;
  }

  fclose(fp);                                                         //CloseHandle(hFile);

  // Test for version 7.0 icon support //
  if (*((PKMX_CHAR)*Buf) != 'B' && *(((PKMX_CHAR)*Buf) + 1) != 'M') {
    VERIFY_KEYBOARD_VERSION(fk, VERSION_70, CERR_70FeatureOnly);
  }

  return CERR_None;

}

int atoiW(PKMX_WCHAR p)
{
  PKMX_STR q = wstrtostr(p);     // _S2 PKMX_STR q = wstrtostr(p);
  int i = atoi(q);
  delete[] q;
  return i;
}


int CheckUTF16(int n)
{
  const int res[] = {
    0xFDD0, 0xFDD1, 0xFDD2, 0xFDD3, 0xFDD4, 0xFDD5, 0xFDD6, 0xFDD7,
    0xFDD8, 0xFDD9, 0xFDDA, 0xFDDB, 0xFDDC, 0xFDDD, 0xFDDE, 0xFDDF,
    0xFDE0, 0xFDE1, 0xFDE2, 0xFDE3, 0xFDE4, 0xFDE5, 0xFDE6, 0xFDE7,
    0xFDE8, 0xFDE9, 0xFDEA, 0xFDEB, 0xFDEC, 0xFDED, 0xFDEE, 0xFDEF,
    0xFFFF, 0xFFFE, 0 };

  if (n == 0) return CERR_ReservedCharacter;
  for (int i = 0; res[i] > 0; i++)
    if (n == res[i])
    {
      AddWarning(CWARN_ReservedCharacter);
      break;
    }
  return CERR_None;
}

int UTF32ToUTF16(int n, int *n1, int *n2)
{
  *n2 = -1;
  if (n <= 0xFFFF)
  {
    *n1 = n;
    if (n >= 0xD800 && n <= 0xDFFF) AddWarning(CWARN_UnicodeSurrogateUsed);
    return CheckUTF16(*n1);
  }

  if ((n & 0xFFFF) == 0xFFFF || (n & 0xFFFF) == 0xFFFE) AddWarning(CWARN_ReservedCharacter);
  if (n < 0 || n > 0x10FFFF) return CERR_InvalidCharacter;
  n = n - 0x10000;
  *n1 = (n / 0x400) + 0xD800;
  *n2 = (n % 0x400) + 0xDC00;
  if ((n = CheckUTF16(*n1)) != CERR_None) return n;
  return CheckUTF16(*n2);
}

KMX_DWORD BuildVKDictionary(PFILE_KEYBOARD fk)
{
  KMX_DWORD i;
  size_t len = 0;
  if (fk->cxVKDictionary== 0) return CERR_None;
  for (i = 0; i < fk->cxVKDictionary; i++)
  {
    len += u16len(fk->dpVKDictionary[i].szName) + 1;
  }
  PKMX_WCHAR storeval = new KMX_WCHAR[len], p = storeval;
  for (i = 0; i < fk->cxVKDictionary; i++)
  {
    u16ncpy(p, fk->dpVKDictionary[i].szName, len - (size_t)(p - storeval));  // I3481
    p = (PKMX_WCHAR) u16chr(p, 0);
    *p = ' ';
    p++;
  }

  p--;
  *p = 0;

  KMX_DWORD dwStoreID;
  KMX_DWORD msg = AddStore(fk, TSS_VKDICTIONARY, storeval, &dwStoreID);
  delete[] storeval;
  return msg;
}

int GetVKCode(PFILE_KEYBOARD fk, PKMX_WCHAR p)
{
  KMX_DWORD i;

  for (i = 0; i < fk->cxVKDictionary; i++)
    if (u16icmp(fk->dpVKDictionary[i].szName, p) == 0)
      return i + VK__MAX + 1;  // 256

  if (fk->cxVKDictionary % 10 == 0)
  {
    PFILE_VKDICTIONARY pvk = new FILE_VKDICTIONARY[fk->cxVKDictionary + 10];
    memcpy(pvk, fk->dpVKDictionary, fk->cxVKDictionary * sizeof(FILE_VKDICTIONARY));
    delete fk->dpVKDictionary;
    fk->dpVKDictionary = pvk;
  }
  // _S2 wcsncpy_s(fk->dpVKDictionary[fk->cxVKDictionary].szName, _countof(fk->dpVKDictionary[fk->cxVKDictionary].szName), p, SZMAX_VKDICTIONARYNAME - 1);  // I3481
   u16ncpy(fk->dpVKDictionary[fk->cxVKDictionary].szName, p, _countof(fk->dpVKDictionary[fk->cxVKDictionary].szName) );  // I3481
  fk->dpVKDictionary[fk->cxVKDictionary].szName[SZMAX_VKDICTIONARYNAME - 1] = 0;

  fk->cxVKDictionary++;
  return fk->cxVKDictionary + VK__MAX; // 256-1
}

int GetDeadKey(PFILE_KEYBOARD fk, PKMX_WCHAR p)
{
  KMX_DWORD i;

  for (i = 0; i < fk->cxDeadKeyArray; i++)
    if (u16icmp(fk->dpDeadKeyArray[i].szName, p) == 0)
      return i + 1;

  if (fk->cxDeadKeyArray % 10 == 0)
  {
    PFILE_DEADKEY dk = new FILE_DEADKEY[fk->cxDeadKeyArray + 10];
    memcpy(dk, fk->dpDeadKeyArray, fk->cxDeadKeyArray * sizeof(FILE_DEADKEY));
    delete[] fk->dpDeadKeyArray;
    fk->dpDeadKeyArray = dk;
  }
  u16ncpy(fk->dpDeadKeyArray[fk->cxDeadKeyArray].szName,p, _countof(fk->dpDeadKeyArray[fk->cxDeadKeyArray].szName));  // I3481
  fk->dpDeadKeyArray[fk->cxDeadKeyArray].szName[SZMAX_DEADKEYNAME - 1] = 0;

  fk->cxDeadKeyArray++;
  return fk->cxDeadKeyArray;
}

void RecordDeadkeyNames(PFILE_KEYBOARD fk)
{
  KMX_WCHAR buf[SZMAX_DEADKEYNAME + 16];
  PKMX_WCHAR p_buf =buf;    // _S2
  KMX_DWORD i;
  for (i = 0; i < fk->cxDeadKeyArray; i++)
  {
    u16printf(&p_buf,'d', 0x0020, createIntVector( (int)i), (PKMX_WCHAR) DEBUGSTORE_DEADKEY, fk->dpDeadKeyArray[i].szName) ;      // _S2 swprintf(buf, _countof(buf), L"%ls%d %ls", DEBUGSTORE_DEADKEY, (int)i, fk->dpDeadKeyArray[i].szName);  // I3481
    AddDebugStore(fk, buf);
  }
}

KMX_BOOL IsValidCallStore(PFILE_STORE fs)
{
  int i;
  PKMX_WCHAR p;
  for (i = 0, p = fs->dpString; *p; p++)
    if (*p == ':') i++;
    else if (!((*p >= 'a' && *p <= 'z') ||
      (*p >= 'A' && *p <= 'Z') ||
      (*p >= '0' && *p <= '9') ||
      *p == '.' ||
      *p == '_'))
      return FALSE;

  return i == 1;
}

FILE* CreateTempFile()
{
  KMX_CHAR szTempPathBuffer[MAX_PATH], szTempFileName[MAX_PATH];   // I3228   // I3510

  if (!tmpfile())                                     // if (!GetTempPath(MAX_PATH, szTempPathBuffer))
    return NULL;                                      //    return INVALID_HANDLE_VALUE;
  if (!tmpnam(szTempPathBuffer))                      //  if (!GetTempFileName(szTempPathBuffer, "kmx", 0, szTempFileName))
    return NULL;                                      //    return INVALID_HANDLE_VALUE;     // I3228   // I3510

  return  fopen(szTempFileName, "rb");                //  return CreateFile(szTempFileName, GENERIC_READ | GENERIC_WRITE, 0, NULL, CREATE_ALWAYS, FILE_ATTRIBUTE_TEMPORARY | FILE_FLAG_DELETE_ON_CLOSE, NULL);
}

///////////////////

FILE* UTF16TempFromUTF8(FILE* fp_in , KMX_BOOL hasPreamble)
{
  FILE *fp_out = CreateTempFile();         //HANDLE hOutfile = KMX_CreateTempFile_HANDLE();
  if(fp_out == NULL)                           // if (hOutfile == INVALID_HANDLE_VALUE)     // I3228   // I3510
  {
    fclose(fp_in);                             // CloseHandle(hInfile);
    return NULL;                               //return  INVALID_HANDLE_VALUE;
  }

PKMX_BYTE buf, p;
PKMX_WCHAR outbuf, poutbuf;
KMX_DWORD len;
DWORD len2;
KMX_WCHAR prolog = 0xFEFF;
fwrite(&prolog,2, 1, fp_out);                   //WriteFile(hOutfile, &prolog, 2, &len2, NULL);   // already replaced

len = ftell(fp_in);                             // len = GetFileSize(hInfile, NULL);
if (hasPreamble) {
  fseek( fp_in,3,SEEK_SET);                     // SetFilePointer(hInfile, 3, NULL, FILE_BEGIN); // Cut off UTF-8 marker
  len -= 3;
}

buf = new KMX_BYTE[len + 1];  // null terminated
outbuf = new KMX_WCHAR[len + 1];


len2= fread(buf,1,len,fp_in);                   // if (ReadFile(hInfile, buf, len, &len2, NULL)) {
if (len2) {
  buf[len2] = 0;
  p = buf;
  poutbuf = outbuf;
  if (hasPreamble) {
        // We have a preamble, so we attempt to read as UTF-8 and allow conversion errors to be filtered. This is not great for a
        // compiler but matches existing behaviour -- in future versions we may not do lenient conversion.
        ConversionResult cr = ConvertUTF8toUTF16(&p, &buf[len2], (UTF16 **)&poutbuf, (const UTF16 *)&outbuf[len], lenientConversion);
        fwrite(outbuf, (KMX_DWORD)(INT_PTR)(poutbuf - outbuf) * 2 , 1, fp_out);   //WriteFile(hOutfile, outbuf, (KMX_DWORD)(INT_PTR)(poutbuf - outbuf) * 2, &len2, NULL);
  }
  else {
    // No preamble, so we attempt to read as strict UTF-8 and fall back to ANSI if that fails
    ConversionResult cr = ConvertUTF8toUTF16(&p, &buf[len2], (UTF16 **)&poutbuf, (const UTF16 *)&outbuf[len], strictConversion);
    if (cr == sourceIllegal) {
      // Not a valid UTF-8 file, so fall back to ANSI
      //AddCompileMessage(CINFO_NonUnicodeFile);
      // note, while this message is defined, for now we will not emit it
      // because we don't support HINT/INFO messages yet and we don't want
      // this to cause a blocking compile at this stage
      poutbuf = strtowstr((PKMX_STR)buf);
      fwrite(poutbuf, (KMX_DWORD)u16len(poutbuf) * 2 , 1, fp_out);                //WriteFile(hOutfile, poutbuf, (KMX_DWORD)wcslen(poutbuf) * 2, &len2, NULL);
      delete[] poutbuf;
    }
    else {
      fwrite(outbuf, (KMX_DWORD)(INT_PTR)(poutbuf - outbuf) * 2 , 1, fp_out);     //WriteFile(hOutfile, outbuf, (KMX_DWORD)(INT_PTR)(poutbuf - outbuf) * 2, &len2, NULL);
    }
  }
}

fclose( fp_in);                             //CloseHandle(hInfile);
delete[] buf;
delete[] outbuf;
fseek( fp_out,2,SEEK_SET);                  //  SetFilePointer(hOutfile, 2, NULL, FILE_BEGIN)
return fp_out;  // _S2                       // return hOutfile; // _S2
}

extern "C" void __declspec(dllexport) Keyman_Diagnostic(int mode) {
  if (mode == 0) {
    RaiseException(0x0EA0BEEF, EXCEPTION_NONCONTINUABLE, 0, NULL);
  }
}

PFILE_STORE FindSystemStore(PFILE_KEYBOARD fk, KMX_DWORD dwSystemID)
{
  assert(fk != NULL);
  assert(dwSystemID != 0);

  PFILE_STORE sp = fk->dpStoreArray;
  for (KMX_DWORD i = 0; i < fk->cxStoreArray; i++, sp++) {
    if (sp->dwSystemID == dwSystemID) {
      return sp;
    }
  }
  return NULL;
}

//°°°°°°°°old°°°°°°°°°°°°°°°°°°°°°°°°°°°°°°°°°°°°°°°°°°°°°°°°°°°°°°°°°°°°°°°°°°°°°°°°°°°°°°°°°°°
//°°°°°°°°°°°°°°°°°°°°°°°°°°°°°°°°°°°°°°°°°°°°°°°°°°°°°°°°°°°°°°°°°°°°°°°°°°°°°°°°°°°°°°°°°°°°°°
//°°°°°°°°°°°°°°°°°°°°°°°°°°°°°°°°°°°°°°°°°°°°°°°°°°°°°°°°°°°°°°°°°°°°°°°°°°°°°°°°°°°°°°°°°°°°°°
//°°°°°°°°°°°°°°°°°°°°°°°°°°°°°°°°°°°°°°°°°°°°°°°°°°°°°°°°°°°°°°°°°°°°°°°°°°°°°°°°°°°°°°°°°°°°°°

/*
//int xatoi(PKMX_WCHART *p);
//int atoiW(PKMX_WCHART p);
//void safe_wcsncpy(PKMX_WCHART out, PKMX_WCHART in, int cbMax);
//int UTF32ToUTF16(int n, int *n1, int *n2);
//int GetDeadKey(PFILE_KEYBOARD fk, PKMX_WCHART p);
//KMX_BOOL IsValidCallStore(PFILE_STORE fs);
//KMX_BOOL IsSameToken(PKMX_WCHART *p, WCHAR const * token);
//KMX_DWORD GetRHS(PFILE_KEYBOARD fk, PKMX_WCHART p, PKMX_WCHART buf, int bufsize, int offset, int IsUnicode);
//PKMX_WCHART GetDelimitedString(PKMX_WCHART *p, WCHAR const * Delimiters, KMX_WORD Flags);
//KMX_DWORD GetXString(PFILE_KEYBOARD fk, PKMX_WCHART str, KMX_WCHART const * token, PKMX_WCHART output, int max, int offset, PKMX_WCHART *newp, int isVKey,  int isUnicode);
//int GetGroupNum(PFILE_KEYBOARD fk, PKMX_WCHART p);
//int LineTokenType(PKMX_WCHART *str);
//KMX_DWORD ParseLine(PFILE_KEYBOARD fk, PKMX_WCHART str);
//KMX_DWORD ProcessGroupFinish(PFILE_KEYBOARD fk);
//KMX_DWORD ProcessGroupLine(PFILE_KEYBOARD fk, PKMX_WCHART p);
//KMX_DWORD ProcessStoreLine(PFILE_KEYBOARD fk, PKMX_WCHART p);
//KMX_DWORD AddDebugStore(PFILE_KEYBOARD fk, WCHAR const * str);
//KMX_DWORD ProcessKeyLine(PFILE_KEYBOARD fk, PKMX_WCHART str, KMX_BOOL IsUnicode);
//KMX_DWORD ProcessEthnologueStore(PKMX_WCHART p); // I2646
//KMX_DWORD ProcessHotKey(PKMX_WCHART p, DWORD *hk);
//KMX_DWORD ImportBitmapFile(PFILE_KEYBOARD fk, PKMX_WCHART szName, PDWORD FileSize, PBYTE *Buf);
//KMX_DWORD ExpandKp(PFILE_KEYBOARD fk, PFILE_KEY kpp, KMX_DWORD storeIndex);
//KMX_DWORD WriteCompiledKeyboard(PFILE_KEYBOARD fk, HANDLE hOutfile);
//KMX_BOOL CompileKeyboardHandle(HANDLE hInfile, PFILE_KEYBOARD fk);
//int GetVKCode(PFILE_KEYBOARD fk, PKMX_WCHART p);  // I3438  // TODO: Consolidate GetDeadKey and GetVKCode?
//KMX_DWORD BuildVKDictionary(PFILE_KEYBOARD fk);  // I3438
//KMX_DWORD AddStore(PFILE_KEYBOARD fk, KMX_DWORD SystemID, WCHAR const * str, DWORD *dwStoreID = NULL);
//KMX_DWORD ProcessSystemStore(PFILE_KEYBOARD fk, KMX_DWORD SystemID, PFILE_STORE sp);
//void RecordDeadkeyNames(PFILE_KEYBOARD fk);
//KMX_DWORD AddCompilerVersionStore(PFILE_KEYBOARD fk);
//KMX_BOOL CheckStoreUsage(PFILE_KEYBOARD fk, int storeIndex, KMX_BOOL fIsStore, KMX_BOOL fIsOption, KMX_BOOL fIsCall);
//KMX_DWORD process_if(PFILE_KEYBOARD fk, LPKMX_WCHART q, LPKMX_WCHART tstr, int *mx);
//KMX_DWORD process_reset(PFILE_KEYBOARD fk, LPKMX_WCHART q, LPKMX_WCHART tstr, int *mx);
//KMX_DWORD process_set(PFILE_KEYBOARD fk, LPKMX_WCHART q, LPKMX_WCHART tstr, int *mx);
//KMX_DWORD process_save(PFILE_KEYBOARD fk, LPKMX_WCHART q, LPKMX_WCHART tstr, int *mx);
//KMX_DWORD process_platform(PFILE_KEYBOARD fk, LPKMX_WCHART q, LPKMX_WCHART tstr, int *mx);  // I3430
//KMX_DWORD process_baselayout(PFILE_KEYBOARD fk, LPKMX_WCHART q, LPKMX_WCHART tstr, int *mx);  // I3430
//KMX_DWORD process_set_synonym(KMX_DWORD dwSystemID, PFILE_KEYBOARD fk, LPKMX_WCHART q, LPKMX_WCHART tstr, int *mx);  // I3437
//KMX_DWORD process_expansion(PFILE_KEYBOARD fk, LPKMX_WCHART q, LPKMX_WCHART tstr, int *mx, int max);
//KMX_BOOL IsValidKeyboardVersion(KMX_WCHART *dpString);   // I4140
//KMX_DWORD ReadLine(HANDLE hInfile, PKMX_WCHART str, KMX_BOOL PreProcess);
//HANDLE UTF16TempFromUTF8(HANDLE hInfile, KMX_BOOL hasPreamble);


enum KMX_LinePrefixType { KMX_lptNone, KMX_lptKeymanAndKeymanWeb, KMX_lptKeymanWebOnly, KMX_lptKeymanOnly, KMX_lptOther };
*/
/*
KMX_WCHART const * LineTokens[] = {
  L"SVNBHBGMNSCCLLCMLB", L"store", L"VERSION ", L"NAME ",
  L"BITMAP ", L"HOTKEY ", L"begin", L"group", L"match", L"nomatch",
  L"SHIFT FREES CAPS", L"CAPS ON ONLY", L"CAPS ALWAYS OFF",
  L"LANGUAGE ", L"LAYOUT ", L"COPYRIGHT ", L"MESSAGE ", L"LANGUAGENAME ",
  L"BITMAPS " };

#define SSN__PREFIX		L"&"

KMX_WCHART const * StoreTokens[TSS__MAX + 2] = {
  L"",
  SSN__PREFIX L"BITMAP",
  SSN__PREFIX L"COPYRIGHT",
  SSN__PREFIX L"HOTKEY",
  SSN__PREFIX L"LANGUAGE",
  SSN__PREFIX L"LAYOUT",
  SSN__PREFIX L"MESSAGE",
  SSN__PREFIX L"NAME",
  SSN__PREFIX L"VERSION",
  SSN__PREFIX L"CAPSONONLY",
  SSN__PREFIX L"CAPSALWAYSOFF",
  SSN__PREFIX L"SHIFTFREESCAPS",
  SSN__PREFIX L"LANGUAGENAME",
  L"",
  L"",
  SSN__PREFIX L"ETHNOLOGUECODE",
  L"",
  SSN__PREFIX L"MNEMONICLAYOUT",
  SSN__PREFIX L"INCLUDECODES",
  SSN__PREFIX L"OLDCHARPOSMATCHING",
  L"",
  L"",
  L"",
  L"",
  SSN__PREFIX L"VISUALKEYBOARD",
  SSN__PREFIX L"KMW_RTL",
  SSN__PREFIX L"KMW_HELPFILE",
  SSN__PREFIX L"KMW_HELPTEXT",
  SSN__PREFIX L"KMW_EMBEDJS",
  SSN__PREFIX L"WINDOWSLANGUAGES",
  L"",
  SSN__PREFIX L"PLATFORM",    // read only  // I3430
  SSN__PREFIX L"BASELAYOUT",  // read only  // I3430
  SSN__PREFIX L"LAYER",       // read-write via set?  // I3430
  L"",                        // I3438
  SSN__PREFIX L"LAYOUTFILE",  // I3483
  SSN__PREFIX L"KEYBOARDVERSION",   // I4140
  SSN__PREFIX L"KMW_EMBEDCSS",
  SSN__PREFIX L"TARGETS",   // I4504
  SSN__PREFIX L"CASEDKEYS", // #2241
  NULL
};

HINSTANCE g_hInstance;
KMX_CompilerMessageProc msgproc = NULL;
int currentLine = 0, nErrors = 0;
KMX_CHAR CompileDir[MAX_PATH];
int ErrChr;
<<<<<<< HEAD
KMX_CHAR ErrExtra[256];
KMX_BOOL FSaveDebug, FCompilerWarningsAsErrors, FWarnDeprecatedCode;   // I4865   // I4866

KMX_BOOL FOldCharPosMatching = FALSE, FMnemonicLayout = FALSE;
=======
char ErrExtra[256];
BOOL FSaveDebug, FCompilerWarningsAsErrors, FWarnDeprecatedCode;   // I4865   // I4866
BOOL FShouldAddCompilerVersion = TRUE;
BOOL FOldCharPosMatching = FALSE, FMnemonicLayout = FALSE;
>>>>>>> dedb06e7
NamedCodeConstants *CodeConstants = NULL;

// Compile target //

int CompileTarget;

#define CKF_KEYMAN    0
#define CKF_KEYMANWEB 1

KMX_BOOL WINAPI DllMain(HINSTANCE hinst, KMX_DWORD fdwReason, LPVOID lpvReserved)
{
  if (fdwReason == DLL_PROCESS_ATTACH) g_hInstance = hinst;
  return TRUE;
}

//PKMX_WCHART strtowstr(PKMX_STR in)
{
  PKMX_WCHART result;
  size_t len;

  mbstowcs_s(&len, NULL, 0, in, strlen(in));  // I3481
  result = new KMX_WCHART[len + 1];
  mbstowcs_s(&len, result, len + 1, in, strlen(in));  // I3481   // I3641
  result[len] = 0;
  return result;
}*/
/* // _S2

//PSTR wstrtostr(PWSTR in)
PKMX_STR wstrtostr(PKMX_WCHART in)
{
  PKMX_STR result;
  size_t len;

  wcstombs_s(&len, NULL, 0, in, wcslen( in));  // I3481
  result = new KMX_CHAR[len + 1];
  wcstombs_s(&len, result, len + 1, in, wcslen(in));  // I3481   // I3641
  result[len] = 0;
  return result;
}
*/
/*
KMX_BOOL AddCompileString(LPSTR buf)
{
  SetLastError(0);
  (*msgproc)(currentLine + 1, CWARN_Info, buf);
  return FALSE;
}*/
/*
KMX_BOOL AddCompileMessage(DWORD msg)
{
  KMX_CHAR szText[SZMAX_ERRORTEXT + 1 + 280];

  SetLastError(0);
  if (msg & CERR_MEMORY)
  {
    lstrcpy(szText, "Fatal Error: Out of Memory");
    (*msgproc)(currentLine + 1, msg, szText);
    nErrors++;
    return TRUE;
  }

  if (msg & CERR_FATAL)
  {
    LoadString(g_hInstance, msg, szText, SZMAX_ERRORTEXT);
    (*msgproc)(currentLine + 1, msg, szText);
    nErrors++;
    return TRUE;
  }

  if (msg & CERR_ERROR) nErrors++;
  LoadString(g_hInstance, msg, szText, SZMAX_ERRORTEXT);
  if (ErrChr > 0)
    wsprintf(strchr(szText, 0), " chr:%d", ErrChr);
  if (*ErrExtra)
    wsprintf(strchr(szText, 0), " extra:%s", ErrExtra);

  ErrChr = 0; *ErrExtra = 0;

  if (!(*msgproc)(currentLine, msg, szText)) return TRUE;

  return FALSE;
<<<<<<< HEAD
}*/
/*
// is old version of CompileKeyboardFile
extern "C" KMX_BOOL __declspec(dllexport) CompileKeyboardFile(PSTR pszInfile, PKMX_STR pszOutfile, KMX_BOOL ASaveDebug, KMX_BOOL ACompilerWarningsAsErrors, KMX_BOOL AWarnDeprecatedCode, CompilerMessageProc pMsgProc)   // I4865   // I4866
=======
}

typedef struct _COMPILER_OPTIONS {
  DWORD dwSize;
  BOOL ShouldAddCompilerVersion;
} COMPILER_OPTIONS;

typedef COMPILER_OPTIONS *PCOMPILER_OPTIONS;

extern "C" BOOL __declspec(dllexport) SetCompilerOptions(PCOMPILER_OPTIONS options) {
  if(!options || options->dwSize < sizeof(COMPILER_OPTIONS)) {
    return FALSE;
  }
  FShouldAddCompilerVersion = options->ShouldAddCompilerVersion;
  return TRUE;
}

extern "C" BOOL __declspec(dllexport) CompileKeyboardFile(PSTR pszInfile, PSTR pszOutfile, BOOL ASaveDebug, BOOL ACompilerWarningsAsErrors, BOOL AWarnDeprecatedCode, CompilerMessageProc pMsgProc)   // I4865   // I4866
>>>>>>> dedb06e7
{
  HANDLE hInfile = INVALID_HANDLE_VALUE, hOutfile = INVALID_HANDLE_VALUE;
  KMX_BOOL err;
  DWORD len;
  KMX_CHAR str[260];

  FSaveDebug = ASaveDebug;
  FCompilerWarningsAsErrors = ACompilerWarningsAsErrors;   // I4865
  FWarnDeprecatedCode = AWarnDeprecatedCode;   // I4866

  CompileTarget = CKF_KEYMAN;

  if (!pMsgProc || !pszInfile || !pszOutfile) SetError(CERR_BadCallParams);

  PKMX_STR p;
  if (p = strrchr(pszInfile, '\\'))
  {
    strncpy_s(CompileDir, _countof(CompileDir), pszInfile, (INT_PTR)(p - pszInfile + 1));  // I3481
    CompileDir[(INT_PTR)(p - pszInfile + 1)] = 0;
  }
  else
    CompileDir[0] = 0;

  msgproc = pMsgProc;
  currentLine = 0;
  nErrors = 0;

  hInfile = CreateFileA(pszInfile, GENERIC_READ, FILE_SHARE_READ, NULL, OPEN_EXISTING, 0, NULL);
  if (hInfile == INVALID_HANDLE_VALUE) SetError(CERR_InfileNotExist);

  // Transfer the file to a memory stream for processing UTF-8 or ANSI to UTF-16?
  // What about really large files?  Transfer to a temp file...

  if (!ReadFile(hInfile, str, 3, &len, NULL))
  {
    CloseHandle(hInfile);
    return CERR_CannotReadInfile;
  }
  SetFilePointer(hInfile, 0, NULL, FILE_BEGIN);
  if (str[0] == UTF8Sig[0] && str[1] == UTF8Sig[1] && str[2] == UTF8Sig[2])
    hInfile = UTF16TempFromUTF8(hInfile, TRUE);
  else if (str[0] == UTF16Sig[0] && str[1] == UTF16Sig[1])
    SetFilePointer(hInfile, 2, NULL, FILE_BEGIN);
  else
    hInfile = UTF16TempFromUTF8(hInfile, FALSE);  // Will fall back to ansi for invalid UTF-8
  if (hInfile == INVALID_HANDLE_VALUE)   // I3228   // I3510
  {
    return CERR_CannotCreateTempfile;
  }

  hOutfile = CreateFileA(pszOutfile, GENERIC_WRITE, 0, NULL, CREATE_ALWAYS, 0, NULL);
  if (hOutfile == INVALID_HANDLE_VALUE) SetError(CERR_CannotCreateOutfile);

  KMX_DWORD msg;
  FILE_KEYBOARD fk;
  CodeConstants = new NamedCodeConstants;

  err = KMX_CompileKeyboardHandle(hInfile, &fk);
  if (err)
  {
    if ((msg = WriteCompiledKeyboard(&fk, hOutfile)) != CERR_None)
      KMX_AddCompileMessage(msg);
  }
  else
    KMX_AddCompileMessage(CERR_InvalidValue);

  CloseHandle(hInfile);
  CloseHandle(hOutfile);

  delete CodeConstants;

  if (nErrors > 0)
  {
    DeleteFile(pszOutfile);
    return FALSE;
  }

  return err;
}
*/
/*
// is new version of CompileKeyboardFile
extern "C" KMX_BOOL __declspec(dllexport) CompileKeyboardFile(PSTR pszInfile, PKMX_STR pszOutfile, KMX_BOOL ASaveDebug, KMX_BOOL ACompilerWarningsAsErrors, KMX_BOOL AWarnDeprecatedCode, CompilerMessageProc pMsgProc)   // I4865   // I4866
{
  HANDLE hInfile = INVALID_HANDLE_VALUE, hOutfile = INVALID_HANDLE_VALUE;
  KMX_BOOL err;
  DWORD len;
  KMX_CHAR str[260];

  FSaveDebug = ASaveDebug;
  FCompilerWarningsAsErrors = ACompilerWarningsAsErrors;   // I4865
  FWarnDeprecatedCode = AWarnDeprecatedCode;   // I4866

  CompileTarget = CKF_KEYMAN;

  if (!pMsgProc || !pszInfile || !pszOutfile) SetError(CERR_BadCallParams);

  PKMX_STR p;
  if (p = strrchr(pszInfile, '\\'))
  {
    strncpy_s(CompileDir, _countof(CompileDir), pszInfile, (INT_PTR)(p - pszInfile + 1));  // I3481
    CompileDir[(INT_PTR)(p - pszInfile + 1)] = 0;
  }
  else
    CompileDir[0] = 0;

  msgproc = pMsgProc;
  currentLine = 0;
  nErrors = 0;

  hInfile = CreateFileA(pszInfile, GENERIC_READ, FILE_SHARE_READ, NULL, OPEN_EXISTING, 0, NULL);
  if (hInfile == INVALID_HANDLE_VALUE) SetError(CERR_InfileNotExist);

  // Transfer the file to a memory stream for processing UTF-8 or ANSI to UTF-16?
  // What about really large files?  Transfer to a temp file...

  if (!ReadFile(hInfile, str, 3, &len, NULL))
  {
    CloseHandle(hInfile);
    return CERR_CannotReadInfile;
  }
  SetFilePointer(hInfile, 0, NULL, FILE_BEGIN);
  if (str[0] == UTF8Sig[0] && str[1] == UTF8Sig[1] && str[2] == UTF8Sig[2])
    hInfile = UTF16TempFromUTF8(hInfile, TRUE);
  else if (str[0] == UTF16Sig[0] && str[1] == UTF16Sig[1])
    SetFilePointer(hInfile, 2, NULL, FILE_BEGIN);
  else
    hInfile = UTF16TempFromUTF8(hInfile, FALSE);  // Will fall back to ansi for invalid UTF-8
  if (hInfile == INVALID_HANDLE_VALUE)   // I3228   // I3510
  {
    return CERR_CannotCreateTempfile;
  }

  hOutfile = CreateFileA(pszOutfile, GENERIC_WRITE, 0, NULL, CREATE_ALWAYS, 0, NULL);
  if (hOutfile == INVALID_HANDLE_VALUE) SetError(CERR_CannotCreateOutfile);

  KMX_DWORD msg;
  FILE_KEYBOARD fk;
  CodeConstants = new NamedCodeConstants;

  err = KMX_CompileKeyboardHandle(hInfile, &fk);
  if (err)
  {
    if ((msg = KMX_WriteCompiledKeyboard(&fk, hOutfile)) != CERR_None)
      KMX_AddCompileMessage(msg);
  }
  else
    KMX_AddCompileMessage(CERR_InvalidValue);

  CloseHandle(hInfile);
  CloseHandle(hOutfile);

  delete CodeConstants;

  if (nErrors > 0)
  {
    DeleteFile(pszOutfile);
    return FALSE;
  }

  return err;
}

*/

/*
extern "C" KMX_BOOL __declspec(dllexport) CompileKeyboardFileToBuffer(PSTR pszInfile, PFILE_KEYBOARD pfkBuffer, KMX_BOOL ACompilerWarningsAsErrors, KMX_BOOL AWarnDeprecatedCode, CompilerMessageProc pMsgProc, int Target)   // I4865   // I4866
{
  HANDLE hInfile = INVALID_HANDLE_VALUE;
  KMX_BOOL err;
  DWORD len;
  KMX_CHAR str[260];

  FSaveDebug = TRUE;   // I3681
  FCompilerWarningsAsErrors = ACompilerWarningsAsErrors;   // I4865
  FWarnDeprecatedCode = AWarnDeprecatedCode;   // I4866

  CompileTarget = Target;

  if (!pMsgProc || !pszInfile || !pfkBuffer) SetError(CERR_BadCallParams);

  PKMX_STR p;
  if (p = strrchr(pszInfile, '\\'))
  {
    strncpy_s(CompileDir, _countof(CompileDir), pszInfile, (INT_PTR)(p - pszInfile + 1));  // I3481
    CompileDir[(INT_PTR)(p - pszInfile + 1)] = 0;
  }
  else
    CompileDir[0] = 0;

  msgproc = pMsgProc;
  currentLine = 0;
  nErrors = 0;

  hInfile = CreateFileA(pszInfile, GENERIC_READ, FILE_SHARE_READ, NULL, OPEN_EXISTING, 0, NULL);
  if (hInfile == INVALID_HANDLE_VALUE) SetError(CERR_InfileNotExist);

  // Transfer the file to a memory stream for processing UTF-8 or ANSI to UTF-16?
  // What about really large files?  Transfer to a temp file...

  if (!ReadFile(hInfile, str, 3, &len, NULL))
  {
    CloseHandle(hInfile);
    return CERR_CannotReadInfile;
  }
  SetFilePointer(hInfile, 0, NULL, FILE_BEGIN);
  if (str[0] == UTF8Sig[0] && str[1] == UTF8Sig[1] && str[2] == UTF8Sig[2])
    hInfile = UTF16TempFromUTF8(hInfile, TRUE);
  else if (str[0] == UTF16Sig[0] && str[1] == UTF16Sig[1])
    SetFilePointer(hInfile, 2, NULL, FILE_BEGIN);
  else
    hInfile = UTF16TempFromUTF8(hInfile, FALSE);

  CodeConstants = new NamedCodeConstants;
  err = KMX_CompileKeyboardHandle(hInfile, pfkBuffer);
  delete CodeConstants;
  CloseHandle(hInfile);

  if (nErrors > 0)
    return FALSE;

  return err;
}*/
/*
void GetVersionInfo(KMX_DWORD *VersionMajor, KMX_DWORD *VersionMinor)
{
  HRSRC hres = FindResource(0, MAKEINTRESOURCE(1), RT_VERSION);
  if (hres)
  {
    HGLOBAL hmem = LoadResource(0, hres);
    PKMX_STR buf = (PKMX_STR)LockResource(hmem);
    *VersionMajor = *((PKMX_DWORD)&buf[0x30]);
    *VersionMinor = *((PKMX_DWORD)&buf[0x34]);
  }
}
*/
/*
KMX_BOOL CompileKeyboardHandle(HANDLE hInfile, PFILE_KEYBOARD fk)
{
  PKMX_WCHART str, p;

  KMX_DWORD msg;

  FMnemonicLayout = FALSE;

  if (!fk) {
    SetError(CERR_SomewhereIGotItWrong);
  }

  str = new KMX_WCHART[LINESIZE];
  if (!str) {
    SetError(CERR_CannotAllocateMemory);
  }

  fk->KeyboardID = 0;
  fk->version = 0;
  fk->dpStoreArray = NULL;
  fk->dpGroupArray = NULL;
  fk->cxStoreArray = 0;
  fk->cxGroupArray = 0;
  fk->StartGroup[0] = fk->StartGroup[1] = -1;
  fk->szName[0] = 0;
  fk->szCopyright[0] = 0;
  fk->dwFlags = KF_AUTOMATICVERSION;
  fk->currentGroup = 0xFFFFFFFF;
  fk->currentStore = 0;
  fk->cxDeadKeyArray = 0;
  fk->dpDeadKeyArray = NULL;
  fk->cxVKDictionary = 0;  // I3438
  fk->dpVKDictionary = NULL;  // I3438

//	fk->szMessage[0] = 0;//
 // fk->szLanguageName[0] = 0;///
  fk->dwBitmapSize = 0;
  fk->dwHotKey = 0;

  // Add a store for the Keyman 6.0 copyright information string //

<<<<<<< HEAD
  KMX_DWORD vmajor, vminor;
  KMX_GetVersionInfo(&vmajor, &vminor);
  //char buf[256];
  swprintf(str, LINESIZE, L"Created with Keyman Developer version %d.%d.%d.%d", HIWORD(vmajor),
    LOWORD(vmajor), HIWORD(vminor), LOWORD(vminor));  // I3481

//PWSTR pw = strtowstr(buf);
  KMX_AddStore(fk, TSS_KEYMANCOPYRIGHT, str);
  //delete pw;
=======
  if(FShouldAddCompilerVersion) {
    DWORD vmajor, vminor;
    GetVersionInfo(&vmajor, &vminor);
    swprintf(str, LINESIZE, L"Created with Keyman Developer version %d.%d.%d.%d", HIWORD(vmajor),
      LOWORD(vmajor), HIWORD(vminor), LOWORD(vminor));  // I3481

    AddStore(fk, TSS_KEYMANCOPYRIGHT, str);
  }
>>>>>>> dedb06e7

  // Add a system store for the Keyman edition number //

  swprintf(str, LINESIZE, L"%d", 0);  // I3481
  KMX_AddStore(fk, TSS_CUSTOMKEYMANEDITION, str);
  PKMX_WCHART tbuf = KMX_strtowstr((KMX_CHAR*) "Keyman");
  KMX_AddStore(fk, TSS_CUSTOMKEYMANEDITIONNAME, tbuf);
  delete tbuf;

  // must preprocess for group and store names -> this isn't really necessary, but never mind!
  while ((msg = ReadLine(hInfile, str, TRUE)) == CERR_None)
  {
    if (GetAsyncKeyState(VK_ESCAPE) < 0) SetError(CERR_Break);
    p = str;
    switch (KMX_LineTokenType(&p))
    {
    case T_VERSION:
      *(p + 4) = 0;
      if ((msg = KMX_AddStore(fk, TSS_VERSION, p)) != CERR_None) SetError(msg);
      break;

    case T_GROUP:
      if ((msg = KMX_ProcessGroupLine(fk, p)) != CERR_None) SetError(msg);
      break;

    case T_STORE:
      if ((msg = KMX_ProcessStoreLine(fk, p)) != CERR_None) SetError(msg);
      break;

    default:
      break;
    }
  }

  if (msg != CERR_EndOfFile) SetError(msg);

  SetFilePointer(hInfile, 2, NULL, FILE_BEGIN);
  currentLine = 0;

  // Reindex the list of codeconstants after stores added //

  CodeConstants->reindex();

  // ReadLine will automatically skip over $Keyman lines, and parse wrapped lines //
  while ((msg = ReadLine(hInfile, str, FALSE)) == CERR_None)
  {
    if (GetAsyncKeyState(VK_ESCAPE) < 0) SetError(CERR_Break);
    msg = ParseLine(fk, str);
    if (msg != CERR_None) SetError(msg);
  }

  if (msg != CERR_EndOfFile) SetError(msg);

  KMX_ProcessGroupFinish(fk);

  if (FSaveDebug) RecordDeadkeyNames(fk);

  // Add the compiler version as a system store //
  if ((msg = KMX_AddCompilerVersionStore(fk)) != CERR_None) SetError(msg);

  if ((msg = KMX_BuildVKDictionary(fk)) != CERR_None) SetError(msg);  // I3438

  delete str;

  if (!CheckKeyboardFinalVersion(fk)) {
    return FALSE;
  }

  // Flag presence of deprecated features //
  CheckForDeprecatedFeatures(fk);

  return TRUE;
}*/
/*
KMX_DWORD ProcessBeginLine(PFILE_KEYBOARD fk, PKMX_WCHART p)
{
  KMX_WCHART tstr[128];
  PKMX_WCHART q, pp;
  int BeginMode;
  KMX_DWORD msg;

  pp = p;

  q = wcschr(p, '>');
  if (!q) return CERR_NoTokensFound;

  while (iswspace(*p)) p++;
  if (_wcsnicmp(p, L"unicode", 7) == 0) BeginMode = BEGIN_UNICODE;
  else if (_wcsnicmp(p, L"ansi", 4) == 0) BeginMode = BEGIN_ANSI;
  else if (*p != '>') return CERR_InvalidToken;
  else BeginMode = BEGIN_ANSI;

  if ((msg = KMX_GetRHS(fk, p, tstr, 80, (int)(INT_PTR)(p - pp), FALSE)) != CERR_None) return msg;

  if (tstr[0] != UC_SENTINEL || tstr[1] != CODE_USE) return CERR_InvalidBegin;

  fk->StartGroup[BeginMode] = tstr[2] - 1;
  //mcd-03-01-2000: removed the secondary group idea; this was undocumented and
  //is not supported under Keyman 5.0: ugly!!
  //if(tstr[3] == UC_SENTINEL && tstr[4] == CODE_USE) fk->StartGroup[1] = tstr[5] - 1;
  if (tstr[3] != 0) return CERR_InvalidToken;

  if (FSaveDebug)
    // Record a system store for the line number of the begin statement //
    KMX_AddDebugStore(fk, BeginMode == BEGIN_UNICODE ? DEBUGSTORE_BEGIN L"Unicode" : DEBUGSTORE_BEGIN L"ANSI");

  return CERR_None;
}*/
/*
KMX_DWORD ValidateMatchNomatchOutput(PKMX_WCHART p) {
  while (p && *p) {
    if (*p == UC_SENTINEL) {
      switch (*(p + 1)) {
      case CODE_CONTEXT:
      case CODE_CONTEXTEX:
      case CODE_INDEX:
        return CERR_ContextAndIndexInvalidInMatchNomatch;
      }
    }
    p = incxstr(p);
  }
  return CERR_None;
}
*/
/*
KMX_DWORD ParseLine(PFILE_KEYBOARD fk, PKMX_WCHART str)
{
  PKMX_WCHART p, q, pp;
  PFILE_GROUP gp;
  KMX_DWORD msg;
  int IsUnicode = TRUE; // For NOW!

  p = str;
  pp = str;

  switch (KMX_LineTokenType(&p))
  {
  case T_BLANK:
  case T_COMMENT:
    break;	// Ignore the line
  case T_VERSION:
  case T_STORE:
    break;	// The line has already been processed

  case T_BEGIN:
    // after a begin can be "Unicode" or "ANSI" or nothing (=ANSI)
    if ((msg = KMX_ProcessBeginLine(fk, p)) != CERR_None) return msg;
    break;

  case T_GROUP:
    if (fk->currentGroup == 0xFFFFFFFF) fk->currentGroup = 0;
    else
    {
      if ((msg = KMX_ProcessGroupFinish(fk)) != CERR_None) return msg;		// finish off previous group first?
      fk->currentGroup++;
    }
    //		if( (err = ProcessGroupLine( fk, p )) != CERR_None ) return err;
    break;

  case T_NAME:
    WarnDeprecatedHeader();   // I4866
    q = KMX_GetDelimitedString(&p, L"\"\"", 0);
    if (!q) return CERR_InvalidName;

    if ((msg = KMX_AddStore(fk, TSS_NAME, q)) != CERR_None) return msg;
    break;

  case T_COPYRIGHT:
    WarnDeprecatedHeader();   // I4866
    q = KMX_GetDelimitedString(&p, L"\"\"", 0);
    if (!q) return CERR_InvalidCopyright;

    if ((msg = KMX_AddStore(fk, TSS_COPYRIGHT, q)) != CERR_None) return msg;
    break;

  case T_MESSAGE:
    WarnDeprecatedHeader();   // I4866
    q = KMX_GetDelimitedString(&p, L"\"\"", 0);
    if (!q) return CERR_InvalidMessage;

    if ((msg = KMX_AddStore(fk, TSS_MESSAGE, q)) != CERR_None) return msg;
    break;

  case T_LANGUAGENAME:
    WarnDeprecatedHeader();   // I4866
    q = KMX_GetDelimitedString(&p, L"\"\"", 0);
    if (!q) return CERR_InvalidLanguageName;

    if ((msg = KMX_AddStore(fk, TSS_LANGUAGENAME, q)) != CERR_None) return msg;
    break;

  case T_LANGUAGE:
  {
    WarnDeprecatedHeader();   // I4866
    wchar_t *tokcontext = NULL;
    q = wcstok_s(p, L"\n", &tokcontext);  // I3481
    if ((msg = KMX_AddStore(fk, TSS_LANGUAGE, q)) != CERR_None) return msg;
    break;
  }
  case T_LAYOUT:
  {
    WarnDeprecatedHeader();   // I4866
    wchar_t *tokcontext = NULL;
    q = wcstok_s(p, L"\n", &tokcontext);  // I3481
    if ((msg = KMX_AddStore(fk, TSS_LAYOUT, q)) != CERR_None) return msg;
    break;
  }
  case T_CAPSOFF:
    WarnDeprecatedHeader();   // I4866
    if ((msg = KMX_AddStore(fk, TSS_CAPSALWAYSOFF, L"1")) != CERR_None) return msg;
    break;

  case T_CAPSON:
    WarnDeprecatedHeader();   // I4866
    if ((msg = KMX_AddStore(fk, TSS_CAPSONONLY, L"1")) != CERR_None) return msg;
    break;

  case T_SHIFT:
    WarnDeprecatedHeader();   // I4866
    if ((msg = KMX_AddStore(fk, TSS_SHIFTFREESCAPS, L"1")) != CERR_None) return msg;
    break;

  case T_HOTKEY:
  {
    WarnDeprecatedHeader();   // I4866
    wchar_t *tokcontext = NULL;
    if ((q = wcstok_s(p, L"\n", &tokcontext)) == NULL) return CERR_CodeInvalidInThisSection;  // I3481
    if ((msg = KMX_AddStore(fk, TSS_HOTKEY, q)) != CERR_None) return msg;
    break;
  }
  case T_BITMAP:
  {
    WarnDeprecatedHeader();   // I4866
    wchar_t *tokcontext = NULL;
    if ((q = wcstok_s(p, L"\n", &tokcontext)) == NULL) return CERR_InvalidBitmapLine;  // I3481

    while (iswspace(*q)) q++;
    if (*q == '"') {
      p = q;
      q = KMX_GetDelimitedString(&p, L"\"\"", 0);
      if (!q) return CERR_InvalidBitmapLine;
    }

    if ((msg = KMX_AddStore(fk, TSS_BITMAP, q)) != CERR_None) return msg;
    break;
  }
  case T_BITMAPS:
  {
    WarnDeprecatedHeader();   // I4866
    wchar_t *tokcontext = NULL;
    AddWarning(CWARN_BitmapNotUsed);

    if ((q = wcstok_s(p, L"\n", &tokcontext)) == NULL) return CERR_InvalidBitmapLine;  // I3481
    if (wcschr(q, ',')) *wcschr(q, ',') = 0;
    if ((msg = KMX_AddStore(fk, TSS_BITMAP, q)) != CERR_None) return msg;

    break;
  }
  case T_KEYTOKEY:			// A rule
    if (fk->currentGroup == 0xFFFFFFFF) return CERR_CodeInvalidInThisSection;
    if ((msg = ProcessKeyLine(fk, p, IsUnicode)) != CERR_None) return msg;
    break;

  case T_MATCH:
    if (fk->currentGroup == 0xFFFFFFFF) return CERR_CodeInvalidInThisSection;
    {
      PKMX_WCHART buf = new KMX_WCHART[GLOBAL_BUFSIZE];
      if ((msg = KMX_GetRHS(fk, p, buf, GLOBAL_BUFSIZE - 1, (int)(INT_PTR)(p - pp), IsUnicode)) != CERR_None)
      {
        delete buf;
        return msg;
      }

      if ((msg = KMX_ValidateMatchNomatchOutput(buf)) != CERR_None) {
        delete buf;
        return msg;
      }

      gp = &fk->dpGroupArray[fk->currentGroup];

      gp->dpMatch = new KMX_WCHART[wcslen(buf) + 1];
      wcscpy_s(gp->dpMatch, wcslen(buf) + 1, buf);  // I3481

      delete buf;

      if (FSaveDebug)
      {
        KMX_WCHART tstr[128];
        //char buf[256];
        //swprintf(tstr, "%d", fk->currentGroup);
        /* Record a system store for the line number of the begin statement //
        //wcscpy(tstr, DEBUGSTORE_MATCH);

        //wcscat(tstr, pw);

        swprintf(tstr, _countof(tstr), L"%ls%d %ls", DEBUGSTORE_MATCH, (int) fk->currentGroup, gp->szName);  // I3481
        KMX_AddDebugStore(fk, tstr);
      }
    }
    break;

  case T_NOMATCH:
    if (fk->currentGroup == 0xFFFFFFFF) return CERR_CodeInvalidInThisSection;
    {
      PKMX_WCHART buf = new KMX_WCHART[GLOBAL_BUFSIZE];
      if ((msg = KMX_GetRHS(fk, p, buf, GLOBAL_BUFSIZE, (int)(INT_PTR)(p - pp), IsUnicode)) != CERR_None)
      {
        delete[] buf;
        return msg;
      }

      if ((msg = KMX_ValidateMatchNomatchOutput(buf)) != CERR_None) {
        delete[] buf;
        return msg;
      }

      gp = &fk->dpGroupArray[fk->currentGroup];

      gp->dpNoMatch = new WCHAR[wcslen(buf) + 1];
      wcscpy_s(gp->dpNoMatch, wcslen(buf) + 1, buf);  // I3481

      delete[] buf;

      if (FSaveDebug)
      {
        KMX_WCHART tstr[128];
        // Record a system store for the line number of the begin statement //
        swprintf(tstr, _countof(tstr), L"%ls%d %ls", DEBUGSTORE_NOMATCH, fk->currentGroup, gp->szName);  // I3481
        KMX_AddDebugStore(fk, tstr);
      }
    }
    break;

  default:
    return CERR_InvalidToken;
  }

  return CERR_None;
}
*/
//**********************************************************************************************************************
/*
KMX_DWORD ProcessGroupLine(PFILE_KEYBOARD fk, PKMX_WCHART p)
{
  PFILE_GROUP gp;
  PKMX_WCHART q;

  gp = new FILE_GROUP[fk->cxGroupArray + 1];
  if (!gp) return CERR_CannotAllocateMemory;

  if (fk->dpGroupArray)
  {
    memcpy(gp, fk->dpGroupArray, sizeof(FILE_GROUP) * fk->cxGroupArray);
    delete fk->dpGroupArray;
  }

  fk->dpGroupArray = gp;
  gp = &fk->dpGroupArray[fk->cxGroupArray];
  fk->cxGroupArray++;

  gp->dpKeyArray = NULL;
  gp->dpMatch = NULL;
  gp->dpNoMatch = NULL;
  gp->cxKeyArray = 0;

  q = KMX_GetDelimitedString(&p, L"()", GDS_CUTLEAD | GDS_CUTFOLL);
  if (!q) return CERR_InvalidGroupLine;

  gp->fUsingKeys = FALSE;
  if (KMX_IsSameToken(&p, L"using") && KMX_IsSameToken(&p, L"keys")) gp->fUsingKeys = TRUE;

  KMX_safe_wcsncpy(gp->szName, q, SZMAX_GROUPNAME);

  if (FSaveDebug)
  {
    KMX_WCHART tstr[128];
    // Record a system store for the line number of the begin statement //
    swprintf(tstr, _countof(tstr), L"%ls%d %ls", DEBUGSTORE_GROUP, fk->cxGroupArray - 1, gp->szName);  // I3481
    KMX_AddDebugStore(fk, tstr);
  }

  return CERR_None;
}*/
/*  // _S2
int cmpkeys(const void *key, const void *elem)
{
  PFILE_KEY akey, aelem;
  int l1, l2;
  KMX_WCHART char_key, char_elem;
  akey = (PFILE_KEY)key;
  aelem = (PFILE_KEY)elem;
  char_key = VKToChar(akey->Key, akey->ShiftFlags);
  char_elem = VKToChar(aelem->Key, aelem->ShiftFlags);
  if (char_key == char_elem) //akey->Key == aelem->Key)
  {
    l1 = xstrlen(akey->dpContext); l2 = xstrlen(aelem->dpContext);
    if (l1 == l2)
    {
      if (akey->Line < aelem->Line) return -1;
      if (akey->Line > aelem->Line) return 1;
      return 0;
    }
    if (l1 < l2) return 1;
    if (l1 > l2) return -1;
  }
  return(char_key - char_elem); // akey->Key - aelem->Key);
}

KMX_DWORD ProcessGroupFinish(PFILE_KEYBOARD fk)
{
  PFILE_GROUP gp;
  KMX_DWORD msg;

  if (fk->currentGroup == 0xFFFFFFFF) return CERR_None;
  // Just got to first group - so nothing to finish yet

  gp = &fk->dpGroupArray[fk->currentGroup];

  // Finish off the previous group stuff!
  if ((msg = ExpandCapsRulesForGroup(fk, gp)) != CERR_None) return msg;
  qsort(gp->dpKeyArray, gp->cxKeyArray, sizeof(FILE_KEY), cmpkeys);

  return CERR_None;
}
*/
/***************************************
* Store management
*/
/*  // _S2
KMX_DWORD ProcessStoreLine(PFILE_KEYBOARD fk, PKMX_WCHART p)
{
  PKMX_WCHART q, pp;
  PFILE_STORE sp;
  //WCHAR temp[GLOBAL_BUFSIZE];
  KMX_DWORD msg;
  int i = 0;

  pp = p;

  if ((q = GetDelimitedString(&p, L"()", GDS_CUTLEAD | GDS_CUTFOLL)) == NULL) return CERR_InvalidStoreLine;

  if (*q == *SSN__PREFIX)
  {
    for (i = 0; StoreTokens[i]; i++)
      if (!_wcsicmp(q, StoreTokens[i]))  // I3481
        break;
    if (!StoreTokens[i]) return CERR_InvalidSystemStore;
  }

  sp = new FILE_STORE[fk->cxStoreArray + 1];
  if (!sp) return CERR_CannotAllocateMemory;

  if (fk->dpStoreArray)
  {
    memcpy(sp, fk->dpStoreArray, sizeof(FILE_STORE) * fk->cxStoreArray);
    delete fk->dpStoreArray;
  }

  fk->dpStoreArray = sp;
  sp = &fk->dpStoreArray[fk->cxStoreArray];

  sp->line = currentLine;
  sp->fIsOption = FALSE;
  sp->fIsReserved = FALSE;
  sp->fIsStore = FALSE;
  sp->fIsDebug = FALSE;
  sp->fIsCall = FALSE;

  KMX_safe_wcsncpy(sp->szName, q, SZMAX_STORENAME);
  {
    PWCHAR temp = new KMX_WCHART[GLOBAL_BUFSIZE];

    if ((msg = GetXString(fk, p, L"c\n", temp, GLOBAL_BUFSIZE - 1, (int)(INT_PTR)(p - pp), &p, FALSE, TRUE)) != CERR_None)
    {
      delete[] temp;
      return msg;
    }

    sp->dwSystemID = i;
    sp->dpString = new KMX_WCHART[wcslen(temp) + 1];
    wcscpy_s(sp->dpString, wcslen(temp) + 1, temp);  // I3481

    delete[] temp;
  }

  if (xstrlen(sp->dpString) == 1 && *sp->dpString != UC_SENTINEL &&
    sp->dwSystemID == 0 && (fk->version >= VERSION_60 || fk->version == 0))
  {
    // In this case, we want to change behaviour for older versioned keyboards so that
    // we don't mix up named character codes which weren't supported in 5.x
    VERIFY_KEYBOARD_VERSION(fk, VERSION_60, CERR_60FeatureOnly_NamedCodes);
    // Add a single char store as a defined character constant
    if (Uni_IsSurrogate1(*sp->dpString))
      CodeConstants->AddCode(Uni_SurrogateToUTF32(sp->dpString[0], sp->dpString[1]), sp->szName, fk->cxStoreArray);
    else
      CodeConstants->AddCode(sp->dpString[0], sp->szName, fk->cxStoreArray);
    CodeConstants->reindex(); // has to be done after every character add due to possible use in another store.   // I4982
  }

  fk->cxStoreArray++;	// increment now, because GetXString refers to stores

  if (i > 0)
    if ((msg = KMX_ProcessSystemStore(fk, i, sp)) != CERR_None) return msg;

  return CERR_None;
}
*/
/*
KMX_DWORD AddStore(PFILE_KEYBOARD fk, KMX_DWORD SystemID, KMX_WCHART const * str, DWORD *dwStoreID)
{
  PFILE_STORE sp;

  sp = new FILE_STORE[fk->cxStoreArray + 1];
  if (!sp) return CERR_CannotAllocateMemory;33

  if (fk->dpStoreArray)
  {
    memcpy(sp, fk->dpStoreArray, sizeof(FILE_STORE) * fk->cxStoreArray);
    delete fk->dpStoreArray;
  }

  fk->dpStoreArray = sp;
  sp = &fk->dpStoreArray[fk->cxStoreArray];

  sp->line = currentLine;
  sp->fIsOption = FALSE;   // I3686
  sp->fIsReserved = (SystemID != TSS_NONE);
  sp->fIsStore = FALSE;
  sp->fIsDebug = FALSE;
  sp->fIsCall = FALSE;

  KMX_safe_wcsncpy(sp->szName, (PKMX_WCHART) StoreTokens[SystemID], SZMAX_STORENAME);

  sp->dpString = new KMX_WCHART[wcslen(str) + 1];
  wcscpy_s(sp->dpString, wcslen(str) + 1, str);  // I3481

  sp->dwSystemID = SystemID;

  if (dwStoreID) *dwStoreID = fk->cxStoreArray;

  fk->cxStoreArray++;

  return KMX_ProcessSystemStore(fk, SystemID, sp);
}
*/
/* // _S2
KMX_DWORD AddDebugStore(PFILE_KEYBOARD fk, KMX_WCHART const * str)
{
  PFILE_STORE sp;
  KMX_WCHART tstr[16];

  swprintf(tstr, _countof(tstr), L"%d", currentLine);  // I3481

  sp = new FILE_STORE[fk->cxStoreArray + 1];
  if (!sp) return CERR_CannotAllocateMemory;

  if (fk->dpStoreArray)
  {
    memcpy(sp, fk->dpStoreArray, sizeof(FILE_STORE) * fk->cxStoreArray);
    delete[] fk->dpStoreArray;
  }

  fk->dpStoreArray = sp;
  sp = &fk->dpStoreArray[fk->cxStoreArray];

  KMX_safe_wcsncpy(sp->szName, (PKMX_WCHART) str, SZMAX_STORENAME);

  sp->dpString = new KMX_WCHART[wcslen(tstr) + 1];
  wcscpy_s(sp->dpString, wcslen(tstr) + 1, tstr);  // I3481
  sp->line = 0;
  sp->fIsOption = FALSE;
  sp->fIsReserved = TRUE;
  sp->fIsStore = FALSE;
  sp->fIsDebug = TRUE;
  sp->fIsCall = FALSE;
  sp->dwSystemID = TSS_DEBUG_LINE;
  fk->cxStoreArray++;

  return CERR_None;
}
*/
//PWCHAR pssBuf = NULL;
//PKMX_WCHAR KMX_pssBuf_S2 = NULL; // _S2
/*  // _S2
KMX_DWORD ProcessSystemStore(PFILE_KEYBOARD fk, KMX_DWORD SystemID, PFILE_STORE sp)
{
  //WCHAR buf[GLOBAL_BUFSIZE];
  int i, j;
  KMX_DWORD msg;
  PKMX_WCHART p, q;
  KMX_CHAR *pp;

  if (!pssBuf) pssBuf = new KMX_WCHART[GLOBAL_BUFSIZE];
  PWCHAR buf = pssBuf;

  switch (SystemID)
  {
  case TSS_BITMAP:
    if ((msg = KMX_ImportBitmapFile(fk, sp->dpString, &fk->dwBitmapSize, &fk->lpBitmap)) != CERR_None)
      return msg;
    break;

  case TSS_CALLDEFINITION:
    break;

  case TSS_CALLDEFINITION_LOADFAILED:
    break;

  case TSS_CAPSALWAYSOFF:
    if (*sp->dpString == L'1') fk->dwFlags |= KF_CAPSALWAYSOFF;
    break;

  case TSS_CAPSONONLY:
    if (*sp->dpString == L'1') fk->dwFlags |= KF_CAPSONONLY;
    break;

  case TSS_COMPILEDVERSION:
    break;

  case TSS_COPYRIGHT:
    break;

  case TSS_DEBUG_LINE:
    break;

  case TSS_ETHNOLOGUECODE:
    VERIFY_KEYBOARD_VERSION(fk, VERSION_60, CERR_60FeatureOnly_EthnologueCode);
    if ((msg = KMX_ProcessEthnologueStore(sp->dpString)) != CERR_None) return msg;  // I2646
    break;

  case TSS_HOTKEY:
    if ((msg = KMX_ProcessHotKey(sp->dpString, &fk->dwHotKey)) != CERR_None) return msg;

    swprintf(buf, GLOBAL_BUFSIZE, L"%d", (int)fk->dwHotKey);  // I3481
    delete[] sp->dpString;
    sp->dpString = new KMX_WCHART[wcslen(buf) + 1];
    wcscpy_s(sp->dpString, wcslen(buf) + 1, buf);  // I3481
    break;

  case TSS_INCLUDECODES:
    VERIFY_KEYBOARD_VERSION(fk, VERSION_60, CERR_60FeatureOnly_NamedCodes);
    pp = wstrtostr(sp->dpString);
    if (!CodeConstants->LoadFile(pp))
    {
      delete[] pp;
      return CERR_CannotLoadIncludeFile;
    }
    delete[] pp;
    CodeConstants->reindex();   // I4982
    break;

  case TSS_LANGUAGE:
  {
    wchar_t *context = NULL;
    q = wcstok_s(sp->dpString, L", ", &context);  // I3481
    if (!q) return CERR_InvalidLanguageLine;

    i = KMX_xatoi(&q);
    q = wcstok_s(NULL, L" c\n", &context);  // I3481
    if (!q)
    {
      VERIFY_KEYBOARD_VERSION(fk, VERSION_70, CERR_InvalidLanguageLine);
      j = SUBLANGID(i);
      i = PRIMARYLANGID(i);
    }
    else
      j = KMX_xatoi(&q);

    if (i < 1 || j < 1 || i > 0x3FF || j > 0x3F) return CERR_InvalidLanguageLine;
    if (i >= 0x200 || j >= 0x20) AddWarning(CWARN_CustomLanguagesNotSupported);

    fk->KeyboardID = (KMX_DWORD)MAKELANGID(i, j);

    swprintf(buf, GLOBAL_BUFSIZE, L"%x %x", i, j);  // I3481
    delete[] sp->dpString;
    sp->dpString = new KMX_WCHART[wcslen(buf) + 1];
    wcscpy_s(sp->dpString, wcslen(buf) + 1, buf);  // I3481

    break;
  }
  case TSS_LANGUAGENAME:
    break;

  case TSS_LAYOUT:
    if (fk->KeyboardID == 0) return CERR_LayoutButNoLanguage;

    q = sp->dpString;

    fk->KeyboardID |= (KMX_xatoi(&q) << 16L);
    break;

  case TSS_MESSAGE:
    break;

  case TSS_MNEMONIC:
    VERIFY_KEYBOARD_VERSION(fk, VERSION_60, CERR_60FeatureOnly_MnemonicLayout);
    FMnemonicLayout = KMX_atoiW(sp->dpString) == 1;
    if (FMnemonicLayout && KMX_FindSystemStore(fk, TSS_CASEDKEYS) != NULL) {
      // The &CasedKeys system store is not supported for
      // mnemonic layouts
      return CERR_CasedKeysNotSupportedWithMnemonicLayout;
    }
    break;

  case TSS_NAME:
    break;

  case TSS_OLDCHARPOSMATCHING:
    VERIFY_KEYBOARD_VERSION(fk, VERSION_60, CERR_60FeatureOnly_OldCharPosMatching);
    FOldCharPosMatching = KMX_atoiW(sp->dpString);
    break;

  case TSS_SHIFTFREESCAPS:
    if (*sp->dpString == L'1') fk->dwFlags |= KF_SHIFTFREESCAPS;
    break;

  case TSS_VERSION:
    if ((fk->dwFlags & KF_AUTOMATICVERSION) == 0) return CERR_VersionAlreadyIncluded;
    p = sp->dpString;
    if (wcstof(p, NULL) < 5.0) {
      AddWarning(CWARN_OldVersion);
    }

    if (wcsncmp(p, L"3.0", 3) == 0)       fk->version = VERSION_50;   //0x0a0b000n= a.bn
    else if (wcsncmp(p, L"3.1", 3) == 0)  fk->version = VERSION_50;   //all versions < 5.0
    else if (wcsncmp(p, L"3.2", 3) == 0)  fk->version = VERSION_50;   //we compile as if
    else if (wcsncmp(p, L"4.0", 3) == 0)  fk->version = VERSION_50;   //they are 5.0.100.0
    else if (wcsncmp(p, L"5.01", 4) == 0) fk->version = VERSION_501;
    else if (wcsncmp(p, L"5.0", 3) == 0)  fk->version = VERSION_50;
    else if (wcsncmp(p, L"6.0", 3) == 0)  fk->version = VERSION_60;
    else if (wcsncmp(p, L"7.0", 3) == 0)  fk->version = VERSION_70;
    else if (wcsncmp(p, L"8.0", 3) == 0)  fk->version = VERSION_80;
    else if (wcsncmp(p, L"9.0", 3) == 0)  fk->version = VERSION_90;
    else if (wcsncmp(p, L"10.0", 4) == 0)  fk->version = VERSION_100;
    else if (wcsncmp(p, L"14.0", 4) == 0)  fk->version = VERSION_140; // Adds support for #917 -- context() with notany() for KeymanWeb
    else return CERR_InvalidVersion;

    if (fk->version < VERSION_60) FOldCharPosMatching = TRUE;

    fk->dwFlags &= ~KF_AUTOMATICVERSION;

    break;

  case TSS_VISUALKEYBOARD:
    VERIFY_KEYBOARD_VERSION(fk, VERSION_70, CERR_70FeatureOnly);
    {
      // Strip path from the store, leaving bare filename only
      p = sp->dpString;
      wchar_t *pp = wcsrchr(p, L'\\');
      if (!pp) {
        pp = p;
      } else {
        pp++;
      }
      q = new KMX_WCHART[wcslen(pp) + 1];
      wcscpy_s(q, wcslen(pp) + 1, pp);

      // Change compiled reference file extension to .kvk
      pp = wcschr(q, 0) - 5;
      if (pp > q && _wcsicmp(pp, L".kvks") == 0) {
        pp[4] = 0;
      }

      delete[] sp->dpString;
      sp->dpString = q;
    }
    break;
  case TSS_KMW_RTL:
  case TSS_KMW_HELPFILE:
  case TSS_KMW_HELPTEXT:
  case TSS_KMW_EMBEDJS:
    VERIFY_KEYBOARD_VERSION(fk, VERSION_70, CERR_70FeatureOnly);
    break;

  case TSS_KMW_EMBEDCSS:
    VERIFY_KEYBOARD_VERSION(fk, VERSION_90, CERR_90FeatureOnlyEmbedCSS);
    break;

  case TSS_TARGETS:   // I4504
    VERIFY_KEYBOARD_VERSION(fk, VERSION_90, CERR_90FeatureOnlyTargets);
    break;

  case TSS_WINDOWSLANGUAGES:
  {
    wchar_t *context = NULL;
    VERIFY_KEYBOARD_VERSION(fk, VERSION_70, CERR_70FeatureOnly);
    size_t szQ = wcslen(sp->dpString) * 6 + 1;  // I3481
    q = new KMX_WCHART[szQ]; // guaranteed to be enough space for recoding
    *q = 0; KMX_WCHART *r = q;
    p = wcstok_s(sp->dpString, L" ", &context);  // I3481
    while (p)
    {
      int n = KMX_xatoi(&p);

      j = SUBLANGID(n);
      i = PRIMARYLANGID(n);

      if (i < 1 || j < 1 || i > 0x3FF || j > 0x3F) {
        delete[] q;
        return CERR_InvalidLanguageLine;
      }

      swprintf(r, szQ - (size_t)(r - q), L"x%04.4x ", n);  // I3481

      p = wcstok_s(NULL, L" ", &context);  // I3481
      r = wcschr(q, 0);  // I3481
    }
    delete[] sp->dpString;
    if (*q) *(wcschr(q, 0) - 1) = 0; // delete final space - safe because we control the formatting - ugly? scared?
    sp->dpString = q;
    break;
  }
  case TSS_COMPARISON:
    VERIFY_KEYBOARD_VERSION(fk, VERSION_80, CERR_80FeatureOnly);
    break;

  case TSS_VKDICTIONARY:  // I3438
    VERIFY_KEYBOARD_VERSION(fk, VERSION_90, CERR_90FeatureOnlyVirtualKeyDictionary);
    break;

  case TSS_LAYOUTFILE:  // I3483
    VERIFY_KEYBOARD_VERSION(fk, VERSION_90, CERR_90FeatureOnlyLayoutFile);   // I4140
    // Used by KMW compiler
    break;

  case TSS_KEYBOARDVERSION:   // I4140
    VERIFY_KEYBOARD_VERSION(fk, VERSION_90, CERR_90FeatureOnlyKeyboardVersion);
    if (!KMX_IsValidKeyboardVersion(sp->dpString)) {
      return CERR_KeyboardVersionFormatInvalid;
    }

    break;

  case TSS_CASEDKEYS:
    //if ((msg = VerifyCasedKeys(sp)) != CERR_None) {   // _S2
    if ((msg = KMX_VerifyCasedKeys( (PKMX_FILE_STORE) sp)) != CERR_None) {    // _S2
      return msg;
    }
    break;

  default:
    return CERR_InvalidSystemStore;
  }
  return CERR_None;
}*/
/* // _S2
KMX_BOOL IsValidKeyboardVersion(KMX_WCHART *dpString) {   // I4140
  // version format \d+(\.\d+)*  e.g. 9.0.3, 1.0, 1.2.3.4, 6.2.1.4.6.4, blank is not allowed //

  do {
    if (!iswdigit(*dpString)) {
      return FALSE;
    }
    while (iswdigit(*dpString)) {
      dpString++;
    }
    if (*dpString == '.') {
      dpString++;
      if (!iswdigit(*dpString)) {
        return FALSE;
      }
    }
  } while (*dpString != 0);

  return TRUE;
}
*/
/*
KMX_BOOL GetFileVersion(KMX_CHAR *filename, KMX_WORD *d1, KMX_WORD *d2, KMX_WORD *d3, KMX_WORD *d4)
{
  KMX_CHAR fnbuf[260];
  DWORD h;
  DWORD sz;
  PKMX_STR p;
  VS_FIXEDFILEINFO *vffi;
  KMX_UINT len;

  GetModuleFileName(0, fnbuf, 260);
  sz = GetFileVersionInfoSize(fnbuf, &h);
  if (sz == 0) return FALSE;
  p = new KMX_CHAR[sz];
  if (!p) return FALSE;
  GetFileVersionInfo(fnbuf, h, sz, p);
  VerQueryValue(p, "\\", (void **)&vffi, &len);

  *d1 = HIWORD(vffi->dwFileVersionMS);
  *d2 = LOWORD(vffi->dwFileVersionMS);
  *d3 = HIWORD(vffi->dwFileVersionLS);
  *d4 = LOWORD(vffi->dwFileVersionLS);

  delete[] p;
  return TRUE;
}
*/
/*  // _S2
KMX_DWORD AddCompilerVersionStore(PFILE_KEYBOARD fk)
{
<<<<<<< HEAD
  KMX_WCHART verstr[32];
  KMX_WORD d1, d2, d3, d4;
  KMX_WORD msg;
=======
  if(!FShouldAddCompilerVersion) {
    return CERR_None;
  }

  WCHAR verstr[32];
  WORD d1, d2, d3, d4;
  DWORD msg;
>>>>>>> dedb06e7

  GetFileVersion(NULL, &d1, &d2, &d3, &d4);
  swprintf(verstr, _countof(verstr), L"%d.%d.%d.%d", d1, d2, d3, d4);  // I3481

  if ((msg = AddStore(fk, TSS_COMPILEDVERSION, verstr)) != CERR_None) return msg;

  return CERR_None;
}
*/
/****************************
* Rule lines
*/
/*  // _S2
KMX_DWORD CheckStatementOffsets(PFILE_KEYBOARD fk, PFILE_GROUP gp, PKMX_WCHART context, PKMX_WCHART output, PKMX_WCHART key) {
  PKMX_WCHART p, q;
  int i;
  for (p = output; *p; p = incxstr(p)) {
    if (*p == UC_SENTINEL) {
      if (*(p + 1) == CODE_INDEX) {
        int indexStore = *(p + 2) - 1;
        int contextOffset = *(p + 3);
        for (q = context, i = 1; *q && i < contextOffset; q = incxstr(q), i++);

        if (*q == 0) {
          if (!gp->fUsingKeys)
            // no key in the rule, so offset is past end of context
            return CERR_IndexDoesNotPointToAny;
          if (i < contextOffset) // I4914
            // offset is beyond the key
            return CERR_IndexDoesNotPointToAny;
          q = key;
        }

        // find the any
        if (*q != UC_SENTINEL || *(q + 1) != CODE_ANY)
          return CERR_IndexDoesNotPointToAny;

        int anyStore = *(q + 2) - 1;

        if (xstrlen(fk->dpStoreArray[indexStore].dpString) < xstrlen(fk->dpStoreArray[anyStore].dpString)) {
          AddWarning(CWARN_IndexStoreShort); //TODO: if this fails, then we return FALSE instead of an error
        }
      } else if (*(p + 1) == CODE_CONTEXTEX) {
        int contextOffset = *(p + 2);
        if (contextOffset > xstrlen(context))
          return CERR_ContextExHasInvalidOffset;

        // Due to a limitation in earlier versions of KeymanWeb, the minimum version
        // for context() referring to notany() is 14.0. See #917 for details.
        if (CompileTarget == CKF_KEYMANWEB) {
          for (q = context, i = 1; *q && i < contextOffset; q = incxstr(q), i++);
          if (*q == UC_SENTINEL && *(q + 1) == CODE_NOTANY) {
            VERIFY_KEYBOARD_VERSION(fk, VERSION_140, CERR_140FeatureOnlyContextAndNotAnyWeb);
          }
        }
      }
    }
  }
  return CERR_None;
}
*/
/**
 * Checks that the order of statements in the context matches the specification
 *   Rule structure: [context] ['+' key] '>' output
 *   Context structure: [nul] [if()|baselayout()|platform()]+ [char|any|context()|deadkey()|dk()|index()|notany()|outs()]
 * Test that nul is first, then if(), baselayout(), platform() statements are before any other content
 */
/**   // _S2
KMX_BOOL CheckContextStatementPositions(PKMX_WCHART context) {
  KMX_BOOL hadContextChar = FALSE;
  for (PKMX_WCHART p = context; *p; p = incxstr(p)) {
    if (*p == UC_SENTINEL) {
      switch (*(p + 1)) {
      case CODE_NUL:
        if (p > context) {
          AddWarning(CWARN_NulNotFirstStatementInContext);
        }
        break;
      case CODE_IFOPT:
      case CODE_IFSYSTEMSTORE:
        if (hadContextChar) {
          AddWarning(CWARN_IfShouldBeAtStartOfContext);
        }
        break;
      default:
        hadContextChar = TRUE;
      }
    }
    else {
      hadContextChar = TRUE;
    }
  }

  return TRUE;
}


 * Checks if a use() statement is followed by other content in the output of a rule

KMX_DWORD CheckUseStatementsInOutput(PKMX_WCHART output) {   // I4867
  KMX_BOOL HasUse = FALSE;
  PKMX_WCHART p;
  for (p = output; *p; p = incxstr(p)) {
    if (*p == UC_SENTINEL && *(p + 1) == CODE_USE) {
      HasUse = TRUE;
    } else if (HasUse) {
      AddWarning(CWARN_UseNotLastStatementInRule);
      return FALSE;
    }
  }
  return TRUE;
}
*/
/*
KMX_DWORD ProcessKeyLine(PFILE_KEYBOARD fk, PKMX_WCHART str, KMX_BOOL IsUnicode)
{
  PKMX_WCHART p, pp;
  KMX_DWORD msg;
  PFILE_GROUP gp;
  PFILE_KEY kp;
  PKMX_WCHART pklIn, pklKey, pklOut;

  pklIn  = new KMX_WCHART[GLOBAL_BUFSIZE];    // I2432 - Allocate buffers each line -- slightly slower but safer than keeping a single buffer
  pklKey = new KMX_WCHART[GLOBAL_BUFSIZE];
  pklOut = new KMX_WCHART[GLOBAL_BUFSIZE];
  if (!pklIn || !pklKey || !pklOut)
    return CERR_CannotAllocateMemory; // forget about the little leak if pklKey or pklOut fail...

  __try
  {

    gp = &fk->dpGroupArray[fk->currentGroup];

    pp = str;

    if (gp->fUsingKeys) {
      if ((msg = KMX_GetXString(fk, str, L"+", pklIn, GLOBAL_BUFSIZE - 1, (int)(INT_PTR)(str - pp), &p, TRUE, IsUnicode)) != CERR_None) return msg;

      str = p + 1;
      if ((msg = KMX_GetXString(fk, str, L">", pklKey, GLOBAL_BUFSIZE - 1, (int)(INT_PTR)(str - pp), &p, TRUE, IsUnicode)) != CERR_None) return msg;
      if (pklKey[0] == 0) return CERR_ZeroLengthString;
      if (xstrlen(pklKey) > 1) AddWarning(CWARN_KeyBadLength);
    } else {
      if ((msg = KMX_GetXString(fk, str, L">", pklIn, GLOBAL_BUFSIZE - 1, (int)(INT_PTR)(str - pp), &p, TRUE, IsUnicode)) != CERR_None) return msg;
      if (pklIn[0] == 0) return CERR_ZeroLengthString;
    }

    str = p + 1;
    if ((msg = KMX_GetXString(fk, str, L"c\n", pklOut, GLOBAL_BUFSIZE - 1, (int)(INT_PTR)(str - pp), &p, TRUE, IsUnicode)) != CERR_None) return msg;

    if (pklOut[0] == 0) return CERR_ZeroLengthString;

    KMX_CheckContextStatementPositions(pklIn);

    // Test index and context offsets in context
    if ((msg = KMX_CheckStatementOffsets(fk, gp, pklIn, pklOut, pklKey)) != CERR_None) return msg;

    // Test that use() statements are not followed by other content
    KMX_CheckUseStatementsInOutput(pklOut);   // I4867

    kp = new FILE_KEY[gp->cxKeyArray + 1];
    if (!kp) return CERR_CannotAllocateMemory;
    if (gp->dpKeyArray)
    {
      memcpy(kp, gp->dpKeyArray, gp->cxKeyArray * sizeof(FILE_KEY));
      delete gp->dpKeyArray;
    }

    gp->dpKeyArray = kp;
    kp = &gp->dpKeyArray[gp->cxKeyArray];
    gp->cxKeyArray++;

    kp->dpOutput = new KMX_WCHART[wcslen(pklOut) + 1];
    wcscpy_s(kp->dpOutput, wcslen(pklOut) + 1, pklOut);  // I3481

    kp->dpContext = new KMX_WCHART[wcslen(pklIn) + 1];
    wcscpy_s(kp->dpContext, wcslen(pklIn) + 1, pklIn);  // I3481

    kp->Line = currentLine;

    // Finished if we are not using keys

    if (!gp->fUsingKeys)
    {
      kp->Key = 0;
      kp->ShiftFlags = 0;
      return CERR_None;
    }

    // Expand each rule out into multiple rules - much faster processing at the key hit time

    if (*pklKey == 0) return CERR_ZeroLengthString;

    if (*pklKey == UC_SENTINEL)
      switch (*(pklKey + 1))
      {
      case CODE_ANY:
        kp->ShiftFlags = 0;
        if ((msg = KMX_ExpandKp(fk, kp, *(pklKey + 2) - 1)) != CERR_None) return msg;
        break;

      case CODE_EXTENDED:
        kp->Key = *(pklKey + 3);
        kp->ShiftFlags = *(pklKey + 2);
        break;

      default:
        return CERR_InvalidCodeInKeyPartOfRule;
      }
    else
    {
      kp->ShiftFlags = 0;
      kp->Key = *pklKey;
    }

  }
  __finally
  {
    delete pklIn;   // I2432 - Allocate buffers each line -- slightly slower but safer than keeping a single buffer
    delete pklKey;
    delete pklOut;
  }

  return CERR_None;
}
*/
/*  // _S2

KMX_DWORD ExpandKp_ReplaceIndex(PFILE_KEYBOARD fk, PFILE_KEY k, KMX_DWORD keyIndex, int nAnyIndex)
{
  // Replace each index(xx,keyIndex) in k->dpOutput with appropriate char as based on nAnyIndex //
  PFILE_STORE s;
  int i;
  PKMX_WCHART pIndex, pStore;

  for (pIndex = k->dpOutput; *pIndex; pIndex = incxstr(pIndex))
  {
    if (*pIndex == UC_SENTINEL && *(pIndex + 1) == CODE_INDEX && *(pIndex + 3) == keyIndex)
    {
      s = &fk->dpStoreArray[*(pIndex + 2) - 1];
      for (i = 0, pStore = s->dpString; i < nAnyIndex; i++, pStore = incxstr(pStore));
      PKMX_WCHART qStore = incxstr(pStore);

      int w = (int)(INT_PTR)(qStore - pStore);
      if (w > 4)
      {
        *pIndex = UC_SENTINEL;
        *(pIndex + 1) = CODE_BEEP;
        memmove(pIndex + 2, pIndex + 4, wcslen(pIndex + 3) * 2);
      }
      else
      {
        memcpy(pIndex, pStore, w * 2);
        if (w < 4) memmove(pIndex + w, pIndex + 4, wcslen(pIndex + 3) * 2);
      }
    }
  }

  return CERR_None;
}
*/
/*  /S
KMX_DWORD ExpandKp(PFILE_KEYBOARD fk, PFILE_KEY kpp, KMX_DWORD storeIndex)
{
  PFILE_KEY k;
  PKMX_WCHART pn;
  KMX_DWORD nchrs, n;
  int keyIndex;

  PFILE_STORE sp = &fk->dpStoreArray[storeIndex];
  PFILE_GROUP gp = &fk->dpGroupArray[fk->currentGroup];

  PKMX_WCHART dpContext = kpp->dpContext;
  PKMX_WCHART dpOutput = kpp->dpOutput;

  nchrs = xstrlen(sp->dpString);
  pn = sp->dpString;
  keyIndex = xstrlen(dpContext) + 1;

  //
  // Now we change them to plain characters in the output in multiple rules,
  // and set the keystroke to the appropriate character in the store.
  //

  k = new FILE_KEY[gp->cxKeyArray + nchrs - 1];
  if (!k) return CERR_CannotAllocateMemory;
  memcpy(k, gp->dpKeyArray, gp->cxKeyArray * sizeof(FILE_KEY));

  kpp = &k[(INT_PTR)(kpp - gp->dpKeyArray)];

  delete gp->dpKeyArray;
  gp->dpKeyArray = k;
  gp->cxKeyArray += nchrs - 1;

  for (k = kpp, n = 0, pn = sp->dpString; *pn; pn = incxstr(pn), k++, n++)
  {
    k->dpContext = new KMX_WCHART[wcslen(dpContext) + 1];
    k->dpOutput = new KMX_WCHART[wcslen(dpOutput) + 1];

    wcscpy_s(k->dpContext, wcslen(dpContext) + 1, dpContext);	// copy the context.  // I3481
    wcscpy_s(k->dpOutput, wcslen(dpOutput) + 1, dpOutput);		// copy the output.

    if (*pn == UC_SENTINEL)
    {
      switch (*(pn + 1))
      {
      case CODE_EXTENDED:
        k->Key = *(pn + 3);		// set the key to store offset.
        k->ShiftFlags = *(pn + 2);
        break;
      default:
        return CERR_CodeInvalidInKeyStore;
      }
    }
    else
    {
      k->Key = *pn;				// set the key to store offset.
      k->ShiftFlags = 0;
    }
    k->Line = kpp->Line;
    KMX_ExpandKp_ReplaceIndex(fk, k, keyIndex, n);
  }

  delete dpContext;
  delete dpOutput;

  return CERR_None;
}
*/
/* // _S2
PKMX_WCHART GetDelimitedString(PKMX_WCHART *p, KMX_WCHART const * Delimiters, KMX_WORD Flags)
{
  PKMX_WCHART q, r;
  KMX_WCHART dOpen, dClose;

  dOpen = *Delimiters; dClose = *(Delimiters + 1);

  q = *p;
  while (iswspace(*q)) q++;            //***QUERY

  if (*q != dOpen) return NULL;

  q++;

  r = wcschr(q, dClose);			        // Find closing delimiter
  if (!r) return NULL;

  if (Flags & GDS_CUTLEAD)
    while (iswspace(*q)) q++;	        // cut off leading spaces

  if (Flags & GDS_CUTFOLL)
    if (!iswspace(*(r - 1))) *r = 0;
    else
    {
      r--;							// Cut off following spaces
      while (iswspace(*r) && r > q) r--;
      r++;
      *r = 0; r = wcschr((r + 1), dClose);
    }
  else *r = 0;

  r++; while (iswspace(*r)) r++;	        // Ignore spaces after the close
  if (*r == 0) r--;					    // Safety for terminating strings.

  *p = r;								    // Update pointer position

  return q;							// Return delimited string
}
*/

//enum LinePrefixType { lptNone, lptKeymanAndKeymanWeb, lptKeymanWebOnly, lptKeymanOnly, lptOther };
/*
LinePrefixType GetLinePrefixType(PKMX_WCHART *p)
{
  PKMX_WCHART s = *p;

  while (iswspace(*s)) s++;

  PKMX_WCHART q = s;

  if (*s != '$') return lptNone;

  // I1569 - fix named constants at the start of the line //
  s++;
  while (__iswcsym(*s)) s++;
  if (*s != ':') return lptNone;

  if (_wcsnicmp(q, L"$keyman:", 8) == 0)
  {
    *p += 8;
    return lptKeymanAndKeymanWeb;
  }
  if (_wcsnicmp(q, L"$keymanweb:", 11) == 0)
  {
    *p += 11;
    return lptKeymanWebOnly;
  }
  if (_wcsnicmp(q, L"$keymanonly:", 12) == 0)
  {
    *p += 12;
    return lptKeymanOnly;
  }

  return lptOther;
}
*/
/*
int LineTokenType(PKMX_WCHART *str)
{
  int i;
  size_t l;
  PKMX_WCHART p = *str;

  LinePrefixType lpt = GetLinePrefixType(&p);
  if (lpt == lptOther) return T_BLANK;

  // Test KeymanWeb, Keyman and KeymanOnly prefixes //
  if (CompileTarget == CKF_KEYMAN && lpt == lptKeymanWebOnly) return T_BLANK;
  if (CompileTarget == CKF_KEYMANWEB && lpt == lptKeymanOnly) return T_BLANK;

  while (iswspace(*p)) p++;

  if (wcschr(LineTokens[0], towupper(*p)))
    for (i = 0; i <= T_W_END - T_W_START; i++)
    {
      l = wcslen(LineTokens[i + 1]);
      if (_wcsnicmp(p, LineTokens[i + 1], l) == 0)
      {
        p += l; while (iswspace(*p)) p++; *str = p;
        return i + T_W_START;
      }
    }

  switch (towupper(*p))
  {
  case 'C':
    if (iswspace(*(p + 1))) return T_COMMENT;
    break;
  case 0:
    return T_BLANK;
  default:
    if (wcschr(L"\"aAbBlLpPnN[OoxXdD0123456789\'+UuiI$", *p))   // I4784
    {
      *str = p;
      return T_KEYTOKEY;
    }
  }
  return T_UNKNOWN;
}
*/
/*
KMX_WCHART const * DeadKeyChars =
L"ABCDEFGHIJKLMNOPQRSTUVWXYZabcdefghijklmnopqrstuvwxyz0123456789_";
*/
/*
KMX_BOOL strvalidchrs(PKMX_WCHART q, KMX_WCHART const * chrs)
{
  for (; *q; q++)
    if (!wcschr(chrs, *q)) return FALSE;
  return TRUE;
}
*/
/*
KMX_DWORD GetXString(PFILE_KEYBOARD fk, PKMX_WCHART str, KMX_WCHART const * token, PKMX_WCHART output, int max, int offset, PKMX_WCHART *newp, int isVKey, int isUnicode)
{
  KMX_DWORD err;
  PKMX_WCHART p = str, q, r;
  int type, mx = 0, n, n1, n2, tokenFound = FALSE, z, sFlag = 0, j;
  KMX_DWORD i;
  KMX_BOOL finished = FALSE;
  KMX_WCHAR c;

  PKMX_WCHART tstr = NULL;
  int tstrMax = 0;

  tstr = new KMX_WCHART[max];    // I2432 - Allocate buffers each line -- slightly slower but safer than keeping a single buffer - GetXString is re-entrant with if()
  tstrMax = max;

  __try
  {
    *tstr = 0;

    *output = 0;

    p = str;
    do
    {
      tokenFound = FALSE;
      while (iswspace(*p) && !wcschr(token, *p)) p++;
      if (!*p) break;

      ErrChr = (int)(INT_PTR)(p - str) + offset + 1;

      //
      char *tokenTypes[] = {
        "clearcontext", "deadkey", "context", "return", "switch",
        "index", "outs", "beep", "nul", "use", "any", "fix", "dk", "k_", "x", "d", "c",
        "[", "]" };
      //

      switch (towupper(*p))
      {
      case 'X':
      case 'D':  type = 0; break;		// xFF, d130: chars, deadkey(n)
      case '\"': type = 1; break;		// "xxxx": chars
      case '\'': type = 2; break;		// 'xxxx': chars
      case 'A':  type = 3; break;		// any(s)
      case 'B':  type = 4; break;		// beep, baselayout (synonym for if(&baselayout))  // I3430
      case 'I':  type = 5; break;		// index(s,n), if
      case 'O':  type = 6; break;		// outs(s)
      case 'C':  type = 7; break;		// context, comments, clearcontext, call(s)
      case 'N':  type = 8; break;		// nul, notany
      case 'U':  type = 9; break;		// use(g)
      case 'R':  type = 10; break;	// return, reset
      case '[':  type = 11; break;	// start of vkey section
      //case ']':  type = 12; break;	// end of vkey section
      //case 'K':  type = 13; break;	// virtual key name or "key"
      case 'S':  type = 14; break;	// switch, set, save
      case 'F':  type = 15; break;	// fix (synonym for clearcontext)
      case '$':  type = 16; break;	// named code constants
      case 'P':  type = 17; break;  // platform (synonym for if(&platform))  // I3430
      case 'L':  type = 18; break;  // layer (synonym for set(&layer))  // I3437
      case '.':  type = 19; break;  // .. allows us to specify ranges -- either vkeys or characters
      default:
        if (iswdigit(*p)) type = 0;	// octal number
        else type = 99;				// error!
      }
      if (wcschr(token, *p)) tokenFound = TRUE;

      switch (type)
      {
      case 99:
        if (tokenFound) break;
        wsprintf(ErrExtra, "token: %c", (int)*p);
        return CERR_InvalidToken;
      case 0:
        if (_wcsnicmp(p, L"deadkey", z = 7) == 0 ||
          _wcsnicmp(p, L"dk", z = 2) == 0)
        {
          p += z;
          q = KMX_GetDelimitedString(&p, L"()", GDS_CUTLEAD | GDS_CUTFOLL);
          if (!q || !*q) return CERR_InvalidDeadkey;

          DWORD n = fk->cxDeadKeyArray;

          tstr[mx++] = UC_SENTINEL;
          tstr[mx++] = CODE_DEADKEY;
          if (!KMX_strvalidchrs(q, DeadKeyChars)) return CERR_InvalidDeadkey;
          tstr[mx++] = KMX_GetDeadKey(fk, q); //atoiW(q); 7-5-01: named deadkeys
          tstr[mx] = 0;
        }
        else
        {
          n = KMX_xatoi(&p);
          if (*p != '\0' && !iswspace(*p)) return CERR_InvalidValue;
          if ((err = KMX_UTF32ToUTF16(n, &n1, &n2)) != CERR_None) return err;
          tstr[mx++] = n1;
          if (n2 >= 0) tstr[mx++] = n2;
          tstr[mx] = 0;
        }
        continue;
      case 1:
        q = wcschr(p + 1, '\"');
        if (!q) return CERR_UnterminatedString;
        if ((INT_PTR)(q - p) - 1 + mx > max) return CERR_UnterminatedString;
        if (sFlag) return CERR_StringInVirtualKeySection;
        wcsncat_s(tstr, max, p + 1, (INT_PTR)(q - p) - 1);  // I3481
        mx += (int)(INT_PTR)(q - p) - 1;
        tstr[mx] = 0;
        p = q + 1;
        continue;
      case 2:
        q = wcschr(p + 1, '\'');
        if (!q) return CERR_UnterminatedString;
        if ((INT_PTR)(q - p) - 1 + mx > max) return CERR_UnterminatedString;
        if (sFlag) return CERR_StringInVirtualKeySection;
        wcsncat_s(tstr, max, p + 1, (INT_PTR)(q - p) - 1);  // I3481
        mx += (int)(INT_PTR)(q - p) - 1;
        tstr[mx] = 0;
        p = q + 1;
        continue;
      case 3:
        if (_wcsnicmp(p, L"any", 3) != 0) return CERR_InvalidToken;
        if (sFlag) return CERR_AnyInVirtualKeySection;
        p += 3;
        q = KMX_GetDelimitedString(&p, L"()", GDS_CUTLEAD | GDS_CUTFOLL);
        if (!q || !*q) return CERR_InvalidAny;

        for (i = 0; i < fk->cxStoreArray; i++)
        {
          if (_wcsicmp(q, fk->dpStoreArray[i].szName) == 0) break;
        }
        if (i == fk->cxStoreArray) return CERR_StoreDoesNotExist;

        if (!*fk->dpStoreArray[i].dpString) return CERR_ZeroLengthString;
        KMX_CheckStoreUsage(fk, i, TRUE, FALSE, FALSE);

        tstr[mx++] = UC_SENTINEL;
        tstr[mx++] = CODE_ANY;
        tstr[mx++] = (WCHAR)i + 1;	// store to index + 1, avoids End-of-string
        tstr[mx] = 0;
        continue;
      case 4:
        if (_wcsnicmp(p, L"beep", 4) == 0)
        {
          if (sFlag) return CERR_BeepInVirtualKeySection;
          p += 4;
          tstr[mx++] = UC_SENTINEL;
          tstr[mx++] = CODE_BEEP;
          tstr[mx] = 0;
        }
        else if (_wcsnicmp(p, L"baselayout", 10) == 0)  // I3430
        {
          VERIFY_KEYBOARD_VERSION(fk, VERSION_90, CERR_90FeatureOnly_IfSystemStores);
          if (sFlag) return CERR_InvalidInVirtualKeySection;
          p += 10;
          q = KMX_GetDelimitedString(&p, L"()", GDS_CUTLEAD | GDS_CUTFOLL);
          if (!q || !*q) return CERR_InvalidToken;
          err = process_baselayout(fk, q, tstr, &mx);
          if (err != CERR_None) return err;
        }
        else
          return CERR_InvalidToken;

        continue;
      case 5:
        if (_wcsnicmp(p, L"if", 2) == 0)
        {
          VERIFY_KEYBOARD_VERSION(fk, VERSION_80, CERR_80FeatureOnly);
          if (sFlag) return CERR_InvalidInVirtualKeySection;
          p += 2;
          q = KMX_GetDelimitedString(&p, L"()", GDS_CUTLEAD | GDS_CUTFOLL);
          if (!q || !*q) return CERR_InvalidIf;

          err = KMX_process_if(fk, q, tstr, &mx);
          if (err != CERR_None) return err;
        }
        else
        {
          if (_wcsnicmp(p, L"index", 5) != 0) return CERR_InvalidToken;
          if (sFlag) return CERR_IndexInVirtualKeySection;
          p += 5;
          q = KMX_GetDelimitedString(&p, L"()", GDS_CUTLEAD | GDS_CUTFOLL);

          if (!q || !*q) return CERR_InvalidIndex;

          {
            wchar_t *context = NULL;
            r = wcstok_s(q, L" ,", &context);  // I3481
            if (!r) return CERR_InvalidIndex;

            for (i = 0; i < fk->cxStoreArray; i++)
            {
              if (_wcsicmp(r, fk->dpStoreArray[i].szName) == 0) break;
            }
            if (i == fk->cxStoreArray) return CERR_StoreDoesNotExist;

            KMX_CheckStoreUsage(fk, i, TRUE, FALSE, FALSE);

            r = wcstok_s(NULL, L" ,", &context);  // I3481
            if (!r) return CERR_InvalidIndex;
          }
          tstr[mx++] = UC_SENTINEL;
          tstr[mx++] = CODE_INDEX;
          tstr[mx++] = (WCHAR)i + 1;	    // avoid EOS for stores
          tstr[mx++] = KMX_atoiW(r);	// character offset of original any.

          tstr[mx] = 0;
        }
        continue;
      case 6:
        if (_wcsnicmp(p, L"outs", 4) != 0) return CERR_InvalidToken;
        if (sFlag) return CERR_OutsInVirtualKeySection;
        p += 4;
        q = KMX_GetDelimitedString(&p, L"()", GDS_CUTLEAD | GDS_CUTFOLL);
        if (!q || !*q) return CERR_InvalidOuts;

        for (i = 0; i < fk->cxStoreArray; i++)
        {
          if (_wcsicmp(q, fk->dpStoreArray[i].szName) == 0) break;
        }
        if (i == fk->cxStoreArray) return CERR_StoreDoesNotExist;

        KMX_CheckStoreUsage(fk, i, TRUE, FALSE, FALSE);

        for (q = fk->dpStoreArray[i].dpString; *q; q++)
        {
          tstr[mx++] = *q;
          if (mx >= max - 1) return CERR_BufferOverflow;
        }
        tstr[mx] = 0;
        continue;
      case 7:
        if (iswspace(*(p + 1))) break;		// is a comment -- pre-stripped - so why this test?
        if (_wcsnicmp(p, L"context", 7) == 0)
        {
          if (sFlag) return CERR_ContextInVirtualKeySection;
          p += 7;

          q = KMX_GetDelimitedString(&p, L"()", GDS_CUTLEAD | GDS_CUTFOLL);
          if (q && *q)
          {
            VERIFY_KEYBOARD_VERSION(fk, VERSION_60, CERR_60FeatureOnly_Contextn);
            int n1;3
            n1 = KMX_atoiW(q);
            if (n1 < 1 || n1 >= 0xF000) return CERR_InvalidToken;
            tstr[mx++] = UC_SENTINEL;
            tstr[mx++] = CODE_CONTEXTEX;
            tstr[mx++] = n1;
            tstr[mx] = 0;
          }
          else
          {
            tstr[mx++] = UC_SENTINEL;
            tstr[mx++] = CODE_CONTEXT;
            tstr[mx] = 0;
          }
        }
        else if (_wcsnicmp(p, L"clearcontext", 12) == 0)
        {
          p += 12;
          tstr[mx++] = UC_SENTINEL;
          tstr[mx++] = CODE_CLEARCONTEXT;
          tstr[mx] = 0;
        }
        else if (_wcsnicmp(p, L"call", 4) == 0)
        {
          VERIFY_KEYBOARD_VERSION(fk, VERSION_501, CERR_501FeatureOnly_Call);
          if (sFlag) return CERR_CallInVirtualKeySection;
          p += 4;
          q = KMX_GetDelimitedString(&p, L"()", GDS_CUTLEAD | GDS_CUTFOLL);
          if (!q || !*q) return CERR_InvalidCall;

          for (i = 0; i < fk->cxStoreArray; i++)
          {
            if (_wcsicmp(q, fk->dpStoreArray[i].szName) == 0) break;
          }

          if (!KMX_IsValidCallStore(&fk->dpStoreArray[i])) return CERR_InvalidCall;
          KMX_CheckStoreUsage(fk, i, FALSE, FALSE, TRUE);

          if (i == fk->cxStoreArray) return CERR_StoreDoesNotExist;
          tstr[mx++] = UC_SENTINEL;
          tstr[mx++] = CODE_CALL;
          tstr[mx++] = (WCHAR)i + 1;
          tstr[mx] = 0;

          fk->dpStoreArray[i].dwSystemID = TSS_CALLDEFINITION;
        }
        else
          return CERR_InvalidToken;
        continue;
      case 8:
        if (_wcsnicmp(p, L"notany", 6) == 0)
        {
          VERIFY_KEYBOARD_VERSION(fk, VERSION_70, CERR_70FeatureOnly)
            if (sFlag) return CERR_AnyInVirtualKeySection;
          p += 6;
          q = KMX_GetDelimitedString(&p, L"()", GDS_CUTLEAD | GDS_CUTFOLL);
          if (!q || !*q) return CERR_InvalidAny;

          for (i = 0; i < fk->cxStoreArray; i++)
          {
            if (_wcsicmp(q, fk->dpStoreArray[i].szName) == 0) break;
          }
          if (i == fk->cxStoreArray) return CERR_StoreDoesNotExist;
          KMX_CheckStoreUsage(fk, i, TRUE, FALSE, FALSE);
          tstr[mx++] = UC_SENTINEL;
          tstr[mx++] = CODE_NOTANY;
          tstr[mx++] = (WCHAR)i + 1;	// store to index + 1, avoids End-of-string
          tstr[mx] = 0;
          continue;
        }
        if (_wcsnicmp(p, L"nul", 3) != 0) return CERR_InvalidToken;

        p += 3;
        tstr[mx++] = UC_SENTINEL;
        tstr[mx++] = CODE_NUL;
        tstr[mx] = 0;
        continue;
      case 9:
        if (_wcsnicmp(p, L"use", 3) != 0)
        {
          if (*(p + 1) == '+')
          {
            n = KMX_xatoi(&p);
            if (*p != '\0' && !iswspace(*p)) return CERR_InvalidValue;
            if ((err = KMX_UTF32ToUTF16(n, &n1, &n2)) != CERR_None) return err;
            tstr[mx++] = n1;
            if (n2 >= 0) tstr[mx++] = n2;
            tstr[mx] = 0;
            if (!isUnicode) AddWarning(CWARN_UnicodeInANSIGroup);
            continue;
          }
          return CERR_InvalidToken;
        }
        p += 3;

        q = KMX_GetDelimitedString(&p, L"()", GDS_CUTLEAD | GDS_CUTFOLL);
        if (!q || !*q) return CERR_InvalidUse;
        tstr[mx++] = UC_SENTINEL;
        tstr[mx++] = CODE_USE;
        tstr[mx] = KMX_GetGroupNum(fk, q);
        if (tstr[mx] == 0) return CERR_GroupDoesNotExist;
        tstr[++mx] = 0;
        continue;
      case 10:
        if (_wcsnicmp(p, L"reset", 5) == 0)
        {
          VERIFY_KEYBOARD_VERSION(fk, VERSION_80, CERR_80FeatureOnly);
          if (sFlag) return CERR_InvalidInVirtualKeySection;
          p += 5;
          q = KMX_GetDelimitedString(&p, L"()", GDS_CUTLEAD | GDS_CUTFOLL);
          if (!q || !*q) return CERR_InvalidReset;

          err = KMX_process_reset(fk, q, tstr, &mx);
          if (err != CERR_None) return err;
        }
        else
        {
          if (_wcsnicmp(p, L"return", 6) != 0) return CERR_InvalidToken;

          p += 6;
          tstr[mx++] = UC_SENTINEL;
          tstr[mx++] = CODE_RETURN;
          tstr[mx] = 0;
          wcsncpy_s(output, max, tstr, max);  // I3481
          output[max - 1] = 0;
          return 0;
        }
        continue;
      case 11:
        p++; sFlag = ISVIRTUALKEY // 0 //;
        finished = FALSE;

        //printf("--EXTENDEDSTRING--\n");

        do
        {
          while (iswspace(*p)) p++;

          switch (towupper(*p))
          {
          case 'N':
            if (_wcsnicmp(p, L"NCAPS", 5) == 0)
              sFlag |= NOTCAPITALFLAG, p += 5;
            else finished = TRUE;
            break;
          case 'L':
            if (_wcsnicmp(p, L"LALT", 4) == 0)
              sFlag |= LALTFLAG, p += 4;
            else if (_wcsnicmp(p, L"LCTRL", 5) == 0)
              sFlag |= LCTRLFLAG, p += 5;
            else finished = TRUE;
            break;
          case 'R':
            if (_wcsnicmp(p, L"RALT", 4) == 0)
              sFlag |= RALTFLAG, p += 4;
            else if (_wcsnicmp(p, L"RCTRL", 5) == 0)
              sFlag |= RCTRLFLAG, p += 5;
            else finished = TRUE;
            break;
          case 'A':
            if (_wcsnicmp(p, L"ALT", 3) == 0)
              sFlag |= K_ALTFLAG, p += 3;
            else finished = TRUE;
            break;
          case 'C':
            if (_wcsnicmp(p, L"CTRL", 4) == 0)
              sFlag |= K_CTRLFLAG, p += 4;
            else if (_wcsnicmp(p, L"CAPS", 4) == 0)
              sFlag |= CAPITALFLAG, p += 4;
            else finished = TRUE;
            break;
          case 'S':
            if (_wcsnicmp(p, L"SHIFT", 5) == 0)
              sFlag |= K_SHIFTFLAG, p += 5;
            else finished = TRUE;
            break;
          default:
            finished = TRUE;
            break;
          }
        } while (!finished);

        if ((sFlag & (LCTRLFLAG | LALTFLAG)) && (sFlag & (RCTRLFLAG | RALTFLAG))) {
          AddWarning(CWARN_MixingLeftAndRightModifiers);
        }

        // If we use chiral modifiers, or we use state keys, and we target web in the keyboard, and we don't manually specify a keyboard version, bump the minimum
        // version to 10.0. This makes an assumption that if we are using these features in a keyboard and it has no version specified, that we want to use the features
        // in the web target platform, even if there are platform() rules excluding this possibility. In that (rare) situation, the keyboard developer should simply specify
        // the &version to be 9.0 or whatever to avoid this behaviour.
        if (sFlag & (LCTRLFLAG | LALTFLAG | RCTRLFLAG | RALTFLAG | CAPITALFLAG | NOTCAPITALFLAG | NUMLOCKFLAG | NOTNUMLOCKFLAG | SCROLLFLAG | NOTSCROLLFLAG) &&
          CompileTarget == CKF_KEYMANWEB &&
          fk->dwFlags & KF_AUTOMATICVERSION) {
          VERIFY_KEYBOARD_VERSION(fk, VERSION_100, 0);
        }
        //printf("sFlag: %x\n", sFlag);

        tstr[mx++] = UC_SENTINEL;
        tstr[mx++] = CODE_EXTENDED;
        tstr[mx++] = sFlag;

        while (iswspace(*p)) p++;

        q = p;

        if (*q == ']')
        {
          return CERR_InvalidToken; // I3137 - key portion of VK is missing e.g. "[CTRL ALT]", this generates invalid kmx file that can crash Keyman or compiler later on   // I3511
        }

        while (*q != ']')
        {
          if (*q == '\'' || *q == '"')
          {
            VERIFY_KEYBOARD_VERSION(fk, VERSION_60, CERR_60FeatureOnly_VirtualCharKey);
            if (!FMnemonicLayout) AddWarning(CWARN_VirtualCharKeyWithPositionalLayout);
            KMX_WCHAR chQuote = *q;
            q++; if (*q == chQuote || *q == '\n' || *q == 0) return CERR_InvalidToken;
            tstr[mx - 1] |= VIRTUALCHARKEY;
            tstr[mx++] = *q;
            q++; if (*q != chQuote) return CERR_InvalidToken;
            q++;
            while (iswspace(*q)) q++;
            if (*q != ']') return CERR_InvalidToken;
            break; // out of while loop //
          }

          for (j = 0; !iswspace(*q) && *q != ']' && *q != 0; q++, j++);

          if (*q == 0) return CERR_InvalidToken;

          KMX_WCHART vkname[SZMAX_VKDICTIONARYNAME];  // I3438

          if (j >= SZMAX_VKDICTIONARYNAME) return CERR_InvalidToken;

          wcsncpy_s(vkname, _countof(vkname), p, j);  // I3481
          vkname[j] = 0;

          if (_wcsicmp(vkname, L"K_NPENTER") == 0)
            i = 5;  // I649 - K_NPENTER hack
          else
          {
            for (i = 0; i <= VK__MAX; i++)
            {
              if (_wcsicmp(vkname, VKeyNames[i]) == 0 || _wcsicmp(vkname, VKeyISO9995Names[i]) == 0)
                break;
            }
          }

          if (i == VK__MAX + 1)
          {
            VERIFY_KEYBOARD_VERSION(fk, VERSION_90, CERR_InvalidToken);

            i = KMX_GetVKCode(fk, vkname);  // I3438
            if (i == 0)
              return CERR_InvalidToken;
          }

          p = q;

          tstr[mx++] = (int)i;

          if (FMnemonicLayout && (i <= VK__MAX) && VKeyMayBeVCKey[i]) AddWarning(CWARN_VirtualKeyWithMnemonicLayout);  // I3438

          while (iswspace(*q)) q++;
        }
        tstr[mx++] = UC_SENTINEL_EXTENDEDEND;
        tstr[mx] = 0;
        //printf("--EXTENDEDEND--\n");

        p = q + 1;

        sFlag = 0;

        continue;
      case 14:
        if (_wcsnicmp(p, L"set", 3) == 0)
        {
          VERIFY_KEYBOARD_VERSION(fk, VERSION_80, CERR_80FeatureOnly);
          p += 3;
          q = KMX_GetDelimitedString(&p, L"()", GDS_CUTLEAD | GDS_CUTFOLL);
          if (!q || !*q) return CERR_InvalidSet;

          err = KMX_process_set(fk, q, tstr, &mx);
          if (err != CERR_None) return err;
        }
        else if (_wcsnicmp(p, L"save", 4) == 0)
        {
          VERIFY_KEYBOARD_VERSION(fk, VERSION_80, CERR_80FeatureOnly);
          p += 4;
          q = KMX_GetDelimitedString(&p, L"()", GDS_CUTLEAD | GDS_CUTFOLL);
          if (!q || !*q) return CERR_InvalidSave;

          err = KMX_process_save(fk, q, tstr, &mx);
          if (err != CERR_None) return err;
        }
        else
        {
          if (_wcsnicmp(p, L"switch", 6) != 0) return CERR_InvalidToken;
          p += 6;
          q = KMX_GetDelimitedString(&p, L"()", GDS_CUTLEAD | GDS_CUTFOLL);
          if (!q || !*q) return CERR_InvalidSwitch;
          tstr[mx++] = UC_SENTINEL;
          tstr[mx++] = CODE_SWITCH;
          tstr[mx++] = KMX_atoiW(q);
          tstr[mx] = 0;
        }
        continue;
      case 15:
        if (_wcsnicmp(p, L"fix", 3) == 0)
        {
          p += 3;
          tstr[mx++] = UC_SENTINEL;
          tstr[mx++] = CODE_CLEARCONTEXT;
          tstr[mx] = 0;
        }
        else
          return CERR_InvalidToken;
        continue;
      case 16:
        VERIFY_KEYBOARD_VERSION(fk, VERSION_60, CERR_60FeatureOnly_NamedCodes);
        q = p + 1;
        while (*q && !iswspace(*q)) q++;
        c = *q; *q = 0;
        n = CodeConstants->GetCode(p + 1, &i);
        *q = c;
        if (n == 0) return CERR_InvalidNamedCode;
        if (i < 0xFFFFFFFFL) KMX_CheckStoreUsage(fk, i, TRUE, FALSE, FALSE);   // I2993
        if (n > 0xFFFF)
        {
          tstr[mx++] = Uni_UTF32ToSurrogate1(n);
          tstr[mx++] = Uni_UTF32ToSurrogate2(n);
        }
        else
          tstr[mx++] = n;
        tstr[mx] = 0;
        p = q;
        continue;
      case 17:
        if (_wcsnicmp(p, L"platform", 8) != 0) return CERR_InvalidToken;  // I3430
        VERIFY_KEYBOARD_VERSION(fk, VERSION_90, CERR_90FeatureOnly_IfSystemStores);
        if (sFlag) return CERR_InvalidInVirtualKeySection;
        p += 8;
        q = KMX_GetDelimitedString(&p, L"()", GDS_CUTLEAD | GDS_CUTFOLL);
        if (!q || !*q) return CERR_InvalidToken;
        err = process_platform(fk, q, tstr, &mx);
        if (err != CERR_None) return err;
        continue;
      case 18:  // I3437
        if (_wcsnicmp(p, L"layer", 5) != 0) return CERR_InvalidToken;
        VERIFY_KEYBOARD_VERSION(fk, VERSION_90, CERR_90FeatureOnly_SetSystemStores);
        if (sFlag) return CERR_InvalidInVirtualKeySection;
        p += 5;
        q = KMX_GetDelimitedString(&p, L"()", GDS_CUTLEAD | GDS_CUTFOLL);
        if (!q || !*q) return CERR_InvalidToken;
        err = KMX_process_set_synonym(TSS_LAYER, fk, q, tstr, &mx);
        if (err != CERR_None) return err;
        continue;
      case 19:  // #2241
        if (*(p + 1) != '.') return CERR_InvalidToken;
        if (sFlag) return CERR_InvalidInVirtualKeySection;
        p += 2;
        err = KMX_process_expansion(fk, p, tstr, &mx, max);
        if (err != CERR_None) return err;
        continue;
      default:
        return CERR_InvalidToken;
      }
      if (tokenFound)
      {
        *newp = p;
        wcsncpy_s(output, max, tstr, max);  // I3481
        output[max - 1] = 0;
        ErrChr = 0;
        return CERR_None;
      }
      if (mx >= max) return CERR_BufferOverflow;
    } while (*p);

    if (!*token)
    {
      *newp = p;
      wcsncpy_s(output, max, tstr, max);  // I3481
      output[max - 1] = 0;
      ErrChr = 0;
      return CERR_None;
    }

  }
  __finally
  {
    delete[] tstr;   // I2432 - Allocate buffers each line -- slightly slower but safer than keeping a single buffer - GetXString is re-entrant with if()
  }

  return CERR_NoTokensFound;
}
*/
//KMX_DWORD process_if_synonym(KMX_DWORD dwSystemID, PFILE_KEYBOARD fk, LPKMX_WCHART q, LPKMX_WCHART tstr, int *mx);  // I3430
/*
KMX_DWORD process_baselayout(PFILE_KEYBOARD fk, LPKMX_WCHART q, LPKMX_WCHART tstr, int *mx)  // I3430
{
  // baselayout(<XString+outs>) //
  return KMX_process_if_synonym(TSS_BASELAYOUT, fk, q, tstr, mx);
}*/
/*
KMX_DWORD process_platform(PFILE_KEYBOARD fk, LPKMX_WCHART q, LPKMX_WCHART tstr, int *mx)  // I3430
{
  // platform(<XString+outs>) //
  return KMX_process_if_synonym(TSS_PLATFORM, fk, q, tstr, mx);
}
*/
/* /S
KMX_DWORD process_if_synonym(KMX_DWORD dwSystemID, PFILE_KEYBOARD fk, LPKMX_WCHART q, LPKMX_WCHART tstr, int *mx)  // I3430
{
  PWCHAR temp = new KMX_WCHART[GLOBAL_BUFSIZE];

  KMX_DWORD msg;

  PKMX_WCHART r;

  if ((msg = GetXString(fk, q, L"", temp, GLOBAL_BUFSIZE - 1, 0, &r, FALSE, TRUE)) != CERR_None)
  {
    delete temp;
    return msg;
  }

  DWORD dwStoreID;

  if ((msg = AddStore(fk, TSS_COMPARISON, temp, &dwStoreID)) != CERR_None)
  {
    delete temp;
    return msg;
  }

  tstr[(*mx)++] = UC_SENTINEL;
  tstr[(*mx)++] = (WCHAR)CODE_IFSYSTEMSTORE;
  tstr[(*mx)++] = (WCHAR)(dwSystemID + 1);   // I4785
  tstr[(*mx)++] = 2;
  tstr[(*mx)++] = (WCHAR)(dwStoreID + 1);
  tstr[(*mx)] = 0;

  delete[] temp;

  return CERR_None;
}
*/
/* /S
KMX_DWORD process_if(PFILE_KEYBOARD fk, LPKMX_WCHART q, LPKMX_WCHART tstr, int *mx)  // I3431
{
  // if(<store> <'='|'!='> <XString+outs>) //
  KMX_DWORD i, code; KMX_DWORD nnot = FALSE;
  LPKMX_WCHART r = q, s = q;
  while (*s && *s != L' ' && *s != L'!' && *s != L'=') s++;
  r = s;
  while (*s == L' ') s++;
  if (*s == L'!')
  {
    s++;
    nnot = TRUE;
  }

  if (*s != '=') return CERR_InvalidIf;
  s++;
  while (*s == ' ') s++;
  *r = 0;
  r = q;

  if (r[0] == '&')
  {
    VERIFY_KEYBOARD_VERSION(fk, VERSION_90, CERR_90FeatureOnly_IfSystemStores);
    for (i = 0; StoreTokens[i]; i++)
    {
      if (_wcsicmp(r, StoreTokens[i]) == 0) break;
    }
    if (!StoreTokens[i]) return CERR_IfSystemStore_NotFound;
    code = CODE_IFSYSTEMSTORE;
  }
  else
  {
    code = CODE_IFOPT;

    for (i = 0; i < fk->cxStoreArray; i++)
    {
      if (_wcsicmp(r, fk->dpStoreArray[i].szName) == 0) break;
    }
    if (i == fk->cxStoreArray) return CERR_StoreDoesNotExist;
    KMX_CheckStoreUsage(fk, i, FALSE, TRUE, FALSE);
  }

  PWCHAR temp = new KMX_WCHART[GLOBAL_BUFSIZE];

  KMX_DWORD msg;

  if ((msg = GetXString(fk, s, L"", temp, GLOBAL_BUFSIZE - 1, 0, &r, FALSE, TRUE)) != CERR_None)
  {
    delete[] temp;
    return msg;
  }

  DWORD dwStoreID;

  if ((msg = AddStore(fk, TSS_COMPARISON, temp, &dwStoreID)) != CERR_None)
  {
    delete[] temp;
    return msg;
  }

  tstr[(*mx)++] = UC_SENTINEL;
  tstr[(*mx)++] = (WCHAR)code;
  tstr[(*mx)++] = (WCHAR)(i + 1);
  tstr[(*mx)++] = nnot ? 1 : 2;
  tstr[(*mx)++] = (WCHAR)(dwStoreID + 1);
  tstr[(*mx)] = 0;

  return CERR_None;
}*/
/* /S
KMX_DWORD process_reset(PFILE_KEYBOARD fk, LPKMX_WCHART q, LPKMX_WCHART tstr, int *mx)
{
  // reset(<store>) //
  KMX_DWORD i;
  for (i = 0; i < fk->cxStoreArray; i++)
  {
    if (_wcsicmp(q, fk->dpStoreArray[i].szName) == 0) break;
  }
  if (i == fk->cxStoreArray) return CERR_StoreDoesNotExist;
  KMX_CheckStoreUsage(fk, i, FALSE, TRUE, FALSE);

  tstr[(*mx)++] = UC_SENTINEL;
  tstr[(*mx)++] = CODE_RESETOPT;
  tstr[(*mx)++] = (WCHAR)(i + 1);
  tstr[(*mx)] = 0;

  return CERR_None;
}
 *//* S
KMX_DWORD process_expansion(PFILE_KEYBOARD fk, LPKMX_WCHART q, LPKMX_WCHART tstr, int *mx, int max) {
  KMX_BOOL isVKey = FALSE;

  KMX_WORD BaseKey=0, BaseShiftFlags=0;
  KMX_DWORD BaseChar=0;

  if (*mx == 0) {
    return CERR_ExpansionMustFollowCharacterOrVKey;
  }
  LPKMX_WCHART p = &tstr[*mx];
  p = decxstr(p, tstr);
  if (*p == UC_SENTINEL) {
    if (*(p + 1) != CODE_EXTENDED) {
      return CERR_ExpansionMustFollowCharacterOrVKey;
    }
    isVKey = TRUE;
    BaseKey = *(p + 3);
    BaseShiftFlags = *(p + 2);
  }
  else {
    BaseChar = Uni_UTF16ToUTF32(p);
  }

  // Look ahead at next element
  KMX_WCHART temp[GLOBAL_BUFSIZE];
  PWCHAR r = NULL;

  KMX_DWORD msg;

  if ((msg = GetXString(fk, q, L"", temp, _countof(temp) - 1, 0, &r, FALSE, TRUE)) != CERR_None)
  {
    return msg;
  }

  KMX_WORD HighKey, HighShiftFlags;
  KMX_DWORD HighChar;

  switch(temp[0]) {
  case 0:
    return isVKey ? CERR_VKeyExpansionMustBeFollowedByVKey : CERR_CharacterExpansionMustBeFollowedByCharacter;
  case UC_SENTINEL:
    // Verify that range is valid virtual key range
    if(!isVKey) {
      return CERR_CharacterExpansionMustBeFollowedByCharacter;
    }
    if (temp[1] != CODE_EXTENDED) {
      return CERR_VKeyExpansionMustBeFollowedByVKey;
    }
    HighKey = temp[3], HighShiftFlags = temp[2];
    if (HighShiftFlags != BaseShiftFlags) {
      return CERR_VKeyExpansionMustUseConsistentShift;
    }
    if (HighKey <= BaseKey) {
      return CERR_ExpansionMustBePositive;
    }
    // Verify space in buffer
    if (*mx + (HighKey - BaseKey) * 5 + 1 >= max) return CERR_BufferOverflow;
    // Inject an expansion.
    for (BaseKey++; BaseKey < HighKey; BaseKey++) {
      // < HighKey because caller will add HighKey to output
      tstr[(*mx)++] = UC_SENTINEL;
      tstr[(*mx)++] = CODE_EXTENDED;
      tstr[(*mx)++] = BaseShiftFlags;
      tstr[(*mx)++] = BaseKey;
      tstr[(*mx)++] = UC_SENTINEL_EXTENDEDEND;
    }
    tstr[*mx] = 0;
    break;
  default:
    // Verify that range is a valid character range
    if (isVKey) {
      return CERR_VKeyExpansionMustBeFollowedByVKey;
    }

    HighChar = Uni_UTF16ToUTF32(temp);
    if (HighChar <= BaseChar) {
      return CERR_ExpansionMustBePositive;
    }
    // Inject an expansion.
    for (BaseChar++; BaseChar < HighChar; BaseChar++) {
      // < HighChar because caller will add HighChar to output
      if (Uni_IsSMP(BaseChar)) {
        // We'll test on each char to avoid complex calculations crossing SMP boundary
        if (*mx + 3 >= max) return CERR_BufferOverflow;
        tstr[(*mx)++] = (WCHAR) Uni_UTF32ToSurrogate1(BaseChar);
        tstr[(*mx)++] = (WCHAR) Uni_UTF32ToSurrogate2(BaseChar);
      }
      else {
        if (*mx + 2 >= max) return CERR_BufferOverflow;
        tstr[(*mx)++] = (WCHAR) BaseChar;
      }
    }
    tstr[*mx] = 0;
  }

  return CERR_None;
}
*/
/* // _S2
KMX_DWORD process_set_synonym(KMX_DWORD dwSystemID, PFILE_KEYBOARD fk, LPKMX_WCHART q, LPKMX_WCHART tstr, int *mx)  // I3437
{
  // set(<store> <'='> <XString+outs>), layer //
  KMX_DWORD code = CODE_SETSYSTEMSTORE;
  PWCHAR temp = new KMX_WCHART[GLOBAL_BUFSIZE], r;
  KMX_DWORD msg;

  if ((msg = GetXString(fk, q, L"", temp, GLOBAL_BUFSIZE - 1, 0, &r, FALSE, TRUE)) != CERR_None)
  {
    delete[] temp;
    return msg;
  }

  DWORD dwStoreID;

  msg = AddStore(fk, TSS_COMPARISON, temp, &dwStoreID);
  delete[] temp;
  if (msg != CERR_None) return msg;

  tstr[(*mx)++] = UC_SENTINEL;
  tstr[(*mx)++] = (WCHAR)CODE_SETSYSTEMSTORE;
  tstr[(*mx)++] = (WCHAR)(dwSystemID + 1);
  tstr[(*mx)++] = (WCHAR)(dwStoreID + 1);
  tstr[(*mx)] = 0;
  return CERR_None;
}
*//* /S
KMX_DWORD process_set(PFILE_KEYBOARD fk, LPKMX_WCHART q, LPKMX_WCHART tstr, int *mx)
{
  // set(<store> <'='> <XString+outs> //
  LPKMX_WCHART r = q, s = q;  // I3440
  while (*s && *s != L' ' && *s != L'=') s++;
  r = s;
  while (*s == L' ') s++;
  if (*s != '=') return CERR_InvalidSet;
  s++;
  while (*s == ' ') s++;
  *r = 0;
  r = q;

  KMX_DWORD i, code;

  if (r[0] == '&')
  {
    VERIFY_KEYBOARD_VERSION(fk, VERSION_90, CERR_90FeatureOnly_SetSystemStores);  // I3437
    for (i = 0; StoreTokens[i]; i++)
    {
      if (_wcsicmp(r, StoreTokens[i]) == 0) break;
    }
    if (!StoreTokens[i]) return CERR_SetSystemStore_NotFound;
    code = CODE_SETSYSTEMSTORE;
  }
  else
  {
    wchar_t *context = NULL;
    LPKMX_WCHART r = wcstok_s(q, L" =", &context);  // I3481

    for (i = 0; i < fk->cxStoreArray; i++)
    {
      if (_wcsicmp(r, fk->dpStoreArray[i].szName) == 0) break;
    }
    if (i == fk->cxStoreArray) return CERR_StoreDoesNotExist;
    KMX_CheckStoreUsage(fk, i, FALSE, TRUE, FALSE);
    code = CODE_SETOPT;
  }

  PWCHAR temp = new KMX_WCHART[GLOBAL_BUFSIZE];

  KMX_DWORD msg;

  //r = wcstok(NULL, L" =");

  if ((msg = GetXString(fk, s, L"", temp, GLOBAL_BUFSIZE - 1, 0, &r, FALSE, TRUE)) != CERR_None)
  {
    delete[] temp;
    return msg;
  }

  DWORD dwStoreID;

  msg = AddStore(fk, TSS_COMPARISON, temp, &dwStoreID);
  delete[] temp;
  if (msg != CERR_None) return msg;

  tstr[(*mx)++] = UC_SENTINEL;
  tstr[(*mx)++] = (WCHAR)code;
  tstr[(*mx)++] = (WCHAR)(i + 1);
  tstr[(*mx)++] = (WCHAR)(dwStoreID + 1);
  tstr[(*mx)] = 0;
  return CERR_None;
}
*//* /S
KMX_DWORD process_save(PFILE_KEYBOARD fk, LPKMX_WCHART q, LPKMX_WCHART tstr, int *mx)
{
  // save(<store>) //
  KMX_DWORD i;
  for (i = 0; i < fk->cxStoreArray; i++)
  {
    if (_wcsicmp(q, fk->dpStoreArray[i].szName) == 0) break;
  }
  if (i == fk->cxStoreArray) return CERR_StoreDoesNotExist;
  KMX_CheckStoreUsage(fk, i, FALSE, TRUE, FALSE);

  tstr[(*mx)++] = UC_SENTINEL;
  tstr[(*mx)++] = CODE_SAVEOPT;
  tstr[(*mx)++] = (WCHAR)(i + 1);
  tstr[(*mx)] = 0;
  return CERR_None;
}*/
/*
int xatoi(PKMX_WCHART *p)
{
  PKMX_WCHART endptr;
  int n;

  switch (towupper(**p))
  {
  case 'U':
    (*p)++;
    if (**p != '+') return 0;
    (*p)++;
    n = (int)wcstol(*p, &endptr, 16);
    *p = endptr;
    break;
  case 'X':
    (*p)++;
    n = (int)wcstol(*p, &endptr, 16);
    *p = endptr;
    break;
  case 'D':
    (*p)++;
    n = (int)wcstol(*p, &endptr, 10);
    *p = endptr;
    break;
  default:
    n = (int)wcstol(*p, &endptr, 8);
    *p = endptr;
    break;
  }
  return n;
}
*/

/* // _S2
int GetGroupNum(PFILE_KEYBOARD fk, PKMX_WCHART p)
{
  PFILE_GROUP gp;
  KMX_DWORD i;

  for (i = 0, gp = fk->dpGroupArray; i < fk->cxGroupArray; gp++, i++)
  {
    if (_wcsicmp(gp->szName, p) == 0) return i + 1;
  }
  return 0;
}
*/
/* **S
KMX_DWORD ProcessEthnologueStore(PKMX_WCHART p) // I2646
{
  KMX_DWORD res = CERR_None;
  PKMX_WCHART q = NULL;
  while (*p)
  {
    while (wcschr(L" ,;", *p))
    {
      if (*p != ' ') res = CWARN_PunctuationInEthnologueCode;
      p++;
    }
    if (q == p) return CERR_InvalidEthnologueCode;
    if (*p)
    {
      for (int i = 0; i < 3; i++)
      {
        if (!iswalpha(*p)) return CERR_InvalidEthnologueCode;
        p++;
      }
    }
    q = p;
  }
  return res;
}

#define K_HOTKEYSHIFTFLAGS (K_SHIFTFLAG | K_CTRLFLAG | K_ALTFLAG | ISVIRTUALKEY)
 // _S2
KMX_DWORD ProcessHotKey(PKMX_WCHART p, DWORD *hk)
{
  PKMX_WCHART q, r;
  KMX_DWORD sFlag;
  int j, i;

  *hk = 0;

  if (*p == UC_SENTINEL && *(p + 1) == CODE_EXTENDED) {
    KMX_WORD Key = *(p + 3);
    KMX_WORD ShiftFlags = *(p + 2);

    // Convert virtual key to hotkey (different bitflags)

    if (ShiftFlags & ~K_HOTKEYSHIFTFLAGS) {
      AddWarning(CWARN_HotkeyHasInvalidModifier);
    }

    if (ShiftFlags & K_SHIFTFLAG) *hk |= HK_SHIFT;
    if (ShiftFlags & K_CTRLFLAG) *hk |= HK_CTRL;
    if (ShiftFlags & K_ALTFLAG) *hk |= HK_ALT;

    *hk |= Key;

    return CERR_None;
  }

  q = wcschr(p, '[');
  if (q)
  {
    q++;
    sFlag = 0;

    do
    {
      while (iswspace(*q)) q++;

      if (_wcsnicmp(q, L"ALT", 3) == 0) sFlag |= HK_ALT, q += 3;
      else if (_wcsnicmp(q, L"CTRL", 4) == 0) sFlag |= HK_CTRL, q += 4;
      else if (_wcsnicmp(q, L"SHIFT", 5) == 0) sFlag |= HK_SHIFT, q += 5;
      else if (towupper(*q) != 'K') return CERR_InvalidToken;
    } while (towupper(*q) != 'K');

    r = wcschr(q, ']');
    if (r)
    {
      r--;
      while (iswspace(*r) && r > q) r--;
      r++;
    }
    else return CERR_NoTokensFound;

    j = (int)(INT_PTR)(r - q);

    for (i = 0; i <= VK__MAX; i++)  // I3438
      if (j == (int)wcslen(VKeyNames[i]) && _wcsnicmp(q, VKeyNames[i], j) == 0) break;

    if (i == VK__MAX + 1) return CERR_InvalidToken;  // I3438

    *hk = i | sFlag;

    return CERR_None;
  }

  q = GetDelimitedString(&p, L"\"\"", GDS_CUTLEAD | GDS_CUTFOLL);
  if (q)
  {
    if (wcschr(q, '^')) *hk |= HK_CTRL;
    if (wcschr(q, '+')) *hk |= HK_SHIFT;
    if (wcschr(q, '%')) *hk |= HK_ALT;
    q = wcschr(q, 0) - 1;
    *hk |= *q;
    return CERR_None;
  }

  return CERR_CodeInvalidInThisSection;
}


void SetChecksum(LPBYTE buf, LPDWORD CheckSum, KMX_DWORD sz)
{
  BuildCRCTable();
  *CheckSum = CalculateBufferCRC(buf, sz);     // S: uses /vc/crc32.cpp
}
*/
/*   // _S2
KMX_BOOL CheckStoreUsage(PFILE_KEYBOARD fk, int storeIndex, KMX_BOOL fIsStore, KMX_BOOL fIsOption, KMX_BOOL fIsCall)
{
  PFILE_STORE sp = &fk->dpStoreArray[storeIndex];
  if (fIsStore && !sp->fIsStore)
  {
    if (sp->fIsDebug || sp->fIsOption || sp->fIsReserved || sp->fIsCall)
      AddWarning(CWARN_StoreAlreadyUsedAsOptionOrCall);
    sp->fIsStore = TRUE;
  }
  else if (fIsOption && !sp->fIsOption)
  {
    if (sp->fIsDebug || sp->fIsStore || sp->fIsReserved || sp->fIsCall)
      AddWarning(CWARN_StoreAlreadyUsedAsStoreOrCall);
    sp->fIsOption = TRUE;
  }
  else if (fIsCall && !sp->fIsCall)
  {
    if (sp->fIsDebug || sp->fIsStore || sp->fIsReserved || sp->fIsOption)
      AddWarning(CWARN_StoreAlreadyUsedAsStoreOrOption);
    sp->fIsCall = TRUE;
  }

  return TRUE;
}
*/
/*
KMX_DWORD WriteCompiledKeyboard(PFILE_KEYBOARD fk, HANDLE hOutfile)
{
  PFILE_GROUP fgp;
  PFILE_STORE fsp;
  PFILE_KEY fkp;

  PKMX_COMP_KEYBOARD ck;
  PCOMP_GROUP gp;
  PCOMP_STORE sp;
  PCOMP_KEY kp;
  PKMX_BYTE buf;
  size_t offset;
  size_t size;
  KMX_DWORD i, j;

  // Calculate how much memory to allocate

  size = sizeof(KMX_COMP_KEYBOARD) +
    fk->cxGroupArray * sizeof(COMP_GROUP) +
    fk->cxStoreArray * sizeof(COMP_STORE) +
    //wcslen(fk->szName)*2 + 2 +//
    //wcslen(fk->szCopyright)*2 + 2 +//
    //wcslen(fk->szLanguageName)*2 + 2 +//
    //wcslen(fk->szMessage)*2 + 2 +//
    fk->dwBitmapSize;

  for (i = 0, fgp = fk->dpGroupArray; i < fk->cxGroupArray; i++, fgp++)
  {
    if (FSaveDebug) size += wcslen(fgp->szName) * 2 + 2;
    size += fgp->cxKeyArray * sizeof(KMX_COMP_KEY);
    for (j = 0, fkp = fgp->dpKeyArray; j < fgp->cxKeyArray; j++, fkp++)
    {
      size += wcslen(fkp->dpOutput) * 2 + 2;
      size += wcslen(fkp->dpContext) * 2 + 2;
    }

    if (fgp->dpMatch) size += wcslen(fgp->dpMatch) * 2 + 2;
    if (fgp->dpNoMatch) size += wcslen(fgp->dpNoMatch) * 2 + 2;
  }

  for (i = 0; i < fk->cxStoreArray; i++)
  {
    size += wcslen(fk->dpStoreArray[i].dpString) * 2 + 2;
    if (FSaveDebug || fk->dpStoreArray[i].fIsOption) size += wcslen(fk->dpStoreArray[i].szName) * 2 + 2;
  }

  buf = new KMX_BYTE[size];
  if (!buf) return CERR_CannotAllocateMemory;
  memset(buf, 0, size);

  ck = (PKMX_COMP_KEYBOARD)buf;

  ck->dwIdentifier = FILEID_COMPILED;
  ck->dwFileVersion = fk->version;
  ck->dwCheckSum = 0;		// do checksum afterwards.
  ck->KeyboardID = fk->KeyboardID;
  ck->IsRegistered = TRUE;    // I5135
  ck->cxStoreArray = fk->cxStoreArray;
  ck->cxGroupArray = fk->cxGroupArray;
  ck->StartGroup[0] = fk->StartGroup[0];
  ck->StartGroup[1] = fk->StartGroup[1];
  ck->dwHotKey = fk->dwHotKey;

  ck->dwFlags = fk->dwFlags;

  offset = sizeof(KMX_COMP_KEYBOARD);

  //ck->dpLanguageName = offset;//
  //wcscpy((PWSTR)(buf + offset), fk->szLanguageName);//
  //offset += wcslen(fk->szLanguageName)*2 + 2;//

  //ck->dpName = offset;
  //wcscpy((PWSTR)(buf + offset), fk->szName);//
  //offset += wcslen(fk->szName)*2 + 2;//

  //ck->dpCopyright = offset;//
  //wcscpy((PWSTR)(buf + offset), fk->szCopyright);//
 // offset += wcslen(fk->szCopyright)*2 + 2;//

  //ck->dpMessage = offset;//
  //wcscpy((PWSTR)(buf + offset), fk->szMessage);//
 // offset += wcslen(fk->szMessage)*2 + 2;//

  ck->dpStoreArray = (KMX_DWORD)offset;
  sp = (PCOMP_STORE)(buf + offset);
  fsp = fk->dpStoreArray;
  offset += sizeof(COMP_STORE) * ck->cxStoreArray;
  for (i = 0; i < ck->cxStoreArray; i++, sp++, fsp++)
  {
    sp->dwSystemID = fsp->dwSystemID;
    sp->dpString = (KMX_DWORD)offset;
    wcscpy_s((PKMX_WCHART)(buf + offset), (size - offset) / sizeof(WCHAR), fsp->dpString);  // I3481   // I3641
    offset += wcslen(fsp->dpString) * 2 + 2;

    if (FSaveDebug || fsp->fIsOption)
    {
      sp->dpName = (KMX_DWORD)offset;
      wcscpy_s((PKMX_WCHART)(buf + offset), (size - offset) / sizeof(WCHAR), fsp->szName);  // I3481   // I3641
      offset += wcslen(fsp->szName) * 2 + 2;
    }
    else sp->dpName = 0;
  }

  ck->dpGroupArray = (KMX_DWORD)offset;
  gp = (PCOMP_GROUP)(buf + offset);
  fgp = fk->dpGroupArray;

  offset += sizeof(COMP_GROUP) * ck->cxGroupArray;

  for (i = 0; i < ck->cxGroupArray; i++, gp++, fgp++)
  {
    gp->cxKeyArray = fgp->cxKeyArray;
    gp->fUsingKeys = fgp->fUsingKeys;

    gp->dpMatch = gp->dpNoMatch = 0;

    if (fgp->dpMatch)
    {
      gp->dpMatch = (KMX_DWORD)offset;
      wcscpy_s((PKMX_WCHART)(buf + offset), (size - offset) / sizeof(WCHAR), fgp->dpMatch);  // I3481   // I3641
      offset += wcslen(fgp->dpMatch) * 2 + 2;
    }
    if (fgp->dpNoMatch)
    {
      gp->dpNoMatch = (KMX_DWORD)offset;
      wcscpy_s((PKMX_WCHART)(buf + offset), (size - offset) / sizeof(WCHAR), fgp->dpNoMatch);  // I3481   // I3641
      offset += wcslen(fgp->dpNoMatch) * 2 + 2;
    }

    if (FSaveDebug)
    {
      gp->dpName = (KMX_DWORD)offset;
      wcscpy_s((PKMX_WCHART)(buf + offset), (size - offset) / sizeof(WCHAR), fgp->szName);  // I3481   // I3641
      offset += wcslen(fgp->szName) * 2 + 2;
    }
    else gp->dpName = 0;

    gp->dpKeyArray = (KMX_DWORD)offset;
    kp = (PCOMP_KEY)(buf + offset);
    fkp = fgp->dpKeyArray;
    offset += gp->cxKeyArray * sizeof(KMX_COMP_KEY);
    for (j = 0; j < gp->cxKeyArray; j++, kp++, fkp++)
    {
      kp->Key = fkp->Key;
      if (FSaveDebug) kp->Line = fkp->Line; else kp->Line = 0;
      kp->ShiftFlags = fkp->ShiftFlags;
      kp->dpOutput = (KMX_DWORD)offset;
      wcscpy_s((PKMX_WCHART)(buf + offset), (size - offset) / sizeof(WCHAR), fkp->dpOutput);  // I3481   // I3641
      offset += wcslen(fkp->dpOutput) * 2 + 2;
      kp->dpContext = (KMX_DWORD)offset;
      wcscpy_s((PKMX_WCHART)(buf + offset), (size - offset) / sizeof(WCHAR), fkp->dpContext);  // I3481   // I3641
      offset += wcslen(fkp->dpContext) * 2 + 2;
    }
  }

  ck->dwBitmapSize = fk->dwBitmapSize;
  ck->dpBitmapOffset = (KMX_DWORD)offset;
  memcpy(buf + offset, fk->lpBitmap, fk->dwBitmapSize);
  offset += fk->dwBitmapSize;

  if (offset != size) {
    delete[] buf;
    return CERR_SomewhereIGotItWrong;
  }

  KMX_SetChecksum(buf, &ck->dwCheckSum, (KMX_DWORD)size);

  DWORD dwBytesWritten = 0;
  WriteFile(hOutfile, buf, (KMX_DWORD)size, &dwBytesWritten, NULL);

  if (dwBytesWritten != size) {
    delete[] buf;
    return CERR_UnableToWriteFully;
  }

  delete[] buf;

  return CERR_None;
}*/
/*
KMX_DWORD ReadLine(HANDLE hInfile, PKMX_WCHART wstr, KMX_BOOL PreProcess)
{
  DWORD len;
  PKMX_WCHART p;
  KMX_BOOL LineCarry = FALSE, InComment = FALSE;
  KMX_DWORD n;
  KMX_WCHAR currentQuotes = 0;
  KMX_WCHART str[LINESIZE + 3];

  if (!ReadFile(hInfile, str, LINESIZE * 2, &len, NULL)) return CERR_CannotReadInfile;
  len /= 2;
  str[len] = 0;

  if (SetFilePointer(hInfile, 0, NULL, FILE_CURRENT) == GetFileSize(hInfile, NULL))
    // Always a "\r\n" to the EOF, avoids funny bugs
    wcscat_s(str, _countof(str), L"\r\n");  // I3481

  if (len == 0) return CERR_EndOfFile;

  for (p = str, n = 0; n < len; n++, p++)
  {
    if (currentQuotes != 0)
    {
      if (*p == L'\n')
      {
        *p = 0;  // I2525
        wcscpy_s(wstr, LINESIZE, str);  // I3481
        return (PreProcess ? CERR_None : CERR_UnterminatedString);
      }
      if (*p == currentQuotes) currentQuotes = 0;
      continue;
    }
    if (InComment) {
      if (*p == L'\n') break;
      *p = L' ';
      continue;
    }
    if (*p == L'\\') {
      LineCarry = TRUE;
      *p = L' ';
      continue;
    }
    if (LineCarry)
    {
      switch (*p)
      {
      case L' ':
      case L'\t':
      case L'\r':
        *p = L' ';
        continue;
      case L'\n':
        currentLine++;
        LineCarry = FALSE;
        *p = L' ';
        continue;
      }
      *p = 0; // I2525
      wcscpy_s(wstr, LINESIZE, str);  // I3481
      return (PreProcess ? CERR_None : CERR_InvalidLineContinuation);
    }

    if (*p == L'\n') break;
    switch (*p)
    {
    case L'c':
    case L'C':
      if ((p == str || iswspace(*(p - 1))) && iswspace(*(p + 1))) {
        InComment = TRUE;
        *p = L' ';
      }
      continue;
    case L'\r':
    case L'\t':
      *p = L' ';
      continue;
    case L'\'':
    case L'\"':
      currentQuotes = *p;
      continue;
    }
  }

  if (n == len)
  {
    str[LINESIZE - 1] = 0;  // I2525
    wcscpy_s(wstr, LINESIZE, str);  // I3481
    if (len == LINESIZE)
      return (PreProcess ? CERR_None : CERR_LineTooLong);
  }

  if (*p == L'\n') currentLine++;

  SetFilePointer(hInfile, -(int)(len * 2 - (INT_PTR)(p - str) * 2 - 2), NULL, FILE_CURRENT);

  p--;
  while (p >= str && iswspace(*p)) p--;
  p++;
  *p++ = L'\n';
  *p = 0;
  // trim spaces now, why not?
  wcscpy_s(wstr, LINESIZE, str);  // I3481

  return CERR_None;
}*/
/* // _S2
KMX_DWORD GetRHS(PFILE_KEYBOARD fk, PKMX_WCHART p, PKMX_WCHART buf, int bufsize, int offset, int IsUnicode)
{
  PKMX_WCHART q;

  p = wcschr(p, '>');

  if (!p) return CERR_NoTokensFound;

  p++;

  return GetXString(fk, p, L"c\n", buf, bufsize, offset, &q, TRUE, IsUnicode);
}

void safe_wcsncpy(PKMX_WCHART out, PKMX_WCHART in, int cbMax)
{
  wcsncpy_s(out, cbMax, in, cbMax - 1);  // I3481
  out[cbMax - 1] = 0;
}

KMX_BOOL IsSameToken(PKMX_WCHART *p, KMX_WCHART const * token)
{
  PKMX_WCHART q;
  q = *p;
  while (iswspace(*q)) q++;
  if (_wcsnicmp(q, token, wcslen(token)) == 0)
  {
    q += wcslen(token);
    while (iswspace(*q)) q++;
    *p = q;
    return TRUE;
  }
  return FALSE;
}

KMX_BOOL IsRelativePath(KMX_CHAR *p)
{
  // Relative path (returns TRUE):
  //  ..\...\BITMAP.BMP
  //  PATH\BITMAP.BMP
  //  BITMAP.BMP

  // Semi-absolute path (returns FALSE):
  //  \...\BITMAP.BMP

  // Absolute path (returns FALSE):
  //  C:\...\BITMAP.BMP
  //  \\SERVER\SHARE\...\BITMAP.BMP

  if (*p == '\\') return FALSE;
  if (*p && *(p + 1) == ':') return FALSE;

  return TRUE;
}/*
/* // _S2
KMX_DWORD ImportBitmapFile(PFILE_KEYBOARD fk, PKMX_WCHART szName, PDWORD FileSize, PBYTE *Buf)
{
  HANDLE hFile;
  KMX_CHAR szNewName[260], *p;

  p = wstrtostr(szName);

  if (KMX_IsRelativePath(p))
  {
    strcpy_s(szNewName, _countof(szNewName), CompileDir);  // I3481
    strcat_s(szNewName, _countof(szNewName), p);  // I3481
  }
  else
    strcpy_s(szNewName, _countof(szNewName), p);  // I3481

  hFile = CreateFileA(szNewName, GENERIC_READ, FILE_SHARE_READ, NULL, OPEN_EXISTING, 0, NULL);
  if (hFile == INVALID_HANDLE_VALUE)
  {
    strcat_s(szNewName, _countof(szNewName), ".bmp");  // I3481
    hFile = CreateFileA(szNewName, GENERIC_READ, FILE_SHARE_READ, NULL, OPEN_EXISTING, 0, NULL);
    if (hFile == INVALID_HANDLE_VALUE) return CERR_CannotReadBitmapFile;
  }

  delete[] p;

  *FileSize = GetFileSize(hFile, NULL);

  if (*FileSize < 2) return CERR_CannotReadBitmapFile;

  *Buf = new KMX_BYTE[*FileSize];

  if (!ReadFile(hFile, *Buf, *FileSize, FileSize, NULL)) {
    delete[] * Buf;
    *Buf = NULL;
    return CERR_CannotReadBitmapFile;
  }

  CloseHandle(hFile);

  // Test for version 7.0 icon support
  if (*((PCHAR)*Buf) != 'B' && *(((PCHAR)*Buf) + 1) != 'M') {
    VERIFY_KEYBOARD_VERSION(fk, VERSION_70, CERR_70FeatureOnly);
  }

  return CERR_None;
}*/
/* // _S2
int atoiW(PKMX_WCHART p)
{
  PKMX_STR q = wstrtostr(p);
  int i = atoi(q);
  delete[] q;
  return i;
}/*
/* // _S2
int CheckUTF16(int n)
{
  const int res[] = {
    0xFDD0, 0xFDD1, 0xFDD2, 0xFDD3, 0xFDD4, 0xFDD5, 0xFDD6, 0xFDD7,
    0xFDD8, 0xFDD9, 0xFDDA, 0xFDDB, 0xFDDC, 0xFDDD, 0xFDDE, 0xFDDF,
    0xFDE0, 0xFDE1, 0xFDE2, 0xFDE3, 0xFDE4, 0xFDE5, 0xFDE6, 0xFDE7,
    0xFDE8, 0xFDE9, 0xFDEA, 0xFDEB, 0xFDEC, 0xFDED, 0xFDEE, 0xFDEF,
    0xFFFF, 0xFFFE, 0 };

  if (n == 0) return CERR_ReservedCharacter;
  for (int i = 0; res[i] > 0; i++)
    if (n == res[i])
    {
      AddWarning(CWARN_ReservedCharacter);
      break;
    }
  return CERR_None;
}

int UTF32ToUTF16(int n, int *n1, int *n2)
{
  *n2 = -1;
  if (n <= 0xFFFF)
  {
    *n1 = n;
    if (n >= 0xD800 && n <= 0xDFFF) AddWarning(CWARN_UnicodeSurrogateUsed);
    return CheckUTF16(*n1);
  }

  if ((n & 0xFFFF) == 0xFFFF || (n & 0xFFFF) == 0xFFFE) AddWarning(CWARN_ReservedCharacter);
  if (n < 0 || n > 0x10FFFF) return CERR_InvalidCharacter;
  n = n - 0x10000;
  *n1 = (n / 0x400) + 0xD800;
  *n2 = (n % 0x400) + 0xDC00;
  if ((n = CheckUTF16(*n1)) != CERR_None) return n;
  return CheckUTF16(*n2);
}/*
/* // _S2
KMX_DWORD BuildVKDictionary(PFILE_KEYBOARD fk)  // I3438
{
  KMX_DWORD i;
  size_t len = 0;
  if (fk->cxVKDictionary == 0) return CERR_None;
  for (i = 0; i < fk->cxVKDictionary; i++)
  {
    len += wcslen(fk->dpVKDictionary[i].szName) + 1;
  }
  PKMX_WCHART storeval = new KMX_WCHART[len], p = storeval;
  for (i = 0; i < fk->cxVKDictionary; i++)
  {
    wcscpy_s(p, len - (size_t)(p - storeval), fk->dpVKDictionary[i].szName);  // I3481
    p = wcschr(p, 0);
    *p = ' ';
    p++;
  }

  p--;
  *p = 0;

  DWORD dwStoreID;
  KMX_DWORD msg = AddStore(fk, TSS_VKDICTIONARY, storeval, &dwStoreID);
  delete[] storeval;
  return msg;
}/*
/* // _S2
int GetVKCode(PFILE_KEYBOARD fk, PKMX_WCHART p)  // I3438 // TODO: Consolidate GetDeadKey and GetVKCode?
{
  KMX_DWORD i;

  for (i = 0; i < fk->cxVKDictionary; i++)
    if (_wcsicmp(fk->dpVKDictionary[i].szName, p) == 0)
      return i + VK__MAX + 1;  // 256

  if (fk->cxVKDictionary % 10 == 0)
  {
    PFILE_VKDICTIONARY pvk = new FILE_VKDICTIONARY[fk->cxVKDictionary + 10];
    memcpy(pvk, fk->dpVKDictionary, fk->cxVKDictionary * sizeof(FILE_VKDICTIONARY));
    delete fk->dpVKDictionary;
    fk->dpVKDictionary = pvk;
  }
  wcsncpy_s(fk->dpVKDictionary[fk->cxVKDictionary].szName, _countof(fk->dpVKDictionary[fk->cxVKDictionary].szName), p, SZMAX_VKDICTIONARYNAME - 1);  // I3481
  fk->dpVKDictionary[fk->cxVKDictionary].szName[SZMAX_VKDICTIONARYNAME - 1] = 0;

  fk->cxVKDictionary++;
  return fk->cxVKDictionary + VK__MAX; // 256-1
}
*/

/* // _S2
int GetDeadKey(PFILE_KEYBOARD fk, PKMX_WCHART p)
{
  KMX_DWORD i;

  for (i = 0; i < fk->cxDeadKeyArray; i++)
    if (_wcsicmp(fk->dpDeadKeyArray[i].szName, p) == 0)
      return i + 1;

  if (fk->cxDeadKeyArray % 10 == 0)
  {
    PFILE_DEADKEY dk = new FILE_DEADKEY[fk->cxDeadKeyArray + 10];
    memcpy(dk, fk->dpDeadKeyArray, fk->cxDeadKeyArray * sizeof(FILE_DEADKEY));
    delete[] fk->dpDeadKeyArray;
    fk->dpDeadKeyArray = dk;
  }
  wcsncpy_s(fk->dpDeadKeyArray[fk->cxDeadKeyArray].szName, _countof(fk->dpDeadKeyArray[fk->cxDeadKeyArray].szName), p, SZMAX_DEADKEYNAME);  // I3481
  fk->dpDeadKeyArray[fk->cxDeadKeyArray].szName[SZMAX_DEADKEYNAME - 1] = 0;

  fk->cxDeadKeyArray++;
  return fk->cxDeadKeyArray;
}
*/
/*
void RecordDeadkeyNames(PFILE_KEYBOARD fk)
{
  KMX_WCHART buf[SZMAX_DEADKEYNAME + 16];
  KMX_DWORD i;
  for (i = 0; i < fk->cxDeadKeyArray; i++)
  {
    swprintf(buf, _countof(buf), L"%ls%d %ls", DEBUGSTORE_DEADKEY, (int)i, fk->dpDeadKeyArray[i].szName);  // I3481
    KMX_AddDebugStore(fk, buf);
  }
}
*/
/*  // _S2
KMX_BOOL IsValidCallStore(PFILE_STORE fs)
{
  int i;
  PKMX_WCHART p;
  for (i = 0, p = fs->dpString; *p; p++)
    if (*p == ':') i++;
    else if (!((*p >= 'a' && *p <= 'z') ||
      (*p >= 'A' && *p <= 'Z') ||
      (*p >= '0' && *p <= '9') ||
      *p == '.' ||
      *p == '_'))
      return FALSE;

  return i == 1;
}
*/
/*
HANDLE CreateTempFile()
{
  KMX_CHAR szTempPathBuffer[MAX_PATH], szTempFileName[MAX_PATH];   // I3228   // I3510
  if (!GetTempPath(MAX_PATH, szTempPathBuffer)) return INVALID_HANDLE_VALUE;
  if (!GetTempFileName(szTempPathBuffer, "kmx", 0, szTempFileName)) return INVALID_HANDLE_VALUE;     // I3228   // I3510
  return CreateFile(szTempFileName, GENERIC_READ | GENERIC_WRITE, 0, NULL, CREATE_ALWAYS,
    FILE_ATTRIBUTE_TEMPORARY | FILE_FLAG_DELETE_ON_CLOSE, NULL);
}
*/
///////////////////
/*
HANDLE UTF16TempFromUTF8(HANDLE hInfile, KMX_BOOL hasPreamble)
{
  HANDLE hOutfile = KMX_CreateTempFile_HANDLE();
  FILE *fp_out = KMX_CreateTempFile();        // _S2
  if (hOutfile == INVALID_HANDLE_VALUE)     // I3228   // I3510
  {
    CloseHandle(hInfile);
    return INVALID_HANDLE_VALUE;
  }

  PKMX_BYTE buf, p;
  PKMX_WCHART outbuf, poutbuf;
  KMX_DWORD len;
  DWORD len2;
  KMX_WCHAR prolog = 0xFEFF;
  WriteFile(hOutfile, &prolog, 2, &len2, NULL);

  len = GetFileSize(hInfile, NULL);
  if (hasPreamble) {
    SetFilePointer(hInfile, 3, NULL, FILE_BEGIN); // Cut off UTF-8 marker
    len -= 3;
  }

  buf = new KMX_BYTE[len + 1]; // null terminated
  outbuf = new WCHAR[len + 1];
  if (ReadFile(hInfile, buf, len, &len2, NULL)) {
    buf[len2] = 0;
    p = buf;
    poutbuf = outbuf;
    if (hasPreamble) {
      // We have a preamble, so we attempt to read as UTF-8 and allow conversion errors to be filtered. This is not great for a
      // compiler but matches existing behaviour -- in future versions we may not do lenient conversion.
      ConversionResult cr = ConvertUTF8toUTF16(&p, &buf[len2], (UTF16 **)&poutbuf, (const UTF16 *)&outbuf[len], lenientConversion);
      WriteFile(hOutfile, outbuf, (KMX_DWORD)(INT_PTR)(poutbuf - outbuf) * 2, &len2, NULL);
    }
    else {
      // No preamble, so we attempt to read as strict UTF-8 and fall back to ANSI if that fails
      ConversionResult cr = ConvertUTF8toUTF16(&p, &buf[len2], (UTF16 **)&poutbuf, (const UTF16 *)&outbuf[len], strictConversion);
      if (cr == sourceIllegal) {
        // Not a valid UTF-8 file, so fall back to ANSI
        //AddCompileMessage(CINFO_NonUnicodeFile);
        // note, while this message is defined, for now we will not emit it
        // because we don't support HINT/INFO messages yet and we don't want
        // this to cause a blocking compile at this stage
        poutbuf = KMX_strtowstr((PSTR)buf);
        WriteFile(hOutfile, poutbuf, (KMX_DWORD)wcslen(poutbuf) * 2, &len2, NULL);
        delete[] poutbuf;
      }
      else {
        WriteFile(hOutfile, outbuf, (KMX_DWORD)(INT_PTR)(poutbuf - outbuf) * 2, &len2, NULL);
      }
    }
  }

  CloseHandle(hInfile);
  delete[] buf;
  delete[] outbuf;
  SetFilePointer(hOutfile, 2, NULL, FILE_BEGIN);
  return hOutfile;
}

extern "C" void __declspec(dllexport) Keyman_Diagnostic(int mode) {
  if (mode == 0) {
    RaiseException(0x0EA0BEEF, EXCEPTION_NONCONTINUABLE, 0, NULL);
  }
}


PFILE_STORE FindSystemStore(PFILE_KEYBOARD fk, DWORD dwSystemID) {
  assert(fk != NULL);
  assert(dwSystemID != 0);

  PFILE_STORE sp = fk->dpStoreArray;
  for (DWORD i = 0; i < fk->cxStoreArray; i++, sp++) {
    if (sp->dwSystemID == dwSystemID) {
      return sp;
    }
  }
  return NULL;
}
*/

//********************************************************************************************************<|MERGE_RESOLUTION|>--- conflicted
+++ resolved
@@ -4120,17 +4120,10 @@
 int currentLine = 0, nErrors = 0;
 KMX_CHAR CompileDir[MAX_PATH];
 int ErrChr;
-<<<<<<< HEAD
 KMX_CHAR ErrExtra[256];
 KMX_BOOL FSaveDebug, FCompilerWarningsAsErrors, FWarnDeprecatedCode;   // I4865   // I4866
-
+KMX_BOOL FShouldAddCompilerVersion = TRUE;
 KMX_BOOL FOldCharPosMatching = FALSE, FMnemonicLayout = FALSE;
-=======
-char ErrExtra[256];
-BOOL FSaveDebug, FCompilerWarningsAsErrors, FWarnDeprecatedCode;   // I4865   // I4866
-BOOL FShouldAddCompilerVersion = TRUE;
-BOOL FOldCharPosMatching = FALSE, FMnemonicLayout = FALSE;
->>>>>>> dedb06e7
 NamedCodeConstants *CodeConstants = NULL;
 
 // Compile target //
@@ -4213,13 +4206,10 @@
   if (!(*msgproc)(currentLine, msg, szText)) return TRUE;
 
   return FALSE;
-<<<<<<< HEAD
 }*/
 /*
 // is old version of CompileKeyboardFile
 extern "C" KMX_BOOL __declspec(dllexport) CompileKeyboardFile(PSTR pszInfile, PKMX_STR pszOutfile, KMX_BOOL ASaveDebug, KMX_BOOL ACompilerWarningsAsErrors, KMX_BOOL AWarnDeprecatedCode, CompilerMessageProc pMsgProc)   // I4865   // I4866
-=======
-}
 
 typedef struct _COMPILER_OPTIONS {
   DWORD dwSize;
@@ -4237,7 +4227,7 @@
 }
 
 extern "C" BOOL __declspec(dllexport) CompileKeyboardFile(PSTR pszInfile, PSTR pszOutfile, BOOL ASaveDebug, BOOL ACompilerWarningsAsErrors, BOOL AWarnDeprecatedCode, CompilerMessageProc pMsgProc)   // I4865   // I4866
->>>>>>> dedb06e7
+
 {
   HANDLE hInfile = INVALID_HANDLE_VALUE, hOutfile = INVALID_HANDLE_VALUE;
   KMX_BOOL err;
@@ -4516,26 +4506,14 @@
 
   // Add a store for the Keyman 6.0 copyright information string //
 
-<<<<<<< HEAD
-  KMX_DWORD vmajor, vminor;
-  KMX_GetVersionInfo(&vmajor, &vminor);
-  //char buf[256];
-  swprintf(str, LINESIZE, L"Created with Keyman Developer version %d.%d.%d.%d", HIWORD(vmajor),
-    LOWORD(vmajor), HIWORD(vminor), LOWORD(vminor));  // I3481
-
-//PWSTR pw = strtowstr(buf);
-  KMX_AddStore(fk, TSS_KEYMANCOPYRIGHT, str);
-  //delete pw;
-=======
   if(FShouldAddCompilerVersion) {
-    DWORD vmajor, vminor;
-    GetVersionInfo(&vmajor, &vminor);
+    KMX_DWORD vmajor, vminor;
+    KMX_GetVersionInfo(&vmajor, &vminor);
     swprintf(str, LINESIZE, L"Created with Keyman Developer version %d.%d.%d.%d", HIWORD(vmajor),
       LOWORD(vmajor), HIWORD(vminor), LOWORD(vminor));  // I3481
 
-    AddStore(fk, TSS_KEYMANCOPYRIGHT, str);
-  }
->>>>>>> dedb06e7
+    KMX_AddStore(fk, TSS_KEYMANCOPYRIGHT, str);
+  }
 
   // Add a system store for the Keyman edition number //
 
@@ -5433,19 +5411,13 @@
 /*  // _S2
 KMX_DWORD AddCompilerVersionStore(PFILE_KEYBOARD fk)
 {
-<<<<<<< HEAD
+  if(!FShouldAddCompilerVersion) {
+    return CERR_None;
+  }
+
   KMX_WCHART verstr[32];
   KMX_WORD d1, d2, d3, d4;
   KMX_WORD msg;
-=======
-  if(!FShouldAddCompilerVersion) {
-    return CERR_None;
-  }
-
-  WCHAR verstr[32];
-  WORD d1, d2, d3, d4;
-  DWORD msg;
->>>>>>> dedb06e7
 
   GetFileVersion(NULL, &d1, &d2, &d3, &d4);
   swprintf(verstr, _countof(verstr), L"%d.%d.%d.%d", d1, d2, d3, d4);  // I3481
