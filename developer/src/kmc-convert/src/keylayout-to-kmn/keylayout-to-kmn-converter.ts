--- conflicted
+++ resolved
@@ -60,12 +60,7 @@
 /**
  * @brief  member function to find the number of keys defined in a .keykayout file.
  *         We process 'MAX_KEY_COUNT' keys at maximum. In case a keylayout has fewer keys defined, we use that smaller number of keys (USE_KEY_COUNT)
-<<<<<<< HEAD
-
- * @param  data data read from keylayout file
-=======
  * @param  data data read from keylayout file 
->>>>>>> 1644ebb6
  * @param  pos the nth keyMap to be examined
  * @return usedKeyCount holding the number of keys of a certain keyMap used in a .keykayout file.
  */
@@ -83,11 +78,7 @@
   static readonly INPUT_FILE_EXTENSION = '.keylayout';
   static readonly OUTPUT_FILE_EXTENSION = '.kmn';
   static readonly SKIP_COMMENTED_LINES = false;
-<<<<<<< HEAD
   static readonly MAX_CTRL_CHARACTER = 0x20;                      // the highest control character we print out as a Unicode CodePoint
-=======
-  static readonly MAX_CTRL_CHARACTER = 0x20;                      // the hightest control character we print out as a Unicode CodePoint
->>>>>>> 1644ebb6
   static readonly MAX_KEY_COUNT = 49;                             // At most we use key Nr 0 (A) -> key Nr 49 (Space)
   static USE_KEY_COUNT = KeylayoutToKmnConverter.MAX_KEY_COUNT;   // we use key Nr 0 (A) -> highest available key of .keylayout file
 
@@ -177,10 +168,7 @@
         }
         modifierBehavior.push(singleModifierSet);
       }
-<<<<<<< HEAD
-
-=======
->>>>>>> 1644ebb6
+      
       const behav = 0;
       // fix the amount of processable keys to the maximun nr of keys of a keyMap to avoid processing more keys than defined
       KeylayoutToKmnConverter.USE_KEY_COUNT = find_usedKeysCount(jsonObj, behav);
@@ -354,10 +342,7 @@
 
               // Data of Block Nr 1  ....................................................................................................................................................................
               // create array[Keycode,Keyname,action id,actionIndex,output] and array[Keyname,action id,behaviour,modifier,output] ......................................................................
-<<<<<<< HEAD
-
-=======
->>>>>>> 1644ebb6
+
               /*  eg: ['0','K_A','a9','0','â'] */    const b1_keycode_obj: KeylayoutFileData[] = this.get_KeyActionOutput_array__From__ActionStateOutput_array(jsonObj, b6_actionId_obj);
               /*  eg: ['K_A','a9','0','NCAPS','â']*/  const b1_modifierKey_obj: KeylayoutFileData[] = this.get_KeyMBehaviourModOutputArray__from__KeyActionBehaviourOutput_array(jsonObj, b1_keycode_obj, isCapsused);
                   // .......................................................................................................................................................................................
@@ -844,10 +829,6 @@
   /**
    * @brief  member function to create an array of (modifier) behaviours for a given keycode in [{keycode,modifier}]
    * @param  data    : any - an object containing all data read from a .keylayout file
-<<<<<<< HEAD
-
-=======
->>>>>>> 1644ebb6
    * @param  search  : KeylayoutFileData[] - an array[{keycode,modifier}]  to be found
    * @return a string[] containing modifiers
    */
@@ -899,11 +880,7 @@
     for (let k = 0; k < search.length; k++) {
       for (let i = 0; i < data.keyboard.keyMapSet[0].keyMap.length; i++) {
         for (let j = 0; j < data.keyboard.keyMapSet[0].keyMap[i].key.length; j++) {
-          if (data.keyboard.keyMapSet[0].keyMap[i].key[j]['@_action'] === search[k].id &&
-<<<<<<< HEAD
-
-=======
->>>>>>> 1644ebb6
+          if (data.keyboard.keyMapSet[0].keyMap[i].key[j]['@_action'] === search[k].id &&              
             data.keyboard.keyMapSet[0].keyMap[i].key[j]['@_code'] <= KeylayoutToKmnConverter.MAX_KEY_COUNT) {
             returnObject = {
               keyCode: data.keyboard.keyMapSet[0].keyMap[i].key[j]['@_code'],
@@ -926,13 +903,6 @@
    * @param  search  : string a 'state' to be found
    * @return an array: idStateOutput_object[] containing all [{actionId, state, output}] for a certain state
    */
-<<<<<<< HEAD
-=======
-  public get_ActionStateOutput_array__From__ActionState(data: any, search: string): ActionStateOutput[] {
-    const returnObjarray1D: ActionStateOutput[] = [];
-    let returnObject: ActionStateOutput;
->>>>>>> 1644ebb6
-
   public get_ActionStateOutput_array__From__ActionState(data: any, search: string): ActionStateOutput[] {
     const returnObjarray1D: ActionStateOutput[] = [];
     let returnObject: ActionStateOutput;
@@ -958,10 +928,6 @@
    * @param  data    : any an object containing all data read from a .keylayout file
    * @param  search  : array of [{keycode,keyname,actionId,behaviour,output}] to be found
    * @param  isCAPSused  : boolean flag to indicate if CAPS is used in a keylayout file or not
-<<<<<<< HEAD
-
-=======
->>>>>>> 1644ebb6
    * @return an array: KeylayoutFileData[] containing [{KeyName,actionId,behaviour,modifier,output}]
    */
   public get_KeyMBehaviourModOutputArray__from__KeyActionBehaviourOutput_array(data: any, search: KeylayoutFileData[], isCAPSused: boolean): KeylayoutFileData[] {
@@ -1007,10 +973,6 @@
    * @param  search  : string - an actionId to be found
    * @param  outchar  : string - the output character
    * @param  isCAPSused  : boolean - flag to indicate if CAPS is used in a keylayout file or not
-<<<<<<< HEAD
-
-=======
->>>>>>> 1644ebb6
    * @return an array: KeylayoutFileData[] containing [{actionID,output, behaviour,keyname,modifier}]
    */
   public get_ActionOutputBehaviourKeyModi_From__ActionIDStateOutput(data: any, modi: string[][], search: string, outchar: string, isCapsused: boolean): KeylayoutFileData[] {
@@ -1022,10 +984,6 @@
     }
     // loop behaviors (in ukelele it is possible to define multiple modifier combinations that behave in the same way)
     for (let i = 0; i < data.keyboard.keyMapSet[0].keyMap.length; i++) {
-<<<<<<< HEAD
-
-=======
->>>>>>> 1644ebb6
       for (let j = 0; j < data.keyboard.keyMapSet[0].keyMap[i].key.length; j++) {
         if (data.keyboard.keyMapSet[0].keyMap[i].key[j]['@_action'] === search) {
           for (let k = 0; k < modi[data.keyboard.keyMapSet[0].keyMap[i]['@_index']].length; k++) {
@@ -1066,10 +1024,6 @@
    * @brief  member function to create an array of [{keycode,behaviour}] for a given actionId
    * @param  data    : any - an object containing all data read from a .keylayout file
    * @param  search  : string - an actionId to be found
-<<<<<<< HEAD
-
-=======
->>>>>>> 1644ebb6
    * @return an array: KeylayoutFileData[] containing [{keycode,behaviour}]
    */
   public get_KeyModifier_array__From__ActionID(data: any, search: string): KeylayoutFileData[] {
