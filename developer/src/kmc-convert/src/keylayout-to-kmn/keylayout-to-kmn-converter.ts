/*
 * Keyman is 2025 copyright (C) SIL International. MIT License.
 *
 * Created by S. Schmitt on 2025-05-12
 *
 * Convert macOS/Ukelele .keylayout files to Keyman .kmn
 *
 */

import { CompilerCallbacks, CompilerOptions, KeymanCompilerResult, } from "@keymanapp/developer-utils";
import { KmnFileWriter } from './kmn-file-writer.js';
import { KeylayoutFileReader } from './keylayout-file-reader.js';
import { ConverterMessages } from '../converter-messages.js';
<<<<<<< HEAD
import { KeylayoutXMLSourceFile } from '@keymanapp/developer-utils';

/**
 * Object holding all important data for the conversion between
 * input (*.keylayout) format and output (*.kmn) format.
 * It contains input and output filenames, an array of all used modifiers
 * and all preprocessed key rules for up to 3 key/modifier combinations.
 */
export interface ProcesData {
=======
import { ConverterArtifacts } from "../converter-artifacts.js";
import { ConverterToKmnArtifacts } from "../converter-artifacts.js"
import { KeylayoutXMLSourceFile } from '../../../common/web/utils/src/types/keylayout/keylayout-xml.js';


export interface ConverterResult extends KeymanCompilerResult {
  /**
   * Internal in-memory build artifacts from a successful compilation. Caller
   * can write these to disk with {@link Converter.write}
   */
  artifacts: ConverterArtifacts;
};

export interface ConverterToKmnResult extends ConverterResult {
  /**
   * Internal in-memory build artifacts from a successful compilation. Caller
   * can write these to disk with {@link Converter.write}
   */
  artifacts: ConverterToKmnArtifacts;
};


export interface convert_object {
>>>>>>> cec9437a
  keylayout_filename: string,
  kmn_filename: string,
  arrayOf_Modifiers: string[][],
  arrayOf_Rules: Rule[],
};

export interface KeylayoutFileData {
  actionId?: string,
  keyCode?: string,
  key?: string,
  behaviour?: string,
  modifier?: string,
  outchar?: string;
};

export interface ActionStateOutput {
  id: string,
  state: string,
  output: string,
};

/**
 * @brief  member function to find the number of keys defined in a .keykayout file.
 *         We process 'MAX_KEY_COUNT' keys at maximum. In case a keylayout has fewer keys defined, we use that smaller number of keys (USE_KEY_COUNT)
 * @param  data data read from keylayout file 
 * @param  pos the nth keyMap to be examined
 * @return usedKeyCount holding the number of keys of a certain keyMap used in a .keykayout file.
 */
export function find_usedKeysCount(data: any, pos: number): number {

  let usedKeyCount  = KeylayoutToKmnConverter.MAX_KEY_COUNT;
  if (data.keyboard.keyMapSet[0].keyMap[pos].key.length < usedKeyCount ) {
    // set the max to n-1 (keys are zero indexed )
    usedKeyCount  = data.keyboard.keyMapSet[0].keyMap[pos].key.length - 1;
  }
  return usedKeyCount ;
}

export class KeylayoutToKmnConverter {
  static readonly INPUT_FILE_EXTENSION = '.keylayout';
  static readonly OUTPUT_FILE_EXTENSION = '.kmn';
  static readonly SKIP_COMMENTED_LINES = false;
  static readonly MAX_CTRL_CHARACTER = 32;
  static readonly MAX_KEY_COUNT = 49;                             // At most we use key Nr 0 (A) -> key Nr 49 (Space)
  static USE_KEY_COUNT = KeylayoutToKmnConverter.MAX_KEY_COUNT;   // we use key Nr 0 (A) -> highest available key of .keylayout file

  private options: CompilerOptions;

  async init(callbacks: CompilerCallbacks, options: CompilerOptions): Promise<boolean> {
    this.options = { ...options };
    this.callbacks = callbacks;
    return true;
  }

  constructor(private callbacks: CompilerCallbacks, options: CompilerOptions) { };

  /**
   * @brief  member function to run read/convert/write
   * @param  inputFilename the ukelele .keylayout-file to be converted
   * @param  outputFilename the resulting keyman .kmn-file
   * @return null on success
   */
  async run(inputFilename: string, outputFilename?: string): Promise<ConverterToKmnResult> {

    if (!inputFilename) {
      this.callbacks.reportMessage(ConverterMessages.Error_FileNotFound({ inputFilename }));
      return null;
    }

<<<<<<< HEAD
    if (outputFilename === null) {
      this.callbacks.reportMessage(ConverterMessages.Error_OutputFilenameIsRequired());
      return null;
    }
=======
    outputFilename = outputFilename ?? inputFilename.replace(/\.keylayout$/, '.kmn');
>>>>>>> cec9437a

    const KeylayoutReader = new KeylayoutFileReader(this.callbacks/*, this.options*/);
    const jsonO: KeylayoutXMLSourceFile = KeylayoutReader.read(inputFilename);

    try {
      if (!KeylayoutReader.validate(jsonO)) {
        return null;
      }
    } catch (e) {
      this.callbacks.reportMessage(ConverterMessages.Error_InvalidFile({ errorText: e.toString() }));
      return null;
    }

    if (!jsonO) {
      this.callbacks.reportMessage(ConverterMessages.Error_UnableToRead({ inputFilename }));
      return null;
    }

<<<<<<< HEAD
    outputFilename = outputFilename ?? inputFilename.replace(/\.keylayout$/, '.kmn');

    const outArray: ProcesData = await this.convert(jsonO, outputFilename);
    if (outArray.arrayOf_Rules.length === 0) {
=======
    const outArray: convert_object = await this.convert(jsonO, outputFilename);
    if (!outArray) {
>>>>>>> cec9437a
      this.callbacks.reportMessage(ConverterMessages.Error_UnableToConvert({ inputFilename }));
      return null;
    }

    const kmnFileWriter = new KmnFileWriter(this.callbacks, this.options);

    // _S2 still write to file - will be removed later
    const out_text_ok: boolean = kmnFileWriter.writeToFile(outArray);
    if (!out_text_ok) {
      this.callbacks.reportMessage(ConverterMessages.Error_UnableToWrite({ outputFilename }));
      return null;
    }

    // write to object/ConverterToKmnResult
    const out_Uint8: Uint8Array = kmnFileWriter.write(outArray);
    const Result_toBeReturned: ConverterToKmnResult = {
      artifacts: {
        kmn: { data: out_Uint8, filename: outputFilename }
      }
    };

    if (!out_Uint8) {
      this.callbacks.reportMessage(ConverterMessages.Error_UnableToWrite({ outputFilename }));
      return null;
    }
    return Result_toBeReturned;
  }

  /**
   * @brief  member function to read filename and behaviour of a json object into a ProcesData
   * @param  jsonObj containing filename, behaviour and rules of a json object
   * @return an ProcesData containing all data ready to print out
   */
  private convert(jsonObj: any, outputfilename: string): ProcesData {
    const modifierBehavior: string[][] = [];           // modifier for each behaviour
    const rules: Rule[] = [];                          // an array of data for a kmn rule

    const data_object: ProcesData = {
      keylayout_filename: "",
      kmn_filename: "",
      arrayOf_Modifiers: [],
      arrayOf_Rules: []
    };
//_S2 do I need to "validate again here?"
    if ((jsonObj !== null) && (jsonObj.hasOwnProperty("keyboard"))) {
    //if ((jsonObj !== null) ) {

      data_object.keylayout_filename = outputfilename.replace(/\.kmn$/, '.keylayout');
      data_object.kmn_filename = outputfilename;
      data_object.arrayOf_Modifiers = modifierBehavior;  // ukelele uses behaviours e.g. 18 modifiersCombinations in 8 KeyMapSelect(behaviors)
      data_object.arrayOf_Rules = rules;

      // create an array of modifier combinations and store in data_object
      for (let j = 0; j < jsonObj.keyboard.modifierMap.keyMapSelect.length; j++) {
        const singleModifierSet: string[] = [];
        for (let k = 0; k < jsonObj.keyboard.modifierMap.keyMapSelect[j].modifier.length; k++) {
          singleModifierSet.push(jsonObj.keyboard.modifierMap.keyMapSelect[j].modifier[k]['@_keys']);
        }
        modifierBehavior.push(singleModifierSet);
      }
      const behav = 0;
      // fix the amount of processable keys to the maximun nr of keys of a keyMap to avoid processing more keys than defined
      KeylayoutToKmnConverter.USE_KEY_COUNT = find_usedKeysCount(jsonObj, behav);

      // fill rules into arrayOf_Rules of data_object
      return this.createRuleData(data_object, jsonObj);
    }
    return data_object;
  }

  /**
    * @brief  member function to read the rules contained in a json object and add array of Rules[] to an ProcesData
    * @param  data_ukelele: an object containing the name of the input file, an array of behaviours and an (empty) array of Rules
    * @param  jsonObj: json Object containing all data read from a keylayout file
    * @return an object containing the name of the input file, an array of behaviours and a populated array of Rules[]
    */
  public createRuleData(data_ukelele: ProcesData, jsonObj: any): ProcesData {

    const object_array: Rule[] = [];
    let dk_counter_C3: number = 0;
    let dk_counter_C2: number = 0;
    let action_id: string;

    //find_max_used_keycount(data_ukelele)
    // check if we use CAPS in a modifier throughout the .keylayout file. In this case we need to add NCAPS
    const isCapsused: boolean = this.checkIfCapsIsUsed(data_ukelele.arrayOf_Modifiers);

    // if there are different amounts of keyMapSelect vs keyMap
    if (jsonObj.keyboard.modifierMap?.keyMapSelect.length !== jsonObj.keyboard.keyMapSet[0].keyMap.length) {
      const errorText = data_ukelele.keylayout_filename;
      this.callbacks.reportMessage(ConverterMessages.Error_InvalidFile({ errorText }));
    }

    // loop keys 0-49 (= all keys we use)
    //for (let j = 0; j <= KeylayoutToKmnConverter.MAX_KEY_COUNT; j++) {
    for (let j = 0; j <= KeylayoutToKmnConverter.MAX_KEY_COUNT; j++) {

      // loop behaviors (in ukelele it is possible to define multiple modifier combinations that behave in the same way)
      for (let i = 0; i < jsonObj.keyboard.keyMapSet[0].keyMap.length; i++) {

        // if index of keys and behaviours exist
        const isItAvailable = ((j < jsonObj.keyboard.keyMapSet[0].keyMap[i].key.length) && (i < jsonObj.keyboard.keyMapSet[0].keyMap.length));
        if (!isItAvailable) {
          continue;
        }

        let rule_obj: Rule;

        if ((j < jsonObj.keyboard.keyMapSet[0].keyMap[i].key.length)) {
          // ...............................................................................................................................
          // case C0: output ...............................................................................................................
          // C0 see: https://docs.google.com/document/d/12J3NGO6RxIthCpZDTR8FYSRjiMgXJDLwPY2z9xqKzJ0/edit?tab=t.0#heading=h.g7jwx3lx0ydd ...
          // a key is mapped to a character directly ( code -> output) .....................................................................
          // ...............e. g. <key code="1" output="s"/> ...............................................................................
          // ...............................................................................................................................

          if ((jsonObj.keyboard.keyMapSet[0].keyMap[i].key[j]['@_output'] !== undefined)
            && (jsonObj.keyboard.keyMapSet[0].keyMap[i].key[j]['@_output'] !== "")) {

            // loop modifiers
            for (let l = 0; l < data_ukelele.arrayOf_Modifiers[i].length; l++) {

              if (this.map_UkeleleKC_To_VK(Number(jsonObj.keyboard.keyMapSet[0].keyMap[i].key[j]['@_code']))) {

                rule_obj = new Rule(
                  /*   rule_type */               "C0",

                  /*   modifier_prev_deadkey*/    "",
                  /*   prev_deadkey */            "",
                  /*   id_prev_deadkey */         0,
                  /*   unique A */                0,

                  /*   modifier_deadkey */        "",
                  /*   deadkey */                 "",
                  /*   dk for C2*/                0,
                  /*   unique B */                0,

                  /*   modifier_key*/             this.create_kmn_modifier(data_ukelele.arrayOf_Modifiers[i][l], isCapsused),
                  /*   key */                     this.map_UkeleleKC_To_VK(Number(jsonObj.keyboard.keyMapSet[0].keyMap[i].key[j]['@_code'])),
                  /*   output */                  new TextEncoder().encode(jsonObj.keyboard.keyMapSet[0].keyMap[i].key[j]['@_output']),
                );
                object_array.push(rule_obj);
              }
            }
            // }

          }
          else if (jsonObj.keyboard.keyMapSet[0].keyMap[i].key[j]['@_action'] !== undefined) {

            action_id = jsonObj.keyboard.keyMapSet[0].keyMap[i].key[j]['@_action'];
            // ...............................................................................................................................
            // case C1: action + state none + output .........................................................................................
            // C1 see: https://docs.google.com/document/d/12J3NGO6RxIthCpZDTR8FYSRjiMgXJDLwPY2z9xqKzJ0/edit?tab=t.0#heading=h.g7jwx3lx0ydd ...
            // a key is mapped to an action and then to an output ............................................................................
            // KeyMap:code -> KeyMap:action->action:action_state(none) -> action_output ......................................................
            // ...............e. g. <when state="none" output="a" ............................................................................
            // ...............................................................................................................................

            for (let l = 0; l < data_ukelele.arrayOf_Modifiers[i].length; l++) {

              if ((this.get_Output__From__ActionId_None(jsonObj, action_id) !== undefined)
                && (this.get_Output__From__ActionId_None(jsonObj, action_id) !== "")) {

                const outputchar: string = this.get_Output__From__ActionId_None(jsonObj, action_id);

                const b1_modifierKey_obj: KeylayoutFileData[] =
                  this.get_ActionOutputBehaviourKeyModi_From__ActionIDStateOutput(jsonObj, data_ukelele.arrayOf_Modifiers, action_id, outputchar, isCapsused);

                for (let m = 0; m < b1_modifierKey_obj.length; m++) {
                  rule_obj = new Rule(
                    /*   rule_type */               "C1",

                    /*   modifier_prev_deadkey*/    "",
                    /*   prev_deadkey */            "",
                    /*   id_prev_deadkey */         0,
                    /*   unique A */                0,

                    /*   modifier_deadkey */        "",
                    /*   deadkey */                 "",
                    /*   dk for C2*/                0,
                    /*   unique B */                0,

                    /*   modifier_key*/             b1_modifierKey_obj[m].modifier,
                    /*   key */                     b1_modifierKey_obj[m].key,
                    /*   output */                  new TextEncoder().encode(outputchar)
                  );
                  if ((outputchar !== undefined) && (outputchar !== "undefined") && (outputchar !== "")) {
                    object_array.push(rule_obj);
                  }
                }
              }

              // ...............................................................................................................................
              // case C2: action + none + next .................................................................................................
              // ...............e. g.<when state="none" next="20"/> ............................................................................
              // replace state x with all rules that result in 14 (<when state="x" next="14") ..................................................
              // ...............................................................................................................................
              // Definition of C2 and Blocks 1-6 see ...........................................................................................
              // https://docs.google.com/document/d/12J3NGO6RxIthCpZDTR8FYSRjiMgXJDLwPY2z9xqKzJ0/edit?tab=t.0#heading=h.g7jwx3lx0ydd   .........
              // ...............................................................................................................................

              const b1_actionIndex: number = this.get_ActionIndex__From__ActionId(jsonObj, action_id);

              // with action_id from above loop all 'action' and search for a state(none)-next-pair ............................................................................................................
              // e.g. in Block 5: find <when state="none" next="1"/> for action id a18 ......................................................................................................................
              for (let l = 0; l < jsonObj.keyboard.actions.action[b1_actionIndex].when.length; l++) {
                if ((jsonObj.keyboard.actions.action[b1_actionIndex].when[l]['@_state'] === "none")         // find "none"
                  && (jsonObj.keyboard.actions.action[b1_actionIndex].when[l]['@_next'] !== undefined)) {   // find "next"

              // Data of Block Nr 5 .....................................................................................................................................................................
              // of this state(none)-next-pair get value of next (next="1") .............................................................................................................................
              /* eg: 1  */                            const b5_value_next: string = jsonObj.keyboard.actions.action[b1_actionIndex].when[l]['@_next'];
              // ........................................................................................................................................................................................


              // Data of Block Nr 4 .....................................................................................................................................................................
              // with present action_id (a18) find all keycode-behaviour-pairs that use this action (a18) => (keymapIndex 0/keycode 24 and keymapIndex 3/keycode 24) ....................................
              // from these create an array of modifier combinations  e.g. [['','caps?'], ['Caps']] .....................................................................................................
              /* eg: [['24', 0], ['24', 3]] */        const b4_deadkey_obj: KeylayoutFileData[] = this.get_KeyModifier_array__From__ActionID(jsonObj, action_id);
              /* e.g. [['','caps?'], ['Caps']]*/      const b4_deadkeyModifier_obj: string[] = this.get_Modifier_array__From__KeyModifier_array(data_ukelele.arrayOf_Modifiers, b4_deadkey_obj);
              // ........................................................................................................................................................................................


              // Data of Block Nr 6 .....................................................................................................................................................................
              // create an array[action id,state,output] from all state-output-pairs that use state = b5_value_next (e.g. use 1 in  <when state="1" output="â"/> ) ......................................
              /*  eg: [ 'a9','1','â'] */              const b6_actionId_obj: ActionStateOutput[] = this.get_ActionStateOutput_array__From__ActionState(jsonObj, b5_value_next);
              // ........................................................................................................................................................................................


              // Data of Block Nr 1  ....................................................................................................................................................................
              // create array[Keycode,Keyname,action id,actionIndex,output] and array[Keyname,action id,behaviour,modifier,output] ......................................................................
              /*  eg: ['0','K_A','a9','0','â'] */    const b1_keycode_obj: KeylayoutFileData[] = this.get_KeyActionOutput_array__From__ActionStateOutput_array(jsonObj, b6_actionId_obj);
              /*  eg: ['K_A','a9','0','NCAPS','â']*/  const b1_modifierKey_obj: KeylayoutFileData[] = this.get_KeyMBehaviourModOutputArray__from__KeyActionBehaviourOutput_array(jsonObj, b1_keycode_obj, isCapsused);
                  // .......................................................................................................................................................................................

                  for (let n1 = 0; n1 < b4_deadkeyModifier_obj.length; n1++) {
                    for (let n2 = 0; n2 < b4_deadkeyModifier_obj[n1].length; n2++) {
                      for (let n3 = 0; n3 < b4_deadkey_obj.length; n3++) {
                        for (let n4 = 0; n4 < b1_modifierKey_obj.length; n4++) {

                          rule_obj = new Rule(
                            /*   rule_type */             "C2",

                            /*   modifier_prev_deadkey*/  "",
                            /*   prev_deadkey */          "",
                            /*   id_prev_deadkey */       0,
                            /*   unique A */              0,

                            /*   modifier_deadkey */      this.create_kmn_modifier(b4_deadkeyModifier_obj[n1][n2], isCapsused),
                            /*   deadkey */               this.map_UkeleleKC_To_VK(Number(b4_deadkey_obj[n3].key)),
                            /*   dk for C2*/              dk_counter_C2++,
                            /*   unique B */              0,

                            /*   modifier_key*/           b1_modifierKey_obj[n4].modifier,
                            /*   key */                   b1_modifierKey_obj[n4].key,
                            /*   output */                new TextEncoder().encode(b1_modifierKey_obj[n4].outchar),
                          );
                          if ((b1_modifierKey_obj[n4].outchar !== undefined)
                            && (b1_modifierKey_obj[n4].outchar !== "undefined")
                            && (b1_modifierKey_obj[n4].outchar !== "")) {
                            object_array.push(rule_obj);
                          }
                        }
                      }
                    }
                  }
                }
              }

              // ...............................................................................................................................
              // case C3: action + state Nr + Next .............................................................................................
              // ...............e. g.<when state="3" next="1"/> ................................................................................
              // replace state x with all rules that result in 1 (<when state="x" next="1") ....................................................
              // ...............................................................................................................................
              // Definition of C3 and Blocks 1-6 see ...........................................................................................
              // https://docs.google.com/document/d/12J3NGO6RxIthCpZDTR8FYSRjiMgXJDLwPY2z9xqKzJ0/edit?tab=t.0#heading=h.g7jwx3lx0ydd  ..........
              // ...............................................................................................................................

              // loop all action-when and find state-next-pair

              // with action_id from above loop all 'action' and search for a state-next-pair ...................................................................................................................
              // e.g. in Block 5: find <when state="3" next="1"/> for action id a16 .............................................................................................................................
              for (let l = 0; l < jsonObj.keyboard.actions.action[b1_actionIndex].when.length; l++) {
                if ((jsonObj.keyboard.actions.action[b1_actionIndex].when[l]['@_state'] !== "none")
                  && (jsonObj.keyboard.actions.action[b1_actionIndex].when[l]['@_next'] !== undefined)) {

              // Data of Block Nr 5 ........................................................................................................................................................................
              // of this state-next-pair get value of next (next="1") and state="3" ........................................................................................................................
              /* e.g. state = 3  */                       const b5_value_state: string = jsonObj.keyboard.actions.action[b1_actionIndex].when[l]['@_state'];
              /* e.g. next  = 1  */                       const b5_value_next: string = jsonObj.keyboard.actions.action[b1_actionIndex].when[l]['@_next'];
              // ...........................................................................................................................................................................................

              // Data of Block Nr 4 ........................................................................................................................................................................
              // with present action_id (a16) find all keycode-behaviour-pairs that use this action (a16) => (keymapIndex 3/keycode 32) ....................................................................
              // from these create an array of modifier combinations  e.g. [ [ 'anyOption', 'Caps' ] ] .....................................................................................................
              /* e.g. [['32', 3]] */                      const b4_deadkey_obj: KeylayoutFileData[] = this.get_KeyModifier_array__From__ActionID(jsonObj, action_id);
              /* e.g. [ [ 'anyOption', 'Caps' ] ]*/       const b4_deadkeyModifier_obj: string[] = this.get_Modifier_array__From__KeyModifier_array(data_ukelele.arrayOf_Modifiers, b4_deadkey_obj);
              // ...........................................................................................................................................................................................

              // Data of Block Nr 3 ........................................................................................................................................................................
              // get an action id from a state-output-pair that use state = b5_value_state (e.g. use 3 in  <when state="none" next="3"/> ) .................................................................
              /* e.g. actioniD = a17  */                  const b3_actionId: string = this.get_ActionID__From__ActionNext(jsonObj, b5_value_state);
              // ...........................................................................................................................................................................................

              // Data of Block Nr 2  .......................................................................................................................................................................
              // with present action_id (a17) find all key names and behaviours that use this action (a17) => (keymapIndex 3/keycode 28) ....................................................................
              // from these create an array of modifier combinations  e.g. [ [ 'anyOption', 'Caps' ] ] .....................................................................................................
              /* eg: index=3 */                           const b2_prev_deadkey_obj: KeylayoutFileData[] = this.get_KeyModifier_array__From__ActionID(jsonObj, b3_actionId);
              /* e.g. [ [ 'anyOption', 'Caps' ] ] */      const b2_prev_deadkeyModifier_obj: string[] = this.get_Modifier_array__From__KeyModifier_array(data_ukelele.arrayOf_Modifiers, b2_prev_deadkey_obj);
              // ...........................................................................................................................................................................................
              // Data of Block Nr 6 ........................................................................................................................................................................
              // create an array[action id,state,output] from all state-output-pairs that use state = b5_value_next (e.g. use 1 in  <when state="1" output="â"/> ) .........................................
              /*  eg:[ [ 'a9','1','â'] ]*/                const b6_actionId_obj: ActionStateOutput[] = this.get_ActionStateOutput_array__From__ActionState(jsonObj, b5_value_next); /*  eg:[ [ 'a9','1','â'] ]*/
              // ...........................................................................................................................................................................................

              // Data of Block Nr 1  .......................................................................................................................................................................
              // create array[Keycode,Keyname,action id,actionIndex,output] and array[Keyname,action id,behaviour,modifier,output] .........................................................................
              /*  eg: ['49','K_SPACE','a0','0','Â'] */    const b1_keycode_obj: KeylayoutFileData[] = this.get_KeyActionOutput_array__From__ActionStateOutput_array(jsonObj, b6_actionId_obj);
              /*  eg: ['K_SPACE','a0','0','NCAPS','Â'] */ const b1_modifierKey_obj: KeylayoutFileData[] = this.get_KeyMBehaviourModOutputArray__from__KeyActionBehaviourOutput_array(jsonObj, b1_keycode_obj, isCapsused);
                  // ...........................................................................................................................................................................................

                  for (let n1 = 0; n1 < b2_prev_deadkeyModifier_obj.length; n1++) {
                    for (let n2 = 0; n2 < b2_prev_deadkeyModifier_obj[n1].length; n2++) {
                      for (let n3 = 0; n3 < b2_prev_deadkey_obj.length; n3++) {
                        for (let n4 = 0; n4 < b4_deadkeyModifier_obj.length; n4++) {
                          for (let n5 = 0; n5 < b4_deadkeyModifier_obj[n4].length; n5++) {
                            for (let n6 = 0; n6 < b4_deadkey_obj.length; n6++) {
                              for (let n7 = 0; n7 < b1_modifierKey_obj.length; n7++) {

                                rule_obj = new Rule(
                                  /*   rule_type */             "C3",
                                  /*   modifier_prev_deadkey*/  this.create_kmn_modifier(b2_prev_deadkeyModifier_obj[n1][n2], isCapsused),
                                  /*   prev_deadkey */          this.map_UkeleleKC_To_VK(Number(b2_prev_deadkey_obj[n3].key)),
                                  /*   id_prev_deadkey */        dk_counter_C3++,
                                  /*   unique A */              0,

                                  /*   modifier_deadkey */      this.create_kmn_modifier(b4_deadkeyModifier_obj[n4][n5], isCapsused),
                                  /*   deadkey */               this.map_UkeleleKC_To_VK(Number(b4_deadkey_obj[n6].key)),
                                  /*   dk for C2*/              0,
                                  /*   unique B */              0,

                                  /*   modifier_key*/           b1_modifierKey_obj[n7].modifier,
                                  /*   key */                   b1_modifierKey_obj[n7].key,
                                  /*   output */                new TextEncoder().encode(b1_modifierKey_obj[n7].outchar),
                                );
                                if ((b1_modifierKey_obj[n7].outchar !== undefined)
                                  && (b1_modifierKey_obj[n7].outchar !== "undefined")
                                  && (b1_modifierKey_obj[n7].outchar !== "")) {
                                  object_array.push(rule_obj);
                                }
                              }
                            }
                          }
                        }
                      }
                    }
                  }
                }
              }
            }
          } else {
            this.callbacks.reportMessage(ConverterMessages.Info_UnsupportedCharactersDetected({
              inputFilename: jsonObj.keyboard['@_name'] + ".keylayout",
              keymap_index: jsonObj.keyboard.keyMapSet[0].keyMap[i]['@_index'],
              output: jsonObj.keyboard.keyMapSet[0].keyMap[i].key[j]['@_output'],
              key: jsonObj.keyboard.keyMapSet[0].keyMap[i].key[j]['@_code'],
              KeyName: this.map_UkeleleKC_To_VK(jsonObj.keyboard.keyMapSet[0].keyMap[i].key[j]['@_code'])
            }));
          }
        }
      }
    }
    data_ukelele.arrayOf_Rules = object_array;
    return this.reviewRuleInputData(data_ukelele);
  }

  /**
    * @brief  member function to review data in array of Rules[] of data_ukelele: remove duplicate rules and mark first occurance of a rule in object_array
    * @param  data_ukelele: an object containing the name of the input file, an array of behaviours and an array of Rules
    * @return an object containing the name of the input file, an array of behaviours and the revised array of Rules[]
    */
  public reviewRuleInputData(data_ukelele: ProcesData): ProcesData {

    // check for duplicate C2 and C3 rules in object_array (e.g. [NCAPS RALT K_8]  >  dk(C12) ): create a separate array of unique rules,
    // then compare to object_array and mark first occurrence  of a rule in object_array

    let unique_dkB_count = 0;
    const list_of_unique_Text2_rules: string[][] = [];

    const object_array: Rule[] = data_ukelele.arrayOf_Rules;

    //------------------------------------ C2: dk ----------------------------------
    // first rule is always unique
    object_array[0].unique_deadkey = unique_dkB_count;
    object_array[0].id_deadkey = unique_dkB_count;
    unique_dkB_count++;

    for (let i = 0; i < object_array.length; i++) {


      if (
        ((object_array[i].modifier_deadkey !== undefined) && (object_array[i].modifier_deadkey !== "")) &&
        ((object_array[i].deadkey !== undefined) && (object_array[i].deadkey !== ""))
      ) {
        let isFirstUsedHere_dk: boolean = true;

        // check if not used before
        for (let j = 0; j < i; j++) {
          if ((object_array[i].modifier_deadkey === object_array[j].modifier_deadkey)
            && (object_array[i].deadkey === object_array[j].deadkey)) {
            isFirstUsedHere_dk = isFirstUsedHere_dk && false;
          }
        }

        if (isFirstUsedHere_dk) {
          object_array[i].unique_deadkey = unique_dkB_count;
          list_of_unique_Text2_rules.push([
            object_array[i].modifier_deadkey,
            object_array[i].deadkey,
            String(unique_dkB_count)]);
          unique_dkB_count++;
        }
      }
    }

    //----------------------------------- C3: prev-dk ----------------------------------
    let unique_dkA_count = 0;

    // first rule is always unique
    object_array[0].unique_prev_deadkey = unique_dkA_count;
    unique_dkA_count++;

    for (let i = 0; i < object_array.length; i++) {
      if ((object_array[i].modifier_prev_deadkey !== "") && (object_array[i].prev_deadkey !== "")) {
        let isFirstUsedHere_prev_dk: boolean = true;

        // check if not used before
        for (let j = 0; j < i; j++) {
          if ((object_array[i].modifier_prev_deadkey === object_array[j].modifier_prev_deadkey)
            && (object_array[i].prev_deadkey === object_array[j].prev_deadkey)) {
            isFirstUsedHere_prev_dk = isFirstUsedHere_prev_dk && false;
          }
        }

        // check if first part of C3 rule contains a rule that is already defined in C2
        if (isFirstUsedHere_prev_dk) {
          object_array[i].unique_prev_deadkey = unique_dkA_count;
          unique_dkA_count++;
          for (let k = 0; k < list_of_unique_Text2_rules.length; k++) {
            if ((list_of_unique_Text2_rules[k][0] === object_array[i].modifier_deadkey) && ((list_of_unique_Text2_rules[k][1] === object_array[i].deadkey))) {
              object_array[i].unique_deadkey = Number(list_of_unique_Text2_rules[k][2]);
            }
          }
        }

        if (isFirstUsedHere_prev_dk) {
          object_array[i].unique_deadkey = unique_dkB_count;
          list_of_unique_Text2_rules.push([
            object_array[i].modifier_prev_deadkey,
            object_array[i].prev_deadkey,
            String(unique_dkB_count)
          ]);
          unique_dkB_count++;
        }
      }
    }

    // loop through object_array and mark first occurence each rule of list_of_unique_Text2_rules
    for (let i = 0; i < object_array.length; i++) {
      for (let j = 0; j < list_of_unique_Text2_rules.length; j++) {
        if ((object_array[i].modifier_prev_deadkey === list_of_unique_Text2_rules[j][0]) && (object_array[i].prev_deadkey === list_of_unique_Text2_rules[j][1])) {
          object_array[i].id_prev_deadkey = Number(list_of_unique_Text2_rules[j][2]);
        }
        if ((object_array[i].modifier_deadkey === list_of_unique_Text2_rules[j][0]) && (object_array[i].deadkey === list_of_unique_Text2_rules[j][1])) {
          object_array[i].id_deadkey = Number(list_of_unique_Text2_rules[j][2]);
        }
      }
    }
    data_ukelele.arrayOf_Rules = object_array;
    return data_ukelele;
  }


  /**
   * @brief  member function to create a kmn modifier from a keylayout modifier
   * @param  keylayout_modifier :string - modifier used in a .keylayout file
   * @param  isCAPSused  : boolean flag to indicate if CAPS is used in a keylayout file or not
   * @return string - a modifier value suitable for use in a .kmn-file
   */
  public create_kmn_modifier(keylayout_modifier: string, isCAPSused: boolean): string {
    let add_modifier: string = "";
    let kmn_modifier: string = "";
    let kmn_ncaps: string = "";

    const modifier_state: string[] = keylayout_modifier.split(" ");

    for (let i = 0; i < modifier_state.length; i++) {

      if (isCAPSused && (keylayout_modifier).toUpperCase().indexOf("CAPS?") > 0) {
        kmn_ncaps = " NCAPS ";
      }

      if (isCAPSused && (keylayout_modifier).toUpperCase().indexOf("CAPS") === -1) {
        kmn_ncaps = " NCAPS ";
      }

      // if we find a modifier containing a '?' e.g. SHIFT? => SHIFT occurs 0 or 1 times so it is not necessary.
      // If it is not necessary we don't write this modifier
      if (modifier_state[i].toUpperCase().includes('?') && (!modifier_state[i].toUpperCase().includes('CAPS?'))) {
        add_modifier = "";
      }

      // if we find caps? => caps is not necessary.
      // If caps is not necessary and isCAPSused we need to write out NCAPS.
      else if (isCAPSused && (modifier_state[i].toUpperCase().includes('CAPS?'))) {
        add_modifier = "NCAPS ";
      }
      else if (!isCAPSused && (modifier_state[i].toUpperCase().includes('CAPS?'))) {
        add_modifier = "";
      }
      else if ((modifier_state[i].toUpperCase().includes('CAPS') && (!(modifier_state[i].toUpperCase().includes('NCAPS'))))) {
        add_modifier = "CAPS ";
      }
      else if (isCAPSused && (modifier_state[i].toUpperCase().includes('NCAPS'))) {
        add_modifier = "NCAPS ";
      }

      else if ((modifier_state[i].toUpperCase() === 'ANYSHIFT') || (modifier_state[i].toUpperCase() === 'SHIFT')) {
        add_modifier = "SHIFT ";
      }
      else if ((modifier_state[i].toUpperCase() === "LEFTSHIFT") || (modifier_state[i].toUpperCase() === "LSHIFT")) {
        add_modifier = "SHIFT ";
      }
      else if ((modifier_state[i].toUpperCase() === "RIGHTSHIFT") || (modifier_state[i].toUpperCase() === "RSHIFT")) {
        add_modifier = "SHIFT ";
      }

      else if ((modifier_state[i].toUpperCase() === 'ANYCONTROL') || (modifier_state[i].toUpperCase() === 'CONTROL')) {
        add_modifier = "CTRL ";
      }
      else if ((modifier_state[i].toUpperCase() === "LEFTCONTROL") || (modifier_state[i].toUpperCase() === "LCONTROL")) {
        add_modifier = "LCTRL ";
      }
      else if ((modifier_state[i].toUpperCase() === "RIGHTCONTROL") || (modifier_state[i].toUpperCase() === "RCONTROL")) {
        add_modifier = "RCTRL ";
      }

      else if ((modifier_state[i].toUpperCase() === "LEFTOPTION") || (modifier_state[i].toUpperCase() === "LOPTION")) {
        add_modifier = "LALT ";
      }
      else if ((modifier_state[i].toUpperCase() === "RIGHTOPTION") || (modifier_state[i].toUpperCase() === "ROPTION")) {
        add_modifier = "RALT ";
      }
      else if ((modifier_state[i].toUpperCase() === 'ANYOPTION') || (modifier_state[i].toUpperCase() === 'OPTION')) {
        add_modifier = "RALT ";
      }

      else {
        add_modifier = modifier_state[i] + " ";
      }
      kmn_modifier += kmn_ncaps + add_modifier;
    }
    // remove duplicate and empty entries and make sure NCAPS is at the beginning
    const duplicate_modifier_array: string[] = kmn_modifier.split(" ").filter(item => item);

    const unique_modifier: string[] = duplicate_modifier_array.filter(function (item, pos, self) {
      return self.indexOf(item) === pos;
    });

    return unique_modifier.flat().toString().replace(/,/g, " ");
  }

  /**
   * @brief  member function to check if CAPS is used throughout a keylayout file or not
   * @param  keylayout_modifier the modifier string used in the .keylayout-file
   * @return kmn_modifier the modifier string used in the .kmn-file
   */
  public checkIfCapsIsUsed(keylayout_modifier: string[][]): boolean {
    return JSON.stringify(keylayout_modifier).toUpperCase().includes("CAPS");
  }

  /**
  * @brief  member function to check if a modifier can be used in keyman
  * @param  keylayout_modifier the modifier string used in the .keylayout-file
  * @return true if the modifier can be used in keyman; false if not
  */
  public isAcceptableKeymanModifier(keylayout_modifier: string): boolean {
    if (keylayout_modifier === null)
      return false;

    let iskKeymanModifier: boolean = true;
    const modifier_single: string[] = keylayout_modifier.split(" ");

    for (let i = 0; i < modifier_single.length; i++) {
      if (
        (modifier_single[i].toUpperCase() === "NCAPS")
        || (modifier_single[i].toUpperCase() === "CAPS")
        || (modifier_single[i].toUpperCase() === "SHIFT")
        || (modifier_single[i].toUpperCase() === "ALT")
        || (modifier_single[i].toUpperCase() === "RALT")
        || (modifier_single[i].toUpperCase() === "LALT")
        || (modifier_single[i].toUpperCase() === "CTRL")
        || (modifier_single[i].toUpperCase() === "LCTRL")
        || (modifier_single[i].toUpperCase() === "RCTRL")
        || (modifier_single[i].toUpperCase() === "")
      ) {
        iskKeymanModifier &&= true;
      } else {
        iskKeymanModifier &&= false;
      }
    }
    return iskKeymanModifier;
  }

  /**
   * @brief  member function to map Ukelele keycodes to Windows Keycodes
   * @param  pos Ukelele (=mac) keycodes
   * @return keycode on a Windows Keyboard
   */
  public map_UkeleleKC_To_VK(pos: number): string {
    const vk = [
      "K_A"          /* A */,
      "K_S"          /* S */,
      "K_D"          /* D */,
      "K_F"          /* F */,
      "K_H"          /* H */,
      "K_G"          /* G */,
      "K_Z"          /* Z */,
      "K_X"          /* X */,
      "K_C"          /* C */,
      "K_V"          /* V */,
      "K_BKQUOTE"    /* ^ */,
      "K_B"          /* B */,
      "K_Q"          /* Q */,
      "K_W"          /* W */,
      "K_E"          /* E */,
      "K_R"          /* R */,
      "K_Y"          /* Y */,
      "K_T"          /* T */,
      "K_1"          /* 1 */,
      "K_2"          /* 2 */,
      "K_3"          /* 3 */,
      "K_4"          /* 4 */,
      "K_6"          /* 6 */,
      "K_5"          /* 5 */,
      "K_EQUAL"      /* ´ */,
      "K_9"          /* 9 */,
      "K_7"          /* 7 */,
      "K_HYPHEN"     /* ß */,
      "K_8"          /* 8 */,
      "K_0"          /* 0 */,
      "K_RBRKT"      /* ] */,
      "K_O"          /* O */,
      "K_U"          /* U */,
      "K_LBRKT"      /* [ */,
      "K_I"          /* I */,
      "K_P"          /* P */,
      "K_ENTER",
      "K_L"          /* L */,
      "K_J"          /* J */,
      "K_QUOTE"      /* " */,
      "K_K"          /* K */,
      "K_COLON"      /* : */,
      "K_BKSLASH"    /* \ */,   // 42 for ISO  correct??
      "K_COMMA"      /* , */,
      "K_SLASH"      /* / */,
      "K_N"          /* N */,
      "K_M"          /* M */,
      "K_PERIOD"     /* . */,
      "K_?C1"        /* \ */,   // 48 for ANSI  correct??
      "K_SPACE"      /* \ */
    ];

    if (!(pos >= 0 && pos <= 0x31) || (pos === null) || (pos === undefined)) {
      return "";
    } else {
      return vk[pos];
    }
  }

  /**
  * @brief  member function to return an index for a given actionID
  * @param  data   :any - an object containing all data read from a .keylayout file
  * @param  search :string - value 'id' to be found
  * @return a number specifying the index of an actionId
  */
  public get_ActionIndex__From__ActionId(data: any, search: string): number {
    for (let i = 0; i < data.keyboard.actions.action.length; i++) {
      if (data.keyboard.actions.action[i]['@_id'] === search) {
        return i;
      }
    }
    return 0;
  }

  /**
  * @brief  member function to  find the actionID of a certain state-next pair
  * @param  data   :any an object containing all data read from a .keylayout file
  * @param  search :string value 'next' to be found
  * @return a string containing the actionId of a certain state-next pair
  */
  public get_ActionID__From__ActionNext(data: any, search: string): string {
    if (search !== "none") {
      for (let i = 0; i < data.keyboard.actions.action.length; i++) {
        for (let j = 0; j < data.keyboard.actions.action[i].when.length; j++) {
          if (data.keyboard.actions.action[i].when[j]['@_next'] === search) {
            return data.keyboard.actions.action[i]['@_id'];
          }
        }
      }
    }
    return "";
  }

  /**
   * @brief  member function to create an array of (modifier) behaviours for a given keycode in [{keycode,modifier}]
   * @param  data    : any - an object containing all data read from a .keylayout file
   * @param  search  : KeylayoutFileData[] - an array[{keycode,modifier}]  to be found
   * @return an array: string[] containing modifiers
   */
  public get_Modifier_array__From__KeyModifier_array(data: any, search: KeylayoutFileData[]): string[] {
    const returnString1D: string[] = [];
    for (let i = 0; i < search.length; i++) {
      returnString1D.push(data[search[i].behaviour]);
    }
    return returnString1D;
  }


  /**
   * @brief  member function to find the output for a certain actionID for state 'none'
   * @param  data   :any an object containing all data read from a .keylayout file
   * @param  search :string an actionId to be found
   * @return a string containing the output character
   */
  public get_Output__From__ActionId_None(data: any, search: string): string {
    let OutputValue: string = "";
    for (let i = 0; i < data.keyboard.actions.action.length; i++) {
      if (data.keyboard.actions.action[i]['@_id'] === search) {
        for (let j = 0; j < data.keyboard.actions.action[i].when.length; j++) {
          if (data.keyboard.actions.action[i].when[j]['@_state'] === "none") {
            if (data.keyboard.actions.action[i].when[j]['@_output'] !== undefined) {
              OutputValue = data.keyboard.actions.action[i].when[j]['@_output'];
            }
          }
        }
      }
    }
    return OutputValue;
  }

  /**
  * @brief  member function to return array of [Keycode,Keyname,actionId,actionIDIndex, output] for a given actionID in of [ actionID,state,output]
  * @param  data   :any - an object containing all data read from a .keylayout file
  * @param  search :idStateOutput_object[] - array of [{ actionID,state,output }]
  * @return a KeylayoutFileData[] containing [{Keycode,Keyname,actionId,actionID, output}]
  */
  public get_KeyActionOutput_array__From__ActionStateOutput_array(data: any, search: ActionStateOutput[]): KeylayoutFileData[] {

    if ((search === undefined) || (search === null))
      return [];

    const returnObjarray1D = [];
    let returnObject: KeylayoutFileData;

    for (let k = 0; k < search.length; k++) {
      for (let i = 0; i < data.keyboard.keyMapSet[0].keyMap.length; i++) {
        for (let j = 0; j < data.keyboard.keyMapSet[0].keyMap[i].key.length; j++) {
          if (data.keyboard.keyMapSet[0].keyMap[i].key[j]['@_action'] === search[k].id &&
            data.keyboard.keyMapSet[0].keyMap[i].key[j]['@_code'] <= KeylayoutToKmnConverter.MAX_KEY_COUNT) {
            returnObject = {
              keyCode: data.keyboard.keyMapSet[0].keyMap[i].key[j]['@_code'],
              key: this.map_UkeleleKC_To_VK(Number(data.keyboard.keyMapSet[0].keyMap[i].key[j]['@_code'])),
              actionId: data.keyboard.keyMapSet[0].keyMap[i].key[j]['@_action'],
              behaviour: data.keyboard.keyMapSet[0].keyMap[i]['@_index'],
              outchar: search[k].output
            };
            returnObjarray1D.push(returnObject);
          }
        }
      }
    }
    return returnObjarray1D;
  }

  /**
   * @brief  member function to get an array of all actionId-output pairs for a certain state
   * @param  data    : any an object containing all data read from a .keylayout file
   * @param  search  : string a 'state' to be found
   * @return an array: idStateOutput_object[] containing all [{actionId, state, output}] for a certain state
   */
  public get_ActionStateOutput_array__From__ActionState(data: any, search: string): ActionStateOutput[] {
    const returnObjarray1D: ActionStateOutput[] = [];
    let returnObject: ActionStateOutput;

    for (let i = 0; i < data.keyboard.actions.action.length; i++) {
      for (let j = 0; j < data.keyboard.actions.action[i].when.length; j++) {
        if ((data.keyboard.actions.action[i].when[j]['@_state'] === search)) {
          if (data.keyboard.actions.action[i].when[j]['@_output'] !== undefined) {
            returnObject = {
              id: data.keyboard.actions.action[i]['@_id'],
              state: data.keyboard.actions.action[i].when[j]['@_state'],
              output: data.keyboard.actions.action[i].when[j]['@_output']
            };
            returnObjarray1D.push(returnObject);
          }
        }
      }
    }
    return returnObjarray1D;
  }

  /**
   * @brief  member function to create an 2D array of [KeyName,actionId,behaviour,modifier,output]
   * @param  data    : any an object containing all data read from a .keylayout file
   * @param  search  : array of [{keycode,keyname,actionId,behaviour,output}] to be found
   * @param  isCAPSused  : boolean flag to indicate if CAPS is used in a keylayout file or not
   * @return an array: KeylayoutFileData[] containing [{KeyName,actionId,behaviour,modifier,output}]
   */
  public get_KeyMBehaviourModOutputArray__from__KeyActionBehaviourOutput_array(data: any, search: KeylayoutFileData[], isCAPSused: boolean): KeylayoutFileData[] {
    const returnObjarray1D = [];
    let returnObject: KeylayoutFileData;

    if (!((search === undefined) || (search === null) || (search.length === 0))) {
      for (let i = 0; i < search.length; i++) {
        const behaviour_idx: number = Number(search[i].behaviour);
        for (let j = 0; j < data.keyboard.modifierMap.keyMapSelect[behaviour_idx].modifier.length; j++) {

          returnObject = {
            actionId: search[i].actionId,
            key: search[i].key,
            behaviour: search[i].behaviour,
            modifier: this.create_kmn_modifier(data.keyboard.modifierMap.keyMapSelect[behaviour_idx].modifier[j]['@_keys'], isCAPSused),
            outchar: search[i].outchar,
          };
          returnObjarray1D.push(returnObject);
        }
      }
    }
    // remove duplicates
    const unique_Objarray = returnObjarray1D.reduce((unique, o) => {
      if (!unique.some(obj =>
        obj.actionId === o.actionId &&
        obj.key === o.key &&
        obj.behaviour === o.behaviour &&
        obj.modifier === o.modifier &&
        obj.outchar === o.outchar
      )) {
        unique.push(o);
      }
      return unique;
    }, []);
    return unique_Objarray;
  }

  /**
   * @brief  member function to create an array of [actionID, output, behaviour,keyname,modifier] for a given actionId
   * @param  data    : any - an object containing all data read from a .keylayout file
   * @param  modi    : any - an array of modifiers
   * @param  search  : string - an actionId to be found
   * @param  outchar  : string - the output character
   * @param  isCAPSused  : boolean - flag to indicate if CAPS is used in a keylayout file or not
   * @return an array: KeylayoutFileData[] containing [{actionID,output, behaviour,keyname,modifier}]
   */
  public get_ActionOutputBehaviourKeyModi_From__ActionIDStateOutput(data: any, modi: string[][], search: string, outchar: string, isCapsused: boolean): KeylayoutFileData[] {
    const returnObjarray1D = [];
    let returnObject: KeylayoutFileData;

    if ((search === "") || (search === undefined) || !((isCapsused === true) || (isCapsused === false))) {
      return [];
    }
    // loop behaviors (in ukelele it is possible to define multiple modifier combinations that behave in the same way)
    for (let i = 0; i < data.keyboard.keyMapSet[0].keyMap.length; i++) {
      for (let j = 0; j < data.keyboard.keyMapSet[0].keyMap[i].key.length; j++) {
        if (data.keyboard.keyMapSet[0].keyMap[i].key[j]['@_action'] === search) {
          for (let k = 0; k < modi[data.keyboard.keyMapSet[0].keyMap[i]['@_index']].length; k++) {
            const behaviour_idx: number = data.keyboard.keyMapSet[0].keyMap[i]['@_index'];
            returnObject = {
              outchar: outchar,
              actionId: data.keyboard.keyMapSet[0].keyMap[i].key[j]['@_action'],
              behaviour: data.keyboard.keyMapSet[0].keyMap[i]['@_index'],
              key: this.map_UkeleleKC_To_VK(Number(data.keyboard.keyMapSet[0].keyMap[i].key[j]['@_code'])),
              modifier: this.create_kmn_modifier(modi[behaviour_idx][k], isCapsused),
            };
            returnObjarray1D.push(returnObject);
          }
        }
      }
    }

    //.............................................................................

    // remove duplicates
    const unique_Objarray = returnObjarray1D.reduce((unique, o) => {
      if (!unique.some(obj =>
        obj.outchar === o.outchar &&
        obj.actionId === o.actionId &&
        obj.behaviour === o.behaviour &&
        obj.key === o.key &&
        obj.modifier === o.modifier
      )) {
        unique.push(o);
      }
      return unique;
    }, []);

    return unique_Objarray;
  }

  /**
   * @brief  member function to create an array of [{keycode,behaviour}] for a given actionId
   * @param  data    : any - an object containing all data read from a .keylayout file
   * @param  search  : string - an actionId to be found
   * @return an array: KeylayoutFileData[] containing [{keycode,behaviour}]
   */
  public get_KeyModifier_array__From__ActionID(data: any, search: string): KeylayoutFileData[] {
    let returnObject: KeylayoutFileData;
    const mapIndexObject1D: KeylayoutFileData[] = [];
    for (let i = 0; i < data.keyboard.keyMapSet[0].keyMap.length; i++) {
      for (let j = 0; j < data.keyboard.keyMapSet[0].keyMap[i].key.length; j++) {
        if (data.keyboard.keyMapSet[0].keyMap[i].key[j]['@_action'] === search) {
          returnObject = {
            key: data.keyboard.keyMapSet[0].keyMap[i].key[j]['@_code'],
            behaviour: String(i),
          };
          mapIndexObject1D.push(returnObject);
        }
      }
    }
    return mapIndexObject1D;
  }

  /** @internal */
  public convert_bound = {
    convert: this.convert.bind(this),
  };
}

/**
 * @brief  class for all storing a rule containing data for key, deadkey, previous deadkey, output)
 */
export class Rule {
  constructor(
    public rule_type: string,             /* C0, C1, C2, C3, or C4 */

    public modifier_prev_deadkey: string, /* first key used by C3 rules*/
    public prev_deadkey: string,
    public id_prev_deadkey: number,
    public unique_prev_deadkey: number,

    public modifier_deadkey: string,      /* second key used by C2,C3 rules*/
    public deadkey: string,
    public id_deadkey: number,
    public unique_deadkey: number,

    public modifier_key: string,          /* third key used by C0,C1,C2,C3,C4 rules*/
    public key: string,
    public output: Uint8Array,            /* output used by C0,C1,C2,C3,C4 rules*/

  ) { }

}<|MERGE_RESOLUTION|>--- conflicted
+++ resolved
@@ -11,19 +11,8 @@
 import { KmnFileWriter } from './kmn-file-writer.js';
 import { KeylayoutFileReader } from './keylayout-file-reader.js';
 import { ConverterMessages } from '../converter-messages.js';
-<<<<<<< HEAD
-import { KeylayoutXMLSourceFile } from '@keymanapp/developer-utils';
-
-/**
- * Object holding all important data for the conversion between
- * input (*.keylayout) format and output (*.kmn) format.
- * It contains input and output filenames, an array of all used modifiers
- * and all preprocessed key rules for up to 3 key/modifier combinations.
- */
-export interface ProcesData {
-=======
 import { ConverterArtifacts } from "../converter-artifacts.js";
-import { ConverterToKmnArtifacts } from "../converter-artifacts.js"
+import { ConverterToKmnArtifacts } from "../converter-artifacts.js";
 import { KeylayoutXMLSourceFile } from '../../../common/web/utils/src/types/keylayout/keylayout-xml.js';
 
 
@@ -44,8 +33,9 @@
 };
 
 
-export interface convert_object {
->>>>>>> cec9437a
+
+
+export interface ProcesData {
   keylayout_filename: string,
   kmn_filename: string,
   arrayOf_Modifiers: string[][],
@@ -76,19 +66,19 @@
  */
 export function find_usedKeysCount(data: any, pos: number): number {
 
-  let usedKeyCount  = KeylayoutToKmnConverter.MAX_KEY_COUNT;
-  if (data.keyboard.keyMapSet[0].keyMap[pos].key.length < usedKeyCount ) {
-    // set the max to n-1 (keys are zero indexed )
-    usedKeyCount  = data.keyboard.keyMapSet[0].keyMap[pos].key.length - 1;
-  }
-  return usedKeyCount ;
+  let usedKeyCount = KeylayoutToKmnConverter.MAX_KEY_COUNT;
+  if (data.keyboard.keyMapSet[0].keyMap[pos].key.length < usedKeyCount) {
+    // set max to n-1 (keys are zero indexed )
+    usedKeyCount = data.keyboard.keyMapSet[0].keyMap[pos].key.length - 1;
+  }
+  return usedKeyCount;
 }
 
 export class KeylayoutToKmnConverter {
   static readonly INPUT_FILE_EXTENSION = '.keylayout';
   static readonly OUTPUT_FILE_EXTENSION = '.kmn';
   static readonly SKIP_COMMENTED_LINES = false;
-  static readonly MAX_CTRL_CHARACTER = 32;
+  static readonly MAX_CTRL_CHARACTER = 0x20;                      // the hightest control character we print out as a Unicode CodePoint
   static readonly MAX_KEY_COUNT = 49;                             // At most we use key Nr 0 (A) -> key Nr 49 (Space)
   static USE_KEY_COUNT = KeylayoutToKmnConverter.MAX_KEY_COUNT;   // we use key Nr 0 (A) -> highest available key of .keylayout file
 
@@ -115,14 +105,10 @@
       return null;
     }
 
-<<<<<<< HEAD
     if (outputFilename === null) {
       this.callbacks.reportMessage(ConverterMessages.Error_OutputFilenameIsRequired());
       return null;
     }
-=======
-    outputFilename = outputFilename ?? inputFilename.replace(/\.keylayout$/, '.kmn');
->>>>>>> cec9437a
 
     const KeylayoutReader = new KeylayoutFileReader(this.callbacks/*, this.options*/);
     const jsonO: KeylayoutXMLSourceFile = KeylayoutReader.read(inputFilename);
@@ -136,46 +122,20 @@
       return null;
     }
 
-    if (!jsonO) {
-      this.callbacks.reportMessage(ConverterMessages.Error_UnableToRead({ inputFilename }));
-      return null;
-    }
-
-<<<<<<< HEAD
     outputFilename = outputFilename ?? inputFilename.replace(/\.keylayout$/, '.kmn');
 
     const outArray: ProcesData = await this.convert(jsonO, outputFilename);
-    if (outArray.arrayOf_Rules.length === 0) {
-=======
-    const outArray: convert_object = await this.convert(jsonO, outputFilename);
-    if (!outArray) {
->>>>>>> cec9437a
-      this.callbacks.reportMessage(ConverterMessages.Error_UnableToConvert({ inputFilename }));
-      return null;
-    }
 
     const kmnFileWriter = new KmnFileWriter(this.callbacks, this.options);
-
-    // _S2 still write to file - will be removed later
-    const out_text_ok: boolean = kmnFileWriter.writeToFile(outArray);
-    if (!out_text_ok) {
-      this.callbacks.reportMessage(ConverterMessages.Error_UnableToWrite({ outputFilename }));
-      return null;
-    }
 
     // write to object/ConverterToKmnResult
     const out_Uint8: Uint8Array = kmnFileWriter.write(outArray);
-    const Result_toBeReturned: ConverterToKmnResult = {
+    const result: ConverterToKmnResult = {
       artifacts: {
         kmn: { data: out_Uint8, filename: outputFilename }
       }
     };
-
-    if (!out_Uint8) {
-      this.callbacks.reportMessage(ConverterMessages.Error_UnableToWrite({ outputFilename }));
-      return null;
-    }
-    return Result_toBeReturned;
+    return result;
   }
 
   /**
@@ -193,10 +153,8 @@
       arrayOf_Modifiers: [],
       arrayOf_Rules: []
     };
-//_S2 do I need to "validate again here?"
+
     if ((jsonObj !== null) && (jsonObj.hasOwnProperty("keyboard"))) {
-    //if ((jsonObj !== null) ) {
-
       data_object.keylayout_filename = outputfilename.replace(/\.kmn$/, '.keylayout');
       data_object.kmn_filename = outputfilename;
       data_object.arrayOf_Modifiers = modifierBehavior;  // ukelele uses behaviours e.g. 18 modifiersCombinations in 8 KeyMapSelect(behaviors)
@@ -217,12 +175,16 @@
       // fill rules into arrayOf_Rules of data_object
       return this.createRuleData(data_object, jsonObj);
     }
-    return data_object;
+    else {
+      const inputFilename = data_object.keylayout_filename;
+      this.callbacks.reportMessage(ConverterMessages.Error_UnableToConvert({ inputFilename }));
+      return data_object;
+    }
   }
 
   /**
     * @brief  member function to read the rules contained in a json object and add array of Rules[] to an ProcesData
-    * @param  data_ukelele: an object containing the name of the input file, an array of behaviours and an (empty) array of Rules
+    * @param  data_ukelele: an object containing the name of the in/output file, an array of behaviours and an (empty) array of Rules
     * @param  jsonObj: json Object containing all data read from a keylayout file
     * @return an object containing the name of the input file, an array of behaviours and a populated array of Rules[]
     */
@@ -243,8 +205,6 @@
       this.callbacks.reportMessage(ConverterMessages.Error_InvalidFile({ errorText }));
     }
 
-    // loop keys 0-49 (= all keys we use)
-    //for (let j = 0; j <= KeylayoutToKmnConverter.MAX_KEY_COUNT; j++) {
     for (let j = 0; j <= KeylayoutToKmnConverter.MAX_KEY_COUNT; j++) {
 
       // loop behaviors (in ukelele it is possible to define multiple modifier combinations that behave in the same way)
@@ -528,7 +488,7 @@
 
   /**
     * @brief  member function to review data in array of Rules[] of data_ukelele: remove duplicate rules and mark first occurance of a rule in object_array
-    * @param  data_ukelele: an object containing the name of the input file, an array of behaviours and an array of Rules
+    * @param  data_ukelele: an object containing the name of the in/output file, an array of behaviours and an array of Rules
     * @return an object containing the name of the input file, an array of behaviours and the revised array of Rules[]
     */
   public reviewRuleInputData(data_ukelele: ProcesData): ProcesData {
@@ -725,14 +685,14 @@
   /**
    * @brief  member function to check if CAPS is used throughout a keylayout file or not
    * @param  keylayout_modifier the modifier string used in the .keylayout-file
-   * @return kmn_modifier the modifier string used in the .kmn-file
+   * @return kmn_modifier: the modifier string used in the .kmn-file
    */
   public checkIfCapsIsUsed(keylayout_modifier: string[][]): boolean {
     return JSON.stringify(keylayout_modifier).toUpperCase().includes("CAPS");
   }
 
   /**
-  * @brief  member function to check if a modifier can be used in keyman
+  * @brief  member function to check if a modifier can be used in Keyman
   * @param  keylayout_modifier the modifier string used in the .keylayout-file
   * @return true if the modifier can be used in keyman; false if not
   */
@@ -767,7 +727,7 @@
   /**
    * @brief  member function to map Ukelele keycodes to Windows Keycodes
    * @param  pos Ukelele (=mac) keycodes
-   * @return keycode on a Windows Keyboard
+   * @return VK
    */
   public map_UkeleleKC_To_VK(pos: number): string {
     const vk = [
@@ -849,7 +809,7 @@
   * @brief  member function to  find the actionID of a certain state-next pair
   * @param  data   :any an object containing all data read from a .keylayout file
   * @param  search :string value 'next' to be found
-  * @return a string containing the actionId of a certain state-next pair
+  * @return a string containing the actionId of a certain state(none)-next pair
   */
   public get_ActionID__From__ActionNext(data: any, search: string): string {
     if (search !== "none") {
@@ -868,7 +828,7 @@
    * @brief  member function to create an array of (modifier) behaviours for a given keycode in [{keycode,modifier}]
    * @param  data    : any - an object containing all data read from a .keylayout file
    * @param  search  : KeylayoutFileData[] - an array[{keycode,modifier}]  to be found
-   * @return an array: string[] containing modifiers
+   * @return a string[] containing modifiers
    */
   public get_Modifier_array__From__KeyModifier_array(data: any, search: KeylayoutFileData[]): string[] {
     const returnString1D: string[] = [];
