/*
 * Keyman is 2025 copyright (C) SIL International. MIT License.
 *
 * Created by S. Schmitt on 2025-05-12
 *
 * Convert macOS/Ukelele .keylayout files to Keyman .kmn
 *
 */

import { CompilerCallbacks, CompilerOptions, KeymanCompilerResult, } from "@keymanapp/developer-utils";
import { KmnFileWriter } from './kmn-file-writer.js';
import { KeylayoutFileReader } from './keylayout-file-reader.js';
import { ConverterMessages } from '../converter-messages.js';
<<<<<<< HEAD
import { ConverterArtifacts } from "../converter-artifacts.js";
import { ConverterToKmnArtifacts } from "../converter-artifacts.js";

export interface ConverterResult extends KeymanCompilerResult {
  /**
   * Internal in-memory build artifacts from a successful compilation. Caller
   * can write these to disk with {@link Converter.write}
   */
  artifacts: ConverterArtifacts;
};

export interface ConverterToKmnResult extends ConverterResult {
  /**
   * Internal in-memory build artifacts from a successful compilation. Caller
   * can write these to disk with {@link Converter.write}
   */
  artifacts: ConverterToKmnArtifacts;
};

=======
import { KeylayoutXMLSourceFile } from '../../../common/web/utils/src/types/keylayout/keylayout-xml.js';

/**
 * Object holding all important data for the conversion between
 * input (*.keylayout) format and output (*.kmn) format.
 * It contains input and output filenames, an array of all used modifiers
 * and all preprocessed key rules for up to 3 key/modifier combinations.
 */
>>>>>>> d48cd56f
export interface convert_object {
  keylayout_filename: string,
  kmn_filename: string,
  arrayOf_Modifiers: string[][],
  arrayOf_Rules: Rule[],
};

export class KeylayoutToKmnConverter {

  static readonly INPUT_FILE_EXTENSION = '.keylayout';
  static readonly OUTPUT_FILE_EXTENSION = '.kmn';
  static readonly USED_KEYS_COUNT = 49;               // we use key Nr 0 (A) -> key Nr 49 (Space)
  static readonly MAX_CTRL_CHARACTER = 32;
  static readonly SKIP_COMMENTED_LINES = false;

  private options: CompilerOptions;

  async init(callbacks: CompilerCallbacks, options: CompilerOptions): Promise<boolean> {
    this.options = { ...options };
    this.callbacks = callbacks;
    return true;
  }

  constructor(private callbacks: CompilerCallbacks, options: CompilerOptions) { };

  /**
   * @brief  member function to run read/convert/write
   * @param  inputFilename the ukelele .keylayout-file to be converted
   * @param  outputFilename the resulting keyman .kmn-file
   * @return null on success
   */
  async run(inputFilename: string, outputFilename?: string): Promise<ConverterToKmnResult> {

    if (!inputFilename) {
      this.callbacks.reportMessage(ConverterMessages.Error_FileNotFound({ inputFilename }));
      return null;
    }

    outputFilename = outputFilename ?? inputFilename.replace(/\.keylayout$/, '.kmn');

    const KeylayoutReader = new KeylayoutFileReader(this.callbacks/*, this.options*/);
    const jsonO: KeylayoutXMLSourceFile = KeylayoutReader.read(inputFilename);

    try {
      if (!KeylayoutReader.validate(jsonO)) {
        return null;
      }
    } catch (e) {
      this.callbacks.reportMessage(ConverterMessages.Error_InvalidFile({ errorText: e.toString() }));
      return null;
    }

    if (!jsonO) {
      this.callbacks.reportMessage(ConverterMessages.Error_UnableToRead({ inputFilename }));
      return null;
    }

    const outArray: convert_object = await this.convert(jsonO, outputFilename);
    if (!outArray) {
      this.callbacks.reportMessage(ConverterMessages.Error_UnableToConvert({ inputFilename }));
      return null;
    }

    const kmnFileWriter = new KmnFileWriter(this.callbacks, this.options);

    // _S2 still write to file - will be removed later
    const out_text_ok: boolean = kmnFileWriter.writeToFile(outArray);
    if (!out_text_ok) {
      this.callbacks.reportMessage(ConverterMessages.Error_UnableToWrite({ outputFilename }));
      return null;
    }

<<<<<<< HEAD
    // write to object/ConverterToKmnResult
    const out_Uint8: Uint8Array = kmnFileWriter.write(outArray);
    const Result_toBeReturned: ConverterToKmnResult = {
      artifacts: {
        kmn: { data: out_Uint8, filename: outputFilename }
      }
    };

    if (!out_Uint8) {
      this.callbacks.reportMessage(ConverterMessages.Error_UnableToWrite({ outputFilename }));
      return null;
    }
    return Result_toBeReturned;
=======
    return null;
>>>>>>> d48cd56f
  }

  /**
   * @brief  member function to read filename and behaviour of a json object into a convert_object
   * @param  jsonObj containing filename, behaviour and rules of a json object
   * @return an convert_object containing all data ready to print out
   */
  private convert(jsonObj: any, outputfilename: string): convert_object {
    const modifierBehavior: string[][] = [];           // modifier for each behaviour
    const rules: Rule[] = [];                          // an array of data for a kmn rule

    const data_object: convert_object = {
      keylayout_filename: "",
      kmn_filename: "",
      arrayOf_Modifiers: [],
      arrayOf_Rules: []
    };

    if ((jsonObj !== null) && (jsonObj.hasOwnProperty("keyboard"))) {

      data_object.keylayout_filename = outputfilename.replace(/\.kmn$/, '.keylayout');
      data_object.kmn_filename = outputfilename;
      data_object.arrayOf_Modifiers = modifierBehavior;  // ukelele uses behaviours e.g. 18 modifiersCombinations in 8 KeyMapSelect(behaviors)
      data_object.arrayOf_Rules = rules;

      // create an array of modifier combinations and store in data_object
      for (let j = 0; j < jsonObj.keyboard.modifierMap.keyMapSelect.length; j++) {
        const singleModifierSet: string[] = [];
        for (let k = 0; k < jsonObj.keyboard.modifierMap.keyMapSelect[j].modifier.length; k++) {
          singleModifierSet.push(jsonObj.keyboard.modifierMap.keyMapSelect[j].modifier[k]['@_keys']);
        }
        modifierBehavior.push(singleModifierSet);
      }
      // fill rules into arrayOf_Rules of data_object
      return this.createRuleData(data_object, jsonObj);
    }
    return data_object;
  }

  /**
    * @brief  member function to read the rules contained in a json object and add array of Rules[] to an convert_object
    * @param  data_ukelele: an object containing the name of the input file, an array of behaviours and an (empty) array of Rules
    * @param  jsonObj: json Object containing all data read from a keylayout file
    * @return an object containing the name of the input file, an array of behaviours and a populated array of Rules[]
    */
  public createRuleData(data_ukelele: convert_object, jsonObj: any): convert_object {

    const object_array: Rule[] = [];
    let dk_counter_C3: number = 0;
    let dk_counter_C2: number = 0;
    let action_id: string;

    // check if we use CAPS in a modifier throughout the .keylayout file. In this case we need to add NCAPS
    const isCapsused: boolean = this.checkIfCapsIsUsed(data_ukelele.arrayOf_Modifiers);

    // loop keys 0-50 (= all keys we use)
    for (let j = 0; j <= KeylayoutToKmnConverter.USED_KEYS_COUNT; j++) {

      // loop behaviors (in ukelele it is possible to define multiple modifier combinations that behave in the same way)
      for (let i = 0; i < jsonObj.keyboard.keyMapSet[0].keyMap.length; i++) {

        let rule_obj: Rule;

        // ...............................................................................................................................
        // case C0: output ...............................................................................................................
        // C0 see: https://docs.google.com/document/d/12J3NGO6RxIthCpZDTR8FYSRjiMgXJDLwPY2z9xqKzJ0/edit?tab=t.0#heading=h.g7jwx3lx0ydd ...
        // a key is mapped to a character directly ( code -> output) .....................................................................
        // ...............e. g. <key code="1" output="s"/> ...............................................................................
        // ...............................................................................................................................

        if ((jsonObj.keyboard.keyMapSet[0].keyMap[i].key[j]['@_output'] !== undefined)
          && (jsonObj.keyboard.keyMapSet[0].keyMap[i].key[j]['@_output'] !== "")) {

          // loop behaviours
          for (let l = 0; l < data_ukelele.arrayOf_Modifiers[i].length; l++) {
            if (this.map_UkeleleKC_To_VK(Number(jsonObj.keyboard.keyMapSet[0].keyMap[i].key[j]['@_code']))) {

              rule_obj = new Rule(
                  /*   rule_type */               "C0",

                  /*   modifier_prev_deadkey*/    "",
                  /*   prev_deadkey */            "",
                  /*   id_prev_deadkey */         0,
                  /*   unique A */                0,

                  /*   modifier_deadkey */        "",
                  /*   deadkey */                 "",
                  /*   dk for C2*/                0,
                  /*   unique B */                0,

                  /*   modifier_key*/             this.create_kmn_modifier(data_ukelele.arrayOf_Modifiers[i][l], isCapsused),
                  /*   key */                     this.map_UkeleleKC_To_VK(Number(jsonObj.keyboard.keyMapSet[0].keyMap[i].key[j]['@_code'])),
                  /*   output */                  new TextEncoder().encode(jsonObj.keyboard.keyMapSet[0].keyMap[i].key[j]['@_output']),
              );
              object_array.push(rule_obj);
            }
          }

        }
        else if (jsonObj.keyboard.keyMapSet[0].keyMap[i].key[j]['@_action'] !== undefined) {

          action_id = jsonObj.keyboard.keyMapSet[0].keyMap[i].key[j]['@_action'];
          // ...............................................................................................................................
          // case C1: action + state none + output .........................................................................................
          // C1 see: https://docs.google.com/document/d/12J3NGO6RxIthCpZDTR8FYSRjiMgXJDLwPY2z9xqKzJ0/edit?tab=t.0#heading=h.g7jwx3lx0ydd ...
          // a key is mapped to an action and then to an output ............................................................................
          // KeyMap:code -> KeyMap:action->action:action_state(none) -> action_output ......................................................
          // ...............e. g. <when state="none" output="a" ............................................................................
          // ...............................................................................................................................

          for (let l = 0; l < data_ukelele.arrayOf_Modifiers[i].length; l++) {

            if ((this.get_Output__From__ActionId_None(jsonObj, action_id) !== undefined)
              && (this.get_Output__From__ActionId_None(jsonObj, action_id) !== "")) {

              const outputchar: string = this.get_Output__From__ActionId_None(jsonObj, action_id);
              const b1_modifierKey_arr: string[][] =
                this.get_ActionOutputBehaviourKeyModi_From__ActionIDStateOutput(jsonObj, data_ukelele.arrayOf_Modifiers, action_id, outputchar, isCapsused);

              for (let m = 0; m < b1_modifierKey_arr.length; m++) {

                rule_obj = new Rule(
                  /*   rule_type */               "C1",

                  /*   modifier_prev_deadkey*/    "",
                  /*   prev_deadkey */            "",
                  /*   id_prev_deadkey */         0,
                  /*   unique A */                0,

                  /*   modifier_deadkey */        "",
                  /*   deadkey */                 "",
                  /*   dk for C2*/                0,
                  /*   unique B */                0,

                  /*   modifier_key*/             b1_modifierKey_arr[m][5],
                  /*   key */                     b1_modifierKey_arr[m][4],
                  /*   output */                  new TextEncoder().encode(outputchar)
                );
                if ((outputchar !== undefined) && (outputchar !== "undefined") && (outputchar !== "")) {
                  object_array.push(rule_obj);
                }
              }
            }

            // ...............................................................................................................................
            // case C2: action + none + next .................................................................................................
            // ...............e. g.<when state="none" next="20"/> ............................................................................
            // replace state x with all rules that result in 14 (<when state="x" next="14") ..................................................
            // ...............................................................................................................................
            // Definition of C2 and Blocks 1-6 see ...........................................................................................
            // https://docs.google.com/document/d/12J3NGO6RxIthCpZDTR8FYSRjiMgXJDLwPY2z9xqKzJ0/edit?tab=t.0#heading=h.g7jwx3lx0ydd   .........
            // ...............................................................................................................................

            const b1_actionIndex: number = this.get_ActionIndex__From__ActionId(jsonObj, action_id);

            // with action_id from above loop all 'action' and search for a state(none)-next-pair ............................................................................................................
            // e.g. in Block 5: find <when state="none" next="1"/> for action id a18 ......................................................................................................................
            for (let l = 0; l < jsonObj.keyboard.actions.action[b1_actionIndex].when.length; l++) {
              if ((jsonObj.keyboard.actions.action[b1_actionIndex].when[l]['@_state'] === "none")         // find "none"
                && (jsonObj.keyboard.actions.action[b1_actionIndex].when[l]['@_next'] !== undefined)) {   // find "next"

              // Data of Block Nr 5 .....................................................................................................................................................................
              // of this state(none)-next-pair get value of next (next="1") .............................................................................................................................
              /* eg: 1  */                            const b5_value_next: string = jsonObj.keyboard.actions.action[b1_actionIndex].when[l]['@_next'];
              // ........................................................................................................................................................................................


              // Data of Block Nr 4 .....................................................................................................................................................................
              // with present action_id (a18) find all keycode-behaviour-pairs that use this action (a18) => (keymapIndex 0/keycode 24 and keymapIndex 3/keycode 24) ....................................
              // from these create an array of modifier combinations  e.g. [['','caps?'], ['Caps']] .....................................................................................................
              /* eg: [['24', 0], ['24', 3]] */        const b4_deadkey_arr: number[][] = this.get_KeyModifier_array__From__ActionID(jsonObj, action_id);
              /* e.g. [['','caps?'], ['Caps']]*/      const b4_deadkeyModifier_arr: string[] = this.get_Modifier_array__From__KeyModifier_array(data_ukelele.arrayOf_Modifiers, b4_deadkey_arr);
              // ........................................................................................................................................................................................


              // Data of Block Nr 6 .....................................................................................................................................................................
              // create an array[action id,state,output] from all state-output-pairs that use state = b5_value_next (e.g. use 1 in  <when state="1" output="â"/> ) ......................................
              /*  eg: [ 'a9','1','â'] */              const b6_actionId_arr: string[][] = this.get_ActionStateOutput_array__From__ActionState(jsonObj, b5_value_next);
              // ........................................................................................................................................................................................


              // Data of Block Nr 1  ....................................................................................................................................................................
              // create array[Keycode,Keyname,action id,actionIndex,output] and array[Keyname,action id,behaviour,modifier,output] ......................................................................
              /*  eg: ['0','K_A','a9','0','â'] */     const b1_keycode_arr: string[][] = this.get_KeyActionOutput_array__From__ActionStateOutput_array(jsonObj, b6_actionId_arr);
              /*  eg: ['K_A','a9','0','NCAPS','â']*/  const b1_modifierKey_arr: string[][] = this.get_KeyMBehaviourModOutputArray__from__KeyActionBehaviourOutput_array(jsonObj, b1_keycode_arr, isCapsused);
                // .......................................................................................................................................................................................

                for (let n1 = 0; n1 < b4_deadkeyModifier_arr.length; n1++) {
                  for (let n2 = 0; n2 < b4_deadkeyModifier_arr[n1].length; n2++) {
                    for (let n3 = 0; n3 < b4_deadkey_arr.length; n3++) {
                      for (let n4 = 0; n4 < b1_modifierKey_arr.length; n4++) {

                        rule_obj = new Rule(
                        /*   rule_type */             "C2",

                        /*   modifier_prev_deadkey*/  "",
                        /*   prev_deadkey */          "",
                        /*   id_prev_deadkey */       0,
                        /*   unique A */              0,

                        /*   modifier_deadkey */      this.create_kmn_modifier(b4_deadkeyModifier_arr[n1][n2], isCapsused),
                        /*   deadkey */               this.map_UkeleleKC_To_VK(Number(b4_deadkey_arr[n3][0])),
                        /*   dk for C2*/              dk_counter_C2++,
                        /*   unique B */              0,

                        /*   modifier_key*/           b1_modifierKey_arr[n4][3],
                        /*   key */                   b1_modifierKey_arr[n4][0],
                        /*   output */                new TextEncoder().encode(b1_modifierKey_arr[n4][4]),
                        );
                        if ((b1_modifierKey_arr[n4][4] !== undefined)
                          && (b1_modifierKey_arr[n4][4] !== "undefined")
                          && (b1_modifierKey_arr[n4][4] !== "")) {
                          object_array.push(rule_obj);
                        }
                      }
                    }
                  }
                }
              }
            }

            // ...............................................................................................................................
            // case C3: action + state Nr + Next .............................................................................................
            // ...............e. g.<when state="3" next="1"/> ................................................................................
            // replace state x with all rules that result in 1 (<when state="x" next="1") ....................................................
            // ...............................................................................................................................
            // Definition of C3 and Blocks 1-6 see ...........................................................................................
            // https://docs.google.com/document/d/12J3NGO6RxIthCpZDTR8FYSRjiMgXJDLwPY2z9xqKzJ0/edit?tab=t.0#heading=h.g7jwx3lx0ydd  ..........
            // ...............................................................................................................................

            // loop all action-when and find state-next-pair

            // with action_id from above loop all 'action' and search for a state-next-pair ...................................................................................................................
            // e.g. in Block 5: find <when state="3" next="1"/> for action id a16 .............................................................................................................................
            for (let l = 0; l < jsonObj.keyboard.actions.action[b1_actionIndex].when.length; l++) {
              if ((jsonObj.keyboard.actions.action[b1_actionIndex].when[l]['@_state'] !== "none")
                && (jsonObj.keyboard.actions.action[b1_actionIndex].when[l]['@_next'] !== undefined)) {

              // Data of Block Nr 5 ........................................................................................................................................................................
              // of this state-next-pair get value of next (next="1") and state="3" ........................................................................................................................
              /* e.g. state = 3  */                       const b5_value_state: string = jsonObj.keyboard.actions.action[b1_actionIndex].when[l]['@_state'];
              /* e.g. next  = 1  */                       const b5_value_next: string = jsonObj.keyboard.actions.action[b1_actionIndex].when[l]['@_next'];
              // ...........................................................................................................................................................................................

              // Data of Block Nr 4 ........................................................................................................................................................................
              // with present action_id (a16) find all keycode-behaviour-pairs that use this action (a16) => (keymapIndex 3/keycode 32) ....................................................................
              // from these create an array of modifier combinations  e.g. [ [ 'anyOption', 'Caps' ] ] .....................................................................................................
              /* e.g. [['32', 3]] */                      const b4_deadkey_arr: number[][] = this.get_KeyModifier_array__From__ActionID(jsonObj, action_id);
              /* e.g. [ [ 'anyOption', 'Caps' ] ]*/       const b4_deadkeyModifier_arr: string[] = this.get_Modifier_array__From__KeyModifier_array(data_ukelele.arrayOf_Modifiers, b4_deadkey_arr);
              // ...........................................................................................................................................................................................

              // Data of Block Nr 3 ........................................................................................................................................................................
              // get an action id from a state-output-pair that use state = b5_value_state (e.g. use 3 in  <when state="none" next="3"/> ) .................................................................
              /* e.g. actioniD = a17  */                  const b3_actionId: string = this.get_ActionID__From__ActionNext(jsonObj, b5_value_state);
              // ...........................................................................................................................................................................................

              // Data of Block Nr 2  .......................................................................................................................................................................
              // with present action_id (a17) find all key names and behaviours that use this action (a17) => (keymapIndex 3/keycode 28) ....................................................................
              // from these create an array of modifier combinations  e.g. [ [ 'anyOption', 'Caps' ] ] .....................................................................................................
              /* eg: index=3 */                           const b2_prev_deadkey_arr: number[][] = this.get_KeyModifier_array__From__ActionID(jsonObj, String(b3_actionId));   // conversion not necessary
              /* e.g. [ [ 'anyOption', 'Caps' ] ] */      const b2_prev_deadkeyModifier_arr: string[] = this.get_Modifier_array__From__KeyModifier_array(data_ukelele.arrayOf_Modifiers, b2_prev_deadkey_arr);
              // ...........................................................................................................................................................................................
              // Data of Block Nr 6 ........................................................................................................................................................................
              // create an array[action id,state,output] from all state-output-pairs that use state = b5_value_next (e.g. use 1 in  <when state="1" output="â"/> ) .........................................
              /*  eg:[ [ 'a9','1','â'] ]*/                const b6_actionId_arr: string[][] = this.get_ActionStateOutput_array__From__ActionState(jsonObj, b5_value_next);
              // ...........................................................................................................................................................................................

              // Data of Block Nr 1  .......................................................................................................................................................................
              // create array[Keycode,Keyname,action id,actionIndex,output] and array[Keyname,action id,behaviour,modifier,output] .........................................................................
              /*  eg: ['49','K_SPACE','a0','0','Â'] */    const b1_keycode_arr: string[][] = this.get_KeyActionOutput_array__From__ActionStateOutput_array(jsonObj, b6_actionId_arr);
              /*  eg: ['K_SPACE','a0','0','NCAPS','Â'] */ const b1_modifierKey_arr: string[][] = this.get_KeyMBehaviourModOutputArray__from__KeyActionBehaviourOutput_array(jsonObj, b1_keycode_arr, isCapsused);
                // ...........................................................................................................................................................................................

                for (let n1 = 0; n1 < b2_prev_deadkeyModifier_arr.length; n1++) {
                  for (let n2 = 0; n2 < b2_prev_deadkeyModifier_arr[n1].length; n2++) {
                    for (let n3 = 0; n3 < b2_prev_deadkey_arr.length; n3++) {
                      for (let n4 = 0; n4 < b4_deadkeyModifier_arr.length; n4++) {
                        for (let n5 = 0; n5 < b4_deadkeyModifier_arr[n4].length; n5++) {
                          for (let n6 = 0; n6 < b4_deadkey_arr.length; n6++) {
                            for (let n7 = 0; n7 < b1_modifierKey_arr.length; n7++) {

                              rule_obj = new Rule(
                              /*   rule_type */             "C3",
                              /*   modifier_prev_deadkey*/  this.create_kmn_modifier(b2_prev_deadkeyModifier_arr[n1][n2], isCapsused),
                              /*   prev_deadkey */          this.map_UkeleleKC_To_VK(Number(b2_prev_deadkey_arr[n3][0])),
                              /*   id_prev_deadkey */        dk_counter_C3++,
                              /*   unique A */              0,

                              /*   modifier_deadkey */      this.create_kmn_modifier(b4_deadkeyModifier_arr[n4][n5], isCapsused),
                              /*   deadkey */               this.map_UkeleleKC_To_VK(Number(b4_deadkey_arr[n6][0])),
                              /*   dk for C2*/              0,
                              /*   unique B */              0,

                              /*   modifier_key*/           b1_modifierKey_arr[n7][3],
                              /*   key */                   b1_modifierKey_arr[n7][0],
                              /*   output */                new TextEncoder().encode(b1_modifierKey_arr[n7][4]),
                              );

                              if ((b1_modifierKey_arr[n7][4] !== undefined)
                                && (b1_modifierKey_arr[n7][4] !== "undefined")
                                && (b1_modifierKey_arr[n7][4] !== "")) {
                                object_array.push(rule_obj);
                              }
                            }
                          }
                        }
                      }
                    }
                  }
                }
              }
            }
          }
        } else {

          /* QUESTION
          // _S2 why does this not work here? Correct data in this.callback.messages is available !?!?!
           this.callbacks.reportMessage(ConverterMessages.Error_UnsupportedCharactersDetected({
               inputFilename: jsonObj.keyboard['@_name'] + ".keylayout",
               keymap_index: jsonObj.keyboard.keyMapSet[0].keyMap[i]['@_index'],
               output: jsonObj.keyboard.keyMapSet[0].keyMap[i].key[j]['@_output'],
               key: jsonObj.keyboard.keyMapSet[0].keyMap[i].key[j]['@_code']
             }));
           return null;*/

          console.log("ERROR : some output characters can not be used in Keyman \"",
            (jsonObj.keyboard['@_name'] + ".keylayout\""),
            "\"<keyMap index=\"", jsonObj.keyboard.keyMapSet[0].keyMap[i]['@_index'], "\">\" :",
            jsonObj.keyboard.keyMapSet[0].keyMap[i].key[j]);
          continue;
        }
      }
    }
    data_ukelele.arrayOf_Rules = object_array;
    return this.reviewRuleInputData(data_ukelele);
  }

  /**
    * @brief  member function to review data in array of Rules[] of data_ukelele: remove duplicate rules and mark first occurance of a rule in object_array
    * @param  data_ukelele: an object containing the name of the input file, an array of behaviours and an array of Rules
    * @return an object containing the name of the input file, an array of behaviours and the revised array of Rules[]
    */
  public reviewRuleInputData(data_ukelele: convert_object): convert_object {

    // check for duplicate C2 and C3 rules in object_array (e.g. [NCAPS RALT K_8]  >  dk(C12) ): create a separate array of unique rules,
    // then compare to object_array and mark first occurrence  of a rule in object_array

    let unique_dkB_count = 0;
    const list_of_unique_Text2_rules: string[][] = [];

    const object_array: Rule[] = data_ukelele.arrayOf_Rules;

    //------------------------------------ C2: dk ----------------------------------
    // first rule is always unique
    object_array[0].unique_deadkey = unique_dkB_count;
    object_array[0].id_deadkey = unique_dkB_count;
    unique_dkB_count++;

    for (let i = 0; i < object_array.length; i++) {
      if ((object_array[i].modifier_deadkey !== "") && (object_array[i].deadkey !== "")) {
        let isFirstUsedHere_dk: boolean = true;

        // check if not used before
        for (let j = 0; j < i; j++) {
          if ((object_array[i].modifier_deadkey === object_array[j].modifier_deadkey)
            && (object_array[i].deadkey === object_array[j].deadkey)) {
            isFirstUsedHere_dk = isFirstUsedHere_dk && false;
          }
        }

        if (isFirstUsedHere_dk) {
          object_array[i].unique_deadkey = unique_dkB_count;
          list_of_unique_Text2_rules.push([
            object_array[i].modifier_deadkey,
            object_array[i].deadkey,
            String(unique_dkB_count)]);
          unique_dkB_count++;
        }
      }
    }

    //----------------------------------- C3: prev-dk ----------------------------------
    let unique_dkA_count = 0;

    // first rule is always unique
    object_array[0].unique_prev_deadkey = unique_dkA_count;
    unique_dkA_count++;

    for (let i = 0; i < object_array.length; i++) {
      if ((object_array[i].modifier_prev_deadkey !== "") && (object_array[i].prev_deadkey !== "")) {
        let isFirstUsedHere_prev_dk: boolean = true;

        // check if not used before
        for (let j = 0; j < i; j++) {
          if ((object_array[i].modifier_prev_deadkey === object_array[j].modifier_prev_deadkey)
            && (object_array[i].prev_deadkey === object_array[j].prev_deadkey)) {
            isFirstUsedHere_prev_dk = isFirstUsedHere_prev_dk && false;
          }
        }

        // check if first part of C3 rule contains a rule that is already defined in C2
        if (isFirstUsedHere_prev_dk) {
          object_array[i].unique_prev_deadkey = unique_dkA_count;
          unique_dkA_count++;
          for (let k = 0; k < list_of_unique_Text2_rules.length; k++) {
            if ((list_of_unique_Text2_rules[k][0] === object_array[i].modifier_deadkey) && ((list_of_unique_Text2_rules[k][1] === object_array[i].deadkey))) {
              object_array[i].unique_deadkey = Number(list_of_unique_Text2_rules[k][2]);
            }
          }
        }

        if (isFirstUsedHere_prev_dk) {
          object_array[i].unique_deadkey = unique_dkB_count;
          list_of_unique_Text2_rules.push([
            object_array[i].modifier_prev_deadkey,
            object_array[i].prev_deadkey,
            String(unique_dkB_count)
          ]);
          unique_dkB_count++;
        }
      }
    }

    // loop through object_array and mark first occurence each rule of list_of_unique_Text2_rules
    for (let i = 0; i < object_array.length; i++) {
      for (let j = 0; j < list_of_unique_Text2_rules.length; j++) {
        if ((object_array[i].modifier_prev_deadkey === list_of_unique_Text2_rules[j][0]) && (object_array[i].prev_deadkey === list_of_unique_Text2_rules[j][1])) {
          object_array[i].id_prev_deadkey = Number(list_of_unique_Text2_rules[j][2]);
        }
        if ((object_array[i].modifier_deadkey === list_of_unique_Text2_rules[j][0]) && (object_array[i].deadkey === list_of_unique_Text2_rules[j][1])) {
          object_array[i].id_deadkey = Number(list_of_unique_Text2_rules[j][2]);
        }
      }
    }
    data_ukelele.arrayOf_Rules = object_array;
    return data_ukelele;
  }


  /**
   * @brief  member function to create a kmn modifier from a keylayout modifier
   * @param  keylayout_modifier :string - modifier used in a .keylayout file
   * @param  isCAPSused  : boolean flag to indicate if CAPS is used in a keylayout file or not
   * @return string - a modifier value suitable for use in a .kmn-file
   */
  public create_kmn_modifier(keylayout_modifier: string, isCAPSused: boolean): string {
    let add_modifier: string = "";
    let kmn_modifier: string = "";
    let kmn_ncaps: string = "";

    const modifier_state: string[] = keylayout_modifier.split(" ");

    for (let i = 0; i < modifier_state.length; i++) {

      if (isCAPSused && (keylayout_modifier).toUpperCase().indexOf("CAPS?") > 0) {
        kmn_ncaps = " NCAPS ";
      }

      if (isCAPSused && (keylayout_modifier).toUpperCase().indexOf("CAPS") === -1) {
        kmn_ncaps = " NCAPS ";
      }

      // if we find a modifier containing a '?' e.g. SHIFT? => SHIFT occurs 0 or 1 times so it is not necessary.
      // If it is not necessary we don't write this modifier
      if (modifier_state[i].toUpperCase().includes('?') && (!modifier_state[i].toUpperCase().includes('CAPS?'))) {
        add_modifier = "";
      }

      // if we find caps? => caps is not necessary.
      // If caps is not necessary and isCAPSused we need to write out NCAPS.
      else if (isCAPSused && (modifier_state[i].toUpperCase().includes('CAPS?'))) {
        add_modifier = "NCAPS ";
      }
      else if (!isCAPSused && (modifier_state[i].toUpperCase().includes('CAPS?'))) {
        add_modifier = "";
      }
      else if (modifier_state[i].toUpperCase().includes('CAPS')) {
        add_modifier = "CAPS ";
      }
      else if (isCAPSused && (modifier_state[i].toUpperCase().includes('NCAPS'))) {
        add_modifier = "NCAPS ";
      }

      else if ((modifier_state[i].toUpperCase() === 'ANYSHIFT') || (modifier_state[i].toUpperCase() === 'SHIFT')) {
        add_modifier = "SHIFT ";
      }
      else if ((modifier_state[i].toUpperCase() === "LEFTSHIFT") || (modifier_state[i].toUpperCase() === "LSHIFT")) {
        add_modifier = "SHIFT ";
      }
      else if ((modifier_state[i].toUpperCase() === "RIGHTSHIFT") || (modifier_state[i].toUpperCase() === "RSHIFT")) {
        add_modifier = "SHIFT ";
      }

      else if ((modifier_state[i].toUpperCase() === 'ANYCONTROL') || (modifier_state[i].toUpperCase() === 'CONTROL')) {
        add_modifier = "CTRL ";
      }
      else if ((modifier_state[i].toUpperCase() === "LEFTCONTROL") || (modifier_state[i].toUpperCase() === "LCONTROL")) {
        add_modifier = "LCTRL ";
      }
      else if ((modifier_state[i].toUpperCase() === "RIGHTCONTROL") || (modifier_state[i].toUpperCase() === "RCONTROL")) {
        add_modifier = "RCTRL ";
      }

      else if ((modifier_state[i].toUpperCase() === "LEFTOPTION") || (modifier_state[i].toUpperCase() === "LOPTION")) {
        add_modifier = "LALT ";
      }
      else if ((modifier_state[i].toUpperCase() === "RIGHTOPTION") || (modifier_state[i].toUpperCase() === "ROPTION")) {
        add_modifier = "RALT ";
      }
      else if ((modifier_state[i].toUpperCase() === 'ANYOPTION') || (modifier_state[i].toUpperCase() === 'OPTION')) {
        add_modifier = "RALT ";
      }

      else {
        add_modifier = String(modifier_state[i]) + " ";
      }
      kmn_modifier += kmn_ncaps + add_modifier;
    }
    // remove duplicate and empty entries and make sure NCAPS is at the beginning
    const duplicate_modifier_array: string[] = kmn_modifier.split(" ").filter(item => item);

    const unique_modifier: string[] = duplicate_modifier_array.filter(function (item, pos, self) {
      return self.indexOf(item) === pos;
    });

    return unique_modifier.flat().toString().replace(/,/g, " ");
  }

  /**
   * @brief  member function to check if CAPS is used throughout a keylayout file or not
   * @param  keylayout_modifier the modifier string used in the .keylayout-file
   * @return kmn_modifier the modifier string used in the .kmn-file
   */
  public checkIfCapsIsUsed(keylayout_modifier: string[][]): boolean {
    return JSON.stringify(keylayout_modifier).toUpperCase().includes("CAPS");
  }

  /**
  * @brief  member function to check if a modifier can be used in keyman
  * @param  keylayout_modifier the modifier string used in the .keylayout-file
  * @return true if the modifier can be used in keyman; false if not
  */
  public isAcceptableKeymanModifier(keylayout_modifier: string): boolean {
    if (keylayout_modifier === null)
      return false;

    let iskKeymanModifier: boolean = true;
    const modifier_single: string[] = keylayout_modifier.split(" ");

    for (let i = 0; i < modifier_single.length; i++) {
      if (
        (modifier_single[i].toUpperCase() === "NCAPS")
        || (modifier_single[i].toUpperCase() === "CAPS")
        || (modifier_single[i].toUpperCase() === "SHIFT")
        || (modifier_single[i].toUpperCase() === "ALT")
        || (modifier_single[i].toUpperCase() === "RALT")
        || (modifier_single[i].toUpperCase() === "LALT")
        || (modifier_single[i].toUpperCase() === "CTRL")
        || (modifier_single[i].toUpperCase() === "LCTRL")
        || (modifier_single[i].toUpperCase() === "RCTRL")
        || (modifier_single[i].toUpperCase() === "")
      ) {
        iskKeymanModifier &&= true;
      } else {
        iskKeymanModifier &&= false;
      }
    }
    return iskKeymanModifier;
  }

  /**
   * @brief  member function to map Ukelele keycodes to Windows Keycodes
   * @param  pos Ukelele (=mac) keycodes
   * @return keycode on a Windows Keyboard
   */
  public map_UkeleleKC_To_VK(pos: number): string {
    const vk = [
      "K_A"          /* A */,
      "K_S"          /* S */,
      "K_D"          /* D */,
      "K_F"          /* F */,
      "K_H"          /* H */,
      "K_G"          /* G */,
      "K_Z"          /* Z */,
      "K_X"          /* X */,
      "K_C"          /* C */,
      "K_V"          /* V */,
      "K_BKQUOTE"    /* ^ */,
      "K_B"          /* B */,
      "K_Q"          /* Q */,
      "K_W"          /* W */,
      "K_E"          /* E */,
      "K_R"          /* R */,
      "K_Y"          /* Y */,
      "K_T"          /* T */,
      "K_1"          /* 1 */,
      "K_2"          /* 2 */,
      "K_3"          /* 3 */,
      "K_4"          /* 4 */,
      "K_6"          /* 6 */,
      "K_5"          /* 5 */,
      "K_EQUAL"      /* ´ */,
      "K_9"          /* 9 */,
      "K_7"          /* 7 */,
      "K_HYPHEN"     /* ß */,
      "K_8"          /* 8 */,
      "K_0"          /* 0 */,
      "K_RBRKT"      /* ] */,
      "K_O"          /* O */,
      "K_U"          /* U */,
      "K_LBRKT"      /* [ */,
      "K_I"          /* I */,
      "K_P"          /* P */,
      "K_ENTER",
      "K_L"          /* L */,
      "K_J"          /* J */,
      "K_QUOTE"      /* " */,
      "K_K"          /* K */,
      "K_COLON"      /* : */,
      "K_BKSLASH"    /* \ */,   // 42 for ISO  correct??
      "K_COMMA"      /* , */,
      "K_SLASH"      /* / */,
      "K_N"          /* N */,
      "K_M"          /* M */,
      "K_PERIOD"     /* . */,
      "K_?C1"        /* \ */,   // 48 for ANSI  correct??
      "K_SPACE"      /* \ */
    ];

    if (!(pos >= 0 && pos <= 0x31) || (pos === null) || (pos === undefined)) {
      return "";
    } else {
      return vk[pos];
    }
  }

  /* @brief  member function to return an index for a given actionID
    * @param  data   :any - an object containing all data read from a .keylayout file
    * @param  search :string - value 'id' to be found
    * @return a number specifying the index of an actionId
    */
  public get_ActionIndex__From__ActionId(data: any, search: string): number {
    for (let i = 0; i < data.keyboard.actions.action.length; i++) {
      if (data.keyboard.actions.action[i]['@_id'] === search) {
        return i;
      }
    }
    return 0;
  }

  /**
  * @brief  member function to  find the actionID of a certain state-next pair
  * @param  data   :any an object containing all data read from a .keylayout file
  * @param  search :string value 'next' to be found
  * @return a string containing the actionId of a certain state-next pair
  */
  public get_ActionID__From__ActionNext(data: any, search: string): string {
    if (search !== "none") {
      for (let i = 0; i < data.keyboard.actions.action.length; i++) {
        for (let j = 0; j < data.keyboard.actions.action[i].when.length; j++) {
          if (data.keyboard.actions.action[i].when[j]['@_next'] === search) {
            return data.keyboard.actions.action[i]['@_id'];
          }
        }
      }
    }
    return "";
  }

  /**
   * @brief  member function to create an array of modifier behaviours for a given keycode in [keycode,modifier]
   * @param  data    : any - an object containing all data read from a .keylayout file
   * @param  search  : (string | number)[][] - an array[keycode,modifier]  to be found
   * @return an array: string[] containing modifiers
   */
  public get_Modifier_array__From__KeyModifier_array(data: any, search: (string | number)[][]): string[] {
    const mapIndexArray_2D: string[] = [];
    for (let i = 0; i < search.length; i++) {
      mapIndexArray_2D.push(data[search[i][1]]);
    }
    return mapIndexArray_2D;
  }

  /**
   * @brief  member function to find the output for a certain actionID for state 'none'
   * @param  data   :any an object containing all data read from a .keylayout file
   * @param  search :string an actionId to be found
   * @return a string containing the output character
   */
  public get_Output__From__ActionId_None(data: any, search: string): string {
    let OutputValue: string = "";

    for (let i = 0; i < data.keyboard.actions.action.length; i++) {
      if (data.keyboard.actions.action[i]['@_id'] === search) {
        for (let j = 0; j < data.keyboard.actions.action[i].when.length; j++) {
          if (data.keyboard.actions.action[i].when[j]['@_state'] === "none") {
            OutputValue = data.keyboard.actions.action[i].when[j]['@_output'];
          }
        }
      }
    }
    return OutputValue;
  }

  /**
  * @brief  member function to return array of [Keycode,Keyname,actionId,actionIDIndex, output] for a given actionID in of [ actionID,state,output]
  * @param  data   :any - an object containing all data read from a .keylayout file
  * @param  search :string[][] - array of [ actionID,state,output]
  * @return a string[][] containing [Keycode,Keyname,actionId,actionIDIndex, output]
  */
  public get_KeyActionOutput_array__From__ActionStateOutput_array(data: any, search: string[][]): string[][] {

    if ((search === undefined) || (search === null))
      return [];

    const returnarray2D: string[][] = [];
    for (let k = 0; k < search.length; k++) {
      for (let i = 0; i < data.keyboard.keyMapSet[0].keyMap.length; i++) {
        for (let j = 0; j < data.keyboard.keyMapSet[0].keyMap[i].key.length; j++) {
          if (data.keyboard.keyMapSet[0].keyMap[i].key[j]['@_action'] === search[k][0] &&
            data.keyboard.keyMapSet[0].keyMap[i].key[j]['@_code'] <= KeylayoutToKmnConverter.USED_KEYS_COUNT) {
            returnarray2D.push([
              data.keyboard.keyMapSet[0].keyMap[i].key[j]['@_code'],
              this.map_UkeleleKC_To_VK(Number(data.keyboard.keyMapSet[0].keyMap[i].key[j]['@_code'])),
              data.keyboard.keyMapSet[0].keyMap[i].key[j]['@_action'],
              data.keyboard.keyMapSet[0].keyMap[i]['@_index'],
              search[k][2]
            ]);
          }
        }
      }
    }
    return returnarray2D;
  }

  /**
   * @brief  member function to get an array of all actionId-output pairs for a certain state
   * @param  data    : any an object containing all data read from a .keylayout file
   * @param  search  : string a 'state' to be found
   * @return an array: string[][] containing all [actionId, state, output] for a certain state
   */
  public get_ActionStateOutput_array__From__ActionState(data: any, search: string): string[][] {
    const returnarray2D: string[][] = [];

    for (let i = 0; i < data.keyboard.actions.action.length; i++) {
      for (let j = 0; j < data.keyboard.actions.action[i].when.length; j++) {
        if ((data.keyboard.actions.action[i].when[j]['@_state'] === search)) {
          returnarray2D.push([
            data.keyboard.actions.action[i]['@_id'],
            data.keyboard.actions.action[i].when[j]['@_state'],
            data.keyboard.actions.action[i].when[j]['@_output']
          ]);
        }
      }
    }
    return returnarray2D;
  }

  /**
   * @brief  member function to create an 2D array of [KeyName,actionId,behaviour,modifier,output]
   * @param  data    : any an object containing all data read from a .keylayout file
   * @param  search  : array of [keycode,keyname,actionId,behaviour,output] to be found
   * @param  isCAPSused  : boolean flag to indicate if CAPS is used in a keylayout file or not
   * @return an array: string[][] containing [KeyName,actionId,behaviour,modifier,output]
   */
  public get_KeyMBehaviourModOutputArray__from__KeyActionBehaviourOutput_array(data: any, search: (boolean | string)[][], isCAPSused: boolean): string[][] {
    const returnarray: string[][] = [];

    if (!((search === undefined) || (search === null) || (search.length === 0))) {
      for (let i = 0; i < search.length; i++) {
        const behaviour: number = Number(search[i][3]);
        for (let j = 0; j < data.keyboard.modifierMap.keyMapSelect[behaviour].modifier.length; j++) {
          returnarray.push([
            // KeyName
            String(search[i][1]),
            // actionId
            String(search[i][2]),
            // behaviour
            String(search[i][3]),
            // modifier
            String(this.create_kmn_modifier(data.keyboard.modifierMap.keyMapSelect[behaviour].modifier[j]['@_keys'], isCAPSused)),
            // output
            String(search[i][4])
          ]);
        }
      }
    }
    // remove duplicates
    const [unique_returnarray] = returnarray.reduce((acc, curr) => {
      const [uniq, set] = acc;
      if (!set.has(curr.join(','))) {
        set.add(curr.join(','));
        uniq.push(curr);
      }
      return acc;
    },
      [[], new Set()],
    );
    return unique_returnarray;
  }

  /**
   * @brief  member function to create an array of [actionID, output, behaviour,keyname,modifier] for a given actionId
   * @param  data    : any - an object containing all data read from a .keylayout file
   * @param  modi    : any - an array of modifiers
   * @param  search  : string - an actionId to be found
   * @param  outchar  : string - the output character
   * @param  isCAPSused  : boolean - flag to indicate if CAPS is used in a keylayout file or not
   * @return an array: string[][] containing [actionID,output,actionID, behaviour,keyname,modifier]
   */
  public get_ActionOutputBehaviourKeyModi_From__ActionIDStateOutput(data: any, modi: any, search: string, outchar: string, isCapsused: boolean): string[][] {
    const returnarray2D: string[][] = [];

    if ((search === "") || (search === undefined) || !((isCapsused === true) || (isCapsused === false))) {
      return [];
    }

    // loop behaviors (in ukelele it is possible to define multiple modifier combinations that behave in the same)
    for (let i = 0; i < data.keyboard.keyMapSet[0].keyMap.length; i++) {
      for (let j = 0; j <= KeylayoutToKmnConverter.USED_KEYS_COUNT; j++) {
        if (data.keyboard.keyMapSet[0].keyMap[i].key[j]['@_action'] === search) {
          for (let k = 0; k < modi[data.keyboard.keyMapSet[0].keyMap[i]['@_index']].length; k++) {
            const behaviour: string = data.keyboard.keyMapSet[0].keyMap[i]['@_index'];
            const modifierkmn: string = this.create_kmn_modifier(modi[behaviour][k], isCapsused);
            const keyName: string = this.map_UkeleleKC_To_VK(Number(data.keyboard.keyMapSet[0].keyMap[i].key[j]['@_code']));
            returnarray2D.push([
              search,
              outchar,
              data.keyboard.keyMapSet[0].keyMap[i].key[j]['@_action'],
              behaviour,
              keyName,
              modifierkmn]);
          }
        }
      }
    }
    // remove duplicates
    const [unique_returnarray] = returnarray2D.reduce((acc, curr) => {
      const [uniq, set] = acc;
      if (!set.has(curr.join(','))) {
        set.add(curr.join(','));
        uniq.push(curr);
      }
      return acc;
    },
      [[], new Set()],
    );

    return unique_returnarray;
  }

  /**
   * @brief  member function to create an array of [keycode,behaviour] for a given actionId
   * @param  data    : any - an object containing all data read from a .keylayout file
   * @param  search  : string - an actionId to be found
   * @return an array: number[][] containing [keycode,behaviour]
   */
  public get_KeyModifier_array__From__ActionID(data: any, search: string): number[][] {
    const mapIndexArray_2D: number[][] = [];
    for (let i = 0; i < data.keyboard.keyMapSet[0].keyMap.length; i++) {
      for (let j = 0; j <= KeylayoutToKmnConverter.USED_KEYS_COUNT; j++) {
        if (data.keyboard.keyMapSet[0].keyMap[i].key[j]['@_action'] === search) {
          mapIndexArray_2D.push([data.keyboard.keyMapSet[0].keyMap[i].key[j]['@_code'], i]);
        }
      }
    }
    return mapIndexArray_2D;
  }

  /** @internal */
  public convert_bound = {
    convert: this.convert.bind(this),
  };
}

/**
 * @brief  class for all storing a rule containing data for key, deadkey, previous deadkey, output)
 */
export class Rule {
  constructor(
    public rule_type: string,             /* C0, C1, C2, C3, or C4 */

    public modifier_prev_deadkey: string, /* first key used by C3 rules*/
    public prev_deadkey: string,
    public id_prev_deadkey: number,
    public unique_prev_deadkey: number,

    public modifier_deadkey: string,      /* second key used by C2,C3 rules*/
    public deadkey: string,
    public id_deadkey: number,
    public unique_deadkey: number,

    public modifier_key: string,          /* third key used by C0,C1,C2,C3,C4 rules*/
    public key: string,
    public output: Uint8Array,            /* output used by C0,C1,C2,C3,C4 rules*/

  ) { }

}<|MERGE_RESOLUTION|>--- conflicted
+++ resolved
@@ -11,7 +11,6 @@
 import { KmnFileWriter } from './kmn-file-writer.js';
 import { KeylayoutFileReader } from './keylayout-file-reader.js';
 import { ConverterMessages } from '../converter-messages.js';
-<<<<<<< HEAD
 import { ConverterArtifacts } from "../converter-artifacts.js";
 import { ConverterToKmnArtifacts } from "../converter-artifacts.js";
 
@@ -31,16 +30,7 @@
   artifacts: ConverterToKmnArtifacts;
 };
 
-=======
-import { KeylayoutXMLSourceFile } from '../../../common/web/utils/src/types/keylayout/keylayout-xml.js';
-
-/**
- * Object holding all important data for the conversion between
- * input (*.keylayout) format and output (*.kmn) format.
- * It contains input and output filenames, an array of all used modifiers
- * and all preprocessed key rules for up to 3 key/modifier combinations.
- */
->>>>>>> d48cd56f
+
 export interface convert_object {
   keylayout_filename: string,
   kmn_filename: string,
@@ -113,7 +103,6 @@
       return null;
     }
 
-<<<<<<< HEAD
     // write to object/ConverterToKmnResult
     const out_Uint8: Uint8Array = kmnFileWriter.write(outArray);
     const Result_toBeReturned: ConverterToKmnResult = {
@@ -127,9 +116,6 @@
       return null;
     }
     return Result_toBeReturned;
-=======
-    return null;
->>>>>>> d48cd56f
   }
 
   /**
