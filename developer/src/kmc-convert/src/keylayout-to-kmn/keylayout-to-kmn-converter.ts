--- conflicted
+++ resolved
@@ -61,12 +61,8 @@
    * @param  outputFilename the resulting keyman .kmn-file
    * @return null on success
    */
-<<<<<<< HEAD
   async run(inputFilename: string, outputFilename?: string): Promise<ConverterToKmnResult> {
-=======
-  async run(inputFilename: string, outputFilename?: string): Promise<ConverterToKmnArtifacts> {
-
->>>>>>> 82a965b2
+
 
     if (!inputFilename) {
       this.callbacks.reportMessage(ConverterMessages.Error_FileNotFound({ inputFilename }));
@@ -80,11 +76,6 @@
       return null;
     }
 
-<<<<<<< HEAD
-=======
-    outputFilename = outputFilename ?? inputFilename.replace(/\.keylayout$/, '.kmn');
-
->>>>>>> 82a965b2
     const outArray: convert_object = await this.convert(jsonO, outputFilename);
     if (!outArray) {
       this.callbacks.reportMessage(ConverterMessages.Error_UnableToConvert({ inputFilename }));
@@ -93,7 +84,6 @@
 
     const kmnFileWriter = new KmnFileWriter(this.callbacks, this.options);
 
-<<<<<<< HEAD
     // _S2 still write to file - may be removed later
     const out_text_ok: boolean = kmnFileWriter.write(outArray);
     if (!out_text_ok) {
@@ -117,43 +107,7 @@
     }
     return Result_toBeReturned;
   }
-=======
-    const out_text_ok: boolean = kmnFileWriter.write(outArray);
-    if (!out_text_ok) {
-      this.callbacks.reportMessage(ConverterMessages.Error_UnableToWrite({ outputFilename }));
-      return null;
-    }
-
-    /*const out_Uint8: Uint8Array = kmnFileWriter.writeToUint8Array(outArray);
-    if (!out_Uint8) {
-      this.callbacks.reportMessage(ConverterMessages.Error_UnableToWrite({ inputFilename }));
-      return null;
-    }*/
-
-    /*const out_str: string = kmnFileWriter.writeToString(outArray);
-     if (!out_str) {
-       this.callbacks.reportMessage(ConverterMessages.Error_UnableToWrite({ inputFilename }));
-       return null;
-     }*/
-
-
-    /*
-    const a: ConverterToKmnArtifacts = null;
-    const ddd= a.data
-    return a ? a : null;
-
-    data of convert_object needs to be in ConverterToKmnArtifacts:
-    (ConverterToKmnArtifacts= outArray ???)
-    return ConverterToKmnArtifacts ? { ConverterToKmnArtifacts } : null;
-    ---
-    const converter = new ConverterClass(this.callbacks, converterOptions);
-    const artifacts = await converter.run(inputFilename, outputFilename);
-    return artifacts ? { artifacts } : null;*/
-
-    return null;
-  }
-
->>>>>>> 82a965b2
+
 
   /**
    * @brief  member function to read filename and behaviour of a json object into a convert_object
