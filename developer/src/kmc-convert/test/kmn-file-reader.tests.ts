--- conflicted
+++ resolved
@@ -23,11 +23,7 @@
     const sut_r = new KeylayoutFileReader(compilerTestCallbacks);
 
     it('read() should return filled array on correct input', async function () {
-<<<<<<< HEAD
-      const inputFilename =  makePathToFixture('../' + 'data' + '/Test.keylayout');
-=======
       const inputFilename = makePathToFixture('../' + 'data' + '/Test.keylayout');
->>>>>>> a81a3f82
       const result = sut_r.read(inputFilename);
       assert.isNotEmpty(result);
     });
@@ -48,21 +44,13 @@
     });
 
     it('read() should return empty array on unavailable file name', async function () {
-<<<<<<< HEAD
-      const inputFilename_unavailable =  makePathToFixture('../' + 'data' + '/X.keylayout');
-=======
       const inputFilename_unavailable = makePathToFixture('../' + 'data' + '/X.keylayout');
->>>>>>> a81a3f82
       const result = sut_r.read(inputFilename_unavailable);
       assert.isNull(result);
     });
 
     it('read() should return empty array on typo in path', async function () {
-<<<<<<< HEAD
-      const result = sut_r.read( makePathToFixture('../' + 'data' + '|Test.keylayout'));
-=======
       const result = sut_r.read(makePathToFixture('../' + 'data' + '|Test.keylayout'));
->>>>>>> a81a3f82
       assert.isNull(result);
     });
   });
