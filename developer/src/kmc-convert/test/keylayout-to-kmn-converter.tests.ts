/*
 * Keyman is 2025 copyright (C) SIL International. MIT License.
 *
 * Created by S. Schmitt on 2025-05-12
 *
 * Tests for KeylayoutToKmnConverter, KeylayoutFileReader, KmnFileWriter
 *
 */

import 'mocha';
import { assert } from 'chai';
import * as NodeAssert from 'node:assert';
import { CompilerErrorNamespace, CompilerErrorSeverity } from '@keymanapp/developer-utils';
import { compilerTestCallbacks, compilerTestOptions, makePathToFixture } from './helpers/index.js';
import { ActionStateOutput, KeylayoutFileData, KeylayoutToKmnConverter, Rule } from '../src/keylayout-to-kmn/keylayout-to-kmn-converter.js';
import { KeylayoutFileReader } from '../src/keylayout-to-kmn/keylayout-file-reader.js';
import { ConverterMessages } from '../src/converter-messages.js';

describe('KeylayoutToKmnConverter', function () {

  before(function () {
    compilerTestCallbacks.clear();
  });

  describe('RunTestFiles resulting in errors ', function () {
    const sut = new KeylayoutToKmnConverter(compilerTestCallbacks, compilerTestOptions);
    [
      [makePathToFixture('../data/Test_DifferentAmountOfMapSelectInKeyMapERROR.keylayout')],
      [makePathToFixture('../data/Test_DifferentAmountOfMapSelectInKeyMapERROR_1.keylayout')],
      [makePathToFixture('../data/Test_MissingkeyERROR.keylayout')],
      [makePathToFixture('../data/Test_MissingkeyMapERROR.keylayout')],
      [makePathToFixture('../data/Test_MissingLayoutsERROR.keylayout')],
      [makePathToFixture('../data/Test_MissingmodifierMapERROR.keylayout')],
      [makePathToFixture('../data/Test_MissingkeyMapSetERROR.keylayout')],
      [makePathToFixture('../data/Test_MissingActionsERROR.keylayout')],
      [makePathToFixture('../data/Test_MissingTerminatorsERROR.keylayout')],
      [makePathToFixture('../data/Test_MissingAllERROR.keylayout')],
    ].forEach(function (files_) {
      it(files_ + " should give an error ", async function () {
        sut.run(files_[0]);
        assert.isTrue(compilerTestCallbacks.messages.length > 0);
      });
    });
  });
<<<<<<< HEAD

  describe('RunSpecialTestFiles', function () {
    const sut = new KeylayoutToKmnConverter(compilerTestCallbacks, compilerTestOptions);
    [
      [makePathToFixture('../data/Test_C0.keylayout')],
      [makePathToFixture('../data/Test_C1.keylayout')],
      [makePathToFixture('../data/Test_C2.keylayout')],
      [makePathToFixture('../data/Test_C2_several.keylayout')],
      [makePathToFixture('../data/Test_C3.keylayout')],
      [makePathToFixture('../data/Test_C3_several.keylayout')],
      [makePathToFixture('../data/Test_C0_C1_C2_C3.keylayout')],
      [makePathToFixture('../data/Test_maxKeyCode.keylayout')],
      [makePathToFixture('../data/Test_messages.keylayout')],
      [makePathToFixture('../data/Test_messages_controlCharacter.keylayout')],
      [makePathToFixture('../data/Test_messages_superior_C2.keylayout')],
      [makePathToFixture('../data/Test_messages_superior_C3.keylayout')],
      [makePathToFixture('../data/Test_duplicate_missing_keycode.keylayout')],
      [makePathToFixture('../data/Test_modifier.keylayout')],
      [makePathToFixture('../data/Test_modifierNoCaps.keylayout')],
      [makePathToFixture('../data/Test_differentAmountOfKeysInBehaviours.keylayout')],
      [makePathToFixture('../data/Test_duplicate_missing_keys.keylayout')],
      [makePathToFixture('../data/Test_duplicate_keys.keylayout')],
      [makePathToFixture('../data/Test_ambiguous_keys.keylayout')],
      [makePathToFixture('../data/Test_nr_elements.keylayout')],
      [makePathToFixture('../data/Test.keylayout')],
    ].forEach(function (files_) {
      it(files_ + " should give no errors ", async function () {
        sut.run(files_[0]);
        assert.isTrue(compilerTestCallbacks.messages.length === 0);
      });
    });
  });

  describe('RunSpecialTestFiles - create Info', function () {
    this.timeout(4000);
    const sut = new KeylayoutToKmnConverter(compilerTestCallbacks, compilerTestOptions);
    [
      [makePathToFixture('../data/Test_characters.keylayout')],
      [makePathToFixture('../data/Test_onlyOneKeymap.keylayout')],
    ].forEach(function (files_) {
      it(files_ + " should give Info: unsupported characters ", async function () {
        sut.run(files_[0]);
        assert.isTrue(compilerTestCallbacks.messages[0].code === (CompilerErrorSeverity.Info | CompilerErrorNamespace.Converter | 0x0007));
      });
    });
  });

=======

  describe('RunSpecialTestFiles', function () {
    const sut = new KeylayoutToKmnConverter(compilerTestCallbacks, compilerTestOptions);
    [
      [makePathToFixture('../data/Test_C0.keylayout')],
      [makePathToFixture('../data/Test_C1.keylayout')],
      [makePathToFixture('../data/Test_C2.keylayout')],
      [makePathToFixture('../data/Test_C2_several.keylayout')],
      [makePathToFixture('../data/Test_C3.keylayout')],
      [makePathToFixture('../data/Test_C3_several.keylayout')],
      [makePathToFixture('../data/Test_C0_C1_C2_C3.keylayout')],
      [makePathToFixture('../data/Test_maxKeyCode.keylayout')],
      [makePathToFixture('../data/Test_messages.keylayout')],
      [makePathToFixture('../data/Test_messages_controlCharacter.keylayout')],
      [makePathToFixture('../data/Test_messages_superior_C2.keylayout')],
      [makePathToFixture('../data/Test_messages_superior_C3.keylayout')],
      [makePathToFixture('../data/Test_duplicate_missing_keycode.keylayout')],
      [makePathToFixture('../data/Test_modifier.keylayout')],
      [makePathToFixture('../data/Test_modifierNoCaps.keylayout')],
      [makePathToFixture('../data/Test_differentAmountOfKeysInBehaviours.keylayout')],
      [makePathToFixture('../data/Test_duplicate_missing_keys.keylayout')],
      [makePathToFixture('../data/Test_duplicate_keys.keylayout')],
      [makePathToFixture('../data/Test_ambiguous_keys.keylayout')],
      [makePathToFixture('../data/Test_nr_elements.keylayout')],
      [makePathToFixture('../data/Test.keylayout')],
    ].forEach(function (files_) {
      it(files_ + " should give no errors ", async function () {
        sut.run(files_[0]);
        assert.isTrue(compilerTestCallbacks.messages.length === 0);
      });
    });
  });

  describe('RunSpecialTestFiles - create Info', function () {
    const sut = new KeylayoutToKmnConverter(compilerTestCallbacks, compilerTestOptions);
    [
      [makePathToFixture('../data/Test_characters.keylayout')],
      [makePathToFixture('../data/Test_onlyOneKeymap.keylayout')],
    ].forEach(function (files_) {
      it(files_ + " should give Info: unsupported characters ", async function () {
        sut.run(files_[0]);
        assert.isTrue(compilerTestCallbacks.messages.length === 1);
        assert.isTrue(compilerTestCallbacks.messages[0].code === (CompilerErrorSeverity.Info | CompilerErrorNamespace.Converter | 0x0007));
      });
    });
  });

>>>>>>> 1644ebb6
  describe('run() ', function () {
    const sut = new KeylayoutToKmnConverter(compilerTestCallbacks, compilerTestOptions);

    it('run() should throw on null input file name and null output file name', async function () {
      // note, could use 'chai as promised' library to make this more fluent:
      const result = sut.run(null, null);
      assert.isNotNull(result);
      assert.equal(compilerTestCallbacks.messages.length, 1);
      assert.deepEqual(compilerTestCallbacks.messages[0], ConverterMessages.Error_FileNotFound({ inputFilename: null }));
    });

    it('run() should throw on null input file name and empty output file name', async function () {
      const result = sut.run(null, '');
      assert.isNotNull(result);
      assert.equal(compilerTestCallbacks.messages.length, 1);
      assert.deepEqual(compilerTestCallbacks.messages[0], ConverterMessages.Error_FileNotFound({ inputFilename: null }));
    });

    it('run() should throw on null input file name and unknown output file name', async function () {
      const result = sut.run(null, 'X');
      assert.isNotNull(result);
      assert.equal(compilerTestCallbacks.messages.length, 1);
      assert.deepEqual(compilerTestCallbacks.messages[0], ConverterMessages.Error_FileNotFound({ inputFilename: null }));
    });

    it('run() should throw on unavailable input file name and null output file name', async function () {
      const inputFilename = makePathToFixture('../data/Unavailable.keylayout');
      const result = sut.run(inputFilename, null);
      assert.isNotNull(result);
      assert.equal(compilerTestCallbacks.messages.length, 1);
      assert.deepEqual(compilerTestCallbacks.messages[0], ConverterMessages.Error_OutputFilenameIsRequired());
    });

    it('run() should throw on and null output file name', async function () {
      const inputFilename = makePathToFixture('../data/Test.keylayout');
      const result = sut.run(inputFilename, null);
      assert.isNotNull(result);
      assert.equal(compilerTestCallbacks.messages.length, 1);
      assert.deepEqual(compilerTestCallbacks.messages[0], ConverterMessages.Error_OutputFilenameIsRequired());
    });

    it('run() should return on correct input file name and empty output file name ', async function () {
      const inputFilename = makePathToFixture('../data/Test.keylayout');
      await NodeAssert.doesNotReject(async () => sut.run(inputFilename, ''));
    });

    it('run() should return on correct input file name and null output file name', async function () {
      const inputFilename = makePathToFixture('../data/Test.keylayout');
      await NodeAssert.doesNotReject(async () => sut.run(inputFilename, null));
    });

    it('run() should return on correct input file name and given output file name ', async function () {
      const inputFilename = makePathToFixture('../data/Test.keylayout');
      const outputFilename = makePathToFixture('../data/OutputName.kmn');
      await NodeAssert.doesNotReject(async () => sut.run(inputFilename, outputFilename));
    });

    it('run() return on correct input file extention and unsupperted output file extention', async function () {
      const inputFilename = makePathToFixture('../data/Test.keylayout');
      const outputFilename = makePathToFixture('../data/OutputXName.B');
      await NodeAssert.doesNotReject(async () => sut.run(inputFilename, outputFilename));
    });
  });

  describe('convert() ', function () {
    const sut = new KeylayoutToKmnConverter(compilerTestCallbacks, compilerTestOptions);
    const sut_r = new KeylayoutFileReader(compilerTestCallbacks);

    // ProcesData from usable file
    const inputFilename = makePathToFixture('../data/Test.keylayout');
    const read = sut_r.read(inputFilename);
    const converted = sut.convert_bound.convert(read, inputFilename.replace(/\.keylayout$/, '.kmn'));

    // ProcesData from unavailable file
    const inputFilename_unavailable = makePathToFixture('../data/X.keylayout');
    const read_unavailable = sut_r.read(inputFilename_unavailable);
    const converted_unavailable = sut.convert_bound.convert(read_unavailable, inputFilename_unavailable.replace(/\.keylayout$/, '.kmn'));

    // ProcesData from empty file
    const inputFilename_empty = makePathToFixture('');
    const read_empty = sut_r.read(inputFilename_empty);
    const converted_empty = sut.convert_bound.convert(read_empty, inputFilename_empty);

    it('should return converted array on correct input', async function () {
      assert.isTrue(converted.arrayOf_Rules.length !== 0);
    });

    it('should return empty on empty input', async function () {
      assert.isTrue((converted_empty.keylayout_filename === ''
        && converted_empty.arrayOf_Modifiers.length === 0
        && converted_empty.arrayOf_Rules.length === 0));
    });

    it('should return empty on only name as input', async function () {
      assert.isTrue((converted_unavailable.keylayout_filename === ''
        && converted_unavailable.arrayOf_Modifiers.length === 0
        && converted_unavailable.arrayOf_Rules.length === 0));
    });

    it('should return empty on only modifiers as input', async function () {
      const converted_mod = sut.convert_bound.convert({
        keylayout_filename: '',
        arrayOf_Modifiers: [['caps'], ['Shift'], ['command']],
        arrayOf_Rules: []
      }, '');
      assert.isTrue((converted_mod.keylayout_filename === ''
        && converted_mod.arrayOf_Modifiers.length === 0
        && converted_mod.arrayOf_Rules.length === 0));
    });

    it('should return empty on only rules as input', async function () {
      const converted_rule = sut.convert_bound.convert({
        keylayout_filename: '',
        arrayOf_Modifiers: [],
        arrayOf_Rules: [['C0', '', '', 0, 0, '', '', 0, 0, 'CAPS', 'K_A', 'A']]
      }, '');
      assert.isTrue((converted_rule.keylayout_filename === ''
        && converted_rule.arrayOf_Modifiers.length === 0
        && converted_rule.arrayOf_Rules.length === 0));
    });

    it('should return empty array of rules on null input', async function () {
      const converted_rule = sut.convert_bound.convert(null, 'ABC.kmn');
      assert.isTrue(converted_rule.arrayOf_Rules.length === 0);
    });
  });

  describe('create_kmn_modifier ', function () {
    const sut = new KeylayoutToKmnConverter(compilerTestCallbacks, compilerTestOptions);

    [
      ['NCAPS', true, 'NCAPS'],
      ['NCAPS shift', true, 'NCAPS SHIFT'],
      ['shift', true, 'NCAPS SHIFT'],
      ['leftshift', true, 'NCAPS SHIFT'],
      ['rightShift', true, 'NCAPS SHIFT'],
      ['shift rightShift?', true, 'NCAPS SHIFT'],
      ['rightShift?', true, 'NCAPS'],
      ['shift Shift?', true, 'NCAPS SHIFT'],
      ['shift rightShift? caps? rightOption? rightControl', true, 'NCAPS SHIFT RCTRL'],
      ['leftshift rightShift? caps? rightOption? rightControl', true, 'NCAPS SHIFT RCTRL'],
      ['anycontrol', true, 'NCAPS CTRL'],
      ['shift?', true, 'NCAPS'],
      ['?', true, 'NCAPS'],
      ['?', false, ''],
      ['caps', true, 'CAPS'],
      ['', true, 'NCAPS'],
      [' ', false, ''],
      ['wrongModifierName', false, 'wrongModifierName'],
      ['shift', false, 'SHIFT'],
      ['shift command', true, 'NCAPS SHIFT command'],
      ['rshift', true, 'NCAPS SHIFT'],
      ['rshift', false, 'SHIFT'],
      ['rightshift', true, 'NCAPS SHIFT'],
      ['riGhtsHift', true, 'NCAPS SHIFT'],
      ['LEFTCONTROL', true, 'NCAPS LCTRL'],
      ['RCONTROL', true, 'NCAPS RCTRL'],
      ['leftoption', true, 'NCAPS LALT'],
      ['loption', true, 'NCAPS LALT'],
      ['rightoption', true, 'NCAPS RALT'],
      ['roption', true, 'NCAPS RALT'],
    ].forEach(function (values) {
      it(('should convert "' + values[0] + '"').padEnd(36, " ") + 'to "' + values[2] + '"', async function () {
        const result = sut.create_kmn_modifier(values[0] as string, values[1] as boolean);
        assert.equal(result, values[2]);
      });
    });
  });

  describe('isAcceptableKeymanModifier ', function () {
    const sut = new KeylayoutToKmnConverter(compilerTestCallbacks, compilerTestOptions);

    [
      ['NCAPS', true],
      ['NxCAPS', false],
      ['SHIFT', true],
      ['ALT', true],
      ['RALT', true],
      ['LALT', true],
      ['CTRL', true],
      ['LCTRL', true],
      ['RCTRL', true],
      ['LCTRL CAPS', true],
      ['LCTRL X', false],
      ['', true],
      [null, false],
    ].forEach(function (values) {
      it(("isAcceptableKeymanModifier(" + values[0] + ")").padEnd(38, " ") + ' should return ' + values[1], async function () {
        const result = sut.isAcceptableKeymanModifier(values[0] as string);
        assert.equal(result, values[1]);
      });
    });
  });

  describe('map_UkeleleKC_To_VK ', function () {
    const sut = new KeylayoutToKmnConverter(compilerTestCallbacks, compilerTestOptions);
    [
      [0x00, 'K_A'],
      [0x31, 'K_SPACE'],
      [0x18, 'K_EQUAL'],
      [0x10, 'K_Y'],
      [0x18, 'K_EQUAL'],
      [0x21, 'K_LBRKT'],
      [0x999, ''],
      [-1, ''],
      [null, ''],
      [undefined, ''],
      [, ''],
    ].forEach(function (values) {
      it(("map_UkeleleKC_To_VK(" + values[0] + ")").padEnd(26, " ") + "should return " + "'" + values[1] + "'", async function () {
        const result = sut.map_UkeleleKC_To_VK(values[0] as number);
        assert.equal(result, values[1]);
      });
    });
  });

  describe('checkIfCapsIsUsed ', function () {
    const sut = new KeylayoutToKmnConverter(compilerTestCallbacks, compilerTestOptions);

    [
      [[['caps', 'xxx'], ['yyy']], true],
      [[['Caps', 'xxx'], ['yyy']], true],
      [[['Caps?', 'xxx'], ['yyy']], true],
      [[['caps?', 'xxx'], ['yyy']], true],
      [[['CaPs', 'xxx'], ['yyy']], true],
      [[['zzz', 'xxx'], ['yyy']], false],
      [[['', ''], ['']], false],
      [[null], false],
    ].forEach(function (values) {
      it(("checkIfCapsIsUsed([['caps', 'xxx'], ['yyy']])").padEnd(45, " ") + "should return " + "'" + values[1] + "'", async function () {
        const result = sut.checkIfCapsIsUsed(values[0] as string[][]) === values[1];
        assert.isTrue(result);
      });
    });
  });

  describe('get_Modifier_array__From__KeyModifier_array ', function () {
    const sut = new KeylayoutToKmnConverter(compilerTestCallbacks, compilerTestOptions);
    const sut_r = new KeylayoutFileReader(compilerTestCallbacks);
    const inputFilename = makePathToFixture('../data/Test.keylayout');
    const read = sut_r.read(inputFilename);
    const converted = sut.convert_bound.convert(read, inputFilename.replace(/\.keylayout$/, '.kmn'));
    [
      [[{ key: '0', behaviour: 0 }], [['', 'shift? caps? ']]],
      [[{ key: '0', behaviour: 2 }], [['shift? leftShift caps? ', 'anyShift caps?', 'shift leftShift caps ', 'shift? rightShift caps? ']]],
      [[{ key: '0', behaviour: 999 }], [null]],
      [[{ key: '999', behaviour: null }], [null]],
      [[{ key: '0', behaviour: -999 }], [null]],
      [[{ key: '0', behaviour: null }], [null]],
      [[], []],

    ].forEach(function (values) {
      it((values[1] !== null) ?
        ("get_Modifier_array__From__KeyModifier_array('" + JSON.stringify(values[0]) + "')").padEnd(68, " ") + " should return '" + JSON.stringify(values[1]) + "'" :
        ("get_Modifier_array__From__KeyModifier_array('" + JSON.stringify(values[0]) + "')").padEnd(68, " ") + " should return '" + "null" + "'", async function () {
          const result = sut.get_Modifier_array__From__KeyModifier_array(converted.arrayOf_Modifiers, values[0] as KeylayoutFileData[]);
          assert.deepStrictEqual(JSON.stringify(result), JSON.stringify(values[1]));
        });
    });
  });

  describe('get_KeyModifier_array__From__ActionID ', function () {
    const sut = new KeylayoutToKmnConverter(compilerTestCallbacks, compilerTestOptions);
    const sut_r = new KeylayoutFileReader(compilerTestCallbacks);
    const inputFilename = makePathToFixture('../data/Test.keylayout');
    const read = sut_r.read(inputFilename);
    [
      ['A_16', [{ "key": "32", "behaviour": "5" }]],
      ['A_19', [{ "key": "45", "behaviour": "5" }]],
      ['A_18', [{ "key": "24", "behaviour": "0" }, { "key": "24", "behaviour": "5" }]],
      ['unknown', []],
      [undefined, []],
      [null, []],
      [' ', []],
      ['', []],
    ].forEach(function (values) {
      let outstring = '[ ';
      for (let i = 0; i < values[1].length; i++) {
        outstring = outstring + "[ " + JSON.stringify(values[1][i]) + "], ";
      }
      it(("get_KeyModifier_array__From__ActionID('" + values[0] + "')").padEnd(57, " ") + ' should return ' + outstring.substring(0, outstring.lastIndexOf(']') + 2) + " ]", async function () {
        const result = sut.get_KeyModifier_array__From__ActionID(read, String(values[0]));
        assert.equal(JSON.stringify(result), JSON.stringify(values[1]));
      });
    });
  });

  describe('get_ActionID__From__ActionNext ', function () {
    const sut = new KeylayoutToKmnConverter(compilerTestCallbacks, compilerTestOptions);
    const sut_r = new KeylayoutFileReader(compilerTestCallbacks);
    const inputFilename = makePathToFixture('../data/Test.keylayout');
    const read = sut_r.read(inputFilename);

    [
      ['none', ''],
      ['0', ''],
      ['A_18', ''],
      ['1', 'A_16'],
      ['2', 'A_8'],
      ['3', 'A_17'],
      ['', ''],
      [' ', ''],
      ['99', ''],
      [null, ''],
      [undefined, ''],
      ['unknown', ''],
    ].forEach(function (values) {
      it(("get_ActionID__From__ActionNext('" + values[0] + "')").padEnd(49, " ") + ' should return ' + "'" + values[1] + "'", async function () {
        const result = sut.get_ActionID__From__ActionNext(read, String(values[0]));
        assert.equal(JSON.stringify(result), JSON.stringify(values[1]));
      });
    });
  });
  describe('get_ActionIndex__From__ActionId ', function () {
    const sut = new KeylayoutToKmnConverter(compilerTestCallbacks, compilerTestOptions);
    const sut_r = new KeylayoutFileReader(compilerTestCallbacks);
    const inputFilename = makePathToFixture('../data/Test.keylayout');
    const read = sut_r.read(inputFilename);

    [
      ['none', 0],
      ['A_16', 8],
      ['A_18', 10],
      ['A_19', 11],
      ['0', 0],
      ['', 0],
      [' ', 0],
      [null, 0],
      [undefined, 0],
      ['unknown', 0],
    ].forEach(function (values) {
      it(("get_ActionIndex__From__ActionId('" + values[0] + "')").padEnd(50, " ") + ' should return ' + values[1], async function () {
        const result = sut.get_ActionIndex__From__ActionId(read, String(values[0]));
        assert.equal(JSON.stringify(result), JSON.stringify(values[1]));
      });
    });
  });
  describe('get_Output__From__ActionId_None ', function () {
    const sut = new KeylayoutToKmnConverter(compilerTestCallbacks, compilerTestOptions);
    const sut_r = new KeylayoutFileReader(compilerTestCallbacks);
    const inputFilename = makePathToFixture('../data/Test.keylayout');
    const read = sut_r.read(inputFilename);

    [
      ['A_14', 'u'],
      ['', ''],
      [' ', ''],
      ['A_18', ''],
      ['unknown', ''],
    ].forEach(function (values) {
      it(
        ("get_Output__From__ActionId_None('" + values[0] + "')").padEnd(56, " ") + ' should return ' + "'" + values[1] + "'", async function () {
          const result = sut.get_Output__From__ActionId_None(read, String(values[0]));
          assert.equal(JSON.stringify(result), JSON.stringify(values[1]));
        });
    });

    [[null, ''],
    [undefined, ''],
    [99, ''],
    ].forEach(function (values) {
      it(("get_Output__From__ActionId_None('" + values[0] + "')").padEnd(56, " ") + ' should return ' + values[1], async function () {
        const result = sut.get_Output__From__ActionId_None(read, String(values[0]));
        assert.equal(JSON.stringify(result), JSON.stringify(values[1]));
      });
    });
  });
  describe('get_KeyMBehaviourModOutputArray__from__KeyActionBehaviourOutput_array ', function () {
    const sut = new KeylayoutToKmnConverter(compilerTestCallbacks, compilerTestOptions);
    const sut_r = new KeylayoutFileReader(compilerTestCallbacks);
    const inputFilename = makePathToFixture('../data/Test.keylayout');
    const read = sut_r.read(inputFilename);

    const b1_keycode_arr: KeylayoutFileData[] = [
      { keyCode: '49', key: 'K_SPACE', actionId: 'A_0', behaviour: '0', outchar: 'ˆ' },
      { keyCode: '49', key: 'K_SPACE', actionId: 'A_0', behaviour: '1', outchar: 'ˆ' },
      { keyCode: '49', key: 'K_SPACE', actionId: 'A_0', behaviour: '2', outchar: 'ˆ' },
      { keyCode: '6', key: 'K_Z', actionId: 'A_0', behaviour: '4', outchar: 'ˆ' },
      { keyCode: '25', key: 'K_9', actionId: 'A_0', behaviour: '4', outchar: 'ˆ' },
      { keyCode: '43', key: 'K_COMMA', actionId: 'A_0', behaviour: '4', outchar: 'ˆ' },
      { keyCode: '49', key: 'K_SPACE', actionId: 'A_0', behaviour: '3', outchar: 'ˆ' },
      { keyCode: '0', key: 'K_A', actionId: 'A_1', behaviour: '2', outchar: 'Â' },
      { keyCode: '0', key: 'K_A', actionId: 'A_1', behaviour: '1', outchar: 'Â' },
      { keyCode: '14', key: 'K_E', actionId: 'A_10', behaviour: '0', outchar: 'ê' },
      { keyCode: '34', key: 'K_I', actionId: 'A_11', behaviour: '0', outchar: 'î' },
      { keyCode: '31', key: 'K_O', actionId: 'A_13', behaviour: '0', outchar: 'ô' },
      { keyCode: '32', key: 'K_U', actionId: 'A_14', behaviour: '0', outchar: 'û' },
      { keyCode: '14', key: 'K_E', actionId: 'A_2', behaviour: '2', outchar: 'Ê' },
      { keyCode: '14', key: 'K_E', actionId: 'A_2', behaviour: '1', outchar: 'Ê' },
      { keyCode: '34', key: 'K_I', actionId: 'A_3', behaviour: '2', outchar: 'Î' },
      { keyCode: '34', key: 'K_I', actionId: 'A_3', behaviour: '1', outchar: 'Î' },
      { keyCode: '31', key: 'K_O', actionId: 'A_5', behaviour: '2', outchar: 'Ô' },
      { keyCode: '31', key: 'K_O', actionId: 'A_5', behaviour: '1', outchar: 'Ô' },
      { keyCode: '32', key: 'K_U', actionId: 'A_6', behaviour: '2', outchar: 'Û' },
      { keyCode: '32', key: 'K_U', actionId: 'A_6', behaviour: '1', outchar: 'Û' },
      { keyCode: '0', key: 'K_A', actionId: 'A_9', behaviour: '0', outchar: 'â' }

    ];
    const b1_modifierKey_arr: KeylayoutFileData[] = [
      { actionId: 'A_0', key: 'K_SPACE', behaviour: '0', modifier: 'NCAPS', outchar: 'ˆ' },
      { actionId: 'A_0', key: 'K_SPACE', behaviour: '1', modifier: 'CAPS', outchar: 'ˆ' },
      { actionId: 'A_0', key: 'K_SPACE', behaviour: '2', modifier: 'NCAPS SHIFT', outchar: 'ˆ' },
      { actionId: 'A_0', key: 'K_SPACE', behaviour: '2', modifier: 'SHIFT CAPS', outchar: 'ˆ' },
      { actionId: 'A_0', key: 'K_Z', behaviour: '4', modifier: 'NCAPS SHIFT RALT', outchar: 'ˆ' },
      { actionId: 'A_0', key: 'K_9', behaviour: '4', modifier: 'NCAPS SHIFT RALT', outchar: 'ˆ' },
      { actionId: 'A_0', key: 'K_COMMA', behaviour: '4', modifier: 'NCAPS SHIFT RALT', outchar: 'ˆ' },
      { actionId: 'A_0', key: 'K_SPACE', behaviour: '3', modifier: 'NCAPS RALT CTRL', outchar: 'ˆ' },
      { actionId: 'A_0', key: 'K_SPACE', behaviour: '3', modifier: 'NCAPS CTRL', outchar: 'ˆ' },
      { actionId: 'A_1', key: 'K_A', behaviour: '2', modifier: 'NCAPS SHIFT', outchar: 'Â' },
      { actionId: 'A_1', key: 'K_A', behaviour: '2', modifier: 'SHIFT CAPS', outchar: 'Â' },
      { actionId: 'A_1', key: 'K_A', behaviour: '1', modifier: 'CAPS', outchar: 'Â' },
      { actionId: 'A_10', key: 'K_E', behaviour: '0', modifier: 'NCAPS', outchar: 'ê' },
      { actionId: 'A_11', key: 'K_I', behaviour: '0', modifier: 'NCAPS', outchar: 'î' },
      { actionId: 'A_13', key: 'K_O', behaviour: '0', modifier: 'NCAPS', outchar: 'ô' },
      { actionId: 'A_14', key: 'K_U', behaviour: '0', modifier: 'NCAPS', outchar: 'û' },
      { actionId: 'A_2', key: 'K_E', behaviour: '2', modifier: 'NCAPS SHIFT', outchar: 'Ê' },
      { actionId: 'A_2', key: 'K_E', behaviour: '2', modifier: 'SHIFT CAPS', outchar: 'Ê' },
      { actionId: 'A_2', key: 'K_E', behaviour: '1', modifier: 'CAPS', outchar: 'Ê' },
      { actionId: 'A_3', key: 'K_I', behaviour: '2', modifier: 'NCAPS SHIFT', outchar: 'Î' },
      { actionId: 'A_3', key: 'K_I', behaviour: '2', modifier: 'SHIFT CAPS', outchar: 'Î' },
      { actionId: 'A_3', key: 'K_I', behaviour: '1', modifier: 'CAPS', outchar: 'Î' },
      { actionId: 'A_5', key: 'K_O', behaviour: '2', modifier: 'NCAPS SHIFT', outchar: 'Ô' },
      { actionId: 'A_5', key: 'K_O', behaviour: '2', modifier: 'SHIFT CAPS', outchar: 'Ô' },
      { actionId: 'A_5', key: 'K_O', behaviour: '1', modifier: 'CAPS', outchar: 'Ô' },
      { actionId: 'A_6', key: 'K_U', behaviour: '2', modifier: 'NCAPS SHIFT', outchar: 'Û' },
      { actionId: 'A_6', key: 'K_U', behaviour: '2', modifier: 'SHIFT CAPS', outchar: 'Û' },
      { actionId: 'A_6', key: 'K_U', behaviour: '1', modifier: 'CAPS', outchar: 'Û' },
      { actionId: 'A_9', key: 'K_A', behaviour: '0', modifier: 'NCAPS', outchar: 'â' }
    ];

    [[b1_keycode_arr, b1_modifierKey_arr],
    [[{ keyCode: '49', key: 'K_SPACE', actionId: 'A_0', behaviour: '0', modifier: '0', outchar: 'ˆ' }], [{ actionId: 'A_0', key: 'K_SPACE', behaviour: '0', modifier: 'NCAPS', outchar: 'ˆ' }]],
    [[{ keyCode: '49', key: 'K_SPACE', actionId: 'A_0', behaviour: '0', modifier: '', outchar: 'ˆ' }], [{ actionId: 'A_0', key: 'K_SPACE', behaviour: '0', modifier: 'NCAPS', outchar: 'ˆ' }]],
    [[{ keyCode: '49', key: 'K_SPACE', actionId: '', behaviour: '0', modifier: '0', outchar: 'ˆ' }], [{ actionId: '', key: 'K_SPACE', behaviour: '0', modifier: 'NCAPS', outchar: 'ˆ' }]],
    [[{ keyCode: '49', key: '', actionId: 'A_0', behaviour: '0', modifier: '0', outchar: 'ˆ' }], [{ actionId: 'A_0', key: '', behaviour: '0', modifier: 'NCAPS', outchar: 'ˆ' }]],
    [[{ keyCode: '', key: 'K_SPACE', actionId: 'A_0', behaviour: '0', modifier: '0', outchar: 'ˆ' }], [{ actionId: 'A_0', key: 'K_SPACE', behaviour: '0', modifier: 'NCAPS', outchar: 'ˆ' }]],
    [[{ keyCode: '', key: '', actionId: '', behaviour: '0', modifier: '', outchar: '' }], [{ actionId: '', key: '', behaviour: '0', modifier: 'NCAPS', outchar: '' }]],
    ].forEach(function (values) {
      const isCaps_used = true;
      const string_in = "get_KeyMBehaviourModOutputArray__from__KeyActionBehaviourOutput_array(['" + "', '" + "', '" + values[0][0].keyCode + "', '" + values[0][0].key + "', '" + values[0][0].actionId + "', '" + values[0][0].modifier + "', '" + values[0][0].outchar + "'])";
      const string_out = "['" + "', '" + "', '" + values[1][0].key + "', '" + values[1][0].actionId + "', '" + "', '" + values[1][0].modifier + "', '" + values[1][0].outchar + "']";

      it((JSON.stringify(values[1]).length > 60) ? 'an array of objects should return an array of objects' :
        string_in.padEnd(74, " ") + ' should return ' + string_out, async function () {
          const result = sut.get_KeyMBehaviourModOutputArray__from__KeyActionBehaviourOutput_array(read, values[0], isCaps_used);
          assert.equal(JSON.stringify(result), JSON.stringify(values[1]));
        });
    });

    [[{ keyCode: '49', key: 'K_SPACE', actionId: 'A_0', behaviour: '0', modifier: '0', outchar: 'ˆ' }, { actionId: 'A_0', key: 'K_SPACE', behaviour: '0', modifier: '', outchar: 'ˆ' }],
    [{ keyCode: '', key: 'K_SPACE', actionId: 'A_0', behaviour: '0', modifier: '0', outchar: 'ˆ' }, { actionId: 'A_0', key: 'K_SPACE', behaviour: '0', modifier: '', outchar: 'ˆ' }],
    [{ keyCode: '', key: '', actionId: '', behaviour: '0', modifier: '', outchar: '' }, { actionId: '', key: '', behaviour: '0', modifier: '', outchar: '' }],
    ].forEach(function (values) {
      const isCaps_used = false;
      const string_in = "get_KeyMBehaviourModOutputArray__from__KeyActionBehaviourOutput_array([ '" + values[0].keyCode + "', '" + values[0].key + "', '" + values[0].actionId + "', '" + values[0].modifier + "', '" + values[0].outchar + "'])";
      const string_out = "['" + values[1].actionId + "', '" + "', '" + values[1].modifier + "', '" + values[1].key + "', '" + values[1].outchar + "']";

      it(string_in.padEnd(74, " ") + ' should return ' + string_out, async function () {
        const result = sut.get_KeyMBehaviourModOutputArray__from__KeyActionBehaviourOutput_array(read, [values[0]], isCaps_used);
        assert.equal(JSON.stringify(result), JSON.stringify([values[1]]));
      });
    });

    [[[], []],
    [undefined, []],
    [null, []],
    ].forEach(function (values) {
      const isCaps = true;
      it(("get_KeyMBehaviourModOutputArray__from__KeyActionBehaviourOutput_array([" + values[0] + "])").padEnd(74, " ") + ' should return ' + "[" + values[1] + "]", async function () {
        const result = sut.get_KeyMBehaviourModOutputArray__from__KeyActionBehaviourOutput_array(read, values[0], isCaps);
        assert.equal(JSON.stringify(result), JSON.stringify(values[1]));
      });
    });
  });
  describe('get_ActionStateOutput_array__From__ActionState ', function () {
    const sut = new KeylayoutToKmnConverter(compilerTestCallbacks, compilerTestOptions);
    const sut_r = new KeylayoutFileReader(compilerTestCallbacks);
    const inputFilename = makePathToFixture('../data/Test.keylayout');
    const read = sut_r.read(inputFilename);

    [['1', [
      { "id": "A_0", "state": "1", "output": "ˆ" },
      { "id": "A_1", "state": "1", "output": "Â" },
      { "id": "A_10", "state": "1", "output": "ê" },
      { "id": "A_11", "state": "1", "output": "î" },
      { "id": "A_13", "state": "1", "output": "ô" },
      { "id": "A_14", "state": "1", "output": "û" },
      { "id": "A_2", "state": "1", "output": "Ê" },
      { "id": "A_3", "state": "1", "output": "Î" },
      { "id": "A_5", "state": "1", "output": "Ô" },
      { "id": "A_6", "state": "1", "output": "Û" },
      { "id": "A_9", "state": "1", "output": "â" }
    ],],
    ['2', [
      { "id": "A_0", "state": "2", "output": "`" },
      { "id": "A_1", "state": "2", "output": "À" },
      { "id": "A_10", "state": "2", "output": "è" },
      { "id": "A_11", "state": "2", "output": "ì" },
      { "id": "A_13", "state": "2", "output": "ò" },
      { "id": "A_14", "state": "2", "output": "ù" },
      { "id": "A_2", "state": "2", "output": "È" },
      { "id": "A_3", "state": "2", "output": "Ì" },
      { "id": "A_5", "state": "2", "output": "Ò" },
      { "id": "A_6", "state": "2", "output": "Ù" },
      { "id": "A_9", "state": "2", "output": "à" }
    ],],
    ['789', [],],
    ['', [],],
    [' ', [],],
    [123, [],],
    [null, [],],
    [undefined, [],],
    ].forEach(function (values) {
      it((JSON.stringify(values[1]).length > 30) ?
        ("get_ActionStateOutput_array__From__ActionState('" + values[0] + "')").padEnd(60, " ") + ' should return an array of objects' :
        ("get_ActionStateOutput_array__From__ActionState('" + values[0] + "')").padEnd(60, " ") + ' should return ' + "'" + JSON.stringify(values[1]) + "'", async function () {
          const result = sut.get_ActionStateOutput_array__From__ActionState(read, String(values[0]));
          assert.equal(JSON.stringify(result), JSON.stringify(values[1]));
        });
    });
  });
  describe('get_ActionOutputBehaviourKeyModi_From__ActionIDStateOutput ', function () {
    const sut = new KeylayoutToKmnConverter(compilerTestCallbacks, compilerTestOptions);
    const sut_r = new KeylayoutFileReader(compilerTestCallbacks);
    const inputFilename = makePathToFixture('../data/Test.keylayout');
    const read = sut_r.read(inputFilename);
    const converted = sut.convert_bound.convert(read, inputFilename.replace(/\.keylayout$/, '.kmn'));

    [
      ['A_1', 'A', true,
        [{ "outchar": "A", "actionId": "A_1", "behaviour": "1", "key": "K_A", "modifier": "CAPS" },
        { "outchar": "A", "actionId": "A_1", "behaviour": "2", "key": "K_A", "modifier": "NCAPS SHIFT" },
        { "outchar": "A", "actionId": "A_1", "behaviour": "2", "key": "K_A", "modifier": "SHIFT CAPS" }]
      ],
      ['A_1', 'A', false,
        [{ "outchar": "A", "actionId": "A_1", "behaviour": "1", "key": "K_A", "modifier": "CAPS" },
        { "outchar": "A", "actionId": "A_1", "behaviour": "2", "key": "K_A", "modifier": "SHIFT" },
        { "outchar": "A", "actionId": "A_1", "behaviour": "2", "key": "K_A", "modifier": "SHIFT CAPS" }]
      ],
      ['A_9', 'a', true, [{ "outchar": "a", "actionId": "A_9", "behaviour": "0", "key": "K_A", "modifier": "NCAPS" }]],
      ['A_9', 'a', false, [{ "outchar": "a", "actionId": "A_9", "behaviour": "0", "key": "K_A", "modifier": "" }]],
      ['A_9', 'a', , [{ "outchar": "a", "actionId": "A_9", "behaviour": "0", "key": "K_A", "modifier": "" }]],
      ['A_9', '', true, [{ "outchar": "", "actionId": "A_9", "behaviour": "0", "key": "K_A", "modifier": "NCAPS" }]],
      ['A_9', '', false, [{ "outchar": "", "actionId": "A_9", "behaviour": "0", "key": "K_A", "modifier": "" }]],
      ['', 'a', true, []],
      ['', 'a', false, []],
      ['', '', , []],

    ].forEach(function (values) {
      it((JSON.stringify(values[3]).length > 35) ?
        ("get_ActionOutputBehaviourKeyModi_From__ActionIDStateOutput('" + values[0] + "', '" + values[1] + "', " + values[2] + ")").padEnd(67, " ") + ' should return an array of objects' :
        ("get_ActionOutputBehaviourKeyModi_From__ActionIDStateOutput('" + values[0] + "', '" + values[1] + "', " + values[2] + ")").padEnd(67, " ") + ' should return ' + "'" + JSON.stringify(values[3]) + "'", async function () {
          const result = sut.get_ActionOutputBehaviourKeyModi_From__ActionIDStateOutput(read, converted.arrayOf_Modifiers, String(values[0]), String(values[1]), Boolean(values[2]));
          assert.equal(JSON.stringify(result), JSON.stringify(values[3]));
        });
    });
  });
  describe('get_KeyActionOutput_array__From__ActionStateOutput_array ', function () {
    const sut = new KeylayoutToKmnConverter(compilerTestCallbacks, compilerTestOptions);
    const sut_r = new KeylayoutFileReader(compilerTestCallbacks);
    const inputFilename = makePathToFixture('../data/Test.keylayout');
    const read = sut_r.read(inputFilename);

    const b6_actionId_arr: ActionStateOutput[] = [
      { "id": "A_0", "state": "1", "output": "ˆ" },
      { "id": "A_1", "state": "1", "output": "Â" },
      { "id": "A_10", "state": "1", "output": "ê" },
      { "id": "A_11", "state": "1", "output": "î" },
      { "id": "A_13", "state": "1", "output": "ô" },
      { "id": "A_14", "state": "1", "output": "û" },
      { "id": "A_2", "state": "1", "output": "Ê" },
      { "id": "A_3", "state": "1", "output": "Î" },
      { "id": "A_5", "state": "1", "output": "Ô" },
      { "id": "A_6", "state": "1", "output": "Û" },
      { "id": "A_9", "state": "1", "output": "â" }
    ];

    const b1_keycode_arr: KeylayoutFileData[] = [
      { keyCode: '49', key: 'K_SPACE', actionId: 'A_0', behaviour: '0', outchar: 'ˆ' },
      { keyCode: '49', key: 'K_SPACE', actionId: 'A_0', behaviour: '1', outchar: 'ˆ' },
      { keyCode: '49', key: 'K_SPACE', actionId: 'A_0', behaviour: '2', outchar: 'ˆ' },
      { keyCode: '49', key: 'K_SPACE', actionId: 'A_0', behaviour: '3', outchar: 'ˆ' },
      { keyCode: '6', key: 'K_Z', actionId: 'A_0', behaviour: '4', outchar: 'ˆ' },
      { keyCode: '25', key: 'K_9', actionId: 'A_0', behaviour: '4', outchar: 'ˆ' },
      { keyCode: '43', key: 'K_COMMA', actionId: 'A_0', behaviour: '4', outchar: 'ˆ' },
      { keyCode: '0', key: 'K_A', actionId: 'A_1', behaviour: '1', outchar: 'Â' },
      { keyCode: '0', key: 'K_A', actionId: 'A_1', behaviour: '2', outchar: 'Â' },
      { keyCode: '14', key: 'K_E', actionId: 'A_10', behaviour: '0', outchar: 'ê' },
      { keyCode: '34', key: 'K_I', actionId: 'A_11', behaviour: '0', outchar: 'î' },
      { keyCode: '31', key: 'K_O', actionId: 'A_13', behaviour: '0', outchar: 'ô' },
      { keyCode: '32', key: 'K_U', actionId: 'A_14', behaviour: '0', outchar: 'û' },
      { keyCode: '14', key: 'K_E', actionId: 'A_2', behaviour: '1', outchar: 'Ê' },
      { keyCode: '14', key: 'K_E', actionId: 'A_2', behaviour: '2', outchar: 'Ê' },
      { keyCode: '34', key: 'K_I', actionId: 'A_3', behaviour: '1', outchar: 'Î' },
      { keyCode: '34', key: 'K_I', actionId: 'A_3', behaviour: '2', outchar: 'Î' },
      { keyCode: '31', key: 'K_O', actionId: 'A_5', behaviour: '1', outchar: 'Ô' },
      { keyCode: '31', key: 'K_O', actionId: 'A_5', behaviour: '2', outchar: 'Ô' },
      { keyCode: '32', key: 'K_U', actionId: 'A_6', behaviour: '1', outchar: 'Û' },
      { keyCode: '32', key: 'K_U', actionId: 'A_6', behaviour: '2', outchar: 'Û' },
      { keyCode: '0', key: 'K_A', actionId: 'A_9', behaviour: '0', outchar: 'â' }
    ];

    [[b6_actionId_arr, b1_keycode_arr],
    ].forEach(function (values) {
      it(("get_KeyActionOutput_array__From__ActionStateOutput_array([['" + JSON.stringify(values[0]) + "'],..])").padEnd(73, " ") + '1 should return an array of objects', async function () {
<<<<<<< HEAD

=======
>>>>>>> 1644ebb6
        const result = sut.get_KeyActionOutput_array__From__ActionStateOutput_array(read, values[0] as ActionStateOutput[]);
        assert.equal(JSON.stringify(result), JSON.stringify(values[1]));
      });
    });

    const oneEntryResult = [
      { keyCode: '49', key: 'K_SPACE', actionId: 'A_0', behaviour: '0', outchar: 'ˆ' },
      { keyCode: '49', key: 'K_SPACE', actionId: 'A_0', behaviour: '1', outchar: 'ˆ' },
      { keyCode: '49', key: 'K_SPACE', actionId: 'A_0', behaviour: '2', outchar: 'ˆ' },
      { keyCode: '49', key: 'K_SPACE', actionId: 'A_0', behaviour: '3', outchar: 'ˆ' },
      { keyCode: '6', key: 'K_Z', actionId: 'A_0', behaviour: '4', outchar: 'ˆ' },
      { keyCode: '25', key: 'K_9', actionId: 'A_0', behaviour: '4', outchar: 'ˆ' },
      { keyCode: '43', key: 'K_COMMA', actionId: 'A_0', behaviour: '4', outchar: 'ˆ' }
    ];

    const oneEntryResultNoOutput = [
      { keyCode: '49', key: 'K_SPACE', actionId: 'A_0', behaviour: '0', outchar: '' },
      { keyCode: '49', key: 'K_SPACE', actionId: 'A_0', behaviour: '1', outchar: '' },
      { keyCode: '49', key: 'K_SPACE', actionId: 'A_0', behaviour: '2', outchar: '' },
      { keyCode: '49', key: 'K_SPACE', actionId: 'A_0', behaviour: '3', outchar: '' },
      { keyCode: '6', key: 'K_Z', actionId: 'A_0', behaviour: '4', outchar: '' },
      { keyCode: '25', key: 'K_9', actionId: 'A_0', behaviour: '4', outchar: '' },
      { keyCode: '43', key: 'K_COMMA', actionId: 'A_0', behaviour: '4', outchar: '' },
    ];

    [[[{ "id": "A_0", "state": "1", "output": "ˆ" }], oneEntryResult],
    [[{ "id": "A_0", "state": "1", "output": "" }], oneEntryResultNoOutput],
    [[{ "id": "A_0", "state": "", "output": "ˆ" }], oneEntryResult],
    ].forEach(function (values) {
<<<<<<< HEAD

=======
>>>>>>> 1644ebb6
      it(("get_KeyActionOutput_array__From__ActionStateOutput_array(['" + JSON.stringify(values[0]) + "'])").padEnd(73, " ") + ' should return an array of objects', async function () {
        const result = sut.get_KeyActionOutput_array__From__ActionStateOutput_array(read, values[0] as ActionStateOutput[]);
        assert.equal(JSON.stringify(result), JSON.stringify(values[1]));
      });
    });

    [[[{ "id": "", "state": "1", "output": "ˆ" }], []],
    [[{ "id": "", "state": "", "output": "" }], []],
    [[{ "id": " ", "state": " ", "output": "" }], []],

    ].forEach(function (values) {
      it(("get_KeyActionOutput_array__From__ActionStateOutput_array(" + JSON.stringify(values[0]) + ")").padEnd(73, " ") + ' should return ' + "'[" + JSON.stringify(values[1]) + "]'", async function () {
        const result = sut.get_KeyActionOutput_array__From__ActionStateOutput_array(read, values[0] as ActionStateOutput[]);
        assert.equal(JSON.stringify(result), JSON.stringify(values[1]));
      });
    });

    [[, []],
    [undefined, []],
    [null, []],
    ].forEach(function (values) {
      it(("get_KeyActionOutput_array__From__ActionStateOutput_array(" + JSON.stringify(values[0]) + ")").padEnd(73, " ") + ' should return ' + "'[" + JSON.stringify(values[1]) + "]'", async function () {
        const result = sut.get_KeyActionOutput_array__From__ActionStateOutput_array(read, values[0] as ActionStateOutput[]);
        assert.equal(JSON.stringify(result), JSON.stringify(values[1]));
      });
    });
  });

  describe('createRuleData ', function () {
    const sut = new KeylayoutToKmnConverter(compilerTestCallbacks, compilerTestOptions);
    const sut_r = new KeylayoutFileReader(compilerTestCallbacks);

    [
      [
        ['../data/Test_C0.keylayout'],
        [new Rule("C0", '', '', 0, 0, '', '', 0, 0, 'NCAPS', 'K_A', new TextEncoder().encode('a')),
        new Rule("C0", '', '', 0, 0, '', '', 0, 0, 'CAPS', 'K_A', new TextEncoder().encode('A')),
        new Rule("C0", '', '', 0, 0, '', '', 0, 0, 'NCAPS', 'K_S', new TextEncoder().encode('s')),
        new Rule("C0", '', '', 0, 0, '', '', 0, 0, 'NCAPS', 'K_D', new TextEncoder().encode('d'))]
      ],
      [
        ['../data/Test_C1.keylayout'],
        [new Rule("C1", '', '', 0, 0, '', '', 0, 0, 'NCAPS', 'K_S', new TextEncoder().encode('s')),
        new Rule("C1", '', '', 0, 0, '', '', 0, 0, 'CAPS', 'K_S', new TextEncoder().encode('S'))]
      ],
      [
        ['../data/Test_C2.keylayout'],
        [new Rule("C2", '', '', 0, 0, 'NCAPS', 'K_U', 1, 1, 'CAPS', 'K_A', new TextEncoder().encode('Â'))],
      ],
      [
        ['../data/Test_C3.keylayout'],
        [new Rule("C3", 'NCAPS SHIFT', 'K_D', 2, 1, 'NCAPS', 'K_U', 1, 2, 'CAPS', 'K_A', new TextEncoder().encode('Â'))]
      ],

      [
        ['../data/Test_C3_several.keylayout'],
        [new Rule("C3", 'NCAPS RALT', 'K_8', 3, 1, 'CAPS', 'K_U', 1, 3, 'NCAPS', 'K_A', new TextEncoder().encode('â')),
        new Rule("C3", 'NCAPS RALT', 'K_8', 3, 0, 'CAPS', 'K_U', 1, 0, 'NCAPS RALT', 'K_A', new TextEncoder().encode('â')),
        new Rule("C3", 'NCAPS RALT', 'K_8', 3, 0, 'NCAPS RALT', 'K_U', 2, 2, 'NCAPS', 'K_A', new TextEncoder().encode('â')),
        new Rule("C3", 'NCAPS RALT', 'K_8', 3, 0, 'NCAPS RALT', 'K_U', 2, 0, 'NCAPS RALT', 'K_A', new TextEncoder().encode('â'))]
      ],
      [
        ['../data/Test_C0_C1_C2_C3.keylayout'],
        [new Rule("C0", '', '', 0, 0, '', '', 0, 0, 'CAPS', 'K_A', new TextEncoder().encode('A')),
        new Rule("C2", '', '', 0, 0, 'NCAPS RALT', 'K_EQUAL', 1, 1, 'CAPS', 'K_D', new TextEncoder().encode('Â')),
        new Rule("C1", '', '', 0, 0, '', '', 0, 0, 'CAPS', 'K_S', new TextEncoder().encode('S')),
        new Rule("C1", '', '', 0, 0, '', '', 0, 0, 'NCAPS RALT', 'K_U', new TextEncoder().encode('S')),
        new Rule("C3", 'NCAPS RALT', 'K_8', 6, 1, 'CAPS', 'K_S', 2, 6, 'CAPS', 'K_D', new TextEncoder().encode('Â')),
        new Rule("C3", 'NCAPS RALT', 'K_8', 6, 0, 'CAPS', 'K_U', 3, 3, 'CAPS', 'K_D', new TextEncoder().encode('Â')),
        new Rule("C3", 'NCAPS RALT', 'K_8', 6, 0, 'NCAPS RALT', 'K_S', 4, 4, 'CAPS', 'K_D', new TextEncoder().encode('Â')),
        new Rule("C3", 'NCAPS RALT', 'K_8', 6, 0, 'NCAPS RALT', 'K_U', 5, 5, 'CAPS', 'K_D', new TextEncoder().encode('Â')),
        new Rule("C1", '', '', 0, 0, '', '', 0, 0, 'CAPS', 'K_S', new TextEncoder().encode('S')),
        new Rule("C1", '', '', 0, 0, '', '', 0, 0, 'NCAPS RALT', 'K_U', new TextEncoder().encode('S')),
        new Rule("C3", 'NCAPS RALT', 'K_8', 6, 0, 'CAPS', 'K_S', 2, 0, 'CAPS', 'K_D', new TextEncoder().encode('Â')),
        new Rule("C3", 'NCAPS RALT', 'K_8', 6, 0, 'CAPS', 'K_U', 3, 0, 'CAPS', 'K_D', new TextEncoder().encode('Â')),
        new Rule("C3", 'NCAPS RALT', 'K_8', 6, 0, 'NCAPS RALT', 'K_S', 4, 0, 'CAPS', 'K_D', new TextEncoder().encode('Â')),
        new Rule("C3", 'NCAPS RALT', 'K_8', 6, 0, 'NCAPS RALT', 'K_U', 5, 0, 'CAPS', 'K_D', new TextEncoder().encode('Â')),
        new Rule("C1", '', '', 0, 0, '', '', 0, 0, 'CAPS', 'K_U', new TextEncoder().encode('U')),]
      ],
    ].forEach(function (values: any) {
      it('data of \'' + values[0] + "' passed into createRuleData() " + 'should create an array of rules', async function () {
        const inputFilename = makePathToFixture(values[0][0]);
        const read = sut_r.read(inputFilename);
        const outArray = sut.convert_bound.convert(read, inputFilename.replace(/\.keylayout$/, '.kmn'));
        assert.deepEqual(outArray.arrayOf_Rules[0], values[1][0]);
      });
    });
  });

});<|MERGE_RESOLUTION|>--- conflicted
+++ resolved
@@ -42,7 +42,6 @@
       });
     });
   });
-<<<<<<< HEAD
 
   describe('RunSpecialTestFiles', function () {
     const sut = new KeylayoutToKmnConverter(compilerTestCallbacks, compilerTestOptions);
@@ -75,7 +74,6 @@
       });
     });
   });
-
   describe('RunSpecialTestFiles - create Info', function () {
     this.timeout(4000);
     const sut = new KeylayoutToKmnConverter(compilerTestCallbacks, compilerTestOptions);
@@ -89,56 +87,7 @@
       });
     });
   });
-
-=======
-
-  describe('RunSpecialTestFiles', function () {
-    const sut = new KeylayoutToKmnConverter(compilerTestCallbacks, compilerTestOptions);
-    [
-      [makePathToFixture('../data/Test_C0.keylayout')],
-      [makePathToFixture('../data/Test_C1.keylayout')],
-      [makePathToFixture('../data/Test_C2.keylayout')],
-      [makePathToFixture('../data/Test_C2_several.keylayout')],
-      [makePathToFixture('../data/Test_C3.keylayout')],
-      [makePathToFixture('../data/Test_C3_several.keylayout')],
-      [makePathToFixture('../data/Test_C0_C1_C2_C3.keylayout')],
-      [makePathToFixture('../data/Test_maxKeyCode.keylayout')],
-      [makePathToFixture('../data/Test_messages.keylayout')],
-      [makePathToFixture('../data/Test_messages_controlCharacter.keylayout')],
-      [makePathToFixture('../data/Test_messages_superior_C2.keylayout')],
-      [makePathToFixture('../data/Test_messages_superior_C3.keylayout')],
-      [makePathToFixture('../data/Test_duplicate_missing_keycode.keylayout')],
-      [makePathToFixture('../data/Test_modifier.keylayout')],
-      [makePathToFixture('../data/Test_modifierNoCaps.keylayout')],
-      [makePathToFixture('../data/Test_differentAmountOfKeysInBehaviours.keylayout')],
-      [makePathToFixture('../data/Test_duplicate_missing_keys.keylayout')],
-      [makePathToFixture('../data/Test_duplicate_keys.keylayout')],
-      [makePathToFixture('../data/Test_ambiguous_keys.keylayout')],
-      [makePathToFixture('../data/Test_nr_elements.keylayout')],
-      [makePathToFixture('../data/Test.keylayout')],
-    ].forEach(function (files_) {
-      it(files_ + " should give no errors ", async function () {
-        sut.run(files_[0]);
-        assert.isTrue(compilerTestCallbacks.messages.length === 0);
-      });
-    });
-  });
-
-  describe('RunSpecialTestFiles - create Info', function () {
-    const sut = new KeylayoutToKmnConverter(compilerTestCallbacks, compilerTestOptions);
-    [
-      [makePathToFixture('../data/Test_characters.keylayout')],
-      [makePathToFixture('../data/Test_onlyOneKeymap.keylayout')],
-    ].forEach(function (files_) {
-      it(files_ + " should give Info: unsupported characters ", async function () {
-        sut.run(files_[0]);
-        assert.isTrue(compilerTestCallbacks.messages.length === 1);
-        assert.isTrue(compilerTestCallbacks.messages[0].code === (CompilerErrorSeverity.Info | CompilerErrorNamespace.Converter | 0x0007));
-      });
-    });
-  });
-
->>>>>>> 1644ebb6
+  
   describe('run() ', function () {
     const sut = new KeylayoutToKmnConverter(compilerTestCallbacks, compilerTestOptions);
 
@@ -744,10 +693,6 @@
     [[b6_actionId_arr, b1_keycode_arr],
     ].forEach(function (values) {
       it(("get_KeyActionOutput_array__From__ActionStateOutput_array([['" + JSON.stringify(values[0]) + "'],..])").padEnd(73, " ") + '1 should return an array of objects', async function () {
-<<<<<<< HEAD
-
-=======
->>>>>>> 1644ebb6
         const result = sut.get_KeyActionOutput_array__From__ActionStateOutput_array(read, values[0] as ActionStateOutput[]);
         assert.equal(JSON.stringify(result), JSON.stringify(values[1]));
       });
@@ -777,10 +722,6 @@
     [[{ "id": "A_0", "state": "1", "output": "" }], oneEntryResultNoOutput],
     [[{ "id": "A_0", "state": "", "output": "ˆ" }], oneEntryResult],
     ].forEach(function (values) {
-<<<<<<< HEAD
-
-=======
->>>>>>> 1644ebb6
       it(("get_KeyActionOutput_array__From__ActionStateOutput_array(['" + JSON.stringify(values[0]) + "'])").padEnd(73, " ") + ' should return an array of objects', async function () {
         const result = sut.get_KeyActionOutput_array__From__ActionStateOutput_array(read, values[0] as ActionStateOutput[]);
         assert.equal(JSON.stringify(result), JSON.stringify(values[1]));
