/*
 * Keyman is 2025 copyright (C) SIL International. MIT License.
 *
 * Created by S. Schmitt on 2025-05-12
 *
 * Tests for KeylayoutToKmnConverter, KeylayoutFileReader, KmnFileWriter
 *
 */

import 'mocha';
import { assert } from 'chai';
import * as NodeAssert from 'node:assert';
import { CompilerErrorNamespace, CompilerErrorSeverity } from '@keymanapp/developer-utils';
import { compilerTestCallbacks, compilerTestOptions, makePathToFixture } from './helpers/index.js';
import { ActionStateOutput, KeylayoutFileData, KeylayoutToKmnConverter, Rule } from '../src/keylayout-to-kmn/keylayout-to-kmn-converter.js';
import { KeylayoutFileReader } from '../src/keylayout-to-kmn/keylayout-file-reader.js';
import { ConverterMessages } from '../src/converter-messages.js';

describe('KeylayoutToKmnConverter', function () {

  before(function () {
    compilerTestCallbacks.clear();
  });

<<<<<<< HEAD
  // todo remove
    describe('RunAllFiles', function () {
      const sut = new KeylayoutToKmnConverter(compilerTestCallbacks, compilerTestOptions);
      [
        [makePathToFixture('../data/Italian.keylayout')],
        [makePathToFixture('../data/Italian_command.keylayout')],
        [makePathToFixture('../data/Swiss_French.keylayout')],
        [makePathToFixture('../data/Spanish.keylayout')],
        [makePathToFixture('../data/Swiss_German.keylayout')],
        [makePathToFixture('../data/US.keylayout')],
        [makePathToFixture('../data/Polish.keylayout')],
        [makePathToFixture('../data/French.keylayout')],
        [makePathToFixture('../data/Latin_American.keylayout')],
      //  [makePathToFixture('../data/German_complete.keylayout')],
        [makePathToFixture('../data/German_complete_reduced.keylayout')],
       // [makePathToFixture('../data/German_Standard.keylayout')],
      ].forEach(function (files_) {
        sut.run(files_[0]);
        assert.isTrue(true);
      });
    });
=======
>>>>>>> 1644ebb6
  describe('RunTestFiles resulting in errors ', function () {
    const sut = new KeylayoutToKmnConverter(compilerTestCallbacks, compilerTestOptions);
    [
      [makePathToFixture('../data/Test_DifferentAmountOfMapSelectInKeyMapERROR.keylayout')],
      [makePathToFixture('../data/Test_DifferentAmountOfMapSelectInKeyMapERROR_1.keylayout')],
      [makePathToFixture('../data/Test_MissingkeyERROR.keylayout')],
      [makePathToFixture('../data/Test_MissingkeyMapERROR.keylayout')],
      [makePathToFixture('../data/Test_MissingLayoutsERROR.keylayout')],
      [makePathToFixture('../data/Test_MissingmodifierMapERROR.keylayout')],
      [makePathToFixture('../data/Test_MissingkeyMapSetERROR.keylayout')],
      [makePathToFixture('../data/Test_MissingActionsERROR.keylayout')],
      [makePathToFixture('../data/Test_MissingTerminatorsERROR.keylayout')],
      [makePathToFixture('../data/Test_MissingAllERROR.keylayout')],
    ].forEach(function (files_) {
      it(files_ + " should give an error ", async function () {
        sut.run(files_[0]);
        assert.isTrue(compilerTestCallbacks.messages.length > 0);
      });
    });
  });
<<<<<<< HEAD

  describe('RunSpecialTestFiles', function () {
    const sut = new KeylayoutToKmnConverter(compilerTestCallbacks, compilerTestOptions);
    [
      [makePathToFixture('../data/Test_C0.keylayout')],
      [makePathToFixture('../data/Test_C1.keylayout')],
      [makePathToFixture('../data/Test_C2.keylayout')],
      [makePathToFixture('../data/Test_C2_several.keylayout')],
      [makePathToFixture('../data/Test_C3.keylayout')],
      [makePathToFixture('../data/Test_C3_several.keylayout')],
      [makePathToFixture('../data/Test_C0_C1_C2_C3.keylayout')],
      [makePathToFixture('../data/Test_maxKeyCode.keylayout')],
      [makePathToFixture('../data/Test_messages.keylayout')],
      [makePathToFixture('../data/Test_messages_controlCharacter.keylayout')],
      [makePathToFixture('../data/Test_messages_superior_C2.keylayout')],
      [makePathToFixture('../data/Test_messages_superior_C3.keylayout')],
      [makePathToFixture('../data/Test_duplicate_missing_keycode.keylayout')],
      [makePathToFixture('../data/Test_modifier.keylayout')],
      [makePathToFixture('../data/Test_modifierNoCaps.keylayout')],
      [makePathToFixture('../data/Test_differentAmountOfKeysInBehaviours.keylayout')],
      [makePathToFixture('../data/Test_duplicate_missing_keys.keylayout')],
      [makePathToFixture('../data/Test_duplicate_keys.keylayout')],
      [makePathToFixture('../data/Test_ambiguous_keys.keylayout')],
      [makePathToFixture('../data/Test_nr_elements.keylayout')],
      [makePathToFixture('../data/Test.keylayout')],
    ].forEach(function (files_) {
      it(files_ + " should give no errors ", async function () {
        sut.run(files_[0]);
        assert.isTrue(compilerTestCallbacks.messages.length === 0);
      });
    });
  });

=======

  describe('RunSpecialTestFiles', function () {
    const sut = new KeylayoutToKmnConverter(compilerTestCallbacks, compilerTestOptions);
    [
      [makePathToFixture('../data/Test_C0.keylayout')],
      [makePathToFixture('../data/Test_C1.keylayout')],
      [makePathToFixture('../data/Test_C2.keylayout')],
      [makePathToFixture('../data/Test_C2_several.keylayout')],
      [makePathToFixture('../data/Test_C3.keylayout')],
      [makePathToFixture('../data/Test_C3_several.keylayout')],
      [makePathToFixture('../data/Test_C0_C1_C2_C3.keylayout')],
      [makePathToFixture('../data/Test_maxKeyCode.keylayout')],
      [makePathToFixture('../data/Test_messages.keylayout')],
      [makePathToFixture('../data/Test_messages_controlCharacter.keylayout')],
      [makePathToFixture('../data/Test_messages_superior_C2.keylayout')],
      [makePathToFixture('../data/Test_messages_superior_C3.keylayout')],
      [makePathToFixture('../data/Test_duplicate_missing_keycode.keylayout')],
      [makePathToFixture('../data/Test_modifier.keylayout')],
      [makePathToFixture('../data/Test_modifierNoCaps.keylayout')],
      [makePathToFixture('../data/Test_differentAmountOfKeysInBehaviours.keylayout')],
      [makePathToFixture('../data/Test_duplicate_missing_keys.keylayout')],
      [makePathToFixture('../data/Test_duplicate_keys.keylayout')],
      [makePathToFixture('../data/Test_ambiguous_keys.keylayout')],
      [makePathToFixture('../data/Test_nr_elements.keylayout')],
      [makePathToFixture('../data/Test.keylayout')],
    ].forEach(function (files_) {
      it(files_ + " should give no errors ", async function () {
        sut.run(files_[0]);
        assert.isTrue(compilerTestCallbacks.messages.length === 0);
      });
    });
  });

>>>>>>> 1644ebb6
  describe('RunSpecialTestFiles - create Info', function () {
    const sut = new KeylayoutToKmnConverter(compilerTestCallbacks, compilerTestOptions);
    [
      [makePathToFixture('../data/Test_characters.keylayout')],
      [makePathToFixture('../data/Test_onlyOneKeymap.keylayout')],
    ].forEach(function (files_) {
      it(files_ + " should give Info: unsupported characters ", async function () {
        sut.run(files_[0]);
        assert.isTrue(compilerTestCallbacks.messages.length === 1);
        assert.isTrue(compilerTestCallbacks.messages[0].code === (CompilerErrorSeverity.Info | CompilerErrorNamespace.Converter | 0x0007));
      });
    });
  });

  describe('run() ', function () {
    const sut = new KeylayoutToKmnConverter(compilerTestCallbacks, compilerTestOptions);

    it('run() should throw on null input file name and null output file name', async function () {
      // note, could use 'chai as promised' library to make this more fluent:
      const result = sut.run(null, null);
      assert.isNotNull(result);
      assert.equal(compilerTestCallbacks.messages.length, 1);
      assert.deepEqual(compilerTestCallbacks.messages[0], ConverterMessages.Error_FileNotFound({ inputFilename: null }));
    });

    it('run() should throw on null input file name and empty output file name', async function () {
      const result = sut.run(null, '');
      assert.isNotNull(result);
      assert.equal(compilerTestCallbacks.messages.length, 1);
      assert.deepEqual(compilerTestCallbacks.messages[0], ConverterMessages.Error_FileNotFound({ inputFilename: null }));
    });


    it('run() should throw on null input file name and unknown output file name', async function () {
      const result = sut.run(null, 'X');
      assert.isNotNull(result);
      assert.equal(compilerTestCallbacks.messages.length, 1);
      assert.deepEqual(compilerTestCallbacks.messages[0], ConverterMessages.Error_FileNotFound({ inputFilename: null }));
    });

    it('run() should throw on unavailable input file name and null output file name', async function () {
      const inputFilename = makePathToFixture('../data/Unavailable.keylayout');
      const result = sut.run(inputFilename, null);
      assert.isNotNull(result);
      assert.equal(compilerTestCallbacks.messages.length, 1);
      assert.deepEqual(compilerTestCallbacks.messages[0], ConverterMessages.Error_OutputFilenameIsRequired());
    });

    it('run() should throw on and null output file name', async function () {
      const inputFilename = makePathToFixture('../data/Test.keylayout');
      const result = sut.run(inputFilename, null);
      assert.isNotNull(result);
      assert.equal(compilerTestCallbacks.messages.length, 1);
      assert.deepEqual(compilerTestCallbacks.messages[0], ConverterMessages.Error_OutputFilenameIsRequired());
    });

    it('run() should return on correct input file name and empty output file name ', async function () {
      const inputFilename = makePathToFixture('../data/Test.keylayout');
      await NodeAssert.doesNotReject(async () => sut.run(inputFilename, ''));
    });

    it('run() should return on correct input file name and null output file name', async function () {
      const inputFilename = makePathToFixture('../data/Test.keylayout');
      await NodeAssert.doesNotReject(async () => sut.run(inputFilename, null));
    });

    it('run() should return on correct input file name and given output file name ', async function () {
      const inputFilename = makePathToFixture('../data/Test.keylayout');
      const outputFilename = makePathToFixture('../data/OutputName.kmn');
      await NodeAssert.doesNotReject(async () => sut.run(inputFilename, outputFilename));
    });

    it('run() return on correct input file extention and unsupperted output file extention', async function () {
      const inputFilename = makePathToFixture('../data/Test.keylayout');
      const outputFilename = makePathToFixture('../data/OutputXName.B');
      await NodeAssert.doesNotReject(async () => sut.run(inputFilename, outputFilename));
    });
  });

  describe('convert() ', function () {
    const sut = new KeylayoutToKmnConverter(compilerTestCallbacks, compilerTestOptions);
    const sut_r = new KeylayoutFileReader(compilerTestCallbacks);

    // ProcesData from usable file
    const inputFilename = makePathToFixture('../data/Test.keylayout');
    const read = sut_r.read(inputFilename);
    const converted = sut.convert_bound.convert(read, inputFilename.replace(/\.keylayout$/, '.kmn'));

<<<<<<< HEAD
    // ProcesData from unavailable file name
=======
    // ProcesData from unavailable file
>>>>>>> 1644ebb6
    const inputFilename_unavailable = makePathToFixture('../data/X.keylayout');
    const read_unavailable = sut_r.read(inputFilename_unavailable);
    const converted_unavailable = sut.convert_bound.convert(read_unavailable, inputFilename_unavailable.replace(/\.keylayout$/, '.kmn'));

<<<<<<< HEAD
    // ProcesData from empty filename
=======
    // ProcesData from empty file
>>>>>>> 1644ebb6
    const inputFilename_empty = makePathToFixture('');
    const read_empty = sut_r.read(inputFilename_empty);
    const converted_empty = sut.convert_bound.convert(read_empty, inputFilename_empty);

    it('should return converted array on correct input', async function () {
      assert.isTrue(converted.arrayOf_Rules.length !== 0);
    });

    it('should return empty on empty input', async function () {
      assert.isTrue((converted_empty.keylayout_filename === ''
        && converted_empty.arrayOf_Modifiers.length === 0
        && converted_empty.arrayOf_Rules.length === 0));
    });

    it('should return empty on only name as input', async function () {
      assert.isTrue((converted_unavailable.keylayout_filename === ''
        && converted_unavailable.arrayOf_Modifiers.length === 0
        && converted_unavailable.arrayOf_Rules.length === 0));
    });

    it('should return empty on only modifiers as input', async function () {
      const converted_mod = sut.convert_bound.convert({
        keylayout_filename: '',
        arrayOf_Modifiers: [['caps'], ['Shift'], ['command']],
        arrayOf_Rules: []
      }, '');
      assert.isTrue((converted_mod.keylayout_filename === ''
        && converted_mod.arrayOf_Modifiers.length === 0
        && converted_mod.arrayOf_Rules.length === 0));
    });

    it('should return empty on only rules as input', async function () {
      const converted_rule = sut.convert_bound.convert({
        keylayout_filename: '',
        arrayOf_Modifiers: [],
        arrayOf_Rules: [['C0', '', '', 0, 0, '', '', 0, 0, 'CAPS', 'K_A', 'A']]
      }, '');
      assert.isTrue((converted_rule.keylayout_filename === ''
        && converted_rule.arrayOf_Modifiers.length === 0
        && converted_rule.arrayOf_Rules.length === 0));
    });

    it('should return empty array of rules on null input', async function () {
      const converted_rule = sut.convert_bound.convert(null, 'ABC.kmn');
      assert.isTrue(converted_rule.arrayOf_Rules.length === 0);
    });
  });

  describe('create_kmn_modifier ', function () {
    const sut = new KeylayoutToKmnConverter(compilerTestCallbacks, compilerTestOptions);

    [
      ['NCAPS', true, 'NCAPS'],
      ['NCAPS shift', true, 'NCAPS SHIFT'],
      ['shift', true, 'NCAPS SHIFT'],
      ['leftshift', true, 'NCAPS SHIFT'],
      ['rightShift', true, 'NCAPS SHIFT'],
      ['shift rightShift?', true, 'NCAPS SHIFT'],
      ['rightShift?', true, 'NCAPS'],
      ['shift Shift?', true, 'NCAPS SHIFT'],
      ['shift rightShift? caps? rightOption? rightControl', true, 'NCAPS SHIFT RCTRL'],
      ['leftshift rightShift? caps? rightOption? rightControl', true, 'NCAPS SHIFT RCTRL'],
      ['anycontrol', true, 'NCAPS CTRL'],
      ['shift?', true, 'NCAPS'],
      ['?', true, 'NCAPS'],
      ['?', false, ''],
      ['caps', true, 'CAPS'],
      ['', true, 'NCAPS'],
      [' ', false, ''],
      ['wrongModifierName', false, 'wrongModifierName'],
      ['shift', false, 'SHIFT'],
      ['shift command', true, 'NCAPS SHIFT command'],
      ['rshift', true, 'NCAPS SHIFT'],
      ['rshift', false, 'SHIFT'],
      ['rightshift', true, 'NCAPS SHIFT'],
      ['riGhtsHift', true, 'NCAPS SHIFT'],
      ['LEFTCONTROL', true, 'NCAPS LCTRL'],
      ['RCONTROL', true, 'NCAPS RCTRL'],
      ['leftoption', true, 'NCAPS LALT'],
      ['loption', true, 'NCAPS LALT'],
      ['rightoption', true, 'NCAPS RALT'],
      ['roption', true, 'NCAPS RALT'],
    ].forEach(function (values) {
      it(('should convert "' + values[0] + '"').padEnd(36, " ") + 'to "' + values[2] + '"', async function () {
        const result = sut.create_kmn_modifier(values[0] as string, values[1] as boolean);
        assert.equal(result, values[2]);
      });
    });
  });

  describe('isAcceptableKeymanModifier ', function () {
    const sut = new KeylayoutToKmnConverter(compilerTestCallbacks, compilerTestOptions);

    [
      ['NCAPS', true],
      ['NxCAPS', false],
      ['SHIFT', true],
      ['ALT', true],
      ['RALT', true],
      ['LALT', true],
      ['CTRL', true],
      ['LCTRL', true],
      ['RCTRL', true],
      ['LCTRL CAPS', true],
      ['LCTRL X', false],
      ['', true],
      [null, false],
    ].forEach(function (values) {
      it(("isAcceptableKeymanModifier(" + values[0] + ")").padEnd(38, " ") + ' should return ' + values[1], async function () {
        const result = sut.isAcceptableKeymanModifier(values[0] as string);
        assert.equal(result, values[1]);
      });
    });
  });

  describe('map_UkeleleKC_To_VK ', function () {
    const sut = new KeylayoutToKmnConverter(compilerTestCallbacks, compilerTestOptions);
    [
      [0x00, 'K_A'],
      [0x31, 'K_SPACE'],
      [0x18, 'K_EQUAL'],
      [0x10, 'K_Y'],
      [0x18, 'K_EQUAL'],
      [0x21, 'K_LBRKT'],
      [0x999, ''],
      [-1, ''],
      [null, ''],
      [undefined, ''],
      [, ''],
    ].forEach(function (values) {
      it(("map_UkeleleKC_To_VK(" + values[0] + ")").padEnd(26, " ") + "should return " + "'" + values[1] + "'", async function () {
        const result = sut.map_UkeleleKC_To_VK(values[0] as number);
        assert.equal(result, values[1]);
      });
    });
  });

  describe('checkIfCapsIsUsed ', function () {
    const sut = new KeylayoutToKmnConverter(compilerTestCallbacks, compilerTestOptions);

    [
      [[['caps', 'xxx'], ['yyy']], true],
      [[['Caps', 'xxx'], ['yyy']], true],
      [[['Caps?', 'xxx'], ['yyy']], true],
      [[['caps?', 'xxx'], ['yyy']], true],
      [[['CaPs', 'xxx'], ['yyy']], true],
      [[['zzz', 'xxx'], ['yyy']], false],
      [[['', ''], ['']], false],
      [[null], false],
    ].forEach(function (values) {
      it(("checkIfCapsIsUsed([['caps', 'xxx'], ['yyy']])").padEnd(45, " ") + "should return " + "'" + values[1] + "'", async function () {
        const result = sut.checkIfCapsIsUsed(values[0] as string[][]) === values[1];
        assert.isTrue(result);
      });
    });
  });

  describe('get_Modifier_array__From__KeyModifier_array ', function () {
    const sut = new KeylayoutToKmnConverter(compilerTestCallbacks, compilerTestOptions);
    const sut_r = new KeylayoutFileReader(compilerTestCallbacks);
    const inputFilename = makePathToFixture('../data/Test.keylayout');
    const read = sut_r.read(inputFilename);
    const converted = sut.convert_bound.convert(read, inputFilename.replace(/\.keylayout$/, '.kmn'));
    [
      [[{ key: '0', behaviour: 0 }], [['', 'shift? caps? ']]],
      [[{ key: '0', behaviour: 2 }], [['shift? leftShift caps? ', 'anyShift caps?', 'shift leftShift caps ', 'shift? rightShift caps? ']]],
      [[{ key: '0', behaviour: 999 }], [null]],
      [[{ key: '999', behaviour: null }], [null]],
      [[{ key: '0', behaviour: -999 }], [null]],
      [[{ key: '0', behaviour: null }], [null]],
      [[], []],

    ].forEach(function (values) {
      it((values[1] !== null) ?
        ("get_Modifier_array__From__KeyModifier_array('" + JSON.stringify(values[0]) + "')").padEnd(68, " ") + " should return '" + JSON.stringify(values[1]) + "'" :
        ("get_Modifier_array__From__KeyModifier_array('" + JSON.stringify(values[0]) + "')").padEnd(68, " ") + " should return '" + "null" + "'", async function () {
          const result = sut.get_Modifier_array__From__KeyModifier_array(converted.arrayOf_Modifiers, values[0] as KeylayoutFileData[]);
          assert.deepStrictEqual(JSON.stringify(result), JSON.stringify(values[1]));
        });
    });
  });

  describe('get_KeyModifier_array__From__ActionID ', function () {
    const sut = new KeylayoutToKmnConverter(compilerTestCallbacks, compilerTestOptions);
    const sut_r = new KeylayoutFileReader(compilerTestCallbacks);
    const inputFilename = makePathToFixture('../data/Test.keylayout');
    const read = sut_r.read(inputFilename);
    [
      ['A_16', [{ "key": "32", "behaviour": "5" }]],
      ['A_19', [{ "key": "45", "behaviour": "5" }]],
      ['A_18', [{ "key": "24", "behaviour": "0" }, { "key": "24", "behaviour": "5" }]],
      ['unknown', []],
      [undefined, []],
      [null, []],
      [' ', []],
      ['', []],
    ].forEach(function (values) {
      let outstring = '[ ';
      for (let i = 0; i < values[1].length; i++) {
        outstring = outstring + "[ " + JSON.stringify(values[1][i]) + "], ";
      }
      it(("get_KeyModifier_array__From__ActionID('" + values[0] + "')").padEnd(57, " ") + ' should return ' + outstring.substring(0, outstring.lastIndexOf(']') + 2) + " ]", async function () {
        const result = sut.get_KeyModifier_array__From__ActionID(read, String(values[0]));
        assert.equal(JSON.stringify(result), JSON.stringify(values[1]));
      });
    });
  });

  describe('get_ActionID__From__ActionNext ', function () {
    const sut = new KeylayoutToKmnConverter(compilerTestCallbacks, compilerTestOptions);
    const sut_r = new KeylayoutFileReader(compilerTestCallbacks);
    const inputFilename = makePathToFixture('../data/Test.keylayout');
    const read = sut_r.read(inputFilename);

    [
      ['none', ''],
      ['0', ''],
      ['A_18', ''],
      ['1', 'A_16'],
      ['2', 'A_8'],
      ['3', 'A_17'],
      ['', ''],
      [' ', ''],
      ['99', ''],
      [null, ''],
      [undefined, ''],
      ['unknown', ''],
    ].forEach(function (values) {
      it(("get_ActionID__From__ActionNext('" + values[0] + "')").padEnd(49, " ") + ' should return ' + "'" + values[1] + "'", async function () {
        const result = sut.get_ActionID__From__ActionNext(read, String(values[0]));
        assert.equal(JSON.stringify(result), JSON.stringify(values[1]));
      });
    });
  });
  describe('get_ActionIndex__From__ActionId ', function () {
    const sut = new KeylayoutToKmnConverter(compilerTestCallbacks, compilerTestOptions);
    const sut_r = new KeylayoutFileReader(compilerTestCallbacks);
    const inputFilename = makePathToFixture('../data/Test.keylayout');
    const read = sut_r.read(inputFilename);

    [
      ['none', 0],
      ['A_16', 8],
      ['A_18', 10],
      ['A_19', 11],
      ['0', 0],
      ['', 0],
      [' ', 0],
      [null, 0],
      [undefined, 0],
      ['unknown', 0],
    ].forEach(function (values) {
      it(("get_ActionIndex__From__ActionId('" + values[0] + "')").padEnd(50, " ") + ' should return ' + values[1], async function () {
        const result = sut.get_ActionIndex__From__ActionId(read, String(values[0]));
        assert.equal(JSON.stringify(result), JSON.stringify(values[1]));
      });
    });
  });
  describe('get_Output__From__ActionId_None ', function () {
    const sut = new KeylayoutToKmnConverter(compilerTestCallbacks, compilerTestOptions);
    const sut_r = new KeylayoutFileReader(compilerTestCallbacks);
    const inputFilename = makePathToFixture('../data/Test.keylayout');
    const read = sut_r.read(inputFilename);

    [
      ['A_14', 'u'],
      ['', ''],
      [' ', ''],
      ['A_18', ''],
      ['unknown', ''],
    ].forEach(function (values) {
      it(
        ("get_Output__From__ActionId_None('" + values[0] + "')").padEnd(56, " ") + ' should return ' + "'" + values[1] + "'", async function () {
          const result = sut.get_Output__From__ActionId_None(read, String(values[0]));
          assert.equal(JSON.stringify(result), JSON.stringify(values[1]));
        });
    });

    [[null, ''],
    [undefined, ''],
    [99, ''],
    ].forEach(function (values) {
      it(("get_Output__From__ActionId_None('" + values[0] + "')").padEnd(56, " ") + ' should return ' + values[1], async function () {
        const result = sut.get_Output__From__ActionId_None(read, String(values[0]));
        assert.equal(JSON.stringify(result), JSON.stringify(values[1]));
      });
    });
  });
  describe('get_KeyMBehaviourModOutputArray__from__KeyActionBehaviourOutput_array ', function () {
    const sut = new KeylayoutToKmnConverter(compilerTestCallbacks, compilerTestOptions);
    const sut_r = new KeylayoutFileReader(compilerTestCallbacks);
    const inputFilename = makePathToFixture('../data/Test.keylayout');
    const read = sut_r.read(inputFilename);

    const b1_keycode_arr: KeylayoutFileData[] = [
      { keyCode: '49', key: 'K_SPACE', actionId: 'A_0', behaviour: '0', outchar: 'ˆ' },
      { keyCode: '49', key: 'K_SPACE', actionId: 'A_0', behaviour: '1', outchar: 'ˆ' },
      { keyCode: '49', key: 'K_SPACE', actionId: 'A_0', behaviour: '2', outchar: 'ˆ' },
      { keyCode: '6', key: 'K_Z', actionId: 'A_0', behaviour: '4', outchar: 'ˆ' },
      { keyCode: '25', key: 'K_9', actionId: 'A_0', behaviour: '4', outchar: 'ˆ' },
      { keyCode: '43', key: 'K_COMMA', actionId: 'A_0', behaviour: '4', outchar: 'ˆ' },
      { keyCode: '49', key: 'K_SPACE', actionId: 'A_0', behaviour: '3', outchar: 'ˆ' },
      { keyCode: '0', key: 'K_A', actionId: 'A_1', behaviour: '2', outchar: 'Â' },
      { keyCode: '0', key: 'K_A', actionId: 'A_1', behaviour: '1', outchar: 'Â' },
      { keyCode: '14', key: 'K_E', actionId: 'A_10', behaviour: '0', outchar: 'ê' },
      { keyCode: '34', key: 'K_I', actionId: 'A_11', behaviour: '0', outchar: 'î' },
      { keyCode: '31', key: 'K_O', actionId: 'A_13', behaviour: '0', outchar: 'ô' },
      { keyCode: '32', key: 'K_U', actionId: 'A_14', behaviour: '0', outchar: 'û' },
      { keyCode: '14', key: 'K_E', actionId: 'A_2', behaviour: '2', outchar: 'Ê' },
      { keyCode: '14', key: 'K_E', actionId: 'A_2', behaviour: '1', outchar: 'Ê' },
      { keyCode: '34', key: 'K_I', actionId: 'A_3', behaviour: '2', outchar: 'Î' },
      { keyCode: '34', key: 'K_I', actionId: 'A_3', behaviour: '1', outchar: 'Î' },
      { keyCode: '31', key: 'K_O', actionId: 'A_5', behaviour: '2', outchar: 'Ô' },
      { keyCode: '31', key: 'K_O', actionId: 'A_5', behaviour: '1', outchar: 'Ô' },
      { keyCode: '32', key: 'K_U', actionId: 'A_6', behaviour: '2', outchar: 'Û' },
      { keyCode: '32', key: 'K_U', actionId: 'A_6', behaviour: '1', outchar: 'Û' },
      { keyCode: '0', key: 'K_A', actionId: 'A_9', behaviour: '0', outchar: 'â' }

    ];
    const b1_modifierKey_arr: KeylayoutFileData[] = [
      { actionId: 'A_0', key: 'K_SPACE', behaviour: '0', modifier: 'NCAPS', outchar: 'ˆ' },
      { actionId: 'A_0', key: 'K_SPACE', behaviour: '1', modifier: 'CAPS', outchar: 'ˆ' },
      { actionId: 'A_0', key: 'K_SPACE', behaviour: '2', modifier: 'NCAPS SHIFT', outchar: 'ˆ' },
      { actionId: 'A_0', key: 'K_SPACE', behaviour: '2', modifier: 'SHIFT CAPS', outchar: 'ˆ' },
      { actionId: 'A_0', key: 'K_Z', behaviour: '4', modifier: 'NCAPS SHIFT RALT', outchar: 'ˆ' },
      { actionId: 'A_0', key: 'K_9', behaviour: '4', modifier: 'NCAPS SHIFT RALT', outchar: 'ˆ' },
      { actionId: 'A_0', key: 'K_COMMA', behaviour: '4', modifier: 'NCAPS SHIFT RALT', outchar: 'ˆ' },
      { actionId: 'A_0', key: 'K_SPACE', behaviour: '3', modifier: 'NCAPS RALT CTRL', outchar: 'ˆ' },
      { actionId: 'A_0', key: 'K_SPACE', behaviour: '3', modifier: 'NCAPS CTRL', outchar: 'ˆ' },
      { actionId: 'A_1', key: 'K_A', behaviour: '2', modifier: 'NCAPS SHIFT', outchar: 'Â' },
      { actionId: 'A_1', key: 'K_A', behaviour: '2', modifier: 'SHIFT CAPS', outchar: 'Â' },
      { actionId: 'A_1', key: 'K_A', behaviour: '1', modifier: 'CAPS', outchar: 'Â' },
      { actionId: 'A_10', key: 'K_E', behaviour: '0', modifier: 'NCAPS', outchar: 'ê' },
      { actionId: 'A_11', key: 'K_I', behaviour: '0', modifier: 'NCAPS', outchar: 'î' },
      { actionId: 'A_13', key: 'K_O', behaviour: '0', modifier: 'NCAPS', outchar: 'ô' },
      { actionId: 'A_14', key: 'K_U', behaviour: '0', modifier: 'NCAPS', outchar: 'û' },
      { actionId: 'A_2', key: 'K_E', behaviour: '2', modifier: 'NCAPS SHIFT', outchar: 'Ê' },
      { actionId: 'A_2', key: 'K_E', behaviour: '2', modifier: 'SHIFT CAPS', outchar: 'Ê' },
      { actionId: 'A_2', key: 'K_E', behaviour: '1', modifier: 'CAPS', outchar: 'Ê' },
      { actionId: 'A_3', key: 'K_I', behaviour: '2', modifier: 'NCAPS SHIFT', outchar: 'Î' },
      { actionId: 'A_3', key: 'K_I', behaviour: '2', modifier: 'SHIFT CAPS', outchar: 'Î' },
      { actionId: 'A_3', key: 'K_I', behaviour: '1', modifier: 'CAPS', outchar: 'Î' },
      { actionId: 'A_5', key: 'K_O', behaviour: '2', modifier: 'NCAPS SHIFT', outchar: 'Ô' },
      { actionId: 'A_5', key: 'K_O', behaviour: '2', modifier: 'SHIFT CAPS', outchar: 'Ô' },
      { actionId: 'A_5', key: 'K_O', behaviour: '1', modifier: 'CAPS', outchar: 'Ô' },
      { actionId: 'A_6', key: 'K_U', behaviour: '2', modifier: 'NCAPS SHIFT', outchar: 'Û' },
      { actionId: 'A_6', key: 'K_U', behaviour: '2', modifier: 'SHIFT CAPS', outchar: 'Û' },
      { actionId: 'A_6', key: 'K_U', behaviour: '1', modifier: 'CAPS', outchar: 'Û' },
      { actionId: 'A_9', key: 'K_A', behaviour: '0', modifier: 'NCAPS', outchar: 'â' }
    ];

    [[b1_keycode_arr, b1_modifierKey_arr],
    [[{ keyCode: '49', key: 'K_SPACE', actionId: 'A_0', behaviour: '0', modifier: '0', outchar: 'ˆ' }], [{ actionId: 'A_0', key: 'K_SPACE', behaviour: '0', modifier: 'NCAPS', outchar: 'ˆ' }]],
    [[{ keyCode: '49', key: 'K_SPACE', actionId: 'A_0', behaviour: '0', modifier: '', outchar: 'ˆ' }], [{ actionId: 'A_0', key: 'K_SPACE', behaviour: '0', modifier: 'NCAPS', outchar: 'ˆ' }]],
    [[{ keyCode: '49', key: 'K_SPACE', actionId: '', behaviour: '0', modifier: '0', outchar: 'ˆ' }], [{ actionId: '', key: 'K_SPACE', behaviour: '0', modifier: 'NCAPS', outchar: 'ˆ' }]],
    [[{ keyCode: '49', key: '', actionId: 'A_0', behaviour: '0', modifier: '0', outchar: 'ˆ' }], [{ actionId: 'A_0', key: '', behaviour: '0', modifier: 'NCAPS', outchar: 'ˆ' }]],
    [[{ keyCode: '', key: 'K_SPACE', actionId: 'A_0', behaviour: '0', modifier: '0', outchar: 'ˆ' }], [{ actionId: 'A_0', key: 'K_SPACE', behaviour: '0', modifier: 'NCAPS', outchar: 'ˆ' }]],
    [[{ keyCode: '', key: '', actionId: '', behaviour: '0', modifier: '', outchar: '' }], [{ actionId: '', key: '', behaviour: '0', modifier: 'NCAPS', outchar: '' }]],
    ].forEach(function (values) {
      const isCaps_used = true;
      const string_in = "get_KeyMBehaviourModOutputArray__from__KeyActionBehaviourOutput_array(['" + "', '" + "', '" + values[0][0].keyCode + "', '" + values[0][0].key + "', '" + values[0][0].actionId + "', '" + values[0][0].modifier + "', '" + values[0][0].outchar + "'])";
      const string_out = "['" + "', '" + "', '" + values[1][0].key + "', '" + values[1][0].actionId + "', '" + "', '" + values[1][0].modifier + "', '" + values[1][0].outchar + "']";

      it((JSON.stringify(values[1]).length > 60) ? 'an array of objects should return an array of objects' :
        string_in.padEnd(74, " ") + ' should return ' + string_out, async function () {
          const result = sut.get_KeyMBehaviourModOutputArray__from__KeyActionBehaviourOutput_array(read, values[0], isCaps_used);
          assert.equal(JSON.stringify(result), JSON.stringify(values[1]));
        });
    });

    [[{ keyCode: '49', key: 'K_SPACE', actionId: 'A_0', behaviour: '0', modifier: '0', outchar: 'ˆ' }, { actionId: 'A_0', key: 'K_SPACE', behaviour: '0', modifier: '', outchar: 'ˆ' }],
    [{ keyCode: '', key: 'K_SPACE', actionId: 'A_0', behaviour: '0', modifier: '0', outchar: 'ˆ' }, { actionId: 'A_0', key: 'K_SPACE', behaviour: '0', modifier: '', outchar: 'ˆ' }],
    [{ keyCode: '', key: '', actionId: '', behaviour: '0', modifier: '', outchar: '' }, { actionId: '', key: '', behaviour: '0', modifier: '', outchar: '' }],
    ].forEach(function (values) {
      const isCaps_used = false;
      const string_in = "get_KeyMBehaviourModOutputArray__from__KeyActionBehaviourOutput_array([ '" + values[0].keyCode + "', '" + values[0].key + "', '" + values[0].actionId + "', '" + values[0].modifier + "', '" + values[0].outchar + "'])";
      const string_out = "['" + values[1].actionId + "', '" + "', '" + values[1].modifier + "', '" + values[1].key + "', '" + values[1].outchar + "']";

      it(string_in.padEnd(74, " ") + ' should return ' + string_out, async function () {
        const result = sut.get_KeyMBehaviourModOutputArray__from__KeyActionBehaviourOutput_array(read, [values[0]], isCaps_used);
        assert.equal(JSON.stringify(result), JSON.stringify([values[1]]));
      });
    });

    [[[], []],
    [undefined, []],
    [null, []],
    ].forEach(function (values) {
      const isCaps = true;
      it(("get_KeyMBehaviourModOutputArray__from__KeyActionBehaviourOutput_array([" + values[0] + "])").padEnd(74, " ") + ' should return ' + "[" + values[1] + "]", async function () {
        const result = sut.get_KeyMBehaviourModOutputArray__from__KeyActionBehaviourOutput_array(read, values[0], isCaps);
        assert.equal(JSON.stringify(result), JSON.stringify(values[1]));
      });
    });
  });
  describe('get_ActionStateOutput_array__From__ActionState ', function () {
    const sut = new KeylayoutToKmnConverter(compilerTestCallbacks, compilerTestOptions);
    const sut_r = new KeylayoutFileReader(compilerTestCallbacks);
    const inputFilename = makePathToFixture('../data/Test.keylayout');
    const read = sut_r.read(inputFilename);

    [['1', [
      { "id": "A_0", "state": "1", "output": "ˆ" },
      { "id": "A_1", "state": "1", "output": "Â" },
      { "id": "A_10", "state": "1", "output": "ê" },
      { "id": "A_11", "state": "1", "output": "î" },
      { "id": "A_13", "state": "1", "output": "ô" },
      { "id": "A_14", "state": "1", "output": "û" },
      { "id": "A_2", "state": "1", "output": "Ê" },
      { "id": "A_3", "state": "1", "output": "Î" },
      { "id": "A_5", "state": "1", "output": "Ô" },
      { "id": "A_6", "state": "1", "output": "Û" },
      { "id": "A_9", "state": "1", "output": "â" }
    ],],
    ['2', [
      { "id": "A_0", "state": "2", "output": "`" },
      { "id": "A_1", "state": "2", "output": "À" },
      { "id": "A_10", "state": "2", "output": "è" },
      { "id": "A_11", "state": "2", "output": "ì" },
      { "id": "A_13", "state": "2", "output": "ò" },
      { "id": "A_14", "state": "2", "output": "ù" },
      { "id": "A_2", "state": "2", "output": "È" },
      { "id": "A_3", "state": "2", "output": "Ì" },
      { "id": "A_5", "state": "2", "output": "Ò" },
      { "id": "A_6", "state": "2", "output": "Ù" },
      { "id": "A_9", "state": "2", "output": "à" }
    ],],
    ['789', [],],
    ['', [],],
    [' ', [],],
    [123, [],],
    [null, [],],
    [undefined, [],],
    ].forEach(function (values) {
      it((JSON.stringify(values[1]).length > 30) ?
        ("get_ActionStateOutput_array__From__ActionState('" + values[0] + "')").padEnd(60, " ") + ' should return an array of objects' :
        ("get_ActionStateOutput_array__From__ActionState('" + values[0] + "')").padEnd(60, " ") + ' should return ' + "'" + JSON.stringify(values[1]) + "'", async function () {
          const result = sut.get_ActionStateOutput_array__From__ActionState(read, String(values[0]));
          assert.equal(JSON.stringify(result), JSON.stringify(values[1]));
        });
    });
  });
  describe('get_ActionOutputBehaviourKeyModi_From__ActionIDStateOutput ', function () {
    const sut = new KeylayoutToKmnConverter(compilerTestCallbacks, compilerTestOptions);
    const sut_r = new KeylayoutFileReader(compilerTestCallbacks);
    const inputFilename = makePathToFixture('../data/Test.keylayout');
    const read = sut_r.read(inputFilename);
    const converted = sut.convert_bound.convert(read, inputFilename.replace(/\.keylayout$/, '.kmn'));

    [
      ['A_1', 'A', true,
        [{ "outchar": "A", "actionId": "A_1", "behaviour": "1", "key": "K_A", "modifier": "CAPS" },
        { "outchar": "A", "actionId": "A_1", "behaviour": "2", "key": "K_A", "modifier": "NCAPS SHIFT" },
        { "outchar": "A", "actionId": "A_1", "behaviour": "2", "key": "K_A", "modifier": "SHIFT CAPS" }]
      ],
      ['A_1', 'A', false,
        [{ "outchar": "A", "actionId": "A_1", "behaviour": "1", "key": "K_A", "modifier": "CAPS" },
        { "outchar": "A", "actionId": "A_1", "behaviour": "2", "key": "K_A", "modifier": "SHIFT" },
        { "outchar": "A", "actionId": "A_1", "behaviour": "2", "key": "K_A", "modifier": "SHIFT CAPS" }]
      ],
      ['A_9', 'a', true, [{ "outchar": "a", "actionId": "A_9", "behaviour": "0", "key": "K_A", "modifier": "NCAPS" }]],
      ['A_9', 'a', false, [{ "outchar": "a", "actionId": "A_9", "behaviour": "0", "key": "K_A", "modifier": "" }]],
      ['A_9', 'a', , [{ "outchar": "a", "actionId": "A_9", "behaviour": "0", "key": "K_A", "modifier": "" }]],
      ['A_9', '', true, [{ "outchar": "", "actionId": "A_9", "behaviour": "0", "key": "K_A", "modifier": "NCAPS" }]],
      ['A_9', '', false, [{ "outchar": "", "actionId": "A_9", "behaviour": "0", "key": "K_A", "modifier": "" }]],
      ['', 'a', true, []],
      ['', 'a', false, []],
      ['', '', , []],

    ].forEach(function (values) {
      it((JSON.stringify(values[3]).length > 35) ?
        ("get_ActionOutputBehaviourKeyModi_From__ActionIDStateOutput('" + values[0] + "', '" + values[1] + "', " + values[2] + ")").padEnd(67, " ") + ' should return an array of objects' :
        ("get_ActionOutputBehaviourKeyModi_From__ActionIDStateOutput('" + values[0] + "', '" + values[1] + "', " + values[2] + ")").padEnd(67, " ") + ' should return ' + "'" + JSON.stringify(values[3]) + "'", async function () {
          const result = sut.get_ActionOutputBehaviourKeyModi_From__ActionIDStateOutput(read, converted.arrayOf_Modifiers, String(values[0]), String(values[1]), Boolean(values[2]));
          assert.equal(JSON.stringify(result), JSON.stringify(values[3]));
        });
    });
  });
  describe('get_KeyActionOutput_array__From__ActionStateOutput_array ', function () {
    const sut = new KeylayoutToKmnConverter(compilerTestCallbacks, compilerTestOptions);
    const sut_r = new KeylayoutFileReader(compilerTestCallbacks);
    const inputFilename = makePathToFixture('../data/Test.keylayout');
    const read = sut_r.read(inputFilename);

    const b6_actionId_arr: ActionStateOutput[] = [
      { "id": "A_0", "state": "1", "output": "ˆ" },
      { "id": "A_1", "state": "1", "output": "Â" },
      { "id": "A_10", "state": "1", "output": "ê" },
      { "id": "A_11", "state": "1", "output": "î" },
      { "id": "A_13", "state": "1", "output": "ô" },
      { "id": "A_14", "state": "1", "output": "û" },
      { "id": "A_2", "state": "1", "output": "Ê" },
      { "id": "A_3", "state": "1", "output": "Î" },
      { "id": "A_5", "state": "1", "output": "Ô" },
      { "id": "A_6", "state": "1", "output": "Û" },
      { "id": "A_9", "state": "1", "output": "â" }
    ];

    const b1_keycode_arr: KeylayoutFileData[] = [
      { keyCode: '49', key: 'K_SPACE', actionId: 'A_0', behaviour: '0', outchar: 'ˆ' },
      { keyCode: '49', key: 'K_SPACE', actionId: 'A_0', behaviour: '1', outchar: 'ˆ' },
      { keyCode: '49', key: 'K_SPACE', actionId: 'A_0', behaviour: '2', outchar: 'ˆ' },
      { keyCode: '49', key: 'K_SPACE', actionId: 'A_0', behaviour: '3', outchar: 'ˆ' },
      { keyCode: '6', key: 'K_Z', actionId: 'A_0', behaviour: '4', outchar: 'ˆ' },
      { keyCode: '25', key: 'K_9', actionId: 'A_0', behaviour: '4', outchar: 'ˆ' },
      { keyCode: '43', key: 'K_COMMA', actionId: 'A_0', behaviour: '4', outchar: 'ˆ' },
      { keyCode: '0', key: 'K_A', actionId: 'A_1', behaviour: '1', outchar: 'Â' },
      { keyCode: '0', key: 'K_A', actionId: 'A_1', behaviour: '2', outchar: 'Â' },
      { keyCode: '14', key: 'K_E', actionId: 'A_10', behaviour: '0', outchar: 'ê' },
      { keyCode: '34', key: 'K_I', actionId: 'A_11', behaviour: '0', outchar: 'î' },
      { keyCode: '31', key: 'K_O', actionId: 'A_13', behaviour: '0', outchar: 'ô' },
      { keyCode: '32', key: 'K_U', actionId: 'A_14', behaviour: '0', outchar: 'û' },
      { keyCode: '14', key: 'K_E', actionId: 'A_2', behaviour: '1', outchar: 'Ê' },
      { keyCode: '14', key: 'K_E', actionId: 'A_2', behaviour: '2', outchar: 'Ê' },
      { keyCode: '34', key: 'K_I', actionId: 'A_3', behaviour: '1', outchar: 'Î' },
      { keyCode: '34', key: 'K_I', actionId: 'A_3', behaviour: '2', outchar: 'Î' },
      { keyCode: '31', key: 'K_O', actionId: 'A_5', behaviour: '1', outchar: 'Ô' },
      { keyCode: '31', key: 'K_O', actionId: 'A_5', behaviour: '2', outchar: 'Ô' },
      { keyCode: '32', key: 'K_U', actionId: 'A_6', behaviour: '1', outchar: 'Û' },
      { keyCode: '32', key: 'K_U', actionId: 'A_6', behaviour: '2', outchar: 'Û' },
      { keyCode: '0', key: 'K_A', actionId: 'A_9', behaviour: '0', outchar: 'â' }
    ];

    [[b6_actionId_arr, b1_keycode_arr],
    ].forEach(function (values) {
      it(("get_KeyActionOutput_array__From__ActionStateOutput_array([['" + JSON.stringify(values[0]) + "'],..])").padEnd(73, " ") + '1 should return an array of objects', async function () {
        const result = sut.get_KeyActionOutput_array__From__ActionStateOutput_array(read, values[0] as ActionStateOutput[]);
        assert.equal(JSON.stringify(result), JSON.stringify(values[1]));
      });
    });

    const oneEntryResult = [
      { keyCode: '49', key: 'K_SPACE', actionId: 'A_0', behaviour: '0', outchar: 'ˆ' },
      { keyCode: '49', key: 'K_SPACE', actionId: 'A_0', behaviour: '1', outchar: 'ˆ' },
      { keyCode: '49', key: 'K_SPACE', actionId: 'A_0', behaviour: '2', outchar: 'ˆ' },
      { keyCode: '49', key: 'K_SPACE', actionId: 'A_0', behaviour: '3', outchar: 'ˆ' },
      { keyCode: '6', key: 'K_Z', actionId: 'A_0', behaviour: '4', outchar: 'ˆ' },
      { keyCode: '25', key: 'K_9', actionId: 'A_0', behaviour: '4', outchar: 'ˆ' },
      { keyCode: '43', key: 'K_COMMA', actionId: 'A_0', behaviour: '4', outchar: 'ˆ' }
    ];

    const oneEntryResultNoOutput = [
      { keyCode: '49', key: 'K_SPACE', actionId: 'A_0', behaviour: '0', outchar: '' },
      { keyCode: '49', key: 'K_SPACE', actionId: 'A_0', behaviour: '1', outchar: '' },
      { keyCode: '49', key: 'K_SPACE', actionId: 'A_0', behaviour: '2', outchar: '' },
      { keyCode: '49', key: 'K_SPACE', actionId: 'A_0', behaviour: '3', outchar: '' },
      { keyCode: '6', key: 'K_Z', actionId: 'A_0', behaviour: '4', outchar: '' },
      { keyCode: '25', key: 'K_9', actionId: 'A_0', behaviour: '4', outchar: '' },
      { keyCode: '43', key: 'K_COMMA', actionId: 'A_0', behaviour: '4', outchar: '' },
    ];

    [[[{ "id": "A_0", "state": "1", "output": "ˆ" }], oneEntryResult],
    [[{ "id": "A_0", "state": "1", "output": "" }], oneEntryResultNoOutput],
    [[{ "id": "A_0", "state": "", "output": "ˆ" }], oneEntryResult],
    ].forEach(function (values) {
      it(("get_KeyActionOutput_array__From__ActionStateOutput_array(['" + JSON.stringify(values[0]) + "'])").padEnd(73, " ") + ' should return an array of objects', async function () {
        const result = sut.get_KeyActionOutput_array__From__ActionStateOutput_array(read, values[0] as ActionStateOutput[]);
        assert.equal(JSON.stringify(result), JSON.stringify(values[1]));
      });
    });

    [[[{ "id": "", "state": "1", "output": "ˆ" }], []],
    [[{ "id": "", "state": "", "output": "" }], []],
    [[{ "id": " ", "state": " ", "output": "" }], []],

    ].forEach(function (values) {
      it(("get_KeyActionOutput_array__From__ActionStateOutput_array(" + JSON.stringify(values[0]) + ")").padEnd(73, " ") + ' should return ' + "'[" + JSON.stringify(values[1]) + "]'", async function () {
        const result = sut.get_KeyActionOutput_array__From__ActionStateOutput_array(read, values[0] as ActionStateOutput[]);
        assert.equal(JSON.stringify(result), JSON.stringify(values[1]));
      });
    });

    [[, []],
    [undefined, []],
    [null, []],
    ].forEach(function (values) {
      it(("get_KeyActionOutput_array__From__ActionStateOutput_array(" + JSON.stringify(values[0]) + ")").padEnd(73, " ") + ' should return ' + "'[" + JSON.stringify(values[1]) + "]'", async function () {
        const result = sut.get_KeyActionOutput_array__From__ActionStateOutput_array(read, values[0] as ActionStateOutput[]);
        assert.equal(JSON.stringify(result), JSON.stringify(values[1]));
      });
    });
  });

  describe('createRuleData ', function () {
    const sut = new KeylayoutToKmnConverter(compilerTestCallbacks, compilerTestOptions);
    const sut_r = new KeylayoutFileReader(compilerTestCallbacks);

    [
      [
        ['../data/Test_C0.keylayout'],
        [new Rule("C0", '', '', 0, 0, '', '', 0, 0, 'NCAPS', 'K_A', new TextEncoder().encode('a')),
        new Rule("C0", '', '', 0, 0, '', '', 0, 0, 'CAPS', 'K_A', new TextEncoder().encode('A')),
        new Rule("C0", '', '', 0, 0, '', '', 0, 0, 'NCAPS', 'K_S', new TextEncoder().encode('s')),
        new Rule("C0", '', '', 0, 0, '', '', 0, 0, 'NCAPS', 'K_D', new TextEncoder().encode('d'))]
      ],
      [
        ['../data/Test_C1.keylayout'],
        [new Rule("C1", '', '', 0, 0, '', '', 0, 0, 'NCAPS', 'K_S', new TextEncoder().encode('s')),
        new Rule("C1", '', '', 0, 0, '', '', 0, 0, 'CAPS', 'K_S', new TextEncoder().encode('S'))]
      ],
      [
        ['../data/Test_C2.keylayout'],
        [new Rule("C2", '', '', 0, 0, 'NCAPS', 'K_U', 1, 1, 'CAPS', 'K_A', new TextEncoder().encode('Â'))],
      ],
      [
        ['../data/Test_C3.keylayout'],
        [new Rule("C3", 'NCAPS SHIFT', 'K_D', 2, 1, 'NCAPS', 'K_U', 1, 2, 'CAPS', 'K_A', new TextEncoder().encode('Â'))]
      ],

      [
        ['../data/Test_C3_several.keylayout'],
        [new Rule("C3", 'NCAPS RALT', 'K_8', 3, 1, 'CAPS', 'K_U', 1, 3, 'NCAPS', 'K_A', new TextEncoder().encode('â')),
        new Rule("C3", 'NCAPS RALT', 'K_8', 3, 0, 'CAPS', 'K_U', 1, 0, 'NCAPS RALT', 'K_A', new TextEncoder().encode('â')),
        new Rule("C3", 'NCAPS RALT', 'K_8', 3, 0, 'NCAPS RALT', 'K_U', 2, 2, 'NCAPS', 'K_A', new TextEncoder().encode('â')),
        new Rule("C3", 'NCAPS RALT', 'K_8', 3, 0, 'NCAPS RALT', 'K_U', 2, 0, 'NCAPS RALT', 'K_A', new TextEncoder().encode('â'))]
      ],
      [
        ['../data/Test_C0_C1_C2_C3.keylayout'],
        [new Rule("C0", '', '', 0, 0, '', '', 0, 0, 'CAPS', 'K_A', new TextEncoder().encode('A')),
        new Rule("C2", '', '', 0, 0, 'NCAPS RALT', 'K_EQUAL', 1, 1, 'CAPS', 'K_D', new TextEncoder().encode('Â')),
        new Rule("C1", '', '', 0, 0, '', '', 0, 0, 'CAPS', 'K_S', new TextEncoder().encode('S')),
        new Rule("C1", '', '', 0, 0, '', '', 0, 0, 'NCAPS RALT', 'K_U', new TextEncoder().encode('S')),
        new Rule("C3", 'NCAPS RALT', 'K_8', 6, 1, 'CAPS', 'K_S', 2, 6, 'CAPS', 'K_D', new TextEncoder().encode('Â')),
        new Rule("C3", 'NCAPS RALT', 'K_8', 6, 0, 'CAPS', 'K_U', 3, 3, 'CAPS', 'K_D', new TextEncoder().encode('Â')),
        new Rule("C3", 'NCAPS RALT', 'K_8', 6, 0, 'NCAPS RALT', 'K_S', 4, 4, 'CAPS', 'K_D', new TextEncoder().encode('Â')),
        new Rule("C3", 'NCAPS RALT', 'K_8', 6, 0, 'NCAPS RALT', 'K_U', 5, 5, 'CAPS', 'K_D', new TextEncoder().encode('Â')),
        new Rule("C1", '', '', 0, 0, '', '', 0, 0, 'CAPS', 'K_S', new TextEncoder().encode('S')),
        new Rule("C1", '', '', 0, 0, '', '', 0, 0, 'NCAPS RALT', 'K_U', new TextEncoder().encode('S')),
        new Rule("C3", 'NCAPS RALT', 'K_8', 6, 0, 'CAPS', 'K_S', 2, 0, 'CAPS', 'K_D', new TextEncoder().encode('Â')),
        new Rule("C3", 'NCAPS RALT', 'K_8', 6, 0, 'CAPS', 'K_U', 3, 0, 'CAPS', 'K_D', new TextEncoder().encode('Â')),
        new Rule("C3", 'NCAPS RALT', 'K_8', 6, 0, 'NCAPS RALT', 'K_S', 4, 0, 'CAPS', 'K_D', new TextEncoder().encode('Â')),
        new Rule("C3", 'NCAPS RALT', 'K_8', 6, 0, 'NCAPS RALT', 'K_U', 5, 0, 'CAPS', 'K_D', new TextEncoder().encode('Â')),
        new Rule("C1", '', '', 0, 0, '', '', 0, 0, 'CAPS', 'K_U', new TextEncoder().encode('U')),]
      ],
    ].forEach(function (values: any) {
      it('data of \'' + values[0] + "' passed into createRuleData() " + 'should create an array of rules', async function () {
        const inputFilename = makePathToFixture(values[0][0]);
        const read = sut_r.read(inputFilename);
        const outArray = sut.convert_bound.convert(read, inputFilename.replace(/\.keylayout$/, '.kmn'));
        assert.deepEqual(outArray.arrayOf_Rules[0], values[1][0]);
      });
    });
  });

});<|MERGE_RESOLUTION|>--- conflicted
+++ resolved
@@ -22,30 +22,6 @@
     compilerTestCallbacks.clear();
   });
 
-<<<<<<< HEAD
-  // todo remove
-    describe('RunAllFiles', function () {
-      const sut = new KeylayoutToKmnConverter(compilerTestCallbacks, compilerTestOptions);
-      [
-        [makePathToFixture('../data/Italian.keylayout')],
-        [makePathToFixture('../data/Italian_command.keylayout')],
-        [makePathToFixture('../data/Swiss_French.keylayout')],
-        [makePathToFixture('../data/Spanish.keylayout')],
-        [makePathToFixture('../data/Swiss_German.keylayout')],
-        [makePathToFixture('../data/US.keylayout')],
-        [makePathToFixture('../data/Polish.keylayout')],
-        [makePathToFixture('../data/French.keylayout')],
-        [makePathToFixture('../data/Latin_American.keylayout')],
-      //  [makePathToFixture('../data/German_complete.keylayout')],
-        [makePathToFixture('../data/German_complete_reduced.keylayout')],
-       // [makePathToFixture('../data/German_Standard.keylayout')],
-      ].forEach(function (files_) {
-        sut.run(files_[0]);
-        assert.isTrue(true);
-      });
-    });
-=======
->>>>>>> 1644ebb6
   describe('RunTestFiles resulting in errors ', function () {
     const sut = new KeylayoutToKmnConverter(compilerTestCallbacks, compilerTestOptions);
     [
@@ -66,7 +42,6 @@
       });
     });
   });
-<<<<<<< HEAD
 
   describe('RunSpecialTestFiles', function () {
     const sut = new KeylayoutToKmnConverter(compilerTestCallbacks, compilerTestOptions);
@@ -100,41 +75,6 @@
     });
   });
 
-=======
-
-  describe('RunSpecialTestFiles', function () {
-    const sut = new KeylayoutToKmnConverter(compilerTestCallbacks, compilerTestOptions);
-    [
-      [makePathToFixture('../data/Test_C0.keylayout')],
-      [makePathToFixture('../data/Test_C1.keylayout')],
-      [makePathToFixture('../data/Test_C2.keylayout')],
-      [makePathToFixture('../data/Test_C2_several.keylayout')],
-      [makePathToFixture('../data/Test_C3.keylayout')],
-      [makePathToFixture('../data/Test_C3_several.keylayout')],
-      [makePathToFixture('../data/Test_C0_C1_C2_C3.keylayout')],
-      [makePathToFixture('../data/Test_maxKeyCode.keylayout')],
-      [makePathToFixture('../data/Test_messages.keylayout')],
-      [makePathToFixture('../data/Test_messages_controlCharacter.keylayout')],
-      [makePathToFixture('../data/Test_messages_superior_C2.keylayout')],
-      [makePathToFixture('../data/Test_messages_superior_C3.keylayout')],
-      [makePathToFixture('../data/Test_duplicate_missing_keycode.keylayout')],
-      [makePathToFixture('../data/Test_modifier.keylayout')],
-      [makePathToFixture('../data/Test_modifierNoCaps.keylayout')],
-      [makePathToFixture('../data/Test_differentAmountOfKeysInBehaviours.keylayout')],
-      [makePathToFixture('../data/Test_duplicate_missing_keys.keylayout')],
-      [makePathToFixture('../data/Test_duplicate_keys.keylayout')],
-      [makePathToFixture('../data/Test_ambiguous_keys.keylayout')],
-      [makePathToFixture('../data/Test_nr_elements.keylayout')],
-      [makePathToFixture('../data/Test.keylayout')],
-    ].forEach(function (files_) {
-      it(files_ + " should give no errors ", async function () {
-        sut.run(files_[0]);
-        assert.isTrue(compilerTestCallbacks.messages.length === 0);
-      });
-    });
-  });
-
->>>>>>> 1644ebb6
   describe('RunSpecialTestFiles - create Info', function () {
     const sut = new KeylayoutToKmnConverter(compilerTestCallbacks, compilerTestOptions);
     [
@@ -223,20 +163,12 @@
     const read = sut_r.read(inputFilename);
     const converted = sut.convert_bound.convert(read, inputFilename.replace(/\.keylayout$/, '.kmn'));
 
-<<<<<<< HEAD
-    // ProcesData from unavailable file name
-=======
     // ProcesData from unavailable file
->>>>>>> 1644ebb6
     const inputFilename_unavailable = makePathToFixture('../data/X.keylayout');
     const read_unavailable = sut_r.read(inputFilename_unavailable);
     const converted_unavailable = sut.convert_bound.convert(read_unavailable, inputFilename_unavailable.replace(/\.keylayout$/, '.kmn'));
 
-<<<<<<< HEAD
-    // ProcesData from empty filename
-=======
     // ProcesData from empty file
->>>>>>> 1644ebb6
     const inputFilename_empty = makePathToFixture('');
     const read_empty = sut_r.read(inputFilename_empty);
     const converted_empty = sut.convert_bound.convert(read_empty, inputFilename_empty);
