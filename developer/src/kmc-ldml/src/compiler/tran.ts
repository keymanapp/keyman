--- conflicted
+++ resolved
@@ -144,11 +144,12 @@
     // don't unescape literals here, because we are going to pass them through into the regex
     cookedFrom = util.unescapeStringToRegex(cookedFrom);
 
+    // check for incorrect \uXXXX escapes
     cookedFrom = this.checkEscapes(cookedFrom); // check for \uXXXX escapes before normalizing
     if (cookedFrom === null) return null; // error
 
+    // check for denormalized ranges
     cookedFrom = this.checkRanges(cookedFrom); // check before normalizing
-    if (cookedFrom === null) return null; // error
 
     if (!sections?.meta?.normalizationDisabled) {
       // nfd here.
@@ -159,13 +160,8 @@
     try {
       new RegExp(cookedFrom, 'ug');
     } catch (e) {
-<<<<<<< HEAD
-      this.callbacks.reportMessage(CompilerMessages.Error_UnparseableTransformFrom({ from: transform.from }));
+      this.callbacks.reportMessage(CompilerMessages.Error_UnparseableTransformFrom({ from: transform.from, message: e.message }));
       return null; // error
-=======
-      this.callbacks.reportMessage(CompilerMessages.Error_UnparseableTransformFrom({ from: transform.from, message: e.message }));
-      return null;
->>>>>>> 09915455
     }
 
     // cookedFrom is cooked above, since there's some special treatment
@@ -231,10 +227,28 @@
     return defaults;
   }
 
-<<<<<<< HEAD
-  /** returns ===null on error */
+  /**
+   * Analyze reorders and regexes for \uXXXX escapes.
+   * The LDML spec requires \u{XXXX} format.
+   * @param cookedFrom the original string
+   * @returns the original string, or null if an error was reported
+   */
   private checkEscapes(cookedFrom: string): string | null {
-=======
+    if (!cookedFrom) return cookedFrom;
+
+    // should not follow marker prefix, nor marker prefix with range
+    const anyQuad = /(?<!\\uffff\\u0008(?:\[[0-9a-fA-F\\u-]*)?)\\u([0-9a-fA-F]{4})/g;
+
+    for (const [, sub] of cookedFrom.matchAll(anyQuad)) {
+      const s = util.unescapeOne(sub);
+      if (s !== '\uffff' && s !== '\u0008') { // markers
+        this.callbacks.reportMessage(CompilerMessages.Error_InvalidQuadEscape({ cp: s.codePointAt(0) }));
+        return null; // exit on the first error
+      }
+    }
+    return cookedFrom;
+  }
+
   /**
    * Analyze character classes such as '[a-z]' for denormalized characters.
    * Escapes non-NFD characters as hex escapes.
@@ -242,24 +256,6 @@
    * @returns updated 'from' string
    */
   private checkRanges(cookedFrom: string): string {
->>>>>>> 09915455
-    if (!cookedFrom) return cookedFrom;
-
-    // should not follow marker prefix, nor marker prefix with range
-    const anyQuad = /(?<!\\uffff\\u0008(?:\[[0-9a-fA-F\\u-]*)?)\\u([0-9a-fA-F]{4})/g;
-
-    for (const [, sub] of cookedFrom.matchAll(anyQuad)) {
-      const s = util.unescapeOne(sub);
-      if (s !== '\uffff' && s !== '\u0008') { // markers
-        this.callbacks.reportMessage(CompilerMessages.Error_InvalidQuadEscape({ cp: s.codePointAt(0) }));
-        return null; // exit on the first error
-      }
-    }
-    return cookedFrom;
-  }
-
-  /** returns ===null on error */
-  private checkRanges(cookedFrom: string): string | null {
     if (!cookedFrom) return cookedFrom;
 
     // extract all of the potential ranges - but don't match any-markers!
