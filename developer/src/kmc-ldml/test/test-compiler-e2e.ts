--- conflicted
+++ resolved
@@ -17,11 +17,7 @@
     const binaryFilename = makePathToFixture('basic.txt');
 
     // Compile the keyboard
-<<<<<<< HEAD
-    const kmx = await compileKeyboard(inputFilename, {...compilerTestOptions, debug: true, addCompilerVersion: false});
-=======
-    const kmx = compileKeyboard(inputFilename, {...compilerTestOptions, saveDebug: true, shouldAddCompilerVersion: false});
->>>>>>> 66f24895
+    const kmx = await compileKeyboard(inputFilename, {...compilerTestOptions, saveDebug: true, shouldAddCompilerVersion: false});
     assert.isNotNull(kmx);
 
     // Use the builder to generate the binary output file
