#
# basic.txt describes the expected output of running kmc against basic.xml. It is used in
# the end-to-end test test-compiler-e2e.ts.
#
# Any changes to the compiler or basic.xml will likely result in changes to the compiled file.
# While structural differences should be updated manually in this file to ensure that we are
# getting the expected result for the e2e test, the checksum can be safely retrieved from the
# updated compilation result. The following may be helpful for working with this file when
# updating the binary format:
#
#    cd developer/src/kmc
#    ./build.sh configure build # if needed
#    ./build.sh build-fixtures
#
#  This will compile both the .xml and the .txt to build/test/fixtures and also emit the
#  checksum for basic-xml.kmx so you can patch that into this file.
#
# For the format of this file, see “hextobin.ts”
#
# P.S. surprisingly, the Dart language highlighter in VSCode does a helpful job on this file.

block(kmxheader)  #  struct COMP_KEYBOARD {
  4b 58 54 53      #    KMX_DWORD dwIdentifier;   // 0000 Keyman compiled keyboard id

  00 10 00 00      #    KMX_DWORD dwFileVersion;  // 0004 Version of the file - Keyman 4.0 is 0x0400

  00 00 00 00      #    KMX_DWORD dwCheckSum;     // 0008 deprecated in 16.0, always 0
  00 00 00 00      #    KMX_DWORD KeyboardID;     // 000C as stored in HKEY_LOCAL_MACHINE//system//currentcontrolset//control//keyboard layouts
  01 00 00 00      #    KMX_DWORD IsRegistered;   // 0010
  00 00 00 00      #    KMX_DWORD version;        // 0014 keyboard version

  sizeof(stores,12) #    KMX_DWORD cxStoreArray;   // 0018 in array entries
  00 00 00 00       #    KMX_DWORD cxGroupArray;   // 001C in array entries

  offset(stores)   #    KMX_DWORD dpStoreArray;   // 0020 [LPSTORE] address of first item in store array
  00 00 00 00      #    KMX_DWORD dpGroupArray;   // 0024 [LPGROUP] address of first item in group array

  ff ff ff ff      #    KMX_DWORD StartGroup[2];  // 0028 index of starting groups [2 of them]
  ff ff ff ff      #

  20 00 00 00      #    KMX_DWORD dwFlags;        // 0030 Flags for the keyboard file

  00 00 00 00      #    KMX_DWORD dwHotKey;       // 0034 standard windows hotkey (hiword=shift/ctrl/alt stuff, loword=vkey)

  00 00 00 00      #    KMX_DWORD dpBitmapOffset; // 0038 offset of the bitmaps in the file
  00 00 00 00      #    KMX_DWORD dwBitmapSize;   // 003C size in bytes of the bitmaps
                   #  };

block(kmxplusinfo)                  #  struct COMP_KEYBOARD_KMXPLUSINFO {
  offset(sect)                      #    KMX_DWORD dpKMXPlus;      // 0040 offset of KMXPlus data from BOF, <sect> header is first
  diff(sect,eof)                    #    KMX_DWORD dwKMXPlusSize;  // 0044 size in bytes of entire KMXPlus data
                                    #  };

block(stores)                          #  struct COMP_STORE {
  07 00 00 00                          #  KMX_DWORD dwSystemID; - TSS_NAME
  offset(store_name_name)              #  KMX_DWORD dpName;
  offset(store_name_string)            #  KMX_DWORD dpString;
                                       #  };
  # excluding this so we don’t have compiled version changes
  # 14 00 00 00                          #  KMX_DWORD dwSystemID; - TSS_COMPILEDVERSION
  # offset(store_compiledversion_name)   #  KMX_DWORD dpName;
  # offset(store_compiledversion_string) #  KMX_DWORD dpString;
                                       #  };
  24 00 00 00                          #  KMX_DWORD dwSystemID; - TSS_KEYBOARDVERSION
  offset(store_keyboardversion_name)   #  KMX_DWORD dpName;
  offset(store_keyboardversion_string) #  KMX_DWORD dpString;
                                       #  };
  26 00 00 00                          #  KMX_DWORD dwSystemID; - TSS_TARGETS
  offset(store_targets_name)           #  KMX_DWORD dpName;
  offset(store_targets_string)         #  KMX_DWORD dpString;
                                       #  };

block(store_name_name)
  26 00 4e 00 41 00 4d 00 45 00 00 00  # '&NAME'
block(store_name_string)
  54 00 65 00 73 00 74 00 4b 00 62 00 64 00 00 00 # 'TestKbd'

block(store_keyboardversion_name)
  26 00 4b 00 45 00 59 00 42 00 4f 00 41 00 52 00
  44 00 56 00 45 00 52 00 53 00 49 00 4f 00 4e 00
  00 00                                # '&KEYBOARDVERSION'
block(store_keyboardversion_string)
  31 00 2e 00 30 00 2e 00 30 00 00 00  # '1.0.0'

block(store_targets_name)
  26 00 54 00 41 00 52 00 47 00 45 00 54 00 53 00 00 00 # '&TARGETS'
block(store_targets_string)
  64 00 65 00 73 00 6b 00 74 00 6f 00 70 00 00 00 # 'desktop'

block(sect)                         #  struct COMP_KMXPLUS_SECT {
  73 65 63 74                       #    KMX_DWORD header.ident;   // 0000 Section name
  diff(sect,endsect)                #    KMX_DWORD header.size;    // 0004 Section length
  diff(sect,eof)                    #    KMX_DWORD total;          // 0008 KMXPlus entire length
  sizeof(sectitems,8)               #    KMX_DWORD count;          // 000C number of section headers
                                    #  };
  # Next sections are sect entries
  #    KMX_DWORD sect;           // 0010+ Section identity
  #    KMX_DWORD offset;         // 0014+ Section offset relative to dpKMXPlus of section

block(sectitems)
  62 6b 73 70
  diff(sect,bksp)

  64 69 73 70
  diff(sect,disp)

  65 6c 65 6d
  diff(sect,elem)

  6b 65 79 73
  diff(sect,keys)

  6c 61 79 72
  diff(sect,layr)

  6c 69 73 74
  diff(sect,list)

  6c 6f 63 61
  diff(sect,loca)

  6d 65 74 61
  diff(sect,meta)

  6e 61 6d 65
  diff(sect,name)

  73 74 72 73
  diff(sect,strs)

  74 72 61 6e
  diff(sect,tran)

  75 73 65 74
  diff(sect,uset)

  76 61 72 73
  diff(sect,vars)

  76 6b 65 79
  diff(sect,vkey)

block(endsect)

# ----------------------------------------------------------------------------------------------------
# bksp
# ----------------------------------------------------------------------------------------------------

block(bksp)
  # TODO-LDML: see 'tran' for a more programmatic way to calculate the fields
  62 6b 73 70
  sizeof(bksp)
  01 00 00 00                       #   KMX_DWORD groupCount
  01 00 00 00                       #   KMX_DWORD transformCount
  00 00 00 00                       #   KMX_DWORD reorderCount

  # group 0
  00 00 00 00                       #   KMX_DWORD type = transform
  01 00 00 00                       #   KMX_DWORD count = 1
  00 00 00 00                       #   KMX_DWORD index = 0

  # transforms 0
  index(strNull,strElemTranFrom1b,2) #   KMX_DWORD str from  ^e
  index(strNull,strNull,2)          #   KMX_DWORD str to 0
  index(strNull,strNull,2)          #   KMX_DWORD str mapFrom 0
  index(strNull,strNull,2)          #   KMX_DWORD str mapTo 0


# ----------------------------------------------------------------------------------------------------
# disp
# ----------------------------------------------------------------------------------------------------

block(disp)                         # struct COMP_KMXPLUS_DISP {
  64 69 73 70                       #   KMX_DWORD header.ident;   // 0000 Section name - disp
  sizeof(disp)                      #   KMX_DWORD header.size;    // 0004 Section length
  01 00 00 00                       #   KMX_DWORD count;          // 0008 number of entries
  index(strNull,strElemBkspFrom2,2) #   KMX_DWORD baseCharacter   // 000C baseCharacter = 'e'
                                    # };

                                    # only entry:
  index(strNull,strA,2) #   KMX_DWORD to       // 000C baseCharacter = 'a'
  index(strNull,strElemTranFrom1,2) #   KMX_DWORD display   // 000C baseCharacter = '^'



# ----------------------------------------------------------------------------------------------------
# elem
# ----------------------------------------------------------------------------------------------------

block(elem)                         # struct COMP_KMXPLUS_ELEM {
  65 6c 65 6d                       #   KMX_DWORD header.ident;   // 0000 Section name - elem
  diff(elem,endelem)                #   KMX_DWORD header.size;    // 0004 Section length
  index(elemNull,endelem)           #   KMX_DWORD count;          // 0008 number of entries
                                    # };

#strings
  #elem #0 null element
  00 00 00 00                       #    KMX_DWORD offset;                 // 0010+ offset from this blob
  sizeof(elemNull,8)                #    KMX_DWORD length;                 // 0014+ str length (ELEMENT units)

  #elem #1 count=03
  #elem #2 count=03
  #elem #3 count=01


  diff(elem,elemSet)                #    KMX_DWORD offset;                 // 0010+ offset from this blob
  sizeof(elemSet,8)                 #    KMX_DWORD length;                 // 0014+ str length (ELEMENT units)

  diff(elem,elemOrdrFrom)           #    KMX_DWORD offset;                 // 0010+ offset from this blob
  sizeof(elemOrdrFrom,8)            #    KMX_DWORD length;                 // 0014+ str length (ELEMENT units)

  diff(elem,elemOrdrBefore)         #    KMX_DWORD offset;                 // 0010+ offset from this blob
  sizeof(elemOrdrBefore,8)          #    KMX_DWORD length;                 // 0014+ str length (ELEMENT units)

# now the elements
block(elemNull)

block(elemSet)
  61 00 00 00              #    KMX_DWORD element; 'a'
  00 00 00 00              #    KMX_DWORD flags;
  62 00 00 00              #    KMX_DWORD element; 'b'
  00 00 00 00              #    KMX_DWORD flags;
  63 00 00 00              #    KMX_DWORD element; 'c'
  00 00 00 00              #    KMX_DWORD flags;

block(elemOrdrFrom)
  # from="\u{1A60}[\u1A75-\u1A79]\u{1A45}" order="10 55 10"
  60 1a 00 00                        #    KMX_DWORD element;   '᩠'             // str: output string or UTF-32LE codepoint
  00 00 0A 00                        #    KMX_DWORD flags;                  // flag and order values - cp
  00 00 00 00  # TODO-LDML: uset #0  #    KMX_DWORD element;   [uset]       // str: output string or UTF-32LE codepoint
  02 00 37 00                        #    KMX_DWORD flags;                  // flag and order values - unicodeset
  45 1A 00 00                        #    KMX_DWORD element;   'ᩅ'          // str: output string or UTF-32LE codepoint
  00 00 0A 00                        #    KMX_DWORD flags;                  // flag and order values - unicodeset

block(elemOrdrBefore)
  # before="\u{1A6B}"
  6b 1a 00 00                        #    KMX_DWORD element;   'ᩫ'              // str: output string or UTF-32LE codepoint
  00 00 00 00                        #    KMX_DWORD flags;                  // flag and order values - unicodeset

block(endelem)

# ----------------------------------------------------------------------------------------------------
# keys
# ----------------------------------------------------------------------------------------------------

block(keys)                         # struct COMP_KMXPLUS_KEYS {
  6b 65 79 73                       #   KMX_DWORD header.ident;   // 0000 Section name - keys
  sizeof(keys)                      #   KMX_DWORD header.size;    // 0004 Section length
  02 00 00 00                       #   KMX_DWORD keyCount
  01 00 00 00                       #   KMX_DWORD flicksCount
  00 00 00 00                       #   KMX_DWORD flickCount
  02 00 00 00                       #   KMX_DWORD kmapCount;          // 0008 number of kmap
  # keys
  # (#0000) hmaqtugha
  27 01 00 00                       #   UTF-32    'U+0127'
  00 00 00 00                       #   KMX_DWORD (flags: none)
  index(strNull,strHmaqtugha,2)     #   KMXPLUS_STR 'hmaqtugha'
  00 00 00 00                       #   KMXPLUS_STR switch
  0A 00 00 00                       #   KMX_DWORD width*10
  02 00 00 00 # TODO: index(listNull,indexAe,4)         #   LIST longPress 'a e'
  00 00 00 00                       #   STR longPressDefault
  00 00 00 00 # TODO: index(listNull,listNull,4)        #   LIST multiTap
  00 00 00 00                       #   flicks 0
  # (#0001) that
  index(strNull,strKeys,2)          #   KMXPLUS_STR 'U+0127'
  01 00 00 00                       #   KMX_DWORD flags = extend
  index(strNull,strThat,2)          #   KMXPLUS_STR 'hmaqtugha'
  00 00 00 00                       #   KMXPLUS_STR switch
  0A 00 00 00                       #   KMX_DWORD width*10
  00 00 00 00 # TODO: index(listNull,listNull,4)        #   LIST longPress
  00 00 00 00                       #   STR longPressDefault
  00 00 00 00 # TODO: index(listNull,listNull,4)        #   LIST multiTap
  00 00 00 00                       #   flicks 0
  # flicks
  #  flicks 0 - null
  00 00 00 00                       #   KMX_DWORD count
  00 00 00 00                       #   KMX_DWORD flick
  00 00 00 00                       #   KMX_STR id
  # flick
  # Right now there aren’t any flick elements.
  #00 00 00 00                       #   LIST directions
  #00 00 00 01                       #   flags
  #00 00 00 00                       #   str: to
  # kmapdata:

  31 00 00 00  00 00 00 00  01 00 00 00  # KMX_DWORD vkey, mod, key;
  c0 00 00 00  00 00 00 00  00 00 00 00  # KMX_DWORD vkey, mod, key;


# ----------------------------------------------------------------------------------------------------
# layr
# ----------------------------------------------------------------------------------------------------

block(layr)                         # struct COMP_KMXPLUS_LAYR {
  6c 61 79 72                       #   KMX_DWORD header.ident;   // 0000 Section name - layr
  sizeof(layr)                      #   KMX_DWORD header.size;    // 0004 Section length
  01 00 00 00                       #   KMX_DWORD listCount
  01 00 00 00                       #   KMX_DWORD layerCount
  01 00 00 00                       #   KMX_DWORD rowCount
  02 00 00 00                       #   KMX_DWORD keyCount
  # list 0
  04 00 00 00                       #   KMX_DWORD hardware = 'us'
  00 00 00 00                       #   KMX_DWORD layer;
  01 00 00 00 # count
  7B 00 00 00                       #   KMX_DWORD minDeviceWidth; // 123
  # layers 0
  index(strNull,strBase,2)          #   KMXPLUS_STR id;
  00 00 00 00                       #   KMX_DWORD mod
  00 00 00 00                       #   KMX_DWORD row index
  01 00 00 00                       #   KMX_DWORD  count
  # rows 0
  00 00 00 00                       #   KMX_DWORD key index
  02 00 00 00                       #   KMX_DWORD count
  # keys
  index(strNull,strHmaqtugha,2)     #   KMXPLUS_STR locale;       // 'hmaqtugha'
  index(strNull,strThat,2)          #   KMXPLUS_STR locale;       // 'that'

# ----------------------------------------------------------------------------------------------------
# list
# ----------------------------------------------------------------------------------------------------

# TODO-LDML: lots of comment-out ahead. Need to revisit.

block(list)                         # struct COMP_KMXPLUS_LAYR_LIST {
  6c 69 73 74                       #   KMX_DWORD header.ident;   // 0000 Section name - list
  diff(list,endList)                #   KMX_DWORD header.size;    // 0004 Section length
  03 00 00 00                       #   KMX_DWORD listCount (should be 2)
  03 00 00 00                       #   KMX_DWORD indexCount (should be 2)
  # list #0 the null list
  block(listNull)
  00 00 00 00 #index(indexNull,indexNull,2)      #   KMX_DWORD list index (0)
  00 00 00 00                       #   KMX_DWORD lists[0].count
  block(listA)
  00 00 00 00 # first index
  01 00 00 00 #count
  block(listAe)
  01 00 00 00 # index(indexAe,indexNull,2)        #   KMX_DWORD list index (also 0)
  02 00 00 00                       #   KMX_DWORD count
  block(endLists)
  # indices
  #block(indexNull)
  # No null index
  # index(strNull,strNull,2)         #   KMXPLUS_STR string index
  block(indexA)
  index(strNull,strA,2) # a
  block(indexAe)
  index(strNull,strA,2) #   KMXPLUS_STR a
  index(strNull,strElemBkspFrom2,2) #   KMXPLUS_STR e
  block(endIndices)
  block(endList)

# ----------------------------------------------------------------------------------------------------
# loca
# ----------------------------------------------------------------------------------------------------

block(loca)                         # struct COMP_KMXPLUS_LOCA {
  6c 6f 63 61                       #   KMX_DWORD header.ident;   // 0000 Section name - loca
  sizeof(loca)                      #   KMX_DWORD header.size;    // 0004 Section length
  01 00 00 00                       #   KMX_DWORD count;          // 0008 number of locales
  index(strNull,strLocale,2)        #   KMXPLUS_STR locale;       // 000C+ locale string entry = 'mt'
                                    # };
# ----------------------------------------------------------------------------------------------------
# meta
# ----------------------------------------------------------------------------------------------------

block(meta)                         # struct COMP_KMXPLUS_META {
  6d 65 74 61                       #   KMX_DWORD header.ident;   // 0000 Section name - meta
  sizeof(meta)                      #   KMX_DWORD header.size;    // 0004 Section length
  index(strNull,strAuthor,2)        #   KMXPLUS_STR author;
  index(strNull,strConformsTo,2)    #   KMXPLUS_STR conform;
  index(strNull,strLayout,2)        #   KMXPLUS_STR layout;
  index(strNull,strNorm,2)          #   KMXPLUS_STR normalization;
  index(strNull,strIndicator,2)     #   KMXPLUS_STR indicator;
  index(strNull,strVersion,2)       #   KMXPLUS_STR version;
  00 00 00 00                       #   KMX_DWORD settings;
                                    # };
# ----------------------------------------------------------------------------------------------------
# store_targets_name
# ----------------------------------------------------------------------------------------------------

block(name)                         # struct COMP_KMXPLUS_META {
  6e 61 6d 65                       #   KMX_DWORD header.ident;   // 0000 Section name - name
  sizeof(name)                      #   KMX_DWORD header.size;    // 0004 Section length
  01 00 00 00                       #   KMX_DWORD count;          // 0008 number of names
  index(strNull,strName,2)          #   KMXPLUS_STR name;         // 000C+ name string entry = 'TestKbd'
                                    # };

# ----------------------------------------------------------------------------------------------------
# strs
# ----------------------------------------------------------------------------------------------------

block(strs)                         #  struct COMP_KMXPLUS_STRS {
  73 74 72 73                       #    KMX_DWORD header.ident;   // 0000 Section name - strs
  diff(strs,endstrs)                #    KMX_DWORD header.size;    // 0004 Section length
  index(strNull,endstrs,2)          #    KMX_DWORD count;          // 0008 count of str entries
                                    # };

  # Next sections are string entries
  #    KMX_DWORD offset;         // 0010+ offset from this blob
  #    KMX_DWORD length;         // 0014+ str length (UTF-16LE units)

  diff(strs,strNull)       sizeof(strNull,2)
  diff(strs,strVersion)    sizeof(strVersion,2)
  diff(strs,strNorm)       sizeof(strNorm,2)
  diff(strs,strName)       sizeof(strName,2)
  diff(strs,strFromSet)     sizeof(strFromSet,2)
  diff(strs,strUSet)       sizeof(strUSet,2)
  diff(strs,strAmarker)     sizeof(strAmarker,2)
  diff(strs,strElemTranFrom1) sizeof(strElemTranFrom1,2)
  diff(strs,strElemTranFrom1a) sizeof(strElemTranFrom1a,2)
  diff(strs,strElemTranFrom1b) sizeof(strElemTranFrom1b,2)
  diff(strs,strA)   sizeof(strA,2)
  diff(strs,strSet)   sizeof(strSet,2)
  diff(strs,strSet2)   sizeof(strSet2,2)
  diff(strs,strBase)   sizeof(strBase,2)
  diff(strs,strElemBkspFrom2) sizeof(strElemBkspFrom2,2)
  diff(strs,strHmaqtugha) sizeof(strHmaqtugha,2)
  diff(strs,strLocale)     sizeof(strLocale,2)
  diff(strs,strLayout)     sizeof(strLayout,2)
  diff(strs,strAuthor)     sizeof(strAuthor,2)
  diff(strs,strConformsTo) sizeof(strConformsTo,2)
  diff(strs,strThat)   sizeof(strThat,2)
  diff(strs,strVse)   sizeof(strVse,2)
  diff(strs,strVst)   sizeof(strVst,2)
  diff(strs,strVus)   sizeof(strVus,2)
  diff(strs,strTranTo)          sizeof(strTranTo,2)
  diff(strs,strKeys)       sizeof(strKeys,2)
  diff(strs,strIndicator)  sizeof(strIndicator,2)
  diff(strs,strSentinel0001)  sizeof(strSentinel0001,2)


  # String table -- block(x) is used to store the null u16char at end of each string
  #                 without interfering with sizeof() calculation above

#str #00
  block(strNull)             block(x) 00 00                                             # the zero-length string
  block(strVersion)          31 00 2e 00 30 00 2e 00 30 00   block(x) 00 00             # '1.0.0'
  block(strNorm)             4e 00 46 00 43 00   block(x) 00 00                         # 'NFC'
  block(strName)             54 00 65 00 73 00 74 00 4b 00 62 00 64 00   block(x) 00 00 # 'TestKbd'
  block(strFromSet)          5B 00 5C 00 75 00 31 00 41 00 37 00 35 00 2D 00 5C 00 75 00 31 00 41 00 37 00 39 00 5D 00 block(x) 00 00 # [\u1a75-\u1a79]
  block(strUSet)             5b 00 61 00 62 00 63 00 5d 00 block(x) 00 00               # '[abc]'
  block(strAmarker)          5C 00 6D 00 7B 00 61 00 7D 00 block(x) 00 00               # '\m{a}'
  block(strElemTranFrom1)    5E 00 block(x) 00 00                                       # '^'
  block(strElemTranFrom1a)   5E 00 61 00 block(x) 00 00                                       # '^a'
  block(strElemTranFrom1b)   5E 00 65 00 block(x) 00 00                                       # '^e'
  block(strA)    61 00 block(x) 00 00                                       # 'a'
  block(strSet)              61 00 20 00 62 00 20 00 63 00 block(x) 00 00               # 'a b c'
#str #0A
  block(strSet2)             61 00 62 00 63 00 block(x) 00 00                           # 'abc'
  block(strBase)             62 00 61 00 73 00 65 00 block(x) 00 00                     # 'base'
  block(strElemBkspFrom2)    65 00 block(x) 00 00                                       # 'e'
  block(strHmaqtugha)        68 00 6d 00 61 00 71 00 74 00 75 00 67 00 68 00 61 00 block(x) 00 00   # 'hmaqtugha'
#str #10
  block(strLocale)           6d 00 74 00   block(x) 00 00                               # 'mt'
  block(strLayout)           71 00 77 00 65 00 72 00 74 00 79 00   block(x) 00 00       # 'qwerty'
  block(strAuthor)           73 00 72 00 6c 00 32 00 39 00 35 00   block(x) 00 00       # 'srl295'
  block(strConformsTo)       74 00 65 00 63 00 68 00 70 00 72 00 65 00 76 00
                             69 00 65 00 77 00 block(x) 00 00                         # 'techpreview'
  block(strThat)             74 00 68 00 61 00 74 00 block(x) 00 00                     # 'that'
  block(strVse)              76 00 73 00 65 00 block(x) 00 00                     # 'vse'
  block(strVst)              76 00 73 00 74 00 block(x) 00 00                     # 'vst'
  block(strVus)              76 00 75 00 73 00 block(x) 00 00                     # 'vus'
  block(strTranTo)           E2 00 block(x) 00 00                                       # 'â'
#str #1a
  block(strKeys)             90 17 b6 17 block(x) 00 00                               # 'ថា'
  # <reorder before="ᩫ" from="᩠᩵ᩅ" order="10 55 10" />
  block(strIndicator)        3d d8 40 de block(x) 00 00                               # '🙀'
<<<<<<< HEAD
  block(strSentinel0001)     FF FF 08 00 01 00 block(x) 00 00                   # U+FFFF U+0001
=======
  block(strSentinel0001)     FF FF 08 00 01 00 block(x) 00 00                   # UC_SENTINEL CODE_DEADKEY U+0001


>>>>>>> 9598148a

block(endstrs)                      # end of strs block

# ----------------------------------------------------------------------------------------------------
# tran
# ----------------------------------------------------------------------------------------------------

block(tran)                         # struct COMP_KMXPLUS_TRAN {
  74 72 61 6e                       #   KMX_DWORD header.ident;   // 0000 Section name - tran
  diff(tran,tranEnd)                #   KMX_DWORD header.size;    // 0004 Section length
  diff(tranGroupStart,tranTransformStart,12) #   KMX_DWORD groupCount;
  diff(tranTransformStart,tranReorderStart,16) #   KMX_DWORD transformCount;
  diff(tranReorderStart,tranEnd,8) #   KMX_DWORD reorderCount;

  block(tranGroupStart)             # COMP_KMXPLUS_TRAN_GROUP
    # group 0
    00 00 00 00                       # KMX_DWORD type = transform
    02 00 00 00                       # KMX_DWORD count
    diff(tranTransformStart,tranTransform0,16) # KMX_DWORD index

    # group 1
    00 00 00 00                       # KMX_DWORD type = transform
    01 00 00 00                       # KMX_DWORD count
    diff(tranTransformStart,tranTransform2,16) # KMX_DWORD index

    # group 2
    01 00 00 00                       # KMX_DWORD type = reorder
    01 00 00 00                       # KMX_DWORD count
    diff(tranReorderStart,tranReorder0,8) # KMX_DWORD index

  # transforms
  block(tranTransformStart)         # COMP_KMXPLUS_TRAN_TRANSFORM
    block(tranTransform0)
    index(strNull,strElemTranFrom1a,2)  #    KMXPLUS_STR from;
    index(strNull,strTranTo,2)        #    KMXPLUS_STR to;
    index(strNull,strNull,2)          # mapFrom
    index(strNull,strNull,2)          # mapTo

  block(tranTransform1)
    index(strNull,strA,2)  #    KMXPLUS_STR from; 'a'
    index(strNull,strSentinel0001,2)        #    KMXPLUS_STR to; \m{a}
    index(strNull,strNull,2)          # mapFrom
    index(strNull,strNull,2)          # mapTo

  block(tranTransform2)  # Next group
    index(strNull,strSentinel0001,2)  #    KMXPLUS_STR from; (\m{a})
    index(strNull,strNull,2)        #    KMXPLUS_STR to; (none)
    index(strNull,strNull,2)          # mapFrom
    index(strNull,strNull,2)          # mapTo

  # reorders
  block(tranReorderStart)           # COMP_KMXPLUS_TRAN_REORDER
    block(tranReorder0)
    index(elemNull,elemOrdrFrom)      #    KMXPLUS_ELEM elements;
    index(elemNull,elemOrdrBefore)    #    KMXPLUS_ELEM before;

block(tranEnd)

block(uset)
  75 73 65 74                       #   KMX_DWORD header.ident;   // 0000 Section name - uset
  diff(uset,usetEnd)                #   KMX_DWORD header.size;    // 0004 Section length
  01 00 00 00           # lists
  01 00 00 00           # elements
  # lists
  00 00 00 00           # first list
  01 00 00 00           # size: 1
  index(strNull,strFromSet,2)           # str
  # ranges
   # range @0
  75 1A 00 00           # start
  79 1A 00 00           # end
  block(usetEnd)

block(vars)                         # struct COMP_KMXPLUS_VARS {
  76 61 72 73                       #   KMX_DWORD header.ident;   // 0000 Section name - vars
  diff(vars,varsEnd)                #   KMX_DWORD header.size;    // 0004 Section length
  01 00 00 00                       #   KMX_DWORD markers - list 1 ['a']
  diff(varsBegin,varsEnd,16)        #   KMX_DWORD varCount

  block(varsBegin)
  # var 0
  00 00 00 00                       #   KMX_DWORD type = str
  index(strNull,strA,2)             #   KMXPLUS_STR id  'a'
  index(strNull,strAmarker,2)       #   KMXPLUS_STR value '\m{a}'
  00 00 00 00                       #   KMXPLUS_ELEM

  # var 1
  01 00 00 00                       #   KMX_DWORD type = set
  index(strNull,strVse,2)           #   KMXPLUS_STR id  'vse'
  index(strNull,strSet,2)           #   KMXPLUS_STR value 'a b c'
  01 00 00 00                       #   KMXPLUS_ELEM elem 'a b c' see 'elemSet'

  # var 2
  00 00 00 00                       #   KMX_DWORD type = string
  index(strNull,strVst,2)           #   KMXPLUS_STR id  'vst'
  index(strNull,strSet2,2)          #   KMXPLUS_STR value 'abc'
  00 00 00 00                       #   KMXPLUS_ELEM elem

  # var 3
  02 00 00 00                       #   KMX_DWORD type = string
  index(strNull,strVus,2)           #   KMXPLUS_STR id  'vus'
  index(strNull,strUSet,2)          #   KMXPLUS_STR value '[abc]'
  00 00 00 00                       #   KMXPLUS_ELEM elem
block(varsEnd)

block(vkey)                         # struct COMP_KMXPLUS_VKEY {
  76 6b 65 79                       #   KMX_DWORD header.ident;   // 0000 Section name - vkey
  sizeof(vkey)                      #   KMX_DWORD header.size;    // 0004 Section length
  02 00 00 00                       #   KMX_DWORD count;          // 0008 Number of vkey maps

  41 00 00 00    51 00 00 00        #   KMX_DWORD vkey;  KMX_DWORD target; // K_A => K_Q
  51 00 00 00    41 00 00 00        #   KMX_DWORD vkey;  KMX_DWORD target; // K_Q => K_A
                                    # };

block(eof)   # end of file<|MERGE_RESOLUTION|>--- conflicted
+++ resolved
@@ -465,13 +465,9 @@
   block(strKeys)             90 17 b6 17 block(x) 00 00                               # 'ថា'
   # <reorder before="ᩫ" from="᩠᩵ᩅ" order="10 55 10" />
   block(strIndicator)        3d d8 40 de block(x) 00 00                               # '🙀'
-<<<<<<< HEAD
-  block(strSentinel0001)     FF FF 08 00 01 00 block(x) 00 00                   # U+FFFF U+0001
-=======
   block(strSentinel0001)     FF FF 08 00 01 00 block(x) 00 00                   # UC_SENTINEL CODE_DEADKEY U+0001
 
 
->>>>>>> 9598148a
 
 block(endstrs)                      # end of strs block
 
