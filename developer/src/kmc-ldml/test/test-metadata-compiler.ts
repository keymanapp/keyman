--- conflicted
+++ resolved
@@ -13,11 +13,7 @@
     const inputFilename = makePathToFixture('basic.xml');
 
     // Compile the keyboard
-<<<<<<< HEAD
-    const kmx = await compileKeyboard(inputFilename, {...compilerTestOptions, debug:true, addCompilerVersion:true});
-=======
-    const kmx = compileKeyboard(inputFilename, {...compilerTestOptions, saveDebug:true, shouldAddCompilerVersion:true});
->>>>>>> 66f24895
+    const kmx = await compileKeyboard(inputFilename, {...compilerTestOptions, saveDebug:true, shouldAddCompilerVersion:true});
     checkMessages();
     assert.isNotNull(kmx);
 
@@ -52,11 +48,7 @@
     const inputFilename = makePathToFixture('basic.xml');
 
     // Compile the keyboard
-<<<<<<< HEAD
-    const kmx = await compileKeyboard(inputFilename, {...compilerTestOptions, debug:true, addCompilerVersion:false});
-=======
-    const kmx = compileKeyboard(inputFilename, {...compilerTestOptions, saveDebug:true, shouldAddCompilerVersion:false});
->>>>>>> 66f24895
+    const kmx = await compileKeyboard(inputFilename, {...compilerTestOptions, saveDebug:true, shouldAddCompilerVersion:false});
     checkMessages();
     assert.isNotNull(kmx);
 
