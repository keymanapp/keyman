--- conflicted
+++ resolved
@@ -32,10 +32,7 @@
   "dependencies": {
     "@keymanapp/common-types": "*",
     "@keymanapp/keyman-version": "*",
-<<<<<<< HEAD
-=======
     "@keymanapp/models-templates": "*",
->>>>>>> 9bcd0e21
     "typescript": "^5.4.5"
   },
   "devDependencies": {
