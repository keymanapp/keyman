{
  "name": "@keymanapp/kmc-model",
  "description": "Keyman Developer lexical model compiler",
  "keywords": [
    "keyboard",
    "keyman",
    "unicode",
    "lexical-model",
    "predictive-text"
  ],
  "type": "module",
  "exports": {
    ".": "./build/src/main.js"
  },
  "files": [
    "/build/src/"
  ],
  "scripts": {
    "build": "tsc -b",
    "lint": "eslint .",
    "test": "npm run lint && cd test && tsc -b && cd .. && c8 --reporter=lcov --reporter=text mocha"
  },
  "author": "Marc Durdin <marc@keyman.com> (https://github.com/mcdurdin)",
  "contributors": [
    "Eddie Antonio Santos <Eddie.Santos@nrc-cnrc.gc.ca>",
    "Joshua Horton"
  ],
  "license": "MIT",
  "bugs": {
    "url": "https://github.com/keymanapp/keyman/issues"
  },
  "dependencies": {
    "@keymanapp/common-types": "*",
    "@keymanapp/keyman-version": "*",
<<<<<<< HEAD
    "@keymanapp/common-types": "*",
=======
    "@keymanapp/models-templates": "*",
    "@keymanapp/models-types": "*",
>>>>>>> 53992ee0
    "typescript": "^5.4.5"
  },
  "devDependencies": {
    "@keymanapp/developer-test-helpers": "*",
    "@types/mocha": "^5.2.7",
    "@types/node": "^20.4.1",
    "c8": "^7.12.0",
    "chalk": "^2.4.2",
    "esbuild": "^0.18.9",
    "mocha": "^10.0.0"
  },
  "mocha": {
    "spec": "build/test/**/test-*.js",
    "require": [
      "source-map-support/register"
    ]
  },
  "c8": {
    "all": true,
    "src": [
      "src/"
    ],
    "exclude-after-remap": true,
    "exclude": [
      "test/",
      "tools/",
      "src/lexical-model.ts"
    ]
  },
  "repository": {
    "type": "git",
    "url": "git+https://github.com/keymanapp/keyman.git"
  }
}<|MERGE_RESOLUTION|>--- conflicted
+++ resolved
@@ -32,12 +32,6 @@
   "dependencies": {
     "@keymanapp/common-types": "*",
     "@keymanapp/keyman-version": "*",
-<<<<<<< HEAD
-    "@keymanapp/common-types": "*",
-=======
-    "@keymanapp/models-templates": "*",
-    "@keymanapp/models-types": "*",
->>>>>>> 53992ee0
     "typescript": "^5.4.5"
   },
   "devDependencies": {
