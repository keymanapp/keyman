--- conflicted
+++ resolved
@@ -41,15 +41,4 @@
 
 echo "Uploading symbols for developer/"
 sentry-cli upload-dif -p keyman-developer -t breakpad -t pdb . --include-sources
-<<<<<<< HEAD
-sentry-cli releases -p keyman-developer files "release-$VERSION_WITH_TAG" upload-sourcemaps \
-  ./TIKE/xml \
-  ../bin/server \
-  ./kmc/build \
-  ./kmc-model/build \
-  ./kmc-package/build \
-  ./kmc-model-info/build \
-  ./kmc-keyboard/build
-=======
-sentry-cli releases -p keyman-developer files "$VERSION_GIT_TAG" upload-sourcemaps ./TIKE/xml ../bin/server ./kmlmc/dist
->>>>>>> 224402b9
+sentry-cli releases -p keyman-developer files "$VERSION_GIT_TAG" upload-sourcemaps ./TIKE/xml ../bin/server ./kmlmc/dist