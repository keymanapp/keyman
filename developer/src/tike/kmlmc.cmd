--- conflicted
+++ resolved
@@ -3,15 +3,6 @@
 rem This script is based on /developer/src/node/inst/kmlmc.cmd. It is stored here
 rem in order to allow TIKE to call out to the compiler while debugging.
 if exist "%~dp0..\inst\node\dist\node.exe" (
-<<<<<<< HEAD
-  rem If running in windows/src/developer/x/:
-  set nodeexe="%~dp0..\inst\node\dist\node.exe"
-  set nodecli="%~dp0..\kmlmc\dist\kmlmc.js"
-) else if exist "%~dp0..\src\inst\node\dist\node.exe" (
-  rem If running in windows/bin/developer/:
-  set nodeexe="%~dp0..\src\inst\node\dist\node.exe"
-  set nodecli="%~dp0..\src\kmlmc\dist\kmlmc.js"
-=======
   rem If running in developer/src/tike/:
   set nodeexe="%~dp0..\inst\node\dist\node.exe"
   set nodecli="%~dp0..\kmc\build\src\kmlmc.js"
@@ -19,7 +10,6 @@
   rem If running in developer/bin/:
   set nodeexe="%~dp0..\src\inst\node\dist\node.exe"
   set nodecli="%~dp0..\src\kmc\build\src\kmlmc.js"
->>>>>>> 85ed41e1
 ) else (
   rem Cannot find node or kmlmc.js relative to execution path
   echo Error: node.exe or kmlmc.js not found.
