--- conflicted
+++ resolved
@@ -469,7 +469,6 @@
     </Control>
   </Form>
 
-<<<<<<< HEAD
   <Form Name="context/new-model-project-parameters">
     <Control Name="editAuthor" Title="Author Name">
       <p>The name of the developer of the keyboard. This is either your full name or 
@@ -554,7 +553,9 @@
 
     <Control Name="cmdCancel" Title="Cancel">
       <p>Click Cancel to close the dialog without saving changes.</p>
-=======
+    </Control>
+  </Form>
+
   <Form Name="context/wordlist-editor">
     <Control Name="pages" Title="Wordlist tabs">
       <p>Wordlist tabs have two views: Design, and Code. Changes to one view are reflected 
@@ -605,7 +606,6 @@
       <p>The message window appears at the bottom of the screen, or floating in a toolbar 
       window. It contains a list of error and warning messages returned from a compilation 
       session. You can undock and dock the window by dragging its title bar.</p>
->>>>>>> 4a7b7662
     </Control>
   </Form>
 
