﻿<?xml version="1.0" encoding="utf-8" ?>
<?xml-stylesheet type="text/xsl" href="help.xsl" ?>
<ContextHelp>

  <LanguageReference Name="group">
    <p>(TODO: add  documentation on group)</p>
  </LanguageReference>

  <Form Name="context/character-map">
    <Control Name="editFilter" Title="Character Map Filter">
      <p>The Filter allows a user to reduce the number of characters displayed in the character map. The standard filter options used are by font name or block name.</p>
    </Control>

    <Control Name="grid" Title="Character Map">
      <p>The Character Map Grid displays each character in a square, with a visual representation of the character and the Unicode value displayed at the bottom of the square. Each font group is divided into a block headed by the font name.</p>
    </Control>

    <Control Name="cmdFilter" Title="Character Map Filter">
      <p>The Filter allows a user to reduce the number of characters displayed in the
      character map. The standard filter options used are by font name or block name.</p>
    </Control>

    <Control Name="rbRange" Title="Character Map Filter">
      <p>The filter format for a range is: [U+]XXXX-[U+]YYYY, where U+ is optional,
      XXXX is the starting Unicode value and YYYY is the finishing Unicode value.</p>
    </Control>

    <Control Name="editRangeStart" Title="Character Map Filter">
      <p>The filter format for a range is: [U+]XXXX-[U+]YYYY, where U+ is optional,
      XXXX is the starting Unicode value and YYYY is the finishing Unicode value.</p>
    </Control>

    <Control Name="editRangeStop" Title="Character Map Filter">
      <p>The filter format for a range is: [U+]XXXX-[U+]YYYY, where U+ is optional,
      XXXX is the starting Unicode value and YYYY is the finishing Unicode value.</p>
    </Control>

    <Control Name="rbName" Title="Character Map Filter">
      <p>The Filter allows a user to reduce the number of characters displayed in the
      character map. The standard filter options used are by font name or block name.</p>
    </Control>

    <Control Name="cmdCharactersInCurrentFontOnly" Title="Character Map Filter">
      <p> "&gt;" placed at the start of an entry will only show characters in the currently
      selected Character Map font. This is helpful when trying to determine which characters
      a given font supports.</p><br></br>
      <p>Example: &gt;LAO </p><br></br>
      <p>finds all characters with names starting in "LAO" in the current font</p>
    </Control>

    <Control Name="cmdBlock" Title="Character Map Filter">
      <p> "&lt;" placed at the start of an entry will search Unicode block names instead of
      character names. This is helpful when searching for characters within related
      blocks</p><br></br>
      <p>Example:  &lt;Thai </p><br></br>
      <p>finds the Thai Unicode block</p>
    </Control>

    <Control Name="cmdStar" Title="Character Map Filter">
      <p>Using "*" in an entry serves as a wildcard for any number of places in that entry.
      For example, searching for "greek*alpha" will find characters whose Unicode names begin
      with the word "Greek" and contain the word "Alpha" any number of places later.
      This is helpful when searching for characters that share a common element in
      their names (e.g. capital).</p>
    </Control>

    <Control Name="cmdQuestionMark" Title="Character Map Filter">
      <p>Using "?" anywhere in an entry serves as a wildcard for that single place in the entry.
      For example, searching for "s???e" will return both the SPACE and the SMILE characters,
      among others.</p><br></br>
    </Control>

    <Control Name="cmdRange" Title="Character Map Filter">
      <p>Example: 1000-119F </p><br></br>
      <p>finds all characters between U+1000 and U+119F (inclusive) -
      the Myanmar alphabet in this case</p>
    </Control>

    <Control Name="cmdSet" Title="Character Map Filter">
      <p>Example: LATIN * LETTER [AEIOU] </p><br></br>
      <p>finds all all Latin A,E,I,O or U vowel combinations</p>
    </Control>

    <Control Name="cmdDollar" Title="Character Map Filter">
      <p>"$" placed at the end of an entry will match from the end of a Unicode character name.
      This option works best when used with "*" or "?".</p><br></br>
      <p>Example: LATIN * LETTER A$ </p><br></br>
      <p>finds only "a" and "A"</p>
    </Control>

    <Control Name="cmdOK" Title="Character Map Filter">
      <p>Click OK to save changes and close the dialog.</p>
    </Control>

    <Control Name="cmdCancel" Title="Character Map Filter">
      <p>Click Cancel to close the dialog without saving changes.</p>
    </Control>
  </Form>

  <!-- ========================================================================
       Keyboard Editor
       ======================================================================== -->

  <Form Name="context/keyboard-editor">
    <Control Name="pages" Title="Keyboard Editor">
      <p>Keyboard Editor page consists of:
        <ul>
          <li>Details</li>
          <li>Layout</li>
          <li>Icon</li>
          <li>On-Screen</li>
          <li>Touch Layout</li>
          <li>Build</li>
        </ul>
      </p>
    </Control>

    <!-- Details tab -->
    <Control Name="editName" Title="Keyboard Name">
      <p>The name of the keyboard is displayed in Keyman Configuration, in the tray menu and in many other places.  It should be a descriptive
      name, in any language, but remember that some applications may use a font that does not include the language you are writing the
      keyboard name in.  Don't include a version number, help information or hotkey in the name.</p>

      <p>This corresponds to the following source line:</p>
      <div class="code">store(&amp;name) 'My Keyboard'</div>
    </Control>
    <Control Name="clbTargets" Title="Targets">
      <p>Specifies the platforms for which this keyboard is designed. Where possible, use more generic targets, for example, use
      <div class="code">mobile</div> instead of both <div class="code">androidphone</div> and <div class="code">iphone</div>.
      preference, use <div class="code">any</div>.</p>
    </Control>
    <Control Name="cbType" Title="Character Set">
      <p>Your keyboard should be either Unicode or Codepage based.  Most keyboards today will be Unicode.  If you are designing in the source editor,
      you can create a keyboard that is includes both Unicode and Codepage (or "ANSI") rules.</p>

      <p>This corresponds to either of the following source lines:</p>
      <div class="code">
        begin ANSI &gt; use(main)<br />
        begin Unicode &gt; use(main)
      </div>
    </Control>
    <Control Name="editCopyright" Title="Copyright">
      <p>Copyright details for the keyboard are displayed when the keyboard is installed.  They can also be viewed in Keyman Configuration.</p>

      <p>This corresponds to the following source line:</p>
      <div class="code">store(&amp;copyright) '© 2006 My Company'</div>
    </Control>
    <Control Name="editMessage" Title="Message">
      <p>The message provides some additional information to a user of your keyboard, when they install the keyboard.</p>

      <p>This corresponds to the following source line:</p>
      <div class="code">store(&amp;message) 'Here is a message about a keyboard'</div>
    </Control>

    <Control Name="editKeyboardVersion" Title="Keyboard Version">
    <p>The Keyboard Version documents the version of the keyboard.</p>
    <p>A keyboard version should be updated whenever there are changes to a keyboard. The good principles to follow are: 
    <ul>
      <li> Increment the major version number for a
      keyboard that has significant new functionality.</li>
      <li> Increment the minor version number for changes that impact functionality but not 
      in a significant manner.</li>
      <li> Optionally, use a third number for bug fixes.</li>
    </ul>
    </p>
    <p>This corresponds to the following source line:</p>
      <div class="code">store(&amp;keyboardversion) '1.1.2'</div>
    <p><b>Note:</b> there is a difference between &amp;keyboardversion, which documents the keyboard version, and &amp;version,
     which determines which version of Keyman a keyboard will run with. </p>
    </Control>

    <Control Name="memoComments" Title="Comments">
      <p>In this field, enter information about the keyboard for your own reference.  These comments will only be visible in the
      source file, and not to users of your keyboard.</p>

      <p>The comments are placed at the top of the source file, e.g.:</p>
      <div class="code">
        c Version 1.2 - fixed a bug with the 'k' key<br/>
        c Version 1.1 - improved matching on vowels<br/>
        c Version 1.0 - initial version
      </div>
    </Control>
    <Control Name="editKeyOutputText" Title="Output Character(s)">
      <p>To select another key in the keyboard, either:</p>
      <ul>
        <li>Click on the key with the mouse, or</li>
        <li>Press and release the Ctrl key to choose with the keyboard</li>
      </ul>
    </Control>

    <Control Name="chkKMWRTL" Title="Keyboard is right-to-left">
      <p>Select this option to tell KeymanWeb to flag text entered by this keyboard as right-to-left (e.g. Arabic, Hebrew)</p>
    </Control>

    <Control Name="editKMWHelpText" Title="Help Text">
      <p>A simple line of text to show under the On Screen Keyboard in KeymanWeb.  Can contain HTML formatting and links.  Mutually exclusive with the Help File box</p>
    </Control>

    <Control Name="editKMWHelpFile" Title="Help File">
      <p>More complex help can be included by including an external file.  See the European Latin keyboard in Samples for a comprehensive example.</p>
    </Control>

    <Control Name="cmdKMWBrowseHelpFile" Title="Browse Help File">
      <p>Choose a help file to include in the keyboard</p>
    </Control>

    <Control Name="cmdCompileKeymanWeb" Title="Compile to Web">
      <p>Compiles the keyboard for KeymanWeb.  Two output files will be generated: [filename].js and [filename]_load.js.  The KeymanWeb Tutorial
      contains more information about the difference between the two output files.</p>
    </Control>

    <Control Name="cmdTestKeymanWeb" Title="Test KeymanWeb Keyboard">
      <p>Tests your KeymanWeb keyboard in an Internet Explorer embedded window</p>
    </Control>

    <Control Name="gridFeatures" Title="Features">
      <p>The Features grid controls which additional file components are included in 
      the keyboard. Each of the features relates to a system store. Here are the file
      components:
      <ul>
        <li>Embedded JavaScript</li>
        <li>Embedded CSS</li>
        <li>Web Help</li>
        <li>Include Codes</li>
        <li>Desktop On-Screen Keyboard (auto-included if Targets is any)</li>
        <li>Touch-Optimised Keyboard (auto-included if Targets is any)</li>
      </ul>
      Icon will be automatically included when a new keyboard project is created.
      </p>
    </Control>
    
    <Control Name="cmdAddFeature" Title="Add feature">
      <p>This will open a selection dialog allowing you to choose a feature to add to 
      the keyboard project. Adding a feature will add an extra tab to the editor, 
      and add the corresponding store to the keyboard source</p>
    </Control>
    
    <Control Name="cmdEditFeature" Title="Edit feature">
      <p>Depending on what is included in the Feature Grid, you can select a feature from
      the grid then click on Edit... This will take you to the corresponding tab and 
      let you make changes.
      </p>
    </Control>

    <Control Name="cmdRemoveFeature" Title="Remove feature">
      <p>Removing a feature will not delete the component file, 
      but will just remove the store from the keyboard source.
      </p>
    </Control>

    <!-- Layout tab -->
    <!-- Icon tab -->
    <Control Name="cmdbitmapChange" Title="Change" TopicName="context/keyboard-editor#toc-icon-tab">
      <p>The Change option allows the editing of the icon filename.</p>
    </Control>
    <Control Name="cmdExport" Title="Export" TopicName="context/keyboard-editor#toc-icon-tab">
      <p>The Export option allows the exporting of the new image to a selected location.</p>
    </Control>
    <Control Name="cmdImport" Title="Import" TopicName="context/keyboard-editor#toc-icon-tab">
      <p>The import option allows for the loading of an existing icon from a selected location.</p>
    </Control>
    <Control Name="panEdit" Title="Icon Editor" TopicName="context/keyboard-editor#toc-icon-tab">
      <p>The toolbox allows for the changing of the colours, addition of text and shapes.  It also allows for the moving of the icon around the canvas and also a preview of the icon is displayed.</p>
    </Control>
    
    <Control Name="palColours" Title="Colours">
      <p>Click on a colour from the box to apply the colour onto the Keyboard's 
      icon. You can see the Foreground Color displays the colour you chose. To deselect 
      the colour, click on the X mark on the corner left of the colour box, or choose 
      another colour.
      </p>
    </Control>

    <!-- On-Screen tab: see context/keyboard-editor#toc-on-screen-tab -->
    <Control Name="pages" Title="Pages">
      <p>This tab allows you to edit the visual representation of your keyboard 
      layout. The content on this tab is stored in the .kvks file associated with 
      your keyboard. The visual representation is used only in desktop and desktop 
      web; however if no touch layout is defined, this layout will be synthesized 
      into a touch layout automatically.
      </p>
      <p>An On-Screen keyboard is optional but in most keyboards is recommended. 
      The On-Screen keyboard may not always match the actual layout identically, 
      because you may choose to hide some of the details of encoding from the 
      interface presented to the user.
      </p>
      <p>
      This keyboard layout can also be printed or included in HTML or other documentation. 
      The editor allows you to export the file to HTML, PNG or BMP formats.
      </p>
    </Control>
      
    <Control Name="chkFillUnderlyingLayout" Title="Auto-fill underlying layout">
      <p>If this option is checked, when the Fill from layout button is clicked, 
      then keys without corresponding rules in the Layout will be filled with the 
      base layout character.
      </p>
    </Control>
    <!-- Touch Layout tab: see context/keyboard-editor#toc-touch-layout-tab -->
    <!-- Source tab -->
    <!-- Compile tab -->

    <Control Name="chkCustomOnScreenKeyboard" Title="Include">
      <p>A custom on screen (visual) keyboard can be included with your new keyboard. Check this option to display the on screen keyboard and options available.</p>
    </Control>
    <Control Name="chkLayoutDisplay102key" Title="European Keyboards">
      <p>On European Keyboards a 102nd key is added.  This allows you to map a character on the 102nd key.</p>
    </Control>
    <Control Name="chkIncludeTaskbarIcon" Title="Taskbar">
      <p>This option allows the user to choose whether the keyboard icon is displayed on the taskbar and to customise the look of the icon. Check the Include Icon on the Taskbar to display the icon bitmap editor.</p>
    </Control>
    <Control Name="chkSplitCtrlAlt" Title="Right Ctrl/Alt">
      <p>Allows for more combinations and also leaves the left Ctrl and Alt keys for general keyboard shortcuts, for example Ctrl C for Copy and Ctrl V for Paste.</p>
    </Control>
    <Control Name="cmdAddToProject" Title="Project">
      <p>This option adds the keyboard to the current active project.</p>
    </Control>
    <Control Name="cmdCompile" Title="Compile Keyboard">
      <p>Select this option to begin the compiling of the keyboard. The success of the compile is displayed at the bottom of the screen.  If errors are displayed, click on the Start Debugging button.</p>
    </Control>
    <Control Name="cmdInsertCopyright" Title="">
      <p>Insert Copyright</p>
      <p>This allows for the insertion of a copyright symbol if needed.</p>
    </Control>
    <Control Name="cmdInstall" Title="Install">
      <p>Install the compiled keyboard on to the computer.</p>
    </Control>
    <Control Name="lbDebugHosts" Title="Debug Hosts">
      <p>To test on other platforms, open one of the debug host addresses
      on your device.  Your device will need to be on the same network as
      this computer.</p>

      <p>You can test within the web browser on your device, or in the
      native app if you have it installed: just click the Install
      button on the debugger web page.</p>
    </Control>
    <Control Name="cmdSendURLsToEmail" Title="Send URLs to Email">
      <p>The Send to email function makes it easier to open the addresses
      on your mobile device without having to enter them manually.</p>
    </Control>
    <Control Name="cmdOpenContainingFolder2" Title="Open Containing Folder">
      <p>This option will open the folder that contains all the files saved for the new keyboard project.</p>
    </Control>
    <Control Name="cmdStartDebugging" Title="Start Debugging">
      <p>This option will allow for the debugging of a keyboard that could not be compiled and specific errors are displayed. It will direct the user to the source code of the keyboard file.</p>
    </Control>
    <Control Name="cmdUninstall" Title="Uninstall">
      <p>Uninstall the keyboard from the computer.</p>
    </Control>
    <Control Name="cmdUpload" Title="Upload">
      <p>This option allows the user to upload the compiled keyboard to Tavultesoft website to allow the sharing of the keyboard files.</p>
    </Control>
    <Control Name="cmdVKChange" Title="Change">
      <p>The change button allows the change of the filename and/or location of the on screen keyboard.</p>
    </Control>
    <Control Name="editCharacterSet" Title="Unicode">
      <p>Your keyboard should be either Unicode or Codepage based. Most keyboards today will be Unicode. If you are designing in the source editor, you can create a keyboard that is includes both Unicode and Codepage (or "ANSI") rules.</p>
      <p>This corresponds to either of the following source lines:</p>
      <p>begin ANSI &gt; use(main)</p>
      <p>begin Unicode &gt; use(main)</p>
    </Control>
    <Control Name="editComments" Title="Message">
      <p>The message provides some additional information to a user of your keyboard, when they install the keyboard.</p>
      <p>This corresponds to the following source line:</p>
      <p>store(&amp;message) 'Here is a message about a keyboard''</p>
    </Control>
    <Control Name="editCopyright" Title="Keyman Configuration">
      <p>Copyright details for the keyboard are displayed when the keyboard is installed. They can also be viewed in Keyman Configuration.</p>
    </Control>
    <Control Name="editKeyOutputCode" Title="Unicode Character Value">
      <p>If the Unicode value is known, enter the value and the corresponding character will be displayed on the key.</p>
    </Control>
    <Control Name="editMessage" Title="Message">
      <p>To add additional details about the keyboard. The message will be displayed when the keyboard is selected in Keyman Configuration.</p>
    </Control>
    <Control Name="editOuputCharacters" Title="Release">
      <p>To select another key in the keyboard, either:</p>
      <p>Click on the key with the mouse, or</p>
      <p>Press and release the Ctrl key to choose with the keyboard</p>
    </Control>
    <Control Name="editVKFileName" Title="">
      <p>KVK Filename</p>
      <p>Displays the file path and file name of the Keyman Visual Keyboard (KVK). Press the END key on your keyboard to view the filename or click on the Change button to change the filename and location.</p>
    </Control>
  </Form>

  <Form Name="context/keyboard-editor#toc-on-screen-tab">
    <Control Name="chkVKDisplayUnderlyingChars" Title="Display Underlying Character Layouts">
      <p>If selected, then the visual keyboard will only be used if the current underlying layout is active. </p>
    </Control>
    <Control Name="chkVKInclude102key" Title="">
      <p>Display 102nd Key</p>
      <p>On European Keyboards a 102nd key is added.  This allows you to map a character on the 102nd key.</p>
    </Control>
    <Control Name="chkVKSplitCtrlAlt" Title="Right Ctrl/Alt">
      <p>Allows for more combinations and also leaves the left Ctrl and Alt keys for general keyboard shortcuts, for example Ctrl C for Copy and Ctrl V for Paste.</p>
    </Control>
    <Control Name="cmdBrowseKeyBitmap" Title="Browse button">
      <p>This allows for a bitmap/picture to be displayed on the selected key. Click on the Browse button to select the bitmap.</p>
    </Control>
    <Control Name="cmdExportOnScreenKeyboard" Title="XML">
      <p>Export the keyboard to other file formats (HTML, BMP, or PNG), for use in documentation. Export the structure of the keyboard to XML format for automated processing. </p>
    </Control>
    <Control Name="cmdImportOnScreenKeyboard" Title="Import">
      <p>Import an existing on screen keyboard layout.</p>
    </Control>
    <Control Name="cmdVKImportKMX" Title="Layout">
      <p>Use the same layout as the new keyboard, assigning the same characters to the same keyboard letters.</p>
    </Control>
    <Control Name="editVKKeyText" Title="Text">
      <p>Allows the user to enter text to be displayed on the selected key.</p>
    </Control>
  </Form>

  <Form Name="context/keyboard-editor#toc-touch-layout-tab">
    <Control Name="cefwp" Title="Touch Layout Editor">
      <p>The Touch Layout tab is used to create the visible representation of the keyboard layout for touch devices. It works similarly to the On Screen Keyboard Editor conceptually, but has a number of additional features specific to touch. Keys on the touch layout trigger rules within the normal Keyman keyboard; if no rule is defined for a given key, it will be given output if it has a standard code beginning with <code>K_</code>, or if it is a Unicode value code, starting with <code>U_</code>.</p>
      <ul>
        <li><a href="help:guides/develop/touch-keyboard-tutorial">Read the guide on developing touch layouts</a></li>
      </ul>
    </Control>
  </Form>

  <Form Name="context/must-include-debug">
    <Control Name="*" Title="Keyman Developer Debugger 'Include Debug Information' Confirmation Screen">
      <p>Keyman Developer Debugger</p>
      <p>Debug information must be included in the compile keyboard before the debugger process can be started. From the Keyboard menu select Include Debug Information. The debug information will display the error sources when compiling.</p>
      <p>The debugger can be used without the debug information by clicking on Test without debugger.</p>
    </Control>
  </Form>
  
  <!-- New file details -->
  <Form Name="context/new-file-details">
    <Control Name="*" Title="New File">
      <p>Enter the name for your new keyboard. Click on the Browse button to change the location of the new keyboard.</p>
    </Control>
  </Form>
  
  <!-- Package Editor -->
  <Form Name="context/package-editor">
    <Control Name="pages" Title="Keyboard Package">
      <p>A keyboard package is most likely to have 7 tabs:
        <ul>
          <li>Files</li>
          <li>Keyboards</li>
          <li>Lexical Models</li>
          <li>Details</li>
          <li>Shortcuts</li>
          <li>Source</li>
          <li>Build</li>
        </ul>
      </p>
    </Control>

    <!-- Keyboard Layouts Tab -->
    <Control Name="lbKeyboards" Title="Keyboard name">
      <p>Usually, there is only one keyboard listed in the box, and by clicking on it
      will show the keyboard information.</p>
    </Control>
    <Control Name="cbKeyboardOSKFont" Title="Keyboard font">
      <p>When font files are added to the package, this dropdown tells the Keyman 
      apps which font to use when rendering the On Screen Keyboard touch keyboard. 
      </p>
    </Control>
    <Control Name="cbKeyboardDisplayFont" Title="Display font">
      <p>When font files are added to the package, this dropdown tells the Keyman 
      apps for iOS and Android which font to use in edit fields. It only applies 
      within the Keyman app and apps that support this functionality.</p>
    </Control>
    <Control Name="gridKeyboardLanguages" Title="Keyboard languages">
      <p>Each language listed here is a BCP 47 language tag and every keyboard must have a
      minimum of one language. When Keyman installs the keyboard package, it will associate the 
      keyboard with the language(s) you select.</p>
    </Control>
    <Control Name="cmdKeyboardAddLanguage" Title="Add a language">
      <p>This button will open up the BCP 47 Tag window to add the keyboard's language tag, script tag,
       region tag, and language name.</p>
    </Control>
    <Control Name="cmdKeyboardRemoveLanguage" Title="Remove a language">
      <p>Select on a language then click on Remove to delete the language tag.</p>
    </Control>
    <Control Name="cmdKeyboardEditLanguage" Title="Edit a language">
      <p>Click on Edit... then the BCP 47 Tag window will pop up once again with the language information.</p>
    </Control>

    <!-- Lexical Models Tab -->
    <Control Name="lbLexicalModels" Title="Lexical Models">
      <p>This is the location of the Lexical Model (Predictive text) for the keyboard in the keyboard 
      package.</p>
    </Control>
    <Control Name="cmdLexicalModelLanguageAdd" Title="Add a language to the Lexical Model">
      <p>Add button brings up the “Select BCP 47 Tag” 
      window, thus allowing the input of a language for the Lexical Model (Predictive text).</p>
    </Control>
    <Control Name="chkLexicalModelRTL" Title="Right-to-left Predictive text">
      <p>By ticking this, it will set the text direction of the Lexical Model (Predictive text) to Right-to-left.</p>
    </Control>
    <Control Name="editLexicalModelDescription" Title="Lexical Model Description">
      <p>A short or long text related to the Lexical Model (Predictive text) is encouraged to be added here but it is optional.</p>
    </Control>

    <!-- Details Tab -->
    <Control Name="cbWelcomeFile" Title="Welcome file">
      <p>Choose from the list to specifies which welcome file is suitable to display when they install the keyboard package.
      However, this is optional, most keyboard package uses the default option which is (none).</p>
    </Control>
    <Control Name="cbLicense" Title="License file">
      <p>Choose from the list if there is a License file to specified to the keyboard package.
      However, this is optional, most keyboard package uses the default option which is (none) and we 
      only accept an open-license keyboard package.</p>
    </Control>
    <Control Name="editInfoAuthor" Title="Author's">
      <p>Enter the name of the author or authors of the keyboard package.</p>
    </Control>
    <Control Name="editInfoCopyright" Title="Copyright">
      <p>Enter the copyright details of the keyboard package This information will be displayed with the version, author and message information when the package is installed.</p>
    </Control>
    <Control Name="editInfoEmail" Title="Email address">
      <p>Enter the contact email address for the keyboard package.</p>
    </Control>
    <Control Name="editInfoName" Title="Package Name">
      <p>Package Name is the name that will be displayed when the package is installed. It should be a descriptive name, in any language, but remember that some applications may use a font that does not include the language you are writing the keyboard name in. Don't include a version number, help information or hotkey in the name.</p>
    </Control>
    <Control Name="editInfoVersion" Title="Package Version">
      <p>The version number allows the user to check whether they have the latest version of the keyboard. The format should be 'major.minor[.subversion]'.  Each number should be an integer, and you should avoid non-integer version strings.  See help for more details.</p>
    </Control>
    <Control Name="editInfoWebSite" Title="Website">
      <p>The website details for the keyboard package if available.</p>
    </Control>
    <Control Name="editLexicalModelVersion" Title="Lexical Model version">
      <p>Specifies an independant version for the Lexical Model.</p>
    </Control>
    <Control Name="chkFollowKeyboardVersion" Title="Package and Keyboard version">
      <p>By ticking this, the Lexical Model (Predictive text) version will receive a version bump alongside 
      the keyboard, even when the Model does not receive an update.</p>
    </Control>
    <Control Name="memoInfoDescription" Title="Description">
      <p>A keyboard package's description about the language, wonderful community, script, or any related information
      that would help users once they install the package.</p>
    </Control>
    <Control Name="gridRelatedPackages" Title="Related Packages">
      <p>If a keyboard package is intended to replace an existing keyboard, or if there are related packages, 
      then the identifiers for these packages should be listed here.</p>
    </Control>
    <Control Name="cmdAddRelatedPackage" Title="Add a related package">
      <p>Add the Package ID and specify Deprecated or Non-deprecated if a keyboard package is intended to 
      replace an existing keyboard, or if there are related packages.</p>
    </Control>
    <Control Name="cmdEditRelatedPackage" Title="Edit a related package">
      <p>Selects the package and click Edit... to add any changes to the current information.</p>
    </Control>
    <Control Name="cmdRemoveRelatedPackage" Title="Remove a related package">
      <p>A keyboard package's description about the language, community, script, or any related information
      that would help users when they see once installing the package.</p>
    </Control>

     <!-- Shortcuts Tab -->
    <Control Name="editStartMenuPath" Title="Start Menu Path">
      <p>Enter the path of the start menu to be displayed when the keyboard package is installed.</p>
    </Control>
    <Control Name="lbStartMenuEntries" Title="Start menu entries">
      <p>This is a list of Start menu entries for the keyboard package.</p>
    </Control>
    <Control Name="chkStartMenuUninstall" Title="Uninstall">
      <p>The uninstall shortcut will be added automatically to the shortcut menu list when the package is installed.</p>
    </Control>
    <Control Name="chkCreateStartMenu" Title="Start menu">
      <p>This option will allow you to create a folder on the Start menu when the keyboard package is installed.</p>
    </Control>
    <Control Name="cmdNewStartMenuEntry" Title="New">
      <p>To add a new menu item to the list of shortcuts to be displayed in the Start menu folder created when the keyboard package is installed.</p>
    </Control>
    <Control Name="cmdDeleteStartMenuEntry" Title="Delete">
      <p>To delete the selected shortcut menu item from the Start menu folder.</p>
    </Control>
    <Control Name="editStartMenuDescription" Title="Start">
      <p>The text to be displayed for the selected file as a menu item in the Start up folder that is created when the package is installed.</p>
    </Control>
    <Control Name="editStartMenuParameters" Title="Shortcut Parameters" />
    
    <Control Name="cbStartMenuProgram" Title="Shortcut Program" />

  <!-- Compile Tab -->
    <Control Name="cmdStartTestOnline" Title="Test package on web">
      <p>Starts the Keyman Developer Web Server for the keyboard package. 
      This will list the various IP addresses and hostnames that Keyman Developer is listening on.</p>
    </Control>
    <Control Name="lbDebugHosts" Title="Web addresses">
      <p>A list of available servers to test the keyboard package.</p>
    </Control>
    <Control Name="cmdOpenDebugHost" Title="Open in browser">
      <p>Starts your default browser with the selected address to allow testing of the keyboard package 
      directly.</p>
    </Control>
    <Control Name="editBootstrapMSI" Title="Keyman MSI">
      <p>Specifies the location of the Keyman MSI file. As of Keyman Developer 17, bundled executable package 
      installers for Keyman for Windows can be created using kmc, but cannot be created within the IDE.</p>
    </Control>

    <Control Name="cbImageFile" Title="Image File">
      <p>You can include an image file that will be displayed to the left of the install details when the package is installed. This image should be 140 pixels wide and 250 pixels high.</p>
    </Control>
    <Control Name="cbReadmeFile" Title="Readme file">
      <p>The readme file can be displayed after the installation of the keyboard package, but can also be accessed from the keyboard folder at a later time. The file must be loaded under the Files tab, add option before being able to be selected from the drop down list.</p>
    </Control>
    
    <Control Name="cmdAddFile" Title="Add Files">
      <p>This option allows the user to add new files to the package.</p>
    </Control>
    <Control Name="cmdInsertCopyright" Title="Insert Copyright">
      <p>This allows for the insertion of a copyright symbol if needed.</p>
    </Control>

    <Control Name="cbReadMe" Title="Read Me Details">
      <p>A readme file can be a text file (ANSI, UTF-8, or UTF-16), or an HTML file (recommended).  Other file types are also acceptable,
      but the package installer will load the file in a separate program.</p>
    </Control>
    <Control Name="cbKMPImageFile" Title="Package Image">
      <p>You can include an image file that will be displayed to the left of the install details when the package is
        installed.  This image should be 140 pixels wide and 250 pixels high.</p>
    </Control>
    <Control Name="cmdTestPackage" Title="Test Package">
      <p>You should try installing your package on your system before distributing it, to ensure that all files are
      installed correctly.  If you can, try installing your package on several different machines.</p>
    </Control>

    <Control Name="editOutPath" Title="Compile">
      <p>Displays the output path and filename of the file when the package is compiled.</p>
    </Control>

    <Control Name="cmdCompileInstaller" Title="Compile Installer">
      <p>Creates a self-extracting installer consisting of the package plus Keyman or another Keyman Engine product that was created with the Branding Pack.</p>
    </Control>

    <Control Name="editInstallerOutputFilename" Title="Installer Output Filename">
      <p>Displays the output filename and path for the self-extract installer.</p>
    </Control>

    <Control Name="cmdInstallWith" Title="Select Product Installer">
      <p>Chooses a product installer, such as the Keyman installation source.  You can download Keyman installers from keyman.com.</p>
    </Control>

    <Control Name="cmdAddToProject" Title="Add to Project">
      <p>This option allows the user to add the compile package to the project, keeping all files together in the one location.</p>
    </Control>
    <Control Name="cmdBuildPackage" Title="Compile Package">
      <p>This option checks the package has all the required files and for any errors.  The success of the compilation is displayed at the bottom of the screen.</p>
    </Control>

    <Control Name="cmdInstall" Title="Install Package">
      <p>This option will install the package on the computer. A message will be displayed as to the success of the install.</p>
    </Control>

    <Control Name="cmdOpenContainingFolder" Title="Open Containing Folder">
      <p>Opens the source folder of the selected file.</p>
    </Control>
    <Control Name="cmdOpenContainingFolder2" Title="Open Containing Folder">
      <p>This option will open the folder the selected package is located in.</p>
    </Control>
    <Control Name="cmdOpenFile" Title="Edit">
      <p>This option allows the user to edit the selected file if the appropriate editor is available.</p>
    </Control>
    <Control Name="cmdRemoveFile" Title="Remove Files">
      <p>This option allows the user to remove a selected file from the list.</p>
    </Control>
    <Control Name="cmdUninstall" Title="Uninstall Package">
      <p>This option will uninstall the package from the computer. A message will be displayed as to the success of the uninstall.</p>
    </Control>
    <Control Name="cmdUpload" Title="Upload">
      <p>This option will enable the developer to upload the package to the Tavultesoft website.</p>
    </Control>
    <Control Name="editFilePath" Title="Path">
      <p>Displays the location of the selected file.</p>
    </Control>
    <Control Name="editFileType" Title="">
      <p>File Type</p>
      <p>Enter the details of the file type being added to the keyboard package.</p>
    </Control>
    <Control Name="lbFiles" Title="Package Files">
      <p>This will display all the files that have been added to the keyboard package.  It allows for the addition and removal of files, the entering of file details and the editing of any of the files listed if the appropriate editor is available.</p>
    </Control>
    <Control Name="memoFileDetails" Title="Details">
      <p>This option allows the user to enter details and other additional information about the selected file.</p>
    </Control>
  </Form>

  <!-- Project -->
  <Form Name="context/project">
    <Control Name="*" Title="Project Manager">
      <p>The Project Manager allows you to manage all the files related to a keyboard layout in a single location.</p>
    </Control>
  </Form>

   <!-- New Lexical Model Project Parameters -->
  <Form Name="context/new-model-project-parameters">
    <Control Name="editAuthor" Title="Author Name">
      <p>The name of the developer of the keyboard. This is either your full name or
      the organization you're creating a model for.</p>
    </Control>

    <Control Name="editModelName" Title="Model Name">
      <p>We recommend the name of the language, dialect, or community that this model is
      intended for. The name must be written in all the Latin letters or Arabic numerals.</p>
    </Control>

    <Control Name="editCopyright" Title="Copyright">
      <p>Who owns the rights to this model and its data? Typically,
      you can use the automatically generated default value: © 2024 Your Full Name or
      Your Organization.</p>
    </Control>

    <Control Name="editFullCopyright" Title="Full copyright">
      <p></p>
    </Control>

    <Control Name="editVersion" Title="Version">
      <p>If this is the first time you've created a lexical model for you language, you should
      leave the version as 1.0. Otherwise, your version number must conform to the following
      rules: A version string made of major revision number.minor revision number.</p>
    </Control>

    <Control Name="gridLanguages" Title="Languages">
      <p>Specifies the default BCP 47 language tags which will be added to the package
      metadata and project metadata.</p>
    </Control>

    <Control Name="cmdAddLanguage" Title="Add...">
      <p>To add a language tag, click the Add button to bring up the “Select BCP 47 Tag”
      dialog box.</p>
    </Control>

    <Control Name="cmdEditLanguage" Title="Edit...">
      <p>Click the Edit button to bring up the “Select BCP 47 Tag” dialog box again and edit the
      language tag.</p>
    </Control>

    <Control Name="cmdRemoveLanguage" Title="Remove">
      <p>Click the Remove button to delete the language tag.</p>
    </Control>

    <Control Name="editPath" Title="Path">
      <p>Specifies the base path where the project folder will be created.</p>
    </Control>

    <Control Name="cmdBrowse" Title="Browse...">
      <p>Browse for a folder or create a new folder to save the project to.</p>
    </Control>

    <Control Name="editAuthorID" Title="Author ID">
      <p>An Author ID is a unique identifier used to distinguish you from others
      who have the same or similar names. </p>
    </Control>

    <Control Name="cbBCP47" Title="Primary Language">
      <p>Choose your primary language which generated from the “Select BCP 47 Tag” dialog box.</p>
    </Control>

    <Control Name="editUniq" Title="Unique Name">
      <p>Enter a unique name of the model. You can use the name of the language, dialect,
      or community that this model is intended for.</p>
    </Control>

    <Control Name="editModelID" Title="Model ID">
      <p>Keyman automatically generates a model ID for you, given all the
      information already filled out. Model ID helps Keyman sorts and organizes
      different lexical models.</p>
    </Control>

    <Control Name="editProjectFilename" Title="Project filename">
      <p>Specifies the base path where the project filename (.model.kpj) will be created.</p>
    </Control>

    <Control Name="memoDescription" Title="Description">
      <p>Enter information about the model.</p>
    </Control>

    <Control Name="cmdCancel" Title="Cancel">
      <p>Click Cancel to close the dialog without saving changes.</p>
    </Control>
  </Form>

  <!-- Wordlist Editor -->
  <Form Name="context/wordlist-editor">
    <Control Name="pages" Title="Wordlist tabs">
      <p>Wordlist tabs have two views: Design, and Code. Changes to one view are reflected
      immedaitely in the other view. Wordlist files should be stored in UTF-8 encoding
      (preferably without BOM), and tab-separated format.</p>
    </Control>

    <Control Name="gridWordlist" Title="Wordlist tabs">
      <p>Every line of the tab-separated format file is shown here, and can be edited directly.
      For most wordlists, it will be more effective to use an external dictionary tool,
      such as SIL Fieldworks or SIL PrimerPrep to generate the wordlist from a text corpus,
      and use this tab just to preview the contents of the file.</p>
    </Control>

    <Control Name="cmdDeleteRow" Title="Wordlist tabs">
      <p>The Delete row button will delete the selected row in the wordlist.</p>
    </Control>

    <Control Name="cmdSortByFrequency" Title="Wordlist tabs">
      <p>The Sort by frequency button has no effect on the functioning of the wordlist,
      but can help you, the editor, by showing more common words earlier in the list.</p>
    </Control>
  </Form>

   <!-- Editor -->
  <Form Name="context/editor">
    <Control Name="cefwp" Title="Editor Window">
      <p>Editor windows in Keyman Developer supports standard Windows editing keystrokes.
      Many file formats, including .kmn, .kps, .xml, .html, .js and .json, support syntax
      highlighting. The text editor in Keyman uses the Monaco component from Visual Studio Code,
      so all the functionality available in that editor is also available here.</p>
    </Control>
  </Form>

 <!-- Character Identifier -->
  <Form Name="context/character-identifier">
    <Control Name="gridFonts" Title="Character Identifier">
      <p>Attempt to identify the fonts on your system that will support the
      characters. You can quickly change fonts by clicking on a font name in the grid of
      identified fonts.</p>
    </Control>

    <Control Name="sgChars" Title="Character Identifier">
      <p>Display the Unicode value of the selected character. </p>
    </Control>
  </Form>

   <!-- Messages -->
  <Form Name="context/messages">
    <Control Name="memoMessage" Title="Message Window">
      <p>The message window appears at the bottom of the screen, or floating in a toolbar
      window. It contains a list of error and warning messages returned from a compilation
      session. You can undock and dock the window by dragging its title bar.</p>
    </Control>
  </Form>

   <!-- Debug -->
  <Form Name="context/debug">
    <Control Name="memo" Title="Debugger input window">
      <p>The debugger input window is used for typing input to test the keyboard.
      In the top half of this window, input you type while testing your keyboard will be
      displayed, exactly the same as in use, with one exception: deadkeys will be shown
      visually with an OBJ symbol.</p>
    </Control>

    <Control Name="sgChars" Title="Debugger input window">
      <p>The lower half of the window shows a grid of the characters to the virtual left
      of the insertion point, or the selected characters if you make a selection. Deadkeys
      will be identified in the grid. The grid will show characters in right-to-left scripts
      in backing store order, from left to right. If there are more characters in your text
      than can fit on the screen, then only those that fit will be shown in the grid.</p>
    </Control>
  </Form>

  <Form Name="context/debug#toc-regression-testing">
    <Control Name="lbRegTestLog" Title="Regression Testing">
      <p>The idea in regression testing is to record a sequence of keystrokes and the
      output the keyboard produced, in order to test for the same behaviour when you
      make changes to the keyboard.</p>
    </Control>

    <Control Name="cmdRegTestStartStopLog" Title="Regression Testing">
      <p>Use Start Log/Stop Log to record the input and output. You can then use Start Test
      to run the test again, or go the Options menu to clear the log, or save or load a test,
      or use the batch mode to run several tests in a row. </p><br></br>
      <p>If the output produced while running a test is different to that stored when recording it,
      Keyman will halt the test on the line where the failure occurred, and activate
      Single Step mode.</p>
    </Control>

    <Control Name="cmdRegTestOptions" Title="Regression Testing">
      <p>In the Options menu, you can clear the log, save or load a test,
      or use the batch mode to run several tests in a row.</p>
    </Control>
  </Form>

  <Form Name="context/debug#toc-state">
    <Control Name="cmdRestartDebugger" Title="State">
      <p>Pressing the Restart button will clear the keystroke log as well as
      clearing the text in the debug window. </p>
    </Control>

    <Control Name="lbKeystrokeLog" Title="State">
      <p>This window shows the current keystroke state, and the sequence of
      keystrokes that were typed to arrive at this state. </p>
    </Control>
  </Form>

  <Form Name="context/debug#toc-elements">
    <Control Name="lvElements" Title="Elements">
      <p>This shows the elements that make up rule currently being processed: the context,
      the key, and also what the output will be. If the rule uses stores, the contents of
      the store will be shown in the right-hand column, with the matched letter in red.</p>
    </Control>
  </Form>

  <Form Name="context/debug#toc-call-stack">
    <Control Name="lbCallStack" Title="Call Stack">
      <p>Here all the lines that have been processed to this point are shown in a list.
      You can double-click on any entry in the list to display the line in the
      keyboard source.</p>
    </Control>
  </Form>

  <Form Name="context/debug#toc-deadkeys">
    <Control Name="lbDeadkeys" Title="Deadkeys">
      <p>This lists all the deadkeys that are currently in the context.
      You can select one from the list to see it highlighted in the debug input box.
      This information can also be seen in the character grid in the lower half of
      the debugger input window.</p>
    </Control>
  </Form>

   <!-- About tike -->
  <Form Name="context/about-tike">
    <Control Name="cmdOK" Title="About Dialog">
      <p>The About dialog displays copyright and registration information for Keyman Developer,
      and has a link to the Keyman website.</p>
    </Control>
  </Form>

   <!-- Key test -->
  <Form Name="context/key-test">
    <Control Name="cmdInsert" Title="Virtual Key Identifier">
      <p>This dialog lets you check the virtual key code for any key combination (except Window reserved key combinations such as Alt + Tab). You can then insert the virtual key code into the last active edit window at the current cursor position.</p><br></br>
      <p>Press Shift + Enter to insert the current virtual key code into your source at the insertion point.</p>
    </Control>

    <Control Name="chkLRDistinguish" Title="Virtual Key Identifier">
      <p>You can see the virtual key codes for left and right Ctrl / Alt combinations by checking the "Distinguish between left and right ctrl/alt" checkbox.</p>
    </Control>

    <Control Name="cmdClose" Title="Virtual Key Identifier">
      <p>To close the dialog, click the Close button or press Shift + Esc.</p>
    </Control>
  </Form>

<<<<<<< HEAD
  <!-- New Project Parameters-->
  <Form Name="context/new-project-parameters">
    <Control Name="editKeyboardName" Title="Keyboard name">
    <p>The descriptive name of the keyboard. This will be set in the <u>&amp;Name</u> store in the keyboard, 
    in the package name, and where appropriate in documentation and metadata.</p>
    </Control>
    <Control Name="memoDescription" Title="Description">
    <p>A brief or long description about the keyboard's functionality, background, script, language, community,
    or any information related to showcase to users.</p>
    </Control>
    <Control Name="editAuthor" Title="Author">
    <p>The name of the developer of the keyboard. This is either your full name or 
      the organization you're creating the keyboard for.</p>
    </Control>
    <Control Name="editCopyright" Title="Copyright">
    <p>This field should contain the word "Copyright", the copyright symbol "©", and the full name of the rights 
	      owner. Do not put the year of copyright in this field (see Full Copyright). Typically, 
	      you can use the automatically generated default value: "Copyright © Your Full Name or 
	      Your Organization".</p>
    <p>A copyright string for the keyboard. This will be set in the <u>&amp;Copyright</u> store in the keyboard, 
    in the package metadata, and where appropriate in documentation and metadata.</p>
    </Control>
    <Control Name="editFullCopyright" Title="Full Copyright">
    <p>Who owns the rights to this keyboard? This field should
	      contain the word "Copyright", the copyright symbol "©", the first year of copyright, 
	      and the full name of the rights owner. Do include the year of copyright in this field.
	      Typically, you can use the automatically generated default value: 
	      "Copyright © Current-Year Your-Full Name or Your Organization".</p>
    </Control>
    <Control Name="editVersion" Title="Version">
    <p>If this is the first time you've created a keyboard for the language, you should 
      leave the version as 1.0. Otherwise, your version number must conform to the following 
      rules: A version string made of major revision number.minor revision number.</p>
    </Control>
    <Control Name="clbTargets" Title="Targets">
    <p>
      Specifies the default deployment targets for the keyboard, set in the <u>&amp;Targets</u> store in the keyboard, 
      and controls the files added to the package initially. This also is reflected in documentation and metadata.
    </p>
    </Control>
    <Control Name="editPath" Title="Edit Path">
    <p>
      Specifies the base path where the project folder will be created. The project folder name will be the keyboard ID. 
      If the folder already exists, then you will be prompted before Keyman Developer overwrites files inside it.
    </p>
    </Control>
    <Control Name="cmdBrowse" Title="Browse">
      <p>
        Specifies a different path to store the project folder.
      </p>
    </Control>
    <Control Name="editKeyboardID" Title="Keyboard ID">
      <p>
        The base filename of the keyboard, project and package. This must conform to the Keyman 
        keyboard identifier rules, using the characters a-z, 0-9 and _ (underscore) only.
      </p>
    </Control>
    <Control Name="editProjectFilename" Title="Keyboard ID">
      <p>
        A Keyboard Project (.kpj) file is store inside the base path, this cannot be changed to anywhere else.
      </p>
    </Control>
    <Control Name="cmdKeyboardAddLanguage" Title="Add a Language">
    <p>This button will open up the BCP 47 Tag window to add the keyboard's language tag, script tag,
       region tag, and language name.</p>
    </Control>
    <Control Name="cmdKeyboardEditLanguage" Title="Edit a Language">
      <p>
        Click on Edit... to open up the BCP 47 Tag window with the language information.
      </p>
    </Control>
    <Control Name="cmdKeyboardRemoveLanguage" Title="Remove a Language">
      <p>
        Delete the selected language.
      </p>
    </Control>
    <Control Name="cmdOK" Title="OK">
      <p>
        Once everything is ready, click OK and enjoy developing the keyboard.
      </p>
    </Control>
    <Control Name="cmdCancel" Title="Cancel">
      <p>Click Cancel to close the dialog and reset the process entirely.</p>
    </Control>
  </Form>
</ContextHelp>
=======
  <!-- New Project -->
  <Form Name="context/new-project">
    <Control Name="lvItems" Title="New Project">
      <p>
      Creates a new Keyman Keyboard, LDML Keyboard, or a Wordlist Lexical Model, 
      or by importing from another source. Details are written on individual icons; clicking on
      them shows a detailed explanation of each keyboard project.
      </p>
    </Control>
    <Control Name="cmdOK" Title="OK with the Selected Project">
      <p>
      Once decided on a project to create, click OK will take you to the next step. 
      </p>
    </Control>
    <Control Name="cmdCancel" Title="Cancel Project Creation">
      <p>
      Cancels creating a project.
      </p>
    </Control>
  </Form>

</ContextHelp>
>>>>>>> 60a4587c
<|MERGE_RESOLUTION|>--- conflicted
+++ resolved
@@ -937,7 +937,6 @@
     </Control>
   </Form>
 
-<<<<<<< HEAD
   <!-- New Project Parameters-->
   <Form Name="context/new-project-parameters">
     <Control Name="editKeyboardName" Title="Keyboard name">
@@ -1023,8 +1022,7 @@
       <p>Click Cancel to close the dialog and reset the process entirely.</p>
     </Control>
   </Form>
-</ContextHelp>
-=======
+
   <!-- New Project -->
   <Form Name="context/new-project">
     <Control Name="lvItems" Title="New Project">
@@ -1046,5 +1044,4 @@
     </Control>
   </Form>
 
-</ContextHelp>
->>>>>>> 60a4587c
+</ContextHelp>