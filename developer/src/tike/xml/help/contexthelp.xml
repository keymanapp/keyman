﻿<?xml version="1.0" encoding="utf-8" ?>
<?xml-stylesheet type="text/xsl" href="help.xsl" ?>
<ContextHelp>


  <!-- language/reference -->
  <LanguageReference Name="store" Title="store()">
    <p>The store() statement lets you store a string of characters or keys in a buffer for 
    use elsewhere in the keyboard source file. The store() statement can be used with any() 
    and index() to reduce sets of similar rules down to a single rule. </p><br></br>
    <p>Syntax</p>
    <div class="code">
      store(storeName) value
    </div>
  </LanguageReference>

  <LanguageReference Name="name" Title="&amp;name">
    <p>The &amp;name store lets you give a more descriptive name to your keyboard than just the 
    file name. If &amp;name isn't specified in the keyboard file, Keyman will use the filename 
    of the keyboard, excluding the extension, so the &amp;name statement is optional.</p><br></br>
    <p>Syntax</p>
    <div class="code">
      store(&amp;name) "nameText"
    </div>
  </LanguageReference>

  <LanguageReference Name="version" Title="&amp;version">
    <p>The &amp;version store allows Keyman to distinguish what version of Keyman the keyboard 
    was written for and handle it accordingly. The &amp;version store is optional. For most keyboards, 
    it should be omitted.
    <br></br><br></br>
    If the &amp;version store is omitted, the compiler will infer the lowest version that 
    supports the full set of features used in the keyboard, and assign that version number 
    value to this store internally. The compiler will also report on the version it infers 
    in the compile process.</p><br></br>
    <p>Syntax</p>
    <div class="code">
      store(&amp;version) "version"
    </div>
  </LanguageReference>

  <LanguageReference Name="begin" Title="begin rule">
    <p>The begin rule tells Keyman which groups should be entry points to the keyboard.</p><br></br>
    <p>Syntax</p>
    <div class="code">
      begin [entrypoint] > use(startGroup)
    </div>
  </LanguageReference>

  <LanguageReference Name="use" Title="use() statement">
    <p>The use() statement tells Keyman to switch processing to a new group; after Keyman 
    has gone through the new group, and any other nested groups, it will return to the 
    previous one. The use() statement can be used with the match and nomatch rules; it will 
    work the same way.</p><br></br>
    <p>Syntax</p>
    <div class="code">
      begin > use(groupName) <br></br>
      ... > use(groupName)
    </div>
  </LanguageReference>

  <LanguageReference Name="outs" Title="outs()">
    <p>The outs() statement simply copies the store 'storeName' into the position in which it 
    has been inserted. This can be used in stores, in the context and the output. If the 
    store to be emitted is a single character or virtual key, it can also be used in the 
    key part of the rule.</p><br></br>
    <p>Syntax</p>
    <div class="code">
      store(store1) ... outs(storeName) ... <br></br>
      ... outs(storeName) ... + ... >  ...  <br></br>
      ... > ... outs(storeName) ...
    </div>
  </LanguageReference>

  <LanguageReference Name="any" Title="any()">
    <p>The any() statement will match any character that is in the store 'inputStore'. This 
    statement is only valid on the left side of a rule; the index() statement is used to match 
    again or output the character matched by the any() statement in the output. The any() 
    statement remembers the offset in the store where the match occurred for later use with 
    the index() statement.</p><br></br>
    <p>Syntax</p>
    <div class="code">
      any(inputStore)
    </div>
  </LanguageReference>

  <LanguageReference Name="index" Title="index()">
    <p>The index() statement works together with any() to map an array of characters in 
    'inputStore' to a corresponding array in 'outputStore'. index() can be used in the context 
    and output sections of a rule. If used in the context section, the offset parameter must 
    be less than the offset of the index() statement in the context.</p><br></br>
    <p>Syntax</p>
    <div class="code">
      any(inputStore) > index(outputStore,offset)
    </div>
  </LanguageReference>

  <LanguageReference Name="group" Title="group()">
    <p>The group() statement tells Keyman to start a new set of rules. Keyman supports 
    three sorts of groups: key processing groups, read-only groups, and context processing 
    groups.</p><br></br>
    <p>Syntax</p>
    <div class="code">
      group(groupName) <br></br>
      group(groupName) using keys <br></br>
      group(groupName) readonly
    </div>
  </LanguageReference>

  <LanguageReference Name="context" Title="context">
    <p>The context statement reproduces the context stored from the rule match, or a single 
    character of it, into the output. Use the context statement as much as possible as it is 
    significantly faster than using the index statement.</p><br></br>
    <p>Syntax</p>
    <div class="code">
      ... > context <br></br>
      ... > context(offset) <br></br>
      ... context(offset) > ...
    </div>
  </LanguageReference>

  <LanguageReference Name="beep" Title="beep">
    <p>The beep statement produces a beep with the system speaker when the rule is matched. 
    In Keyman Desktop, beep will produce the sound specified by "Asterisk" in Windows Sounds 
    configuration.</p><br></br>
    <p>Syntax</p>
    <div class="code">
      beep
    </div>
  </LanguageReference>

  <LanguageReference Name="platform" Title="platform() statement">
    <p>The platform() statement allows rules to match based on the device on which the 
    Keyman keyboard is running.</p><br></br>
    <p>Syntax</p>
    <div class="code">
      platform("platformConstraint") ... > ... <br></br>
      if(&amp;platform = "platformConstraint") ... > ...
    </div>
  </LanguageReference>

  <LanguageReference Name="nul" Title="nul">
    <p>The nul statement has two purposes: in the output of a rule, it signifies deleting 
    context and keystroke, and at the start of the context it signifies that the context 
    buffer in the application must be empty (or no longer than the context of the rule) in 
    order for the rule to match.</p><br></br>
    <p>Syntax</p>
    <div class="code">
      nul [...] [+ key] > output <br></br>
      [...] [+ key] > nul
    </div>
  </LanguageReference>

  <LanguageReference Name="copyright" Title="&amp;copyright">
    <p>The &amp;copyright store allows a keyboard author to embed a copyright statement in 
    a keyboard when it is compiled.</p><br></br>
    <p>Syntax</p>
    <div class="code">
      store(&amp;copyright) "message"
    </div>
  </LanguageReference>

  <LanguageReference Name="message" Title="&amp;message">
    <p>This is a generic message, such as a shareware notice that you can display when the 
    keyboard is installed. This statement is optional.The MESSAGE statement is deprecated 
    and the &amp;message store should be used instead.</p><br></br>
    <p>Syntax</p>
    <div class="code">
      store(&amp;message) "messageText"
    </div>
  </LanguageReference>

  <LanguageReference Name="targets" Title="&amp;targets">
    <p>The &amp;targets store specifies the target platforms for which a keyboard should be built.</p><br></br>
    <p>Syntax</p>
    <div class="code">
      store(&amp;targets) "target [target ...]"
    </div>
  </LanguageReference>

  <LanguageReference Name="layoutfile" Title="&amp;layoutfile">
    <p>The &amp;layoutfile store specifies a touch layout .JSON file to incorporate in the Keyman 
    keyboard. If a touch layout is not specified, then Keyman will build one from the visual 
    keyboard description file referenced in the &amp;visualkeyboard store. If neither is specified, 
    then Keyman builds a touch layout based on the US English desktop keyboard layout.
    </p><br></br>
    <p>Syntax</p>
    <div class="code">
      store(&amp;layoutfile) "layoutFilename"
    </div>
  </LanguageReference>

  <LanguageReference Name="keyboardversion" Title="&amp;keyboardversion">
    <p>The &amp;keyboardversion store documents the version of the keyboard. Keyman uses this on 
    touch platforms to check for updated versions of the keyboard and update them 
    automatically.</p><br></br>
    <p>Syntax</p>
    <div class="code">
      store(&amp;keyboardversion) "version"
    </div>
  </LanguageReference>

  <LanguageReference Name="bitmap" Title="&amp;bitmap">
    <p>The bitmap can be in two different formats: .bmp or .ico. A .bmp file must be a 16x16 
    image. Keyman supports .ico files with multiple image sizes, and the appropriate size 
    will be used if available.</p><br></br>
    <p>Syntax</p>
    <div class="code">
      store(&amp;bitmap) "filename"
    </div>
  </LanguageReference>

  <LanguageReference Name="visualkeyboard" Title="&amp;visualkeyboard">
    <p>The &amp;visualkeyboard store specifies a .kvks file to reference in the compiled Keyman 
    keyboard. The .kvks (XML format) is compiled into a .kvk binary On Screen Keyboard which 
    needs to be distributed with the .kmx.</p><br></br>
    <p>Syntax</p>
    <div class="code">
      store(&amp;visualkeyboard) "visualkeyboardname"
    </div>
  </LanguageReference>

  <!-- Character Map -->
  <Form Name="context/character-map">
    <Control Name="editFilter" Title="Character Map Filter">
      <p>The Filter allows a user to reduce the number of characters displayed in the character map. The standard filter options used are by font name or block name.</p>
    </Control>

    <Control Name="grid" Title="Character Map">
      <p>The Character Map Grid displays each character in a square, with a visual representation of the character and the Unicode value displayed at the bottom of the square. Each font group is divided into a block headed by the font name.</p>
    </Control>

    <Control Name="cmdFilter" Title="Character Map Filter">
      <p>The Filter allows a user to reduce the number of characters displayed in the
      character map. The standard filter options used are by font name or block name.</p>
    </Control>

    <Control Name="rbRange" Title="Character Map Filter">
      <p>The filter format for a range is: [U+]XXXX-[U+]YYYY, where U+ is optional,
      XXXX is the starting Unicode value and YYYY is the finishing Unicode value.</p>
    </Control>

    <Control Name="editRangeStart" Title="Character Map Filter">
      <p>The filter format for a range is: [U+]XXXX-[U+]YYYY, where U+ is optional,
      XXXX is the starting Unicode value and YYYY is the finishing Unicode value.</p>
    </Control>

    <Control Name="editRangeStop" Title="Character Map Filter">
      <p>The filter format for a range is: [U+]XXXX-[U+]YYYY, where U+ is optional,
      XXXX is the starting Unicode value and YYYY is the finishing Unicode value.</p>
    </Control>

    <Control Name="rbName" Title="Character Map Filter">
      <p>The Filter allows a user to reduce the number of characters displayed in the
      character map. The standard filter options used are by font name or block name.</p>
    </Control>

    <Control Name="cmdCharactersInCurrentFontOnly" Title="Character Map Filter">
      <p> "&gt;" placed at the start of an entry will only show characters in the currently
      selected Character Map font. This is helpful when trying to determine which characters
      a given font supports.</p><br></br>
      <p>Example: &gt;LAO </p><br></br>
      <p>finds all characters with names starting in "LAO" in the current font</p>
    </Control>

    <Control Name="cmdBlock" Title="Character Map Filter">
      <p> "&lt;" placed at the start of an entry will search Unicode block names instead of
      character names. This is helpful when searching for characters within related
      blocks</p><br></br>
      <p>Example:  &lt;Thai </p><br></br>
      <p>finds the Thai Unicode block</p>
    </Control>

    <Control Name="cmdStar" Title="Character Map Filter">
      <p>Using "*" in an entry serves as a wildcard for any number of places in that entry.
      For example, searching for "greek*alpha" will find characters whose Unicode names begin
      with the word "Greek" and contain the word "Alpha" any number of places later.
      This is helpful when searching for characters that share a common element in
      their names (e.g. capital).</p>
    </Control>

    <Control Name="cmdQuestionMark" Title="Character Map Filter">
      <p>Using "?" anywhere in an entry serves as a wildcard for that single place in the entry.
      For example, searching for "s???e" will return both the SPACE and the SMILE characters,
      among others.</p><br></br>
    </Control>

    <Control Name="cmdRange" Title="Character Map Filter">
      <p>Example: 1000-119F </p><br></br>
      <p>finds all characters between U+1000 and U+119F (inclusive) -
      the Myanmar alphabet in this case</p>
    </Control>

    <Control Name="cmdSet" Title="Character Map Filter">
      <p>Example: LATIN * LETTER [AEIOU] </p><br></br>
      <p>finds all all Latin A,E,I,O or U vowel combinations</p>
    </Control>

    <Control Name="cmdDollar" Title="Character Map Filter">
      <p>"$" placed at the end of an entry will match from the end of a Unicode character name.
      This option works best when used with "*" or "?".</p><br></br>
      <p>Example: LATIN * LETTER A$ </p><br></br>
      <p>finds only "a" and "A"</p>
    </Control>

    <Control Name="cmdOK" Title="Character Map Filter">
      <p>Click OK to save changes and close the dialog.</p>
    </Control>

    <Control Name="cmdCancel" Title="Character Map Filter">
      <p>Click Cancel to close the dialog without saving changes.</p>
    </Control>
  </Form>

  <!-- ========================================================================
       Keyboard Editor
       ======================================================================== -->

  <Form Name="context/keyboard-editor">
    <Control Name="pages" Title="Keyboard Editor">
      <p>Keyboard Editor page consists of:
        <ul>
          <li>Details</li>
          <li>Layout</li>
          <li>Icon</li>
          <li>On-Screen</li>
          <li>Touch Layout</li>
          <li>Build</li>
        </ul>
      </p>
    </Control>

    <!-- Details tab -->
    <Control Name="editName" Title="Keyboard Name">
      <p>The name of the keyboard is displayed in Keyman Configuration, in the tray menu and in many other places.  It should be a descriptive
      name, in any language, but remember that some applications may use a font that does not include the language you are writing the
      keyboard name in.  Don't include a version number, help information or hotkey in the name.</p>

      <p>This corresponds to the following source line:</p>
      <div class="code">store(&amp;name) 'My Keyboard'</div>
    </Control>
    <Control Name="clbTargets" Title="Targets">
      <p>Specifies the platforms for which this keyboard is designed. Where possible, use more generic targets, for example, use
      <div class="code">mobile</div> instead of both <div class="code">androidphone</div> and <div class="code">iphone</div>.
      preference, use <div class="code">any</div>.</p>
    </Control>
    <Control Name="cbType" Title="Character Set">
      <p>Your keyboard should be either Unicode or Codepage based.  Most keyboards today will be Unicode.  If you are designing in the source editor,
      you can create a keyboard that is includes both Unicode and Codepage (or "ANSI") rules.</p>

      <p>This corresponds to either of the following source lines:</p>
      <div class="code">
        begin ANSI &gt; use(main)<br />
        begin Unicode &gt; use(main)
      </div>
    </Control>
    <Control Name="editCopyright" Title="Copyright">
      <p>Copyright details for the keyboard are displayed when the keyboard is installed.  They can also be viewed in Keyman Configuration.</p>

      <p>This corresponds to the following source line:</p>
      <div class="code">store(&amp;copyright) '© 2006 My Company'</div>
    </Control>
    <Control Name="editMessage" Title="Message">
      <p>The message provides some additional information to a user of your keyboard, when they install the keyboard.</p>

      <p>This corresponds to the following source line:</p>
      <div class="code">store(&amp;message) 'Here is a message about a keyboard'</div>
    </Control>

    <Control Name="editKeyboardVersion" Title="Keyboard Version">
    <p>The Keyboard Version documents the version of the keyboard.</p>
    <p>A keyboard version should be updated whenever there are changes to a keyboard. The good principles to follow are: 
    <ul>
      <li> Increment the major version number for a
      keyboard that has significant new functionality.</li>
      <li> Increment the minor version number for changes that impact functionality but not 
      in a significant manner.</li>
      <li> Optionally, use a third number for bug fixes.</li>
    </ul>
    </p>
    <p>This corresponds to the following source line:</p>
      <div class="code">store(&amp;keyboardversion) '1.1.2'</div>
    <p><b>Note:</b> there is a difference between &amp;keyboardversion, which documents the keyboard version, and &amp;version,
     which determines which version of Keyman a keyboard will run with. </p>
    </Control>

    <Control Name="memoComments" Title="Comments">
      <p>In this field, enter information about the keyboard for your own reference.  These comments will only be visible in the
      source file, and not to users of your keyboard.</p>

      <p>The comments are placed at the top of the source file, e.g.:</p>
      <div class="code">
        c Version 1.2 - fixed a bug with the 'k' key<br/>
        c Version 1.1 - improved matching on vowels<br/>
        c Version 1.0 - initial version
      </div>
    </Control>
    <Control Name="editKeyOutputText" Title="Output Character(s)">
      <p>To select another key in the keyboard, either:</p>
      <ul>
        <li>Click on the key with the mouse, or</li>
        <li>Press and release the Ctrl key to choose with the keyboard</li>
      </ul>
    </Control>

    <Control Name="chkKMWRTL" Title="Keyboard is right-to-left">
      <p>Select this option to tell KeymanWeb to flag text entered by this keyboard as right-to-left (e.g. Arabic, Hebrew)</p>
    </Control>

    <Control Name="editKMWHelpText" Title="Help Text">
      <p>A simple line of text to show under the On Screen Keyboard in KeymanWeb.  Can contain HTML formatting and links.  Mutually exclusive with the Help File box</p>
    </Control>

    <Control Name="editKMWHelpFile" Title="Help File">
      <p>More complex help can be included by including an external file.  See the European Latin keyboard in Samples for a comprehensive example.</p>
    </Control>

    <Control Name="cmdKMWBrowseHelpFile" Title="Browse Help File">
      <p>Choose a help file to include in the keyboard</p>
    </Control>

    <Control Name="cmdCompileKeymanWeb" Title="Compile to Web">
      <p>Compiles the keyboard for KeymanWeb.  Two output files will be generated: [filename].js and [filename]_load.js.  The KeymanWeb Tutorial
      contains more information about the difference between the two output files.</p>
    </Control>

    <Control Name="cmdTestKeymanWeb" Title="Test KeymanWeb Keyboard">
      <p>Tests your KeymanWeb keyboard in an Internet Explorer embedded window</p>
    </Control>
    <Control Name="pagesTouchLayout" Title="Touch Layout page">
      <p>Touch Layout tab defines the functionality of the keyboard for mobile devices:
      <ul>
        <li>Top bar Controls</li>
        <li>Keyboard area</li>
        <li>Middle bar controls</li>
        <li>Long press area</li>
      </ul>
      </p>
    </Control>

    <Control Name="cmdPackageForDistribution" Title="Package for Distribution">
      <p>Creates a package (.kps) file to prepare distribution of the keyboard</p>
    </Control>

    <Control Name="gridFeatures" Title="Features">
      <p>The Features grid controls which additional file components are included in 
      the keyboard. Each of the features relates to a system store. Here are the file
      components:
      <ul>
        <li>Embedded JavaScript</li>
        <li>Embedded CSS</li>
        <li>Web Help</li>
        <li>Include Codes</li>
        <li>Desktop On-Screen Keyboard (auto-included if Targets is any)</li>
        <li>Touch-Optimised Keyboard (auto-included if Targets is any)</li>
      </ul>
      Icon will be automatically included when a new keyboard project is created.
      </p>
    </Control>
    
    <Control Name="cmdAddFeature" Title="Add feature">
      <p>This will open a selection dialog allowing you to choose a feature to add to 
      the keyboard project. Adding a feature will add an extra tab to the editor, 
      and add the corresponding store to the keyboard source</p>
    </Control>
    
    <Control Name="cmdEditFeature" Title="Edit feature">
      <p>Depending on what is included in the Feature Grid, you can select a feature from
      the grid then click on Edit... This will take you to the corresponding tab and 
      let you make changes.
      </p>
    </Control>

    <Control Name="cmdRemoveFeature" Title="Remove feature">
      <p>Removing a feature will not delete the component file, 
      but will just remove the store from the keyboard source.
      </p>
    </Control>

    <!-- Layout tab -->
    <!-- Icon tab -->
    <Control Name="cmdbitmapChange" Title="Change" TopicName="context/keyboard-editor#toc-icon-tab">
      <p>The Change option allows the editing of the icon filename.</p>
    </Control>
    <Control Name="cmdExport" Title="Export" TopicName="context/keyboard-editor#toc-icon-tab">
      <p>The Export option allows the exporting of the new image to a selected location.</p>
    </Control>
    <Control Name="cmdImport" Title="Import" TopicName="context/keyboard-editor#toc-icon-tab">
      <p>The import option allows for the loading of an existing icon from a selected location.</p>
    </Control>
    <Control Name="panEdit" Title="Icon Editor" TopicName="context/keyboard-editor#toc-icon-tab">
      <p>The toolbox allows for the changing of the colours, addition of text and shapes.  It also allows for the moving of the icon around the canvas and also a preview of the icon is displayed.</p>
    </Control>
    
    <Control Name="palColours" Title="Colours">
      <p>Click on a colour from the box to apply the colour onto the Keyboard's 
      icon. You can see the Foreground Color displays the colour you chose. To deselect 
      the colour, click on the X mark on the corner left of the colour box, or choose 
      another colour.
      </p>
    </Control>

    <!-- On-Screen tab: see context/keyboard-editor#toc-on-screen-tab -->
    <Control Name="pages" Title="Pages">
      <p>This tab allows you to edit the visual representation of your keyboard 
      layout. The content on this tab is stored in the .kvks file associated with 
      your keyboard. The visual representation is used only in desktop and desktop 
      web; however if no touch layout is defined, this layout will be synthesized 
      into a touch layout automatically.
      </p>
      <p>An On-Screen keyboard is optional but in most keyboards is recommended. 
      The On-Screen keyboard may not always match the actual layout identically, 
      because you may choose to hide some of the details of encoding from the 
      interface presented to the user.
      </p>
      <p>
      This keyboard layout can also be printed or included in HTML or other documentation. 
      The editor allows you to export the file to HTML, PNG or BMP formats.
      </p>
    </Control>
      
    <Control Name="chkFillUnderlyingLayout" Title="Auto-fill underlying layout">
      <p>If this option is checked, when the Fill from layout button is clicked, 
      then keys without corresponding rules in the Layout will be filled with the 
      base layout character.
      </p>
    </Control>
    <!-- Touch Layout tab: see context/keyboard-editor#toc-touch-layout-tab -->
    <!-- Source tab -->
    <!-- Compile tab -->

    <Control Name="chkCustomOnScreenKeyboard" Title="Include">
      <p>A custom on screen (visual) keyboard can be included with your new keyboard. Check this option to display the on screen keyboard and options available.</p>
    </Control>
    <Control Name="chkLayoutDisplay102key" Title="European Keyboards">
      <p>On European Keyboards a 102nd key is added.  This allows you to map a character on the 102nd key.</p>
    </Control>
    <Control Name="chkIncludeTaskbarIcon" Title="Taskbar">
      <p>This option allows the user to choose whether the keyboard icon is displayed on the taskbar and to customise the look of the icon. Check the Include Icon on the Taskbar to display the icon bitmap editor.</p>
    </Control>
    <Control Name="chkSplitCtrlAlt" Title="Right Ctrl/Alt">
      <p>Allows for more combinations and also leaves the left Ctrl and Alt keys for general keyboard shortcuts, for example Ctrl C for Copy and Ctrl V for Paste.</p>
    </Control>
    <Control Name="cmdAddToProject" Title="Project">
      <p>This option adds the keyboard to the current active project.</p>
    </Control>
    <Control Name="cmdCompile" Title="Compile Keyboard">
      <p>Select this option to begin the compiling of the keyboard. The success of the compile is displayed at the bottom of the screen.  If errors are displayed, click on the Start Debugging button.</p>
    </Control>
    <Control Name="cmdInsertCopyright" Title="">
      <p>Insert Copyright</p>
      <p>This allows for the insertion of a copyright symbol if needed.</p>
    </Control>
    <Control Name="cmdInstall" Title="Install">
      <p>Install the compiled keyboard on to the computer.</p>
    </Control>
    <Control Name="lbDebugHosts" Title="Debug Hosts">
      <p>To test on other platforms, open one of the debug host addresses
      on your device.  Your device will need to be on the same network as
      this computer.</p>

      <p>You can test within the web browser on your device, or in the
      native app if you have it installed: just click the Install
      button on the debugger web page.</p>
    </Control>
    <Control Name="cmdSendURLsToEmail" Title="Send URLs to Email">
      <p>The Send to email function makes it easier to open the addresses
      on your mobile device without having to enter them manually.</p>
    </Control>
    <Control Name="cmdOpenContainingFolder2" Title="Open Containing Folder">
      <p>This option will open the folder that contains all the files saved for the new keyboard project.</p>
    </Control>
    <Control Name="cmdStartDebugging" Title="Start Debugging">
      <p>This option will allow for the debugging of a keyboard that could not be compiled and specific errors are displayed. It will direct the user to the source code of the keyboard file.</p>
    </Control>
    <Control Name="cmdUninstall" Title="Uninstall">
      <p>Uninstall the keyboard from the computer.</p>
    </Control>
    <Control Name="cmdUpload" Title="Upload">
      <p>This option allows the user to upload the compiled keyboard to Tavultesoft website to allow the sharing of the keyboard files.</p>
    </Control>
    <Control Name="cmdVKChange" Title="Change">
      <p>The change button allows the change of the filename and/or location of the on screen keyboard.</p>
    </Control>
    <Control Name="editCharacterSet" Title="Unicode">
      <p>Your keyboard should be either Unicode or Codepage based. Most keyboards today will be Unicode. If you are designing in the source editor, you can create a keyboard that is includes both Unicode and Codepage (or "ANSI") rules.</p>
      <p>This corresponds to either of the following source lines:</p>
      <p>begin ANSI &gt; use(main)</p>
      <p>begin Unicode &gt; use(main)</p>
    </Control>
    <Control Name="editComments" Title="Message">
      <p>The message provides some additional information to a user of your keyboard, when they install the keyboard.</p>
      <p>This corresponds to the following source line:</p>
      <p>store(&amp;message) 'Here is a message about a keyboard''</p>
    </Control>
    <Control Name="editCopyright" Title="Keyman Configuration">
      <p>Copyright details for the keyboard are displayed when the keyboard is installed. They can also be viewed in Keyman Configuration.</p>
    </Control>
    <Control Name="editKeyOutputCode" Title="Unicode Character Value">
      <p>If the Unicode value is known, enter the value and the corresponding character will be displayed on the key.</p>
    </Control>
    <Control Name="editMessage" Title="Message">
      <p>To add additional details about the keyboard. The message will be displayed when the keyboard is selected in Keyman Configuration.</p>
    </Control>
    <Control Name="editOuputCharacters" Title="Release">
      <p>To select another key in the keyboard, either:</p>
      <p>Click on the key with the mouse, or</p>
      <p>Press and release the Ctrl key to choose with the keyboard</p>
    </Control>
    <Control Name="editVKFileName" Title="">
      <p>KVK Filename</p>
      <p>Displays the file path and file name of the Keyman Visual Keyboard (KVK). Press the END key on your keyboard to view the filename or click on the Change button to change the filename and location.</p>
    </Control>
  </Form>

  <Form Name="context/keyboard-editor#toc-on-screen-tab">
    <Control Name="chkVKDisplayUnderlyingChars" Title="Display Underlying Character Layouts">
      <p>If selected, then the visual keyboard will only be used if the current underlying layout is active. </p>
    </Control>
    <Control Name="chkVKInclude102key" Title="">
      <p>Display 102nd Key</p>
      <p>On European Keyboards a 102nd key is added.  This allows you to map a character on the 102nd key.</p>
    </Control>
    <Control Name="chkVKSplitCtrlAlt" Title="Right Ctrl/Alt">
      <p>Allows for more combinations and also leaves the left Ctrl and Alt keys for general keyboard shortcuts, for example Ctrl C for Copy and Ctrl V for Paste.</p>
    </Control>
    <Control Name="cmdBrowseKeyBitmap" Title="Browse button">
      <p>This allows for a bitmap/picture to be displayed on the selected key. Click on the Browse button to select the bitmap.</p>
    </Control>
    <Control Name="cmdExportOnScreenKeyboard" Title="XML">
      <p>Export the keyboard to other file formats (HTML, BMP, or PNG), for use in documentation. Export the structure of the keyboard to XML format for automated processing. </p>
    </Control>
    <Control Name="cmdImportOnScreenKeyboard" Title="Import">
      <p>Import an existing on screen keyboard layout.</p>
    </Control>
    <Control Name="cmdVKImportKMX" Title="Layout">
      <p>Use the same layout as the new keyboard, assigning the same characters to the same keyboard letters.</p>
    </Control>
    <Control Name="editVKKeyText" Title="Text">
      <p>Allows the user to enter text to be displayed on the selected key.</p>
    </Control>
  </Form>

  <Form Name="context/keyboard-editor#toc-touch-layout-tab">
    <Control Name="cefwp" Title="Touch Layout Editor">
      <p>The Touch Layout tab is used to create the visible representation of the keyboard layout for touch devices. It works similarly to the On Screen Keyboard Editor conceptually, but has a number of additional features specific to touch. Keys on the touch layout trigger rules within the normal Keyman keyboard; if no rule is defined for a given key, it will be given output if it has a standard code beginning with <code>K_</code>, or if it is a Unicode value code, starting with <code>U_</code>.</p>
      <ul>
        <li><a href="help:guides/develop/touch-keyboard-tutorial">Read the guide on developing touch layouts</a></li>
      </ul>
    </Control>
  </Form>

  <Form Name="context/must-include-debug">
    <Control Name="*" Title="Keyman Developer Debugger 'Include Debug Information' Confirmation Screen">
      <p>Keyman Developer Debugger</p>
      <p>Debug information must be included in the compile keyboard before the debugger process can be started. From the Keyboard menu select Include Debug Information. The debug information will display the error sources when compiling.</p>
      <p>The debugger can be used without the debug information by clicking on Test without debugger.</p>
    </Control>
  </Form>
  
  <!-- New file details -->
  <Form Name="context/new-file-details">
    <Control Name="*" Title="New File">
      <p>Enter the name for your new keyboard. Click on the Browse button to change the location of the new keyboard.</p>
    </Control>
  </Form>
  
  <!-- Package Editor -->
  <Form Name="context/package-editor">
    <Control Name="pages" Title="Keyboard Package">
      <p>A keyboard package is most likely to have 7 tabs:
        <ul>
          <li>Files</li>
          <li>Keyboards</li>
          <li>Lexical Models</li>
          <li>Details</li>
          <li>Shortcuts</li>
          <li>Source</li>
          <li>Build</li>
        </ul>
      </p>
    </Control>

    <!-- Keyboard Layouts Tab -->
    <Control Name="lbKeyboards" Title="Keyboard name">
      <p>Usually, there is only one keyboard listed in the box, and by clicking on it
      will show the keyboard information.</p>
    </Control>
    <Control Name="cbKeyboardOSKFont" Title="Keyboard font">
      <p>When font files are added to the package, this dropdown tells the Keyman 
      apps which font to use when rendering the On Screen Keyboard touch keyboard. 
      </p>
    </Control>
    <Control Name="cbKeyboardDisplayFont" Title="Display font">
      <p>When font files are added to the package, this dropdown tells the Keyman 
      apps for iOS and Android which font to use in edit fields. It only applies 
      within the Keyman app and apps that support this functionality.</p>
    </Control>
    <Control Name="gridKeyboardLanguages" Title="Keyboard languages">
      <p>Each language listed here is a BCP 47 language tag and every keyboard must have a
      minimum of one language. When Keyman installs the keyboard package, it will associate the 
      keyboard with the language(s) you select.</p>
    </Control>
    <Control Name="cmdKeyboardAddLanguage" Title="Add a language">
      <p>This button will open up the BCP 47 Tag window to add the keyboard's language tag, script tag,
       region tag, and language name.</p>
    </Control>
    <Control Name="cmdKeyboardRemoveLanguage" Title="Remove a language">
      <p>Select on a language then click on Remove to delete the language tag.</p>
    </Control>
    <Control Name="cmdKeyboardEditLanguage" Title="Edit a language">
      <p>Click on Edit... then the BCP 47 Tag window will pop up once again with the language information.</p>
    </Control>

    <!-- Lexical Models Tab -->
    <Control Name="lbLexicalModels" Title="Lexical Models">
      <p>This is the location of the Lexical Model (Predictive text) for the keyboard in the keyboard 
      package.</p>
    </Control>
    <Control Name="cmdLexicalModelLanguageAdd" Title="Add a language to the Lexical Model">
      <p>Add button brings up the “Select BCP 47 Tag” 
      window, thus allowing the input of a language for the Lexical Model (Predictive text).</p>
    </Control>
    <Control Name="chkLexicalModelRTL" Title="Right-to-left Predictive text">
      <p>By ticking this, it will set the text direction of the Lexical Model (Predictive text) to Right-to-left.</p>
    </Control>
    <Control Name="editLexicalModelDescription" Title="Lexical Model Description">
      <p>A short or long text related to the Lexical Model (Predictive text) is encouraged to be added here but it is optional.</p>
    </Control>

    <!-- Details Tab -->
    <Control Name="cbWelcomeFile" Title="Welcome file">
      <p>Choose from the list to specifies which welcome file is suitable to display when they install the keyboard package.
      However, this is optional, most keyboard package uses the default option which is (none).</p>
    </Control>
    <Control Name="cbLicense" Title="License file">
      <p>Choose from the list if there is a License file to specified to the keyboard package.
      However, this is optional, most keyboard package uses the default option which is (none) and we 
      only accept an open-license keyboard package.</p>
    </Control>
    <Control Name="editInfoAuthor" Title="Author's">
      <p>Enter the name of the author or authors of the keyboard package.</p>
    </Control>
    <Control Name="editInfoCopyright" Title="Copyright">
      <p>Enter the copyright details of the keyboard package This information will be displayed with the version, author and message information when the package is installed.</p>
    </Control>
    <Control Name="editInfoEmail" Title="Email address">
      <p>Enter the contact email address for the keyboard package.</p>
    </Control>
    <Control Name="editInfoName" Title="Package Name">
      <p>Package Name is the name that will be displayed when the package is installed. It should be a descriptive name, in any language, but remember that some applications may use a font that does not include the language you are writing the keyboard name in. Don't include a version number, help information or hotkey in the name.</p>
    </Control>
    <Control Name="editInfoVersion" Title="Package Version">
      <p>The version number allows the user to check whether they have the latest version of the keyboard. The format should be 'major.minor[.subversion]'.  Each number should be an integer, and you should avoid non-integer version strings.  See help for more details.</p>
    </Control>
    <Control Name="editInfoWebSite" Title="Website">
      <p>The website details for the keyboard package if available.</p>
    </Control>
    <Control Name="editLexicalModelVersion" Title="Lexical Model version">
      <p>Specifies an independant version for the Lexical Model.</p>
    </Control>
    <Control Name="chkFollowKeyboardVersion" Title="Package and Keyboard version">
      <p>By ticking this, the Lexical Model (Predictive text) version will receive a version bump alongside 
      the keyboard, even when the Model does not receive an update.</p>
    </Control>
    <Control Name="memoInfoDescription" Title="Description">
      <p>A keyboard package's description about the language, wonderful community, script, or any related information
      that would help users once they install the package.</p>
    </Control>
    <Control Name="gridRelatedPackages" Title="Related Packages">
      <p>If a keyboard package is intended to replace an existing keyboard, or if there are related packages, 
      then the identifiers for these packages should be listed here.</p>
    </Control>
    <Control Name="cmdAddRelatedPackage" Title="Add a related package">
      <p>Add the Package ID and specify Deprecated or Non-deprecated if a keyboard package is intended to 
      replace an existing keyboard, or if there are related packages.</p>
    </Control>
    <Control Name="cmdEditRelatedPackage" Title="Edit a related package">
      <p>Selects the package and click Edit... to add any changes to the current information.</p>
    </Control>
    <Control Name="cmdRemoveRelatedPackage" Title="Remove a related package">
      <p>A keyboard package's description about the language, community, script, or any related information
      that would help users when they see once installing the package.</p>
    </Control>

     <!-- Shortcuts Tab -->
    <Control Name="editStartMenuPath" Title="Start Menu Path">
      <p>Enter the path of the start menu to be displayed when the keyboard package is installed.</p>
    </Control>
    <Control Name="lbStartMenuEntries" Title="Start menu entries">
      <p>This is a list of Start menu entries for the keyboard package.</p>
    </Control>
    <Control Name="chkStartMenuUninstall" Title="Uninstall">
      <p>The uninstall shortcut will be added automatically to the shortcut menu list when the package is installed.</p>
    </Control>
    <Control Name="chkCreateStartMenu" Title="Start menu">
      <p>This option will allow you to create a folder on the Start menu when the keyboard package is installed.</p>
    </Control>
    <Control Name="cmdNewStartMenuEntry" Title="New">
      <p>To add a new menu item to the list of shortcuts to be displayed in the Start menu folder created when the keyboard package is installed.</p>
    </Control>
    <Control Name="cmdDeleteStartMenuEntry" Title="Delete">
      <p>To delete the selected shortcut menu item from the Start menu folder.</p>
    </Control>
    <Control Name="editStartMenuDescription" Title="Start">
      <p>The text to be displayed for the selected file as a menu item in the Start up folder that is created when the package is installed.</p>
    </Control>
    <Control Name="editStartMenuParameters" Title="Shortcut Parameters" />
    
    <Control Name="cbStartMenuProgram" Title="Shortcut Program" />

  <!-- Compile Tab -->
    <Control Name="cmdStartTestOnline" Title="Test package on web">
      <p>Starts the Keyman Developer Web Server for the keyboard package. 
      This will list the various IP addresses and hostnames that Keyman Developer is listening on.</p>
    </Control>
    <Control Name="lbDebugHosts" Title="Web addresses">
      <p>A list of available servers to test the keyboard package.</p>
    </Control>
    <Control Name="cmdOpenDebugHost" Title="Open in browser">
      <p>Starts your default browser with the selected address to allow testing of the keyboard package 
      directly.</p>
    </Control>
    <Control Name="editBootstrapMSI" Title="Keyman MSI">
      <p>Specifies the location of the Keyman MSI file. As of Keyman Developer 17, bundled executable package 
      installers for Keyman for Windows can be created using kmc, but cannot be created within the IDE.</p>
    </Control>

    <Control Name="cbImageFile" Title="Image File">
      <p>You can include an image file that will be displayed to the left of the install details when the package is installed. This image should be 140 pixels wide and 250 pixels high.</p>
    </Control>
    <Control Name="cbReadmeFile" Title="Readme file">
      <p>The readme file can be displayed after the installation of the keyboard package, but can also be accessed from the keyboard folder at a later time. The file must be loaded under the Files tab, add option before being able to be selected from the drop down list.</p>
    </Control>
    
    <Control Name="cmdAddFile" Title="Add Files">
      <p>This option allows the user to add new files to the package.</p>
    </Control>
    <Control Name="cmdInsertCopyright" Title="Insert Copyright">
      <p>This allows for the insertion of a copyright symbol if needed.</p>
    </Control>

    <Control Name="cbReadMe" Title="Read Me Details">
      <p>A readme file can be a text file (ANSI, UTF-8, or UTF-16), or an HTML file (recommended).  Other file types are also acceptable,
      but the package installer will load the file in a separate program.</p>
    </Control>
    <Control Name="cbKMPImageFile" Title="Package Image">
      <p>You can include an image file that will be displayed to the left of the install details when the package is
        installed.  This image should be 140 pixels wide and 250 pixels high.</p>
    </Control>
    <Control Name="cmdTestPackage" Title="Test Package">
      <p>You should try installing your package on your system before distributing it, to ensure that all files are
      installed correctly.  If you can, try installing your package on several different machines.</p>
    </Control>

    <Control Name="editOutPath" Title="Compile">
      <p>Displays the output path and filename of the file when the package is compiled.</p>
    </Control>

    <Control Name="cmdCompileInstaller" Title="Compile Installer">
      <p>Creates a self-extracting installer consisting of the package plus Keyman or another Keyman Engine product that was created with the Branding Pack.</p>
    </Control>

    <Control Name="editInstallerOutputFilename" Title="Installer Output Filename">
      <p>Displays the output filename and path for the self-extract installer.</p>
    </Control>

    <Control Name="cmdInstallWith" Title="Select Product Installer">
      <p>Chooses a product installer, such as the Keyman installation source.  You can download Keyman installers from keyman.com.</p>
    </Control>

    <Control Name="cmdAddToProject" Title="Add to Project">
      <p>This option allows the user to add the compile package to the project, keeping all files together in the one location.</p>
    </Control>
    <Control Name="cmdBuildPackage" Title="Compile Package">
      <p>This option checks the package has all the required files and for any errors.  The success of the compilation is displayed at the bottom of the screen.</p>
    </Control>

    <Control Name="cmdInstall" Title="Install Package">
      <p>This option will install the package on the computer. A message will be displayed as to the success of the install.</p>
    </Control>

    <Control Name="cmdOpenContainingFolder" Title="Open Containing Folder">
      <p>Opens the source folder of the selected file.</p>
    </Control>
    <Control Name="cmdOpenContainingFolder2" Title="Open Containing Folder">
      <p>This option will open the folder the selected package is located in.</p>
    </Control>
    <Control Name="cmdOpenFile" Title="Edit">
      <p>This option allows the user to edit the selected file if the appropriate editor is available.</p>
    </Control>
    <Control Name="cmdRemoveFile" Title="Remove Files">
      <p>This option allows the user to remove a selected file from the list.</p>
    </Control>
    <Control Name="cmdUninstall" Title="Uninstall Package">
      <p>This option will uninstall the package from the computer. A message will be displayed as to the success of the uninstall.</p>
    </Control>
    <Control Name="cmdUpload" Title="Upload">
      <p>This option will enable the developer to upload the package to the Tavultesoft website.</p>
    </Control>
    <Control Name="editFilePath" Title="Path">
      <p>Displays the location of the selected file.</p>
    </Control>
    <Control Name="editFileType" Title="">
      <p>File Type</p>
      <p>Enter the details of the file type being added to the keyboard package.</p>
    </Control>
    <Control Name="lbFiles" Title="Package Files">
      <p>This will display all the files that have been added to the keyboard package.  It allows for the addition and removal of files, the entering of file details and the editing of any of the files listed if the appropriate editor is available.</p>
    </Control>
    <Control Name="memoFileDetails" Title="Details">
      <p>This option allows the user to enter details and other additional information about the selected file.</p>
    </Control>
  </Form>

  <!-- Project -->
  <Form Name="context/project">
    <Control Name="*" Title="Project Manager">
      <p>The Project Manager allows you to manage all the files related to a keyboard layout in a single location.</p>
    </Control>
  </Form>

<<<<<<< HEAD
  <Form Name="context/options">
    <Control Name="pages" Title="Options Dialog">
      <p>The Options dialog display several tabs such as General, Editor, Debugger, Character Map and Server. 
      You can configure the environment of Keyman Developer here.</p>
    </Control>

    <Control Name="chkOpenKeyboardFilesInSourceView" Title="Open keyboard files in source view">
      <p>Instead of opening a keyboard file in the Details tab, open directly into the Layout tab, Source pane.</p>
    </Control>

    <Control Name="editExternalEditorPath" Title="External Editor Path">
      <p>You can open any Keyman source file shown in the project in an external text editor by right-clicking 
      on the file and selecting "Open in External Editor". The files available for editing externally 
      are .kmn, .kps, and .kvks. This field configures which editor you wish to use to edit the files. 
      Note: if you need to pass command line parameters to the editor, you will need to wrap the command 
      in a batch file and reference the batch file here.</p>
    </Control>

    <Control Name="cmdBrowseExternalEditor" Title="External Editor Path">
      <p>You can open any Keyman source file shown in the project in an external text editor by right-clicking 
      on the file and selecting "Open in External Editor". The files available for editing externally 
      are .kmn, .kps, and .kvks. This field configures which editor you wish to use to edit the files. 
      Note: if you need to pass command line parameters to the editor, you will need to wrap the command 
      in a batch file and reference the batch file here.</p>
    </Control>

    <Control Name="cmdBrowseDefaultProjectPath" Title="Default Project Folder">
      <p>You can check the location of your default project folder, where projects like keyboards or 
        lexical models will be saved automatically. If needed, you can change the folder location 
        to a more convenient spot.</p>
    </Control>

    <Control Name="cmdResetToolWindows" Title="Reset Tool Windows">
      <p>Reset all tabs to their original locations.</p>
    </Control>

    <Control Name="cmdSMTPSettings" Title="SMTP Settings...">
      <p>Configure your SMTP server settings for email functionality within Keyman Developer, 
      such as emailing debug URLs for the touch layout debugger.</p>
    </Control>

    <Control Name="cmdProxySettings" Title="Proxy Settings...">
      <p>Configure the HTTP proxy settings for online functionality within Keyman Developer, 
      such as uploading files to Tavultesoft.</p>
    </Control>

    <Control Name="cmdCancel" Title="Options Dialog">
      <p>Click Cancel to close the dialog without saving changes.</p>
    </Control>

    <Control Name="cmdOK" Title="Options Dialog">
      <p>Click OK to save changes and close the dialog.</p>
    </Control>

    <Control Name="chkUseTab" Title="Use tab character">
      <p>Sets whether to use the Tab character or spaces for indents.</p>
    </Control>

    <Control Name="editIndentSize" Title="Indent size">
      <p>The indent size, measured in number of spaces.</p>
    </Control>

    <Control Name="chkLinkFontSizes" Title="Link quoted font size to primary font size">
      <p>If checked, the quoted font size will be the same as the default font size.</p>
    </Control>

    <Control Name="cmdDefaultFont" Title="Default font">
      <p>Sets the font for ordinary text in the editor.</p>
    </Control>

    <Control Name="cmdQuotedFont" Title="Quoted font">
      <p>Sets the font for displaying comments text and strings in Keyman source files in 
      single or double quotes.</p>
    </Control>

    <Control Name="cbEditorTheme" Title="Editor theme">
      <p>Sets the display theme and syntax highlighting options for the editor. A custom 
      theme can be defined in a JSON file.</p>
    </Control>

    <Control Name="chkUseOldDebugger" Title="Enable test window (from version 5.0)">
      <p>Enables the Keyman 5-style Test window instead of the debugger.</p>
    </Control>

    <Control Name="chkDebuggerBreakWhenExitingLine" Title="Breakpoints fire also when exiting line">
      <p>Breakpoints will fire when a rule has finished being processed also.</p>
    </Control>

    <Control Name="chkDebuggerSingleStepAfterBreak" Title="Turn on single step after breakpoint">
      <p>Activates single-step mode after a breakpoint fires.</p>
    </Control>

    <Control Name="chkDebuggerShowStoreOffset" Title="Show matched character offsets in stores">
      <p>Displays numeric indices of characters in stores</p>
    </Control>

    <Control Name="chkDebuggerAutoRecompile" Title="Automatically recompile if no debug information available">
      <p>When the debugger starts, rebuild a keyboard without prompting if the keyboard 
      has no debug symbols included.</p>
    </Control>

    <Control Name="chkDebuggerAutoResetBeforeCompiling" Title="Automatically reset debugger before recompiling">
      <p>If you are debugging a keyboard, make a change to the keyboard, and recompile it,
        then the debugger needs to be reset in order to get access to the new keyboard. 
        Keyman Developer will normally prompt you to do this, but if you set 
        this option, then it will reset the debugger automatically instead.</p>
    </Control>

    <Control Name="chkCharMapAutoLookup" Title="Find character under cursor automatically">
      <p>The character beneath the cursor in the edit window will be highlighted in the 
      Character Map. This will intelligently parse the character data under the cursor so that 
      a character code (e.g. U+1234) will be highlighted correctly.</p>
    </Control>

    <Control Name="cmdCharMapRebuildDatabase" Title="Update database">
      <p>Rebuilds the Unicode character database from source unicodedata.txt and blocks.txt. 
      These files can be downloaded from the Unicode website at http://www.unicode.org/ucd/. 
      This lets you update the character map with a newer version of Unicode. 
      Keyman Developer 17.0 was released with Unicode version 15.1 data.</p>
    </Control>

    <Control Name="editDatabasePath" Title="Update database">
      <p>Rebuilds the Unicode character database from source unicodedata.txt and blocks.txt. 
      These files can be downloaded from the Unicode website at http://www.unicode.org/ucd/. 
      This lets you update the character map with a newer version of Unicode. 
      Keyman Developer 17.0 was released with Unicode version 15.1 data.</p>
    </Control>

    <Control Name="cmdConfigureServer" Title="Configure Server...">
      <p>You can customize the Keyman Developer server for testing the usability of your keyboard. 
      Features of the Keyman Developer server include:
        <ul>
          <li>Seamless integration with the IDE (Start, Stop, Live reload, Recompile...)</li>
          <li>Port configuration</li>
          <li>Allow testing cross devices</li>
          <li>Support for ngrok to allow simple sharing of debug sessions across the Internet</li>
        </ul>
      </p>
    </Control>

    <Control Name="chkListLocalURLs" Title="List local URLs for Server">
      <p>Below Configure Server, untick the box, and it will quit displaying any local URLs for keyboard testing.</p>
    </Control>
  </Form>

=======
   <!-- New Lexical Model Project Parameters -->
>>>>>>> 98566b4d
  <Form Name="context/new-model-project-parameters">
    <Control Name="editAuthor" Title="Author Name">
      <p>The name of the developer of the keyboard. This is either your full name or
      the organization you're creating a model for.</p>
    </Control>

    <Control Name="editModelName" Title="Model Name">
      <p>We recommend the name of the language, dialect, or community that this model is
      intended for. The name must be written in all the Latin letters or Arabic numerals.</p>
    </Control>

    <Control Name="editCopyright" Title="Copyright">
      <p>Who owns the rights to this model and its data? Typically,
      you can use the automatically generated default value: © 2024 Your Full Name or
      Your Organization.</p>
    </Control>

    <Control Name="editFullCopyright" Title="Full copyright">
      <p></p>
    </Control>

    <Control Name="editVersion" Title="Version">
      <p>If this is the first time you've created a lexical model for you language, you should
      leave the version as 1.0. Otherwise, your version number must conform to the following
      rules: A version string made of major revision number.minor revision number.</p>
    </Control>

    <Control Name="gridLanguages" Title="Languages">
      <p>Specifies the default BCP 47 language tags which will be added to the package
      metadata and project metadata.</p>
    </Control>

    <Control Name="cmdAddLanguage" Title="Add...">
      <p>To add a language tag, click the Add button to bring up the “Select BCP 47 Tag”
      dialog box.</p>
    </Control>

    <Control Name="cmdEditLanguage" Title="Edit...">
      <p>Click the Edit button to bring up the “Select BCP 47 Tag” dialog box again and edit the
      language tag.</p>
    </Control>

    <Control Name="cmdRemoveLanguage" Title="Remove">
      <p>Click the Remove button to delete the language tag.</p>
    </Control>

    <Control Name="editPath" Title="Path">
      <p>Specifies the base path where the project folder will be created.</p>
    </Control>

    <Control Name="cmdBrowse" Title="Browse...">
      <p>Browse for a folder or create a new folder to save the project to.</p>
    </Control>

    <Control Name="editAuthorID" Title="Author ID">
      <p>An Author ID is a unique identifier used to distinguish you from others
      who have the same or similar names. </p>
    </Control>

    <Control Name="cbBCP47" Title="Primary Language">
      <p>Choose your primary language which generated from the “Select BCP 47 Tag” dialog box.</p>
    </Control>

    <Control Name="editUniq" Title="Unique Name">
      <p>Enter a unique name of the model. You can use the name of the language, dialect,
      or community that this model is intended for.</p>
    </Control>

    <Control Name="editModelID" Title="Model ID">
      <p>Keyman automatically generates a model ID for you, given all the
      information already filled out. Model ID helps Keyman sorts and organizes
      different lexical models.</p>
    </Control>

    <Control Name="editProjectFilename" Title="Project filename">
      <p>Specifies the base path where the project filename (.model.kpj) will be created.</p>
    </Control>

    <Control Name="memoDescription" Title="Description">
      <p>Enter information about the model.</p>
    </Control>

    <Control Name="cmdCancel" Title="Cancel">
      <p>Click Cancel to close the dialog without saving changes.</p>
    </Control>
  </Form>

  <!-- Wordlist Editor -->
  <Form Name="context/wordlist-editor">
    <Control Name="pages" Title="Wordlist tabs">
      <p>Wordlist tabs have two views: Design, and Code. Changes to one view are reflected
      immedaitely in the other view. Wordlist files should be stored in UTF-8 encoding
      (preferably without BOM), and tab-separated format.</p>
    </Control>

    <Control Name="gridWordlist" Title="Wordlist tabs">
      <p>Every line of the tab-separated format file is shown here, and can be edited directly.
      For most wordlists, it will be more effective to use an external dictionary tool,
      such as SIL Fieldworks or SIL PrimerPrep to generate the wordlist from a text corpus,
      and use this tab just to preview the contents of the file.</p>
    </Control>

    <Control Name="cmdDeleteRow" Title="Wordlist tabs">
      <p>The Delete row button will delete the selected row in the wordlist.</p>
    </Control>

    <Control Name="cmdSortByFrequency" Title="Wordlist tabs">
      <p>The Sort by frequency button has no effect on the functioning of the wordlist,
      but can help you, the editor, by showing more common words earlier in the list.</p>
    </Control>
  </Form>

   <!-- Editor -->
  <Form Name="context/editor">
    <Control Name="cefwp" Title="Editor Window">
      <p>Editor windows in Keyman Developer supports standard Windows editing keystrokes.
      Many file formats, including .kmn, .kps, .xml, .html, .js and .json, support syntax
      highlighting. The text editor in Keyman uses the Monaco component from Visual Studio Code,
      so all the functionality available in that editor is also available here.</p>
    </Control>

  </Form>

 <!-- Character Identifier -->
  <Form Name="context/character-identifier">
    <Control Name="gridFonts" Title="Character Identifier">
      <p>Attempt to identify the fonts on your system that will support the
      characters. You can quickly change fonts by clicking on a font name in the grid of
      identified fonts.</p>
    </Control>

    <Control Name="sgChars" Title="Character Identifier">
      <p>Display the Unicode value of the selected character. </p>
    </Control>
  </Form>

   <!-- Messages -->
  <Form Name="context/messages">
    <Control Name="memoMessage" Title="Message Window">
      <p>The message window appears at the bottom of the screen, or floating in a toolbar
      window. It contains a list of error and warning messages returned from a compilation
      session. You can undock and dock the window by dragging its title bar.</p>
    </Control>
  </Form>

   <!-- Debug -->
  <Form Name="context/debug">
    <Control Name="memo" Title="Debugger input window">
      <p>The debugger input window is used for typing input to test the keyboard.
      In the top half of this window, input you type while testing your keyboard will be
      displayed, exactly the same as in use, with one exception: deadkeys will be shown
      visually with an OBJ symbol.</p>
    </Control>

    <Control Name="sgChars" Title="Debugger input window">
      <p>The lower half of the window shows a grid of the characters to the virtual left
      of the insertion point, or the selected characters if you make a selection. Deadkeys
      will be identified in the grid. The grid will show characters in right-to-left scripts
      in backing store order, from left to right. If there are more characters in your text
      than can fit on the screen, then only those that fit will be shown in the grid.</p>
    </Control>
  </Form>

  <Form Name="context/debug#toc-regression-testing">
    <Control Name="lbRegTestLog" Title="Regression Testing">
      <p>The idea in regression testing is to record a sequence of keystrokes and the
      output the keyboard produced, in order to test for the same behaviour when you
      make changes to the keyboard.</p>
    </Control>

    <Control Name="cmdRegTestStartStopLog" Title="Regression Testing">
      <p>Use Start Log/Stop Log to record the input and output. You can then use Start Test
      to run the test again, or go the Options menu to clear the log, or save or load a test,
      or use the batch mode to run several tests in a row. </p><br></br>
      <p>If the output produced while running a test is different to that stored when recording it,
      Keyman will halt the test on the line where the failure occurred, and activate
      Single Step mode.</p>
    </Control>

    <Control Name="cmdRegTestOptions" Title="Regression Testing">
      <p>In the Options menu, you can clear the log, save or load a test,
      or use the batch mode to run several tests in a row.</p>
    </Control>
  </Form>

  <Form Name="context/debug#toc-state">
    <Control Name="cmdRestartDebugger" Title="State">
      <p>Pressing the Restart button will clear the keystroke log as well as
      clearing the text in the debug window. </p>
    </Control>

    <Control Name="lbKeystrokeLog" Title="State">
      <p>This window shows the current keystroke state, and the sequence of
      keystrokes that were typed to arrive at this state. </p>
    </Control>
  </Form>

  <Form Name="context/debug#toc-elements">
    <Control Name="lvElements" Title="Elements">
      <p>This shows the elements that make up rule currently being processed: the context,
      the key, and also what the output will be. If the rule uses stores, the contents of
      the store will be shown in the right-hand column, with the matched letter in red.</p>
    </Control>
  </Form>

  <Form Name="context/debug#toc-call-stack">
    <Control Name="lbCallStack" Title="Call Stack">
      <p>Here all the lines that have been processed to this point are shown in a list.
      You can double-click on any entry in the list to display the line in the
      keyboard source.</p>
    </Control>
  </Form>

  <Form Name="context/debug#toc-deadkeys">
    <Control Name="lbDeadkeys" Title="Deadkeys">
      <p>This lists all the deadkeys that are currently in the context.
      You can select one from the list to see it highlighted in the debug input box.
      This information can also be seen in the character grid in the lower half of
      the debugger input window.</p>
    </Control>
  </Form>

   <!-- About tike -->
  <Form Name="context/about-tike">
    <Control Name="cmdOK" Title="About Dialog">
      <p>The About dialog displays copyright and registration information for Keyman Developer,
      and has a link to the Keyman website.</p>
    </Control>
  </Form>

   <!-- Key test -->
  <Form Name="context/key-test">
    <Control Name="cmdInsert" Title="Virtual Key Identifier">
      <p>This dialog lets you check the virtual key code for any key combination (except Window reserved key combinations such as Alt + Tab). You can then insert the virtual key code into the last active edit window at the current cursor position.</p><br></br>
      <p>Press Shift + Enter to insert the current virtual key code into your source at the insertion point.</p>
    </Control>

    <Control Name="chkLRDistinguish" Title="Virtual Key Identifier">
      <p>You can see the virtual key codes for left and right Ctrl / Alt combinations by checking the "Distinguish between left and right ctrl/alt" checkbox.</p>
    </Control>

    <Control Name="cmdClose" Title="Virtual Key Identifier">
      <p>To close the dialog, click the Close button or press Shift + Esc.</p>
    </Control>
  </Form>

  <!-- Select BCP 47 Language -->
  <Form Name="context/select-bcp47-language">
    <Control Name="cbLanguageTag" Title="Language tag">
      <p>The only required option is the Language tag, which is an ISO 639-1 or ISO 639-3 code.
      ISO 639-1 tags are a two-letter code. ISO 639-3 tags are a three-letter code. First, try to find your 
      language on the list of two-letter ISO 639-1 codes.</p>
      <p>If you can't find a two-letter code, you'll need to find the closest three-letter code. You can use Glottolog 
      to search for your language, and it will give you an appropriate code.</p>
      <p>The Language tag is conventionally written in lower case.</p>
    </Control>
    <Control Name="cbScriptTag" Title="Script tag">
      <p>The Script tag allows you to specify the writing system used in your language model or keyboard.
       If your language only uses one writing system, omit the Script subtag. he Script subtag is conventionally 
       written in title case - first letter capitalized.</p>
    </Control>
    <Control Name="cbRegionTag" Title="Region tag">
      <p>The Region tag allows you to specify the region your language or 
      dialect is spoken in. If your language is only spoken in one region, omit the Region subtag.
      Alphabetic region will show up in upper case once the region tag is selected.</p>
    </Control>
    <Control Name="editBCP47Code" Title="BCP 47 Code">
      <p>This is the BCP 47 Code forms from the language, script, and region tag which were previously
      selected.</p>
    </Control>
    <Control Name="editLanguageName" Title="Language name">
      <p>If lefts as default, a language name will be assigned automatically. Feel free to change the name
      if you must.
      </p>
    </Control>
    <Control Name="cmdResetLanguageName" Title="Reset">
      <p>Reset the Language name to what it was assigned to.</p>
    </Control>
    <Control Name="cmdOK" Title="OK">
      <p>Once everything is set, click OK to confirm.</p>
    </Control>
    <Control Name="cmdCancel" Title="Cancel">
      <p>Exits out of the "Select BCP 47 Tag".</p>
    </Control>
    <Control Name="lblLinkToW3C" Title="Learn about BCP 47 Tag">
      <p>Learn more about the BCP 47 Tag over at w3.org.</p>
    </Control>
  </Form>

  <!-- New Project Parameters-->
  <Form Name="context/new-project-parameters">
    <Control Name="editKeyboardName" Title="Keyboard name">
    <p>The descriptive name of the keyboard. This will be set in the <u>&amp;Name</u> store in the keyboard, 
    in the package name, and where appropriate in documentation and metadata.</p>
    </Control>
    <Control Name="memoDescription" Title="Description">
    <p>A brief or long description about the keyboard's functionality, background, script, language, community,
    or any information related to showcase to users.</p>
    </Control>
    <Control Name="editAuthor" Title="Author">
    <p>The name of the developer of the keyboard. This is either your full name or 
      the organization you're creating the keyboard for.</p>
    </Control>
    <Control Name="editCopyright" Title="Copyright">
    <p>This field should contain the word "Copyright", the copyright symbol "©", and the full name of the rights 
	      owner. Do not put the year of copyright in this field (see Full Copyright). Typically, 
	      you can use the automatically generated default value: "Copyright © Your Full Name or 
	      Your Organization".</p>
    <p>A copyright string for the keyboard. This will be set in the <u>&amp;Copyright</u> store in the keyboard, 
    in the package metadata, and where appropriate in documentation and metadata.</p>
    </Control>
    <Control Name="editFullCopyright" Title="Full Copyright">
    <p>Who owns the rights to this keyboard? This field should
	      contain the word "Copyright", the copyright symbol "©", the first year of copyright, 
	      and the full name of the rights owner. Do include the year of copyright in this field.
	      Typically, you can use the automatically generated default value: 
	      "Copyright © Current-Year Your-Full Name or Your Organization".</p>
    </Control>
    <Control Name="editVersion" Title="Version">
    <p>If this is the first time you've created a keyboard for the language, you should 
      leave the version as 1.0. Otherwise, your version number must conform to the following 
      rules: A version string made of major revision number.minor revision number.</p>
    </Control>
    <Control Name="clbTargets" Title="Targets">
    <p>
      Specifies the default deployment targets for the keyboard, set in the <u>&amp;Targets</u> store in the keyboard, 
      and controls the files added to the package initially. This also is reflected in documentation and metadata.
    </p>
    </Control>
    <Control Name="editPath" Title="Edit Path">
    <p>
      Specifies the base path where the project folder will be created. The project folder name will be the keyboard ID. 
      If the folder already exists, then you will be prompted before Keyman Developer overwrites files inside it.
    </p>
    </Control>
    <Control Name="cmdBrowse" Title="Browse">
      <p>
        Specifies a different path to store the project folder.
      </p>
    </Control>
    <Control Name="editKeyboardID" Title="Keyboard ID">
      <p>
        The base filename of the keyboard, project and package. This must conform to the Keyman 
        keyboard identifier rules, using the characters a-z, 0-9 and _ (underscore) only.
      </p>
    </Control>
    <Control Name="editProjectFilename" Title="Keyboard ID">
      <p>
        A Keyboard Project (.kpj) file is store inside the base path, this cannot be changed to anywhere else.
      </p>
    </Control>
    <Control Name="cmdKeyboardAddLanguage" Title="Add a Language">
    <p>This button will open up the BCP 47 Tag window to add the keyboard's language tag, script tag,
       region tag, and language name.</p>
    </Control>
    <Control Name="cmdKeyboardEditLanguage" Title="Edit a Language">
      <p>
        Click on Edit... to open up the BCP 47 Tag window with the language information.
      </p>
    </Control>
    <Control Name="cmdKeyboardRemoveLanguage" Title="Remove a Language">
      <p>
        Delete the selected language.
      </p>
    </Control>
    <Control Name="cmdOK" Title="OK">
      <p>
        Once everything is ready, click OK and enjoy developing the keyboard.
      </p>
    </Control>
    <Control Name="cmdCancel" Title="Cancel">
      <p>Click Cancel to close the dialog and reset the process entirely.</p>
    </Control>
  </Form>

  <!-- New Project -->
  <Form Name="context/new-project">
    <Control Name="lvItems" Title="New Project">
      <p>
      Creates a new Keyman Keyboard, LDML Keyboard, or a Wordlist Lexical Model, 
      or by importing from another source. Details are written on individual icons; clicking on
      them shows a detailed explanation of each keyboard project.
      </p>
    </Control>
    <Control Name="cmdOK" Title="OK with the Selected Project">
      <p>
      Once decided on a project to create, click OK will take you to the next step. 
      </p>
    </Control>
    <Control Name="cmdCancel" Title="Cancel Project Creation">
      <p>
      Cancels creating a project.
      </p>
    </Control>
  </Form>

</ContextHelp><|MERGE_RESOLUTION|>--- conflicted
+++ resolved
@@ -920,7 +920,6 @@
     </Control>
   </Form>
 
-<<<<<<< HEAD
   <Form Name="context/options">
     <Control Name="pages" Title="Options Dialog">
       <p>The Options dialog display several tabs such as General, Editor, Debugger, Character Map and Server. 
@@ -1066,9 +1065,6 @@
     </Control>
   </Form>
 
-=======
-   <!-- New Lexical Model Project Parameters -->
->>>>>>> 98566b4d
   <Form Name="context/new-model-project-parameters">
     <Control Name="editAuthor" Title="Author Name">
       <p>The name of the developer of the keyboard. This is either your full name or
