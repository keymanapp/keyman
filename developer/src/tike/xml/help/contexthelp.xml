﻿<?xml version="1.0" encoding="utf-8" ?>
<?xml-stylesheet type="text/xsl" href="help.xsl" ?>
<ContextHelp>

  <LanguageReference Name="group">
    <p>(TODO: add  documentation on group)</p>
  </LanguageReference>

  <Form Name="context/character-map">
    <Control Name="editFilter" Title="Character Map Filter">
      <p>The Filter allows a user to reduce the number of characters displayed in the character map. The standard filter options used are by font name or block name.</p>
    </Control>

    <Control Name="grid" Title="Character Map">
      <p>The Character Map Grid displays each character in a square, with a visual representation of the character and the Unicode value displayed at the bottom of the square. Each font group is divided into a block headed by the font name.</p>
    </Control>

    <Control Name="cmdFilter" Title="Character Map Filter">
      <p>The Filter allows a user to reduce the number of characters displayed in the
      character map. The standard filter options used are by font name or block name.</p>
    </Control>

    <Control Name="rbRange" Title="Character Map Filter">
      <p>The filter format for a range is: [U+]XXXX-[U+]YYYY, where U+ is optional,
      XXXX is the starting Unicode value and YYYY is the finishing Unicode value.</p>
    </Control>

    <Control Name="editRangeStart" Title="Character Map Filter">
      <p>The filter format for a range is: [U+]XXXX-[U+]YYYY, where U+ is optional,
      XXXX is the starting Unicode value and YYYY is the finishing Unicode value.</p>
    </Control>

    <Control Name="editRangeStop" Title="Character Map Filter">
      <p>The filter format for a range is: [U+]XXXX-[U+]YYYY, where U+ is optional,
      XXXX is the starting Unicode value and YYYY is the finishing Unicode value.</p>
    </Control>

    <Control Name="rbName" Title="Character Map Filter">
      <p>The Filter allows a user to reduce the number of characters displayed in the
      character map. The standard filter options used are by font name or block name.</p>
    </Control>

    <Control Name="cmdCharactersInCurrentFontOnly" Title="Character Map Filter">
      <p> "&gt;" placed at the start of an entry will only show characters in the currently
      selected Character Map font. This is helpful when trying to determine which characters
      a given font supports.</p><br></br>
      <p>Example: &gt;LAO </p><br></br>
      <p>finds all characters with names starting in "LAO" in the current font</p>
    </Control>

    <Control Name="cmdBlock" Title="Character Map Filter">
      <p> "&lt;" placed at the start of an entry will search Unicode block names instead of
      character names. This is helpful when searching for characters within related
      blocks</p><br></br>
      <p>Example:  &lt;Thai </p><br></br>
      <p>finds the Thai Unicode block</p>
    </Control>

    <Control Name="cmdStar" Title="Character Map Filter">
      <p>Using "*" in an entry serves as a wildcard for any number of places in that entry.
      For example, searching for "greek*alpha" will find characters whose Unicode names begin
      with the word "Greek" and contain the word "Alpha" any number of places later.
      This is helpful when searching for characters that share a common element in
      their names (e.g. capital).</p>
    </Control>

    <Control Name="cmdQuestionMark" Title="Character Map Filter">
      <p>Using "?" anywhere in an entry serves as a wildcard for that single place in the entry.
      For example, searching for "s???e" will return both the SPACE and the SMILE characters,
      among others.</p><br></br>
    </Control>

    <Control Name="cmdRange" Title="Character Map Filter">
      <p>Example: 1000-119F </p><br></br>
      <p>finds all characters between U+1000 and U+119F (inclusive) -
      the Myanmar alphabet in this case</p>
    </Control>

    <Control Name="cmdSet" Title="Character Map Filter">
      <p>Example: LATIN * LETTER [AEIOU] </p><br></br>
      <p>finds all all Latin A,E,I,O or U vowel combinations</p>
    </Control>

    <Control Name="cmdDollar" Title="Character Map Filter">
      <p>"$" placed at the end of an entry will match from the end of a Unicode character name.
      This option works best when used with "*" or "?".</p><br></br>
      <p>Example: LATIN * LETTER A$ </p><br></br>
      <p>finds only "a" and "A"</p>
    </Control>

    <Control Name="cmdOK" Title="Character Map Filter">
      <p>Click OK to save changes and close the dialog.</p>
    </Control>

    <Control Name="cmdCancel" Title="Character Map Filter">
      <p>Click Cancel to close the dialog without saving changes.</p>
    </Control>
  </Form>

  <!-- ========================================================================
       Keyboard Editor
       ======================================================================== -->

  <Form Name="context/keyboard-editor">
    <Control Name="pages" Title="Keyboard Editor">
      <p>Keyboard Editor page consists of:
        <ul>
          <li>Details</li>
          <li>Layout</li>
          <li>Icon</li>
          <li>On-Screen</li>
          <li>Touch Layout</li>
          <li>Build</li>
        </ul>
      </p>
    </Control>

    <!-- Details tab -->
    <Control Name="editName" Title="Keyboard Name">
      <p>The name of the keyboard is displayed in Keyman Configuration, in the tray menu and in many other places.  It should be a descriptive
      name, in any language, but remember that some applications may use a font that does not include the language you are writing the
      keyboard name in.  Don't include a version number, help information or hotkey in the name.</p>

      <p>This corresponds to the following source line:</p>
      <div class="code">store(&amp;name) 'My Keyboard'</div>
    </Control>
    <Control Name="clbTargets" Title="Targets">
      <p>Specifies the platforms for which this keyboard is designed. Where possible, use more generic targets, for example, use
      <div class="code">mobile</div> instead of both <div class="code">androidphone</div> and <div class="code">iphone</div>.
      preference, use <div class="code">any</div>.</p>
    </Control>
    <Control Name="cbType" Title="Character Set">
      <p>Your keyboard should be either Unicode or Codepage based.  Most keyboards today will be Unicode.  If you are designing in the source editor,
      you can create a keyboard that is includes both Unicode and Codepage (or "ANSI") rules.</p>

      <p>This corresponds to either of the following source lines:</p>
      <div class="code">
        begin ANSI &gt; use(main)<br />
        begin Unicode &gt; use(main)
      </div>
    </Control>
    <Control Name="editCopyright" Title="Copyright">
      <p>Copyright details for the keyboard are displayed when the keyboard is installed.  They can also be viewed in Keyman Configuration.</p>

      <p>This corresponds to the following source line:</p>
      <div class="code">store(&amp;copyright) '© 2006 My Company'</div>
    </Control>
    <Control Name="editMessage" Title="Message">
      <p>The message provides some additional information to a user of your keyboard, when they install the keyboard.</p>

      <p>This corresponds to the following source line:</p>
      <div class="code">store(&amp;message) 'Here is a message about a keyboard'</div>
    </Control>

    <Control Name="editKeyboardVersion" Title="Keyboard Version">
    <p>The Keyboard Version documents the version of the keyboard.</p>
    <p>A keyboard version should be updated whenever there are changes to a keyboard. The good principles to follow are: 
    <ul>
      <li> Increment the major version number for a
      keyboard that has significant new functionality.</li>
      <li> Increment the minor version number for changes that impact functionality but not 
      in a significant manner.</li>
      <li> Optionally, use a third number for bug fixes.</li>
    </ul>
    </p>
    <p>This corresponds to the following source line:</p>
      <div class="code">store(&amp;keyboardversion) '1.1.2'</div>
    <p><b>Note:</b> there is a difference between &amp;keyboardversion, which documents the keyboard version, and &amp;version,
     which determines which version of Keyman a keyboard will run with. </p>
    </Control>

    <Control Name="memoComments" Title="Comments">
      <p>In this field, enter information about the keyboard for your own reference.  These comments will only be visible in the
      source file, and not to users of your keyboard.</p>

      <p>The comments are placed at the top of the source file, e.g.:</p>
      <div class="code">
        c Version 1.2 - fixed a bug with the 'k' key<br/>
        c Version 1.1 - improved matching on vowels<br/>
        c Version 1.0 - initial version
      </div>
    </Control>
    <Control Name="editKeyOutputText" Title="Output Character(s)">
      <p>To select another key in the keyboard, either:</p>
      <ul>
        <li>Click on the key with the mouse, or</li>
        <li>Press and release the Ctrl key to choose with the keyboard</li>
      </ul>
    </Control>

    <Control Name="chkKMWRTL" Title="Keyboard is right-to-left">
      <p>Select this option to tell KeymanWeb to flag text entered by this keyboard as right-to-left (e.g. Arabic, Hebrew)</p>
    </Control>

    <Control Name="editKMWHelpText" Title="Help Text">
      <p>A simple line of text to show under the On Screen Keyboard in KeymanWeb.  Can contain HTML formatting and links.  Mutually exclusive with the Help File box</p>
    </Control>

    <Control Name="editKMWHelpFile" Title="Help File">
      <p>More complex help can be included by including an external file.  See the European Latin keyboard in Samples for a comprehensive example.</p>
    </Control>

    <Control Name="cmdKMWBrowseHelpFile" Title="Browse Help File">
      <p>Choose a help file to include in the keyboard</p>
    </Control>

    <Control Name="cmdCompileKeymanWeb" Title="Compile to Web">
      <p>Compiles the keyboard for KeymanWeb.  Two output files will be generated: [filename].js and [filename]_load.js.  The KeymanWeb Tutorial
      contains more information about the difference between the two output files.</p>
    </Control>

    <Control Name="cmdTestKeymanWeb" Title="Test KeymanWeb Keyboard">
      <p>Tests your KeymanWeb keyboard in an Internet Explorer embedded window</p>
    </Control>

    <Control Name="gridFeatures" Title="Features">
      <p>The Features grid controls which additional file components are included in 
      the keyboard. Each of the features relates to a system store. Here are the file
      components:
      <ul>
        <li>Embedded JavaScript</li>
        <li>Embedded CSS</li>
        <li>Web Help</li>
        <li>Include Codes</li>
        <li>Desktop On-Screen Keyboard (auto-included if Targets is any)</li>
        <li>Touch-Optimised Keyboard (auto-included if Targets is any)</li>
      </ul>
      Icon will be automatically included when a new keyboard project is created.
      </p>
    </Control>
    
    <Control Name="cmdAddFeature" Title="Add feature">
      <p>This will open a selection dialog allowing you to choose a feature to add to 
      the keyboard project. Adding a feature will add an extra tab to the editor, 
      and add the corresponding store to the keyboard source</p>
    </Control>
    
    <Control Name="cmdEditFeature" Title="Edit feature">
      <p>Depending on what is included in the Feature Grid, you can select a feature from
      the grid then click on Edit... This will take you to the corresponding tab and 
      let you make changes.
      </p>
    </Control>

    <Control Name="cmdRemoveFeature" Title="Remove feature">
      <p>Removing a feature will not delete the component file, 
      but will just remove the store from the keyboard source.
      </p>
    </Control>

    <!-- Layout tab -->
    <!-- Icon tab -->
    <Control Name="cmdbitmapChange" Title="Change" TopicName="context/keyboard-editor#toc-icon-tab">
      <p>The Change option allows the editing of the icon filename.</p>
    </Control>
    <Control Name="cmdExport" Title="Export" TopicName="context/keyboard-editor#toc-icon-tab">
      <p>The Export option allows the exporting of the new image to a selected location.</p>
    </Control>
    <Control Name="cmdImport" Title="Import" TopicName="context/keyboard-editor#toc-icon-tab">
      <p>The import option allows for the loading of an existing icon from a selected location.</p>
    </Control>
    <Control Name="panEdit" Title="Icon Editor" TopicName="context/keyboard-editor#toc-icon-tab">
      <p>The toolbox allows for the changing of the colours, addition of text and shapes.  It also allows for the moving of the icon around the canvas and also a preview of the icon is displayed.</p>
    </Control>
    
    <Control Name="palColours" Title="Colours">
      <p>Click on a colour from the box to apply the colour onto the Keyboard's 
      icon. You can see the Foreground Color displays the colour you chose. To deselect 
      the colour, click on the X mark on the corner left of the colour box, or choose 
      another colour.
      </p>
    </Control>

    <!-- On-Screen tab: see context/keyboard-editor#toc-on-screen-tab -->
    <Control Name="pages" Title="Pages">
      <p>This tab allows you to edit the visual representation of your keyboard 
      layout. The content on this tab is stored in the .kvks file associated with 
      your keyboard. The visual representation is used only in desktop and desktop 
      web; however if no touch layout is defined, this layout will be synthesized 
      into a touch layout automatically.
      </p>
      <p>An On-Screen keyboard is optional but in most keyboards is recommended. 
      The On-Screen keyboard may not always match the actual layout identically, 
      because you may choose to hide some of the details of encoding from the 
      interface presented to the user.
      </p>
      <p>
      This keyboard layout can also be printed or included in HTML or other documentation. 
      The editor allows you to export the file to HTML, PNG or BMP formats.
      </p>
    </Control>
      
    <Control Name="chkFillUnderlyingLayout" Title="Auto-fill underlying layout">
      <p>If this option is checked, when the Fill from layout button is clicked, 
      then keys without corresponding rules in the Layout will be filled with the 
      base layout character.
      </p>
    </Control>
    <!-- Touch Layout tab: see context/keyboard-editor#toc-touch-layout-tab -->
    <!-- Source tab -->
    <!-- Compile tab -->

    <Control Name="chkCustomOnScreenKeyboard" Title="Include">
      <p>A custom on screen (visual) keyboard can be included with your new keyboard. Check this option to display the on screen keyboard and options available.</p>
    </Control>
    <Control Name="chkLayoutDisplay102key" Title="European Keyboards">
      <p>On European Keyboards a 102nd key is added.  This allows you to map a character on the 102nd key.</p>
    </Control>
    <Control Name="chkIncludeTaskbarIcon" Title="Taskbar">
      <p>This option allows the user to choose whether the keyboard icon is displayed on the taskbar and to customise the look of the icon. Check the Include Icon on the Taskbar to display the icon bitmap editor.</p>
    </Control>
    <Control Name="chkSplitCtrlAlt" Title="Right Ctrl/Alt">
      <p>Allows for more combinations and also leaves the left Ctrl and Alt keys for general keyboard shortcuts, for example Ctrl C for Copy and Ctrl V for Paste.</p>
    </Control>
    <Control Name="cmdAddToProject" Title="Project">
      <p>This option adds the keyboard to the current active project.</p>
    </Control>
    <Control Name="cmdCompile" Title="Compile Keyboard">
      <p>Select this option to begin the compiling of the keyboard. The success of the compile is displayed at the bottom of the screen.  If errors are displayed, click on the Start Debugging button.</p>
    </Control>
    <Control Name="cmdInsertCopyright" Title="">
      <p>Insert Copyright</p>
      <p>This allows for the insertion of a copyright symbol if needed.</p>
    </Control>
    <Control Name="cmdInstall" Title="Install">
      <p>Install the compiled keyboard on to the computer.</p>
    </Control>
    <Control Name="lbDebugHosts" Title="Debug Hosts">
      <p>To test on other platforms, open one of the debug host addresses
      on your device.  Your device will need to be on the same network as
      this computer.</p>

      <p>You can test within the web browser on your device, or in the
      native app if you have it installed: just click the Install
      button on the debugger web page.</p>
    </Control>
    <Control Name="cmdSendURLsToEmail" Title="Send URLs to Email">
      <p>The Send to email function makes it easier to open the addresses
      on your mobile device without having to enter them manually.</p>
    </Control>
    <Control Name="cmdOpenContainingFolder2" Title="Open Containing Folder">
      <p>This option will open the folder that contains all the files saved for the new keyboard project.</p>
    </Control>
    <Control Name="cmdStartDebugging" Title="Start Debugging">
      <p>This option will allow for the debugging of a keyboard that could not be compiled and specific errors are displayed. It will direct the user to the source code of the keyboard file.</p>
    </Control>
    <Control Name="cmdUninstall" Title="Uninstall">
      <p>Uninstall the keyboard from the computer.</p>
    </Control>
    <Control Name="cmdUpload" Title="Upload">
      <p>This option allows the user to upload the compiled keyboard to Tavultesoft website to allow the sharing of the keyboard files.</p>
    </Control>
    <Control Name="cmdVKChange" Title="Change">
      <p>The change button allows the change of the filename and/or location of the on screen keyboard.</p>
    </Control>
    <Control Name="editCharacterSet" Title="Unicode">
      <p>Your keyboard should be either Unicode or Codepage based. Most keyboards today will be Unicode. If you are designing in the source editor, you can create a keyboard that is includes both Unicode and Codepage (or "ANSI") rules.</p>
      <p>This corresponds to either of the following source lines:</p>
      <p>begin ANSI &gt; use(main)</p>
      <p>begin Unicode &gt; use(main)</p>
    </Control>
    <Control Name="editComments" Title="Message">
      <p>The message provides some additional information to a user of your keyboard, when they install the keyboard.</p>
      <p>This corresponds to the following source line:</p>
      <p>store(&amp;message) 'Here is a message about a keyboard''</p>
    </Control>
    <Control Name="editCopyright" Title="Keyman Configuration">
      <p>Copyright details for the keyboard are displayed when the keyboard is installed. They can also be viewed in Keyman Configuration.</p>
    </Control>
    <Control Name="editKeyOutputCode" Title="Unicode Character Value">
      <p>If the Unicode value is known, enter the value and the corresponding character will be displayed on the key.</p>
    </Control>
    <Control Name="editMessage" Title="Message">
      <p>To add additional details about the keyboard. The message will be displayed when the keyboard is selected in Keyman Configuration.</p>
    </Control>
    <Control Name="editOuputCharacters" Title="Release">
      <p>To select another key in the keyboard, either:</p>
      <p>Click on the key with the mouse, or</p>
      <p>Press and release the Ctrl key to choose with the keyboard</p>
    </Control>
    <Control Name="editVKFileName" Title="">
      <p>KVK Filename</p>
      <p>Displays the file path and file name of the Keyman Visual Keyboard (KVK). Press the END key on your keyboard to view the filename or click on the Change button to change the filename and location.</p>
    </Control>
  </Form>

  <Form Name="context/keyboard-editor#toc-on-screen-tab">
    <Control Name="chkVKDisplayUnderlyingChars" Title="Display Underlying Character Layouts">
      <p>If selected, then the visual keyboard will only be used if the current underlying layout is active. </p>
    </Control>
    <Control Name="chkVKInclude102key" Title="">
      <p>Display 102nd Key</p>
      <p>On European Keyboards a 102nd key is added.  This allows you to map a character on the 102nd key.</p>
    </Control>
    <Control Name="chkVKSplitCtrlAlt" Title="Right Ctrl/Alt">
      <p>Allows for more combinations and also leaves the left Ctrl and Alt keys for general keyboard shortcuts, for example Ctrl C for Copy and Ctrl V for Paste.</p>
    </Control>
    <Control Name="cmdBrowseKeyBitmap" Title="Browse button">
      <p>This allows for a bitmap/picture to be displayed on the selected key. Click on the Browse button to select the bitmap.</p>
    </Control>
    <Control Name="cmdExportOnScreenKeyboard" Title="XML">
      <p>Export the keyboard to other file formats (HTML, BMP, or PNG), for use in documentation. Export the structure of the keyboard to XML format for automated processing. </p>
    </Control>
    <Control Name="cmdImportOnScreenKeyboard" Title="Import">
      <p>Import an existing on screen keyboard layout.</p>
    </Control>
    <Control Name="cmdVKImportKMX" Title="Layout">
      <p>Use the same layout as the new keyboard, assigning the same characters to the same keyboard letters.</p>
    </Control>
    <Control Name="editVKKeyText" Title="Text">
      <p>Allows the user to enter text to be displayed on the selected key.</p>
    </Control>
  </Form>

  <Form Name="context/keyboard-editor#toc-touch-layout-tab">
    <Control Name="cefwp" Title="Touch Layout Editor">
      <p>The Touch Layout tab is used to create the visible representation of the keyboard layout for touch devices. It works similarly to the On Screen Keyboard Editor conceptually, but has a number of additional features specific to touch. Keys on the touch layout trigger rules within the normal Keyman keyboard; if no rule is defined for a given key, it will be given output if it has a standard code beginning with <code>K_</code>, or if it is a Unicode value code, starting with <code>U_</code>.</p>
      <ul>
        <li><a href="help:guides/develop/touch-keyboard-tutorial">Read the guide on developing touch layouts</a></li>
      </ul>
    </Control>
  </Form>

  <Form Name="context/must-include-debug">
    <Control Name="*" Title="Keyman Developer Debugger 'Include Debug Information' Confirmation Screen">
      <p>Keyman Developer Debugger</p>
      <p>Debug information must be included in the compile keyboard before the debugger process can be started. From the Keyboard menu select Include Debug Information. The debug information will display the error sources when compiling.</p>
      <p>The debugger can be used without the debug information by clicking on Test without debugger.</p>
    </Control>
  </Form>
  
  <!-- New file details -->
  <Form Name="context/new-file-details">
    <Control Name="*" Title="New File">
      <p>Enter the name for your new keyboard. Click on the Browse button to change the location of the new keyboard.</p>
    </Control>
  </Form>
  
  <!-- Package Editor -->
  <Form Name="context/package-editor">
    <Control Name="pages" Title="Keyboard Package">
      <p>A keyboard package is most likely to have 7 tabs:
        <ul>
          <li>Files</li>
          <li>Keyboards</li>
          <li>Lexical Models</li>
          <li>Details</li>
          <li>Shortcuts</li>
          <li>Source</li>
          <li>Build</li>
        </ul>
      </p>
    </Control>

    <!-- Keyboard Layouts Tab -->
    <Control Name="lbKeyboards" Title="Keyboard name">
      <p>Usually, there is only one keyboard listed in the box, and by clicking on it
      will show the keyboard information.</p>
    </Control>
    <Control Name="cbKeyboardOSKFont" Title="Keyboard font">
      <p>When font files are added to the package, this dropdown tells the Keyman 
      apps which font to use when rendering the On Screen Keyboard touch keyboard. 
      </p>
    </Control>
    <Control Name="cbKeyboardDisplayFont" Title="Display font">
      <p>When font files are added to the package, this dropdown tells the Keyman 
      apps for iOS and Android which font to use in edit fields. It only applies 
      within the Keyman app and apps that support this functionality.</p>
    </Control>
    <Control Name="gridKeyboardLanguages" Title="Keyboard languages">
      <p>Each language listed here is a BCP 47 language tag and every keyboard must have a
      minimum of one language. When Keyman installs the keyboard package, it will associate the 
      keyboard with the language(s) you select.</p>
    </Control>
    <Control Name="cmdKeyboardAddLanguage" Title="Add a language">
      <p>This button will open up the BCP 47 Tag window to add the keyboard's language tag, script tag,
       region tag, and language name.</p>
    </Control>
    <Control Name="cmdKeyboardRemoveLanguage" Title="Remove a language">
      <p>Select on a language then click on Remove to delete the language tag.</p>
    </Control>
    <Control Name="cmdKeyboardEditLanguage" Title="Edit a language">
      <p>Click on Edit... then the BCP 47 Tag window will pop up once again with the language information.</p>
    </Control>

    <!-- Lexical Models Tab -->
    <Control Name="lbLexicalModels" Title="Lexical Models">
      <p>This is the location of the Lexical Model (Predictive text) for the keyboard in the keyboard 
      package.</p>
    </Control>
    <Control Name="cmdLexicalModelLanguageAdd" Title="Add a language to the Lexical Model">
      <p>Add button brings up the “Select BCP 47 Tag” 
      window, thus allowing the input of a language for the Lexical Model (Predictive text).</p>
    </Control>
    <Control Name="chkLexicalModelRTL" Title="Right-to-left Predictive text">
      <p>By ticking this, it will set the text direction of the Lexical Model (Predictive text) to Right-to-left.</p>
    </Control>
    <Control Name="editLexicalModelDescription" Title="Lexical Model Description">
      <p>A short or long text related to the Lexical Model (Predictive text) is encouraged to be added here but it is optional.</p>
    </Control>

    <!-- Details Tab -->
    <Control Name="cbWelcomeFile" Title="Welcome file">
      <p>Choose from the list to specifies which welcome file is suitable to display when they install the keyboard package.
      However, this is optional, most keyboard package uses the default option which is (none).</p>
    </Control>
    <Control Name="cbLicense" Title="License file">
      <p>Choose from the list if there is a License file to specified to the keyboard package.
      However, this is optional, most keyboard package uses the default option which is (none) and we 
      only accept an open-license keyboard package.</p>
    </Control>
    <Control Name="editInfoAuthor" Title="Author's">
      <p>Enter the name of the author or authors of the keyboard package.</p>
    </Control>
    <Control Name="editInfoCopyright" Title="Copyright">
      <p>Enter the copyright details of the keyboard package This information will be displayed with the version, author and message information when the package is installed.</p>
    </Control>
    <Control Name="editInfoEmail" Title="Email address">
      <p>Enter the contact email address for the keyboard package.</p>
    </Control>
    <Control Name="editInfoName" Title="Package Name">
      <p>Package Name is the name that will be displayed when the package is installed. It should be a descriptive name, in any language, but remember that some applications may use a font that does not include the language you are writing the keyboard name in. Don't include a version number, help information or hotkey in the name.</p>
    </Control>
    <Control Name="editInfoVersion" Title="Package Version">
      <p>The version number allows the user to check whether they have the latest version of the keyboard. The format should be 'major.minor[.subversion]'.  Each number should be an integer, and you should avoid non-integer version strings.  See help for more details.</p>
    </Control>
    <Control Name="editInfoWebSite" Title="Website">
      <p>The website details for the keyboard package if available.</p>
    </Control>
    <Control Name="editLexicalModelVersion" Title="Lexical Model version">
      <p>Specifies an independant version for the Lexical Model.</p>
    </Control>
    <Control Name="chkFollowKeyboardVersion" Title="Package and Keyboard version">
      <p>By ticking this, the Lexical Model (Predictive text) version will receive a version bump alongside 
      the keyboard, even when the Model does not receive an update.</p>
    </Control>
    <Control Name="memoInfoDescription" Title="Description">
      <p>A keyboard package's description about the language, wonderful community, script, or any related information
      that would help users once they install the package.</p>
    </Control>
    <Control Name="gridRelatedPackages" Title="Related Packages">
      <p>If a keyboard package is intended to replace an existing keyboard, or if there are related packages, 
      then the identifiers for these packages should be listed here.</p>
    </Control>
    <Control Name="cmdAddRelatedPackage" Title="Add a related package">
      <p>Add the Package ID and specify Deprecated or Non-deprecated if a keyboard package is intended to 
      replace an existing keyboard, or if there are related packages.</p>
    </Control>
    <Control Name="cmdEditRelatedPackage" Title="Edit a related package">
      <p>Selects the package and click Edit... to add any changes to the current information.</p>
    </Control>
    <Control Name="cmdRemoveRelatedPackage" Title="Remove a related package">
      <p>A keyboard package's description about the language, community, script, or any related information
      that would help users when they see once installing the package.</p>
    </Control>

     <!-- Shortcuts Tab -->
    <Control Name="editStartMenuPath" Title="Start Menu Path">
      <p>Enter the path of the start menu to be displayed when the keyboard package is installed.</p>
    </Control>
    <Control Name="lbStartMenuEntries" Title="Start menu entries">
      <p>This is a list of Start menu entries for the keyboard package.</p>
    </Control>
    <Control Name="chkStartMenuUninstall" Title="Uninstall">
      <p>The uninstall shortcut will be added automatically to the shortcut menu list when the package is installed.</p>
    </Control>
    <Control Name="chkCreateStartMenu" Title="Start menu">
      <p>This option will allow you to create a folder on the Start menu when the keyboard package is installed.</p>
    </Control>
    <Control Name="cmdNewStartMenuEntry" Title="New">
      <p>To add a new menu item to the list of shortcuts to be displayed in the Start menu folder created when the keyboard package is installed.</p>
    </Control>
    <Control Name="cmdDeleteStartMenuEntry" Title="Delete">
      <p>To delete the selected shortcut menu item from the Start menu folder.</p>
    </Control>
    <Control Name="editStartMenuDescription" Title="Start">
      <p>The text to be displayed for the selected file as a menu item in the Start up folder that is created when the package is installed.</p>
    </Control>
    <Control Name="editStartMenuParameters" Title="Shortcut Parameters" />
    
    <Control Name="cbStartMenuProgram" Title="Shortcut Program" />

  <!-- Compile Tab -->
    <Control Name="cmdStartTestOnline" Title="Test package on web">
      <p>Starts the Keyman Developer Web Server for the keyboard package. 
      This will list the various IP addresses and hostnames that Keyman Developer is listening on.</p>
    </Control>
    <Control Name="lbDebugHosts" Title="Web addresses">
      <p>A list of available servers to test the keyboard package.</p>
    </Control>
    <Control Name="cmdOpenDebugHost" Title="Open in browser">
      <p>Starts your default browser with the selected address to allow testing of the keyboard package 
      directly.</p>
    </Control>
    <Control Name="editBootstrapMSI" Title="Keyman MSI">
      <p>Specifies the location of the Keyman MSI file. As of Keyman Developer 17, bundled executable package 
      installers for Keyman for Windows can be created using kmc, but cannot be created within the IDE.</p>
    </Control>

    <Control Name="cbImageFile" Title="Image File">
      <p>You can include an image file that will be displayed to the left of the install details when the package is installed. This image should be 140 pixels wide and 250 pixels high.</p>
    </Control>
    <Control Name="cbReadmeFile" Title="Readme file">
      <p>The readme file can be displayed after the installation of the keyboard package, but can also be accessed from the keyboard folder at a later time. The file must be loaded under the Files tab, add option before being able to be selected from the drop down list.</p>
    </Control>
    
    <Control Name="cmdAddFile" Title="Add Files">
      <p>This option allows the user to add new files to the package.</p>
    </Control>
    <Control Name="cmdInsertCopyright" Title="Insert Copyright">
      <p>This allows for the insertion of a copyright symbol if needed.</p>
    </Control>

    <Control Name="cbReadMe" Title="Read Me Details">
      <p>A readme file can be a text file (ANSI, UTF-8, or UTF-16), or an HTML file (recommended).  Other file types are also acceptable,
      but the package installer will load the file in a separate program.</p>
    </Control>
    <Control Name="cbKMPImageFile" Title="Package Image">
      <p>You can include an image file that will be displayed to the left of the install details when the package is
        installed.  This image should be 140 pixels wide and 250 pixels high.</p>
    </Control>
    <Control Name="cmdTestPackage" Title="Test Package">
      <p>You should try installing your package on your system before distributing it, to ensure that all files are
      installed correctly.  If you can, try installing your package on several different machines.</p>
    </Control>

    <Control Name="editOutPath" Title="Compile">
      <p>Displays the output path and filename of the file when the package is compiled.</p>
    </Control>

    <Control Name="cmdCompileInstaller" Title="Compile Installer">
      <p>Creates a self-extracting installer consisting of the package plus Keyman or another Keyman Engine product that was created with the Branding Pack.</p>
    </Control>

    <Control Name="editInstallerOutputFilename" Title="Installer Output Filename">
      <p>Displays the output filename and path for the self-extract installer.</p>
    </Control>

    <Control Name="cmdInstallWith" Title="Select Product Installer">
      <p>Chooses a product installer, such as the Keyman installation source.  You can download Keyman installers from keyman.com.</p>
    </Control>

    <Control Name="cmdAddToProject" Title="Add to Project">
      <p>This option allows the user to add the compile package to the project, keeping all files together in the one location.</p>
    </Control>
    <Control Name="cmdBuildPackage" Title="Compile Package">
      <p>This option checks the package has all the required files and for any errors.  The success of the compilation is displayed at the bottom of the screen.</p>
    </Control>

    <Control Name="cmdInstall" Title="Install Package">
      <p>This option will install the package on the computer. A message will be displayed as to the success of the install.</p>
    </Control>

    <Control Name="cmdOpenContainingFolder" Title="Open Containing Folder">
      <p>Opens the source folder of the selected file.</p>
    </Control>
    <Control Name="cmdOpenContainingFolder2" Title="Open Containing Folder">
      <p>This option will open the folder the selected package is located in.</p>
    </Control>
    <Control Name="cmdOpenFile" Title="Edit">
      <p>This option allows the user to edit the selected file if the appropriate editor is available.</p>
    </Control>
    <Control Name="cmdRemoveFile" Title="Remove Files">
      <p>This option allows the user to remove a selected file from the list.</p>
    </Control>
    <Control Name="cmdUninstall" Title="Uninstall Package">
      <p>This option will uninstall the package from the computer. A message will be displayed as to the success of the uninstall.</p>
    </Control>
    <Control Name="cmdUpload" Title="Upload">
      <p>This option will enable the developer to upload the package to the Tavultesoft website.</p>
    </Control>
    <Control Name="editFilePath" Title="Path">
      <p>Displays the location of the selected file.</p>
    </Control>
    <Control Name="editFileType" Title="">
      <p>File Type</p>
      <p>Enter the details of the file type being added to the keyboard package.</p>
    </Control>
    <Control Name="lbFiles" Title="Package Files">
      <p>This will display all the files that have been added to the keyboard package.  It allows for the addition and removal of files, the entering of file details and the editing of any of the files listed if the appropriate editor is available.</p>
    </Control>
    <Control Name="memoFileDetails" Title="Details">
      <p>This option allows the user to enter details and other additional information about the selected file.</p>
    </Control>
  </Form>

  <!-- Project -->
  <Form Name="context/project">
    <Control Name="*" Title="Project Manager">
      <p>The Project Manager allows you to manage all the files related to a keyboard layout in a single location.</p>
    </Control>
  </Form>

   <!-- New Lexical Model Project Parameters -->
  <Form Name="context/new-model-project-parameters">
    <Control Name="editAuthor" Title="Author Name">
      <p>The name of the developer of the keyboard. This is either your full name or
      the organization you're creating a model for.</p>
    </Control>

    <Control Name="editModelName" Title="Model Name">
      <p>We recommend the name of the language, dialect, or community that this model is
      intended for. The name must be written in all the Latin letters or Arabic numerals.</p>
    </Control>

    <Control Name="editCopyright" Title="Copyright">
      <p>Who owns the rights to this model and its data? Typically,
      you can use the automatically generated default value: © 2024 Your Full Name or
      Your Organization.</p>
    </Control>

    <Control Name="editFullCopyright" Title="Full copyright">
      <p></p>
    </Control>

    <Control Name="editVersion" Title="Version">
      <p>If this is the first time you've created a lexical model for you language, you should
      leave the version as 1.0. Otherwise, your version number must conform to the following
      rules: A version string made of major revision number.minor revision number.</p>
    </Control>

    <Control Name="gridLanguages" Title="Languages">
      <p>Specifies the default BCP 47 language tags which will be added to the package
      metadata and project metadata.</p>
    </Control>

    <Control Name="cmdAddLanguage" Title="Add...">
      <p>To add a language tag, click the Add button to bring up the “Select BCP 47 Tag”
      dialog box.</p>
    </Control>

    <Control Name="cmdEditLanguage" Title="Edit...">
      <p>Click the Edit button to bring up the “Select BCP 47 Tag” dialog box again and edit the
      language tag.</p>
    </Control>

    <Control Name="cmdRemoveLanguage" Title="Remove">
      <p>Click the Remove button to delete the language tag.</p>
    </Control>

    <Control Name="editPath" Title="Path">
      <p>Specifies the base path where the project folder will be created.</p>
    </Control>

    <Control Name="cmdBrowse" Title="Browse...">
      <p>Browse for a folder or create a new folder to save the project to.</p>
    </Control>

    <Control Name="editAuthorID" Title="Author ID">
      <p>An Author ID is a unique identifier used to distinguish you from others
      who have the same or similar names. </p>
    </Control>

    <Control Name="cbBCP47" Title="Primary Language">
      <p>Choose your primary language which generated from the “Select BCP 47 Tag” dialog box.</p>
    </Control>

    <Control Name="editUniq" Title="Unique Name">
      <p>Enter a unique name of the model. You can use the name of the language, dialect,
      or community that this model is intended for.</p>
    </Control>

    <Control Name="editModelID" Title="Model ID">
      <p>Keyman automatically generates a model ID for you, given all the
      information already filled out. Model ID helps Keyman sorts and organizes
      different lexical models.</p>
    </Control>

    <Control Name="editProjectFilename" Title="Project filename">
      <p>Specifies the base path where the project filename (.model.kpj) will be created.</p>
    </Control>

    <Control Name="memoDescription" Title="Description">
      <p>Enter information about the model.</p>
    </Control>

    <Control Name="cmdCancel" Title="Cancel">
      <p>Click Cancel to close the dialog without saving changes.</p>
    </Control>
  </Form>

  <!-- Wordlist Editor -->
  <Form Name="context/wordlist-editor">
    <Control Name="pages" Title="Wordlist tabs">
      <p>Wordlist tabs have two views: Design, and Code. Changes to one view are reflected
      immedaitely in the other view. Wordlist files should be stored in UTF-8 encoding
      (preferably without BOM), and tab-separated format.</p>
    </Control>

    <Control Name="gridWordlist" Title="Wordlist tabs">
      <p>Every line of the tab-separated format file is shown here, and can be edited directly.
      For most wordlists, it will be more effective to use an external dictionary tool,
      such as SIL Fieldworks or SIL PrimerPrep to generate the wordlist from a text corpus,
      and use this tab just to preview the contents of the file.</p>
    </Control>

    <Control Name="cmdDeleteRow" Title="Wordlist tabs">
      <p>The Delete row button will delete the selected row in the wordlist.</p>
    </Control>

    <Control Name="cmdSortByFrequency" Title="Wordlist tabs">
      <p>The Sort by frequency button has no effect on the functioning of the wordlist,
      but can help you, the editor, by showing more common words earlier in the list.</p>
    </Control>
  </Form>

   <!-- Editor -->
  <Form Name="context/editor">
    <Control Name="cefwp" Title="Editor Window">
      <p>Editor windows in Keyman Developer supports standard Windows editing keystrokes.
      Many file formats, including .kmn, .kps, .xml, .html, .js and .json, support syntax
      highlighting. The text editor in Keyman uses the Monaco component from Visual Studio Code,
      so all the functionality available in that editor is also available here.</p>
    </Control>
  </Form>

 <!-- Character Identifier -->
  <Form Name="context/character-identifier">
    <Control Name="gridFonts" Title="Character Identifier">
      <p>Attempt to identify the fonts on your system that will support the
      characters. You can quickly change fonts by clicking on a font name in the grid of
      identified fonts.</p>
    </Control>

    <Control Name="sgChars" Title="Character Identifier">
      <p>Display the Unicode value of the selected character. </p>
    </Control>
  </Form>

   <!-- Messages -->
  <Form Name="context/messages">
    <Control Name="memoMessage" Title="Message Window">
      <p>The message window appears at the bottom of the screen, or floating in a toolbar
      window. It contains a list of error and warning messages returned from a compilation
      session. You can undock and dock the window by dragging its title bar.</p>
    </Control>
  </Form>

   <!-- Debug -->
  <Form Name="context/debug">
    <Control Name="memo" Title="Debugger input window">
      <p>The debugger input window is used for typing input to test the keyboard.
      In the top half of this window, input you type while testing your keyboard will be
      displayed, exactly the same as in use, with one exception: deadkeys will be shown
      visually with an OBJ symbol.</p>
    </Control>

    <Control Name="sgChars" Title="Debugger input window">
      <p>The lower half of the window shows a grid of the characters to the virtual left
      of the insertion point, or the selected characters if you make a selection. Deadkeys
      will be identified in the grid. The grid will show characters in right-to-left scripts
      in backing store order, from left to right. If there are more characters in your text
      than can fit on the screen, then only those that fit will be shown in the grid.</p>
    </Control>
  </Form>

  <Form Name="context/debug#toc-regression-testing">
    <Control Name="lbRegTestLog" Title="Regression Testing">
      <p>The idea in regression testing is to record a sequence of keystrokes and the
      output the keyboard produced, in order to test for the same behaviour when you
      make changes to the keyboard.</p>
    </Control>

    <Control Name="cmdRegTestStartStopLog" Title="Regression Testing">
      <p>Use Start Log/Stop Log to record the input and output. You can then use Start Test
      to run the test again, or go the Options menu to clear the log, or save or load a test,
      or use the batch mode to run several tests in a row. </p><br></br>
      <p>If the output produced while running a test is different to that stored when recording it,
      Keyman will halt the test on the line where the failure occurred, and activate
      Single Step mode.</p>
    </Control>

    <Control Name="cmdRegTestOptions" Title="Regression Testing">
      <p>In the Options menu, you can clear the log, save or load a test,
      or use the batch mode to run several tests in a row.</p>
    </Control>
  </Form>

  <Form Name="context/debug#toc-state">
    <Control Name="cmdRestartDebugger" Title="State">
      <p>Pressing the Restart button will clear the keystroke log as well as
      clearing the text in the debug window. </p>
    </Control>

    <Control Name="lbKeystrokeLog" Title="State">
      <p>This window shows the current keystroke state, and the sequence of
      keystrokes that were typed to arrive at this state. </p>
    </Control>
  </Form>

  <Form Name="context/debug#toc-elements">
    <Control Name="lvElements" Title="Elements">
      <p>This shows the elements that make up rule currently being processed: the context,
      the key, and also what the output will be. If the rule uses stores, the contents of
      the store will be shown in the right-hand column, with the matched letter in red.</p>
    </Control>
  </Form>

  <Form Name="context/debug#toc-call-stack">
    <Control Name="lbCallStack" Title="Call Stack">
      <p>Here all the lines that have been processed to this point are shown in a list.
      You can double-click on any entry in the list to display the line in the
      keyboard source.</p>
    </Control>
  </Form>

  <Form Name="context/debug#toc-deadkeys">
    <Control Name="lbDeadkeys" Title="Deadkeys">
      <p>This lists all the deadkeys that are currently in the context.
      You can select one from the list to see it highlighted in the debug input box.
      This information can also be seen in the character grid in the lower half of
      the debugger input window.</p>
    </Control>
  </Form>

   <!-- About tike -->
  <Form Name="context/about-tike">
    <Control Name="cmdOK" Title="About Dialog">
      <p>The About dialog displays copyright and registration information for Keyman Developer,
      and has a link to the Keyman website.</p>
    </Control>
  </Form>

   <!-- Key test -->
  <Form Name="context/key-test">
    <Control Name="cmdInsert" Title="Virtual Key Identifier">
      <p>This dialog lets you check the virtual key code for any key combination (except Window reserved key combinations such as Alt + Tab). You can then insert the virtual key code into the last active edit window at the current cursor position.</p><br></br>
      <p>Press Shift + Enter to insert the current virtual key code into your source at the insertion point.</p>
    </Control>

    <Control Name="chkLRDistinguish" Title="Virtual Key Identifier">
      <p>You can see the virtual key codes for left and right Ctrl / Alt combinations by checking the "Distinguish between left and right ctrl/alt" checkbox.</p>
    </Control>

    <Control Name="cmdClose" Title="Virtual Key Identifier">
      <p>To close the dialog, click the Close button or press Shift + Esc.</p>
    </Control>
  </Form>

<<<<<<< HEAD
  <!-- Select BCP 47 Language -->
  <Form Name="context/select-bcp47-language">
    <Control Name="cbLanguageTag" Title="Language tag">
      <p>The only required option is the Language tag, which is an ISO 639-1 or ISO 639-3 code.
      ISO 639-1 tags are a two-letter code. ISO 639-3 tags are a three-letter code. First, try to find your 
      language on the list of two-letter ISO 639-1 codes.</p>
      <p>If you can't find a two-letter code, you'll need to find the closest three-letter code. You can use Glottolog 
      to search for your language, and it will give you an appropriate code.</p>
      <p>The Language tag is conventionally written in lower case.</p>
    </Control>
    <Control Name="cbScriptTag" Title="Script tag">
      <p>The Script tag allows you to specify the writing system used in your language model or keyboard.
       If your language only uses one writing system, omit the Script subtag. he Script subtag is conventionally 
       written in title case - first letter capitalized.</p>
    </Control>
    <Control Name="cbRegionTag" Title="Region tag">
      <p>The Region tag allows you to specify the region your language or 
      dialect is spoken in. If your language is only spoken in one region, omit the Region subtag.
      Alphabetic region will show up in upper case once the region tag is selected.</p>
    </Control>
    <Control Name="editBCP47Code" Title="BCP 47 Code">
      <p>This is the BCP 47 Code forms from the language, script, and region tag which were previously
      selected.</p>
    </Control>
    <Control Name="editLanguageName" Title="Language name">
      <p>If lefts as default, a language name will be assigned automatically. Feel free to change the name
      if you must.
      </p>
    </Control>
    <Control Name="cmdResetLanguageName" Title="Reset">
      <p>Reset the Language name to what it was assigned to.</p>
    </Control>
    <Control Name="cmdOK" Title="OK">
      <p>Once everything is set, click OK to confirm.</p>
    </Control>
    <Control Name="cmdCancel" Title="Cancel">
      <p>Exits out of the "Select BCP 47 Tag".</p>
    </Control>
    <Control Name="lblLinkToW3C" Title="Learn about BCP 47 Tag">
      <p>Learn more about the BCP 47 Tag over at w3.org.</p>
    </Control>
  </Form>
=======
  <!-- New Project Parameters-->
  <Form Name="context/new-project-parameters">
    <Control Name="editKeyboardName" Title="Keyboard name">
    <p>The descriptive name of the keyboard. This will be set in the <u>&amp;Name</u> store in the keyboard, 
    in the package name, and where appropriate in documentation and metadata.</p>
    </Control>
    <Control Name="memoDescription" Title="Description">
    <p>A brief or long description about the keyboard's functionality, background, script, language, community,
    or any information related to showcase to users.</p>
    </Control>
    <Control Name="editAuthor" Title="Author">
    <p>The name of the developer of the keyboard. This is either your full name or 
      the organization you're creating the keyboard for.</p>
    </Control>
    <Control Name="editCopyright" Title="Copyright">
    <p>This field should contain the word "Copyright", the copyright symbol "©", and the full name of the rights 
	      owner. Do not put the year of copyright in this field (see Full Copyright). Typically, 
	      you can use the automatically generated default value: "Copyright © Your Full Name or 
	      Your Organization".</p>
    <p>A copyright string for the keyboard. This will be set in the <u>&amp;Copyright</u> store in the keyboard, 
    in the package metadata, and where appropriate in documentation and metadata.</p>
    </Control>
    <Control Name="editFullCopyright" Title="Full Copyright">
    <p>Who owns the rights to this keyboard? This field should
	      contain the word "Copyright", the copyright symbol "©", the first year of copyright, 
	      and the full name of the rights owner. Do include the year of copyright in this field.
	      Typically, you can use the automatically generated default value: 
	      "Copyright © Current-Year Your-Full Name or Your Organization".</p>
    </Control>
    <Control Name="editVersion" Title="Version">
    <p>If this is the first time you've created a keyboard for the language, you should 
      leave the version as 1.0. Otherwise, your version number must conform to the following 
      rules: A version string made of major revision number.minor revision number.</p>
    </Control>
    <Control Name="clbTargets" Title="Targets">
    <p>
      Specifies the default deployment targets for the keyboard, set in the <u>&amp;Targets</u> store in the keyboard, 
      and controls the files added to the package initially. This also is reflected in documentation and metadata.
    </p>
    </Control>
    <Control Name="editPath" Title="Edit Path">
    <p>
      Specifies the base path where the project folder will be created. The project folder name will be the keyboard ID. 
      If the folder already exists, then you will be prompted before Keyman Developer overwrites files inside it.
    </p>
    </Control>
    <Control Name="cmdBrowse" Title="Browse">
      <p>
        Specifies a different path to store the project folder.
      </p>
    </Control>
    <Control Name="editKeyboardID" Title="Keyboard ID">
      <p>
        The base filename of the keyboard, project and package. This must conform to the Keyman 
        keyboard identifier rules, using the characters a-z, 0-9 and _ (underscore) only.
      </p>
    </Control>
    <Control Name="editProjectFilename" Title="Keyboard ID">
      <p>
        A Keyboard Project (.kpj) file is store inside the base path, this cannot be changed to anywhere else.
      </p>
    </Control>
    <Control Name="cmdKeyboardAddLanguage" Title="Add a Language">
    <p>This button will open up the BCP 47 Tag window to add the keyboard's language tag, script tag,
       region tag, and language name.</p>
    </Control>
    <Control Name="cmdKeyboardEditLanguage" Title="Edit a Language">
      <p>
        Click on Edit... to open up the BCP 47 Tag window with the language information.
      </p>
    </Control>
    <Control Name="cmdKeyboardRemoveLanguage" Title="Remove a Language">
      <p>
        Delete the selected language.
      </p>
    </Control>
    <Control Name="cmdOK" Title="OK">
      <p>
        Once everything is ready, click OK and enjoy developing the keyboard.
      </p>
    </Control>
    <Control Name="cmdCancel" Title="Cancel">
      <p>Click Cancel to close the dialog and reset the process entirely.</p>
    </Control>
  </Form>

  <!-- New Project -->
  <Form Name="context/new-project">
    <Control Name="lvItems" Title="New Project">
      <p>
      Creates a new Keyman Keyboard, LDML Keyboard, or a Wordlist Lexical Model, 
      or by importing from another source. Details are written on individual icons; clicking on
      them shows a detailed explanation of each keyboard project.
      </p>
    </Control>
    <Control Name="cmdOK" Title="OK with the Selected Project">
      <p>
      Once decided on a project to create, click OK will take you to the next step. 
      </p>
    </Control>
    <Control Name="cmdCancel" Title="Cancel Project Creation">
      <p>
      Cancels creating a project.
      </p>
    </Control>
  </Form>

>>>>>>> c9602828
</ContextHelp><|MERGE_RESOLUTION|>--- conflicted
+++ resolved
@@ -937,7 +937,6 @@
     </Control>
   </Form>
 
-<<<<<<< HEAD
   <!-- Select BCP 47 Language -->
   <Form Name="context/select-bcp47-language">
     <Control Name="cbLanguageTag" Title="Language tag">
@@ -980,7 +979,7 @@
       <p>Learn more about the BCP 47 Tag over at w3.org.</p>
     </Control>
   </Form>
-=======
+
   <!-- New Project Parameters-->
   <Form Name="context/new-project-parameters">
     <Control Name="editKeyboardName" Title="Keyboard name">
@@ -1088,5 +1087,4 @@
     </Control>
   </Form>
 
->>>>>>> c9602828
 </ContextHelp>