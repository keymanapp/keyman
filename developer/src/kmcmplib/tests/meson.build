#
# Keyman is copyright (C) SIL International. MIT License.
#
# Cross platform build script to compile and run tests for kmcompx
#

fs = import('fs')

tests_links = []

if cpp_compiler.get_id() == 'emscripten'
  tests_links += ['-lnodefs.js']
endif

input_path = meson.current_source_dir() / '../../../../common/test/keyboards/baseline'
output_path = meson.current_build_dir()

kmcompxtest = executable('kmcompxtest', ['kmcompxtest.cpp','util_filesystem.cpp','util_callbacks.cpp'],
    cpp_args: defns + flags,
    include_directories: inc,
    name_suffix: name_suffix,
    link_args: links + tests_links,
    objects: lib.extract_all_objects(recursive: false),
    dependencies: icuuc_dep,
  )

# Test keyboards that we have in Core

tests = [
  'k_000___null_keyboard',
  'k_001___basic_input_unicodei',
  'k_002___basic_input_unicode',
  'k_003___nul',
  'k_004___basic_input__shift_2_',
  'k_005___nul_with_initial_context',
  'k_006___vkey_input__shift_ctrl_',
  'k_007___vkey_input__ctrl_alt_',
  'k_008___vkey_input__ctrl_alt_2_',
  'k_012___ralt',
  'k_013___deadkeys',
  'k_014___groups_and_virtual_keys',
  'k_015___ralt_2',
  'k_017___space_mnemonic_kbd',
  'k_018___nul_testing',
  'k_019___multiple_deadkeys',
  'k_020___deadkeys_and_backspace',
  'k_021___options',
  'k_022___options_with_preset',
  'k_023___options_with_save',
  'k_024___options_with_save_and_preset',
  'k_025___options_with_reset',
  'k_026___system_stores',
  'k_027___system_stores_2',
  'k_028___smp',
  'k_029___beep',
  'k_030___multiple_groups',
  'k_031___caps_lock',
  'k_032___caps_control',
  'k_033___caps_always_off',
  'k_034___options_double_set_reset',
  'k_035___options_double_set_staged',
  'k_036___options___double_reset_staged',
  'k_037___options___double_reset',
  'k_038___punctkeys',
  'k_039___generic_ctrlalt',
  'k_040___long_context',
  'k_041___long_context_and_deadkeys',
  'k_042___long_context_and_split_deadkeys',
  'k_043___output_and_keystroke',
  'k_044___if_and_context',
  'k_045___deadkey_and_context',
  'k_046___deadkey_and_contextex',
  'k_047___caps_always_off_initially_on',
  'k_048___modifier_keys_keep_context'
]

foreach kbd : tests
  kbd_src = join_paths(input_path, kbd) + '.kmn'
  kbd_obj = join_paths(output_path, kbd) + '.kmx'
  test(kbd, kmcompxtest, args: [kbd_src, kbd_obj, join_paths(input_path, kbd) + '.kmx'])
endforeach

valid_keyboard_tests = [
  'k001_utf16',
  'k002_utf8_without_bom',
  'k003_utf8_with_bom',
  'k004_ansi',
  'k005_bitmap',
  'k006_icon',
  'k007_includecodes_r_n',
  'k008_includecodes_n',
  'k009_long_lines',
]

fixtures_path = meson.current_source_dir() / 'fixtures/valid-keyboards'

foreach kbd : valid_keyboard_tests
  kbd_src = join_paths(fixtures_path, kbd) + '.kmn'
  kbd_obj = join_paths(output_path, kbd) + '.kmx'
  test(kbd, kmcompxtest, args: [kbd_src, kbd_obj, join_paths(fixtures_path, kbd) + '.kmx'])
endforeach

# Test fixtures that come from keyboards repo -- but only for a "full" test,
# which typically we run on CI no more than once a day, because it's expensive.

if get_option('full_test')

  keyboards_root = meson.current_source_dir() / 'keyboards'

  if build_machine.system() == 'windows'
    test_source = run_command('run-shell.bat', 'get-test-source.sh', keyboards_root, capture: true, check: true)
  else
    test_source = run_command('get-test-source.sh', keyboards_root, capture: true, check: true)
  endif

  tests = test_source.stdout().strip().split('\n')

  foreach kbd : tests
    test_basename = fs.replace_suffix(fs.name(kbd), '')

    # kbd is going to be an absolute path
    kbd_obj = output_path / test_basename + '.kmx'
    reference_kmx = meson.current_source_dir() / 'fixtures/keyboards-repo' / test_basename + '.kmx'

    if fs.is_file(reference_kmx)
      test(test_basename, kmcompxtest, args: [kbd, kbd_obj, reference_kmx])
    endif
  endforeach

endif

common_test_files = [ meson.global_source_root() / '../../../common/include/test_color.cpp' ]

# Test the API endpoints

apitest = executable('api-test', ['api-test.cpp','util_filesystem.cpp','util_callbacks.cpp', common_test_files],
    cpp_args: defns + flags,
    include_directories: inc,
    name_suffix: name_suffix,
    link_args: links + tests_links,
    objects: lib.extract_all_objects(recursive: false),
    dependencies: icuuc_dep
  )

test('api-test', apitest, args: [output_path / 'blank_keyboard.kmx'])

usetapitest = executable('uset-api-test', 'uset-api-test.cpp', common_test_files,
    cpp_args: defns + flags,
    include_directories: inc,
    name_suffix: name_suffix,
    link_args: links + tests_links,
    objects: lib.extract_all_objects(recursive: false),
    dependencies: icuuc_dep,
  )

test('uset-api-test', usetapitest)

# Google Test

<<<<<<< HEAD
gtestcompmsgtest = executable('gtest-compmsg-test', 'gtest-compmsg-test.cpp',
=======
gtestcompilertest = executable('gtest-compiler-test', 'gtest-compiler-test.cpp',
>>>>>>> 289ad482
    cpp_args: defns + flags,
    include_directories: inc,
    name_suffix: name_suffix,
    link_args: links + tests_links,
    objects: lib.extract_all_objects(),
    dependencies: [ icuuc_dep, gtest_dep, gmock_dep ],
  )

<<<<<<< HEAD
test('gtest-compmsg-test', gtestcompmsgtest)
=======
test('gtest-compiler-test', gtestcompilertest)
>>>>>>> 289ad482
<|MERGE_RESOLUTION|>--- conflicted
+++ resolved
@@ -157,11 +157,7 @@
 
 # Google Test
 
-<<<<<<< HEAD
-gtestcompmsgtest = executable('gtest-compmsg-test', 'gtest-compmsg-test.cpp',
-=======
 gtestcompilertest = executable('gtest-compiler-test', 'gtest-compiler-test.cpp',
->>>>>>> 289ad482
     cpp_args: defns + flags,
     include_directories: inc,
     name_suffix: name_suffix,
@@ -170,8 +166,15 @@
     dependencies: [ icuuc_dep, gtest_dep, gmock_dep ],
   )
 
-<<<<<<< HEAD
-test('gtest-compmsg-test', gtestcompmsgtest)
-=======
 test('gtest-compiler-test', gtestcompilertest)
->>>>>>> 289ad482
+
+gtestcompmsgtest = executable('gtest-compmsg-test', 'gtest-compmsg-test.cpp',
+    cpp_args: defns + flags,
+    include_directories: inc,
+    name_suffix: name_suffix,
+    link_args: links + tests_links,
+    objects: lib.extract_all_objects(),
+    dependencies: [ icuuc_dep, gtest_dep, gmock_dep ],
+  )
+
+test('gtest-compmsg-test', gtestcompmsgtest)