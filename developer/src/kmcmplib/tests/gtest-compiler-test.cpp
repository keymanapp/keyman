#include <gtest/gtest.h>
#include <km_u16.h>
#include "../include/kmcompx.h"
#include "../include/kmcmplibapi.h"
#include "../src/compfile.h"
#include "../src/CompilerErrors.h"
#include "../../common/include/kmn_compiler_errors.h"
#include "../../../../common/include/km_types.h"
#include "../../../../common/include/kmx_file.h"

PKMX_WCHAR strtowstr(PKMX_STR in);
PKMX_STR wstrtostr(PKMX_WCHAR in);
KMX_BOOL ProcessBeginLine(PFILE_KEYBOARD fk, PKMX_WCHAR p);
KMX_DWORD ValidateMatchNomatchOutput(PKMX_WCHAR p);
KMX_BOOL IsValidKeyboardVersion(KMX_WCHAR *dpString);
PKMX_WCHAR GetDelimitedString(PKMX_WCHAR *p, KMX_WCHAR const * Delimiters, KMX_WORD Flags);
int LineTokenType(PKMX_WCHAR *str);
KMX_DWORD GetXStringImpl(PKMX_WCHAR tstr, PFILE_KEYBOARD fk, PKMX_WCHAR str, KMX_WCHAR const * token,
  PKMX_WCHAR output, int max, int offset, PKMX_WCHAR *newp, int isUnicode
);
KMX_DWORD ProcessEthnologueStore(PKMX_WCHAR p);
KMX_DWORD GetRHS(PFILE_KEYBOARD fk, PKMX_WCHAR p, PKMX_WCHAR buf, int bufsize, int offset, int IsUnicode);
bool isIntegerWstring(PKMX_WCHAR p);
bool hasPreamble(std::u16string result);
KMX_DWORD ProcessKeyLineImpl(PFILE_KEYBOARD fk, PKMX_WCHAR str, KMX_BOOL IsUnicode, PKMX_WCHAR pklIn, PKMX_WCHAR pklKey, PKMX_WCHAR pklOut);

namespace kmcmp {
    extern int nErrors;
    extern int currentLine;
    extern int ErrChr;
    extern std::string messageFilename;
    extern int BeginLine[4];
    extern int CompileTarget;
}

class CompilerTest : public testing::Test {
    protected:
        FILE_KEYBOARD fileKeyboard;

    	CompilerTest() {}
	    ~CompilerTest() override {}
	    void SetUp() override {
            initGlobals();
            initFileKeyboard(fileKeyboard);
        }
	    void TearDown() override {
            deleteFileKeyboard(fileKeyboard);
        }

        void initGlobals() {
            kmcmp::msgproc = msgproc_collect;
            msgproc_errors.clear();
            kmcmp::nErrors = 0;
            kmcmp::currentLine = 0;
            kmcmp::ErrChr = 0;
            kmcmp::messageFilename = "";
            kmcmp::BeginLine[BEGIN_ANSI] = -1;
            kmcmp::BeginLine[BEGIN_UNICODE] = -1;
            kmcmp::BeginLine[BEGIN_NEWCONTEXT] = -1;
            kmcmp::BeginLine[BEGIN_POSTKEYSTROKE] = -1;
            kmcmp::CompileTarget = CKF_KEYMAN;
        }

        void initFileKeyboard(FILE_KEYBOARD &fk) {
            fk.KeyboardID        = 0;
            fk.version           = VERSION_90;
            fk.dpStoreArray      = nullptr;
            fk.dpGroupArray      = nullptr;
            fk.cxStoreArray      = 0;
            fk.cxGroupArray      = 0;
            fk.StartGroup[0]     = 0;
            fk.StartGroup[1]     = 0;
            fk.dwHotKey          = 0;
            fk.szName[0]         = u'\0';
            fk.szLanguageName[0] = u'\0';
            fk.szCopyright[0]    = u'\0';
            fk.szMessage[0]      = u'\0';
            fk.lpBitmap          = nullptr;
            fk.dwBitmapSize      = 0;
            fk.dwFlags           = 0;
            fk.currentGroup      = 0;
            fk.currentStore      = 0;
            fk.cxDeadKeyArray    = 0;
            fk.dpDeadKeyArray    = nullptr;
            fk.cxVKDictionary    = 0;
            fk.dpVKDictionary    = nullptr;
            fk.extra             = nullptr;
        }

        void initFileGroupArray(FILE_KEYBOARD &fk, KMX_BOOL fUsingKeys) {
            fk.dpGroupArray = new FILE_GROUP[1];
            fk.cxGroupArray = 1;

            fk.dpGroupArray->szName[0] = 0;
            fk.dpGroupArray->cxKeyArray = 0;
            fk.dpGroupArray->dpKeyArray = nullptr;
            fk.dpGroupArray->dpMatch = nullptr;
            fk.dpGroupArray->dpNoMatch = nullptr;
            fk.dpGroupArray->fUsingKeys = fUsingKeys;
            fk.dpGroupArray->fReadOnly = FALSE;
            fk.dpGroupArray->Line = 0;
        }

        void deleteFileKeyboard(FILE_KEYBOARD &fk) {
            if (fk.dpStoreArray)   { delete[] fk.dpStoreArray;   }
            if (fk.dpGroupArray)   { delete[] fk.dpGroupArray;   }
            if (fk.lpBitmap)       { delete   fk.lpBitmap;       }
            if (fk.dpDeadKeyArray) { delete[] fk.dpDeadKeyArray; }
            if (fk.dpVKDictionary) { delete   fk.dpVKDictionary; }
            if (fk.extra)          { delete   fk.extra;          }
        }

    public:
        static std::vector<KMCMP_COMPILER_RESULT_MESSAGE> msgproc_errors;

        static void msgproc_collect(const KMCMP_COMPILER_RESULT_MESSAGE &message, void* context) {
            msgproc_errors.push_back(message);
        }
};

std::vector<KMCMP_COMPILER_RESULT_MESSAGE> CompilerTest::msgproc_errors;

TEST_F(CompilerTest, strtowstr_test) {
    EXPECT_EQ(0, u16cmp(u"hello", strtowstr((PKMX_STR)"hello")));
    EXPECT_EQ(0, u16cmp(u"", strtowstr((PKMX_STR)"")));
};

TEST_F(CompilerTest, wstrtostr_test) {
    EXPECT_EQ(0, strcmp("hello", wstrtostr((PKMX_WCHAR)u"hello")));
    EXPECT_EQ(0, strcmp("", wstrtostr((PKMX_WCHAR)u"")));
};

TEST_F(CompilerTest, ReportCompilerMessage_test) {
    kmcmp::msgproc = msgproc_collect;
    kmcmp::currentLine = 42;
    std::vector<std::string> params{"parameter"};
    kmcmp::messageFilename = "filename";
    kmcmp::ErrChr = 0;

    // SevFatal
    EXPECT_EQ(0, kmcmp::nErrors);
    EXPECT_EQ(SevFatal, KmnCompilerMessages::FATAL_CannotCreateTempfile & SevFatal);
    ReportCompilerMessage(KmnCompilerMessages::FATAL_CannotCreateTempfile, params);
    EXPECT_EQ(1, kmcmp::nErrors);
    EXPECT_EQ(KmnCompilerMessages::FATAL_CannotCreateTempfile, msgproc_errors[0].errorCode);
    EXPECT_EQ(kmcmp::currentLine+1, msgproc_errors[0].lineNumber);
    EXPECT_EQ(kmcmp::ErrChr, msgproc_errors[0].columnNumber);
    EXPECT_TRUE(msgproc_errors[0].filename == kmcmp::messageFilename);
    EXPECT_TRUE(msgproc_errors[0].parameters == params);

    // SevError
    EXPECT_EQ(SevError, KmnCompilerMessages::ERROR_InvalidLayoutLine & SevError);
    ReportCompilerMessage(KmnCompilerMessages::ERROR_InvalidLayoutLine);
    EXPECT_EQ(2, kmcmp::nErrors);
    EXPECT_EQ(KmnCompilerMessages::ERROR_InvalidLayoutLine, msgproc_errors[1].errorCode);

    // SevWarn
    EXPECT_EQ(SevWarn, KmnCompilerMessages::WARN_ReservedCharacter & SevWarn);
    ReportCompilerMessage(KmnCompilerMessages::WARN_ReservedCharacter);
    EXPECT_EQ(2, kmcmp::nErrors);
    EXPECT_EQ(KmnCompilerMessages::WARN_ReservedCharacter, msgproc_errors[2].errorCode);

    // SevHint
    EXPECT_EQ(SevHint, KmnCompilerMessages::HINT_NonUnicodeFile & SevHint);
    ReportCompilerMessage(KmnCompilerMessages::HINT_NonUnicodeFile);
    EXPECT_EQ(2, kmcmp::nErrors);
    EXPECT_EQ(KmnCompilerMessages::HINT_NonUnicodeFile, msgproc_errors[3].errorCode);

    // SevInfo
    EXPECT_EQ(SevInfo, KmnCompilerMessages::INFO_MinimumCoreEngineVersion & SevInfo);
    ReportCompilerMessage(KmnCompilerMessages::INFO_MinimumCoreEngineVersion);
    EXPECT_EQ(2, kmcmp::nErrors);
    EXPECT_EQ(KmnCompilerMessages::INFO_MinimumCoreEngineVersion, msgproc_errors[4].errorCode);
};

TEST_F(CompilerTest, ProcessBeginLine_test) {
    KMX_WCHAR str[LINESIZE];

    // KmnCompilerMessages::ERROR_NoTokensFound
    msgproc_errors.clear();
    u16cpy(str, u"");
    EXPECT_EQ(FALSE, ProcessBeginLine(&fileKeyboard, str));
    EXPECT_EQ(1, msgproc_errors.size());
    EXPECT_EQ(KmnCompilerMessages::ERROR_NoTokensFound, msgproc_errors[0].errorCode);

    // KmnCompilerMessages::ERROR_InvalidToken
    msgproc_errors.clear();
    u16cpy(str, u"abc >");
    EXPECT_EQ(FALSE, ProcessBeginLine(&fileKeyboard, str));
    EXPECT_EQ(1, msgproc_errors.size());
    EXPECT_EQ(KmnCompilerMessages::ERROR_InvalidToken, msgproc_errors[0].errorCode);

    // KmnCompilerMessages::ERROR_RepeatedBegin, BEGIN_UNICODE
    msgproc_errors.clear();
    kmcmp::BeginLine[BEGIN_UNICODE] = 0; // not -1
    u16cpy(str, u" unicode>");
    EXPECT_EQ(FALSE, ProcessBeginLine(&fileKeyboard, str));
    EXPECT_EQ(1, msgproc_errors.size());
    EXPECT_EQ(KmnCompilerMessages::ERROR_RepeatedBegin, msgproc_errors[0].errorCode);
    kmcmp::BeginLine[BEGIN_UNICODE] = -1;

    // KmnCompilerMessages::ERROR_RepeatedBegin, BEGIN_ANSI
    msgproc_errors.clear();
    kmcmp::BeginLine[BEGIN_ANSI] = 0; // not -1
    u16cpy(str, u" ansi>");
    EXPECT_EQ(FALSE, ProcessBeginLine(&fileKeyboard, str));
    EXPECT_EQ(1, msgproc_errors.size());
    EXPECT_EQ(KmnCompilerMessages::ERROR_RepeatedBegin, msgproc_errors[0].errorCode);
    kmcmp::BeginLine[BEGIN_ANSI] = -1;

    // KmnCompilerMessages::ERROR_RepeatedBegin, BEGIN_NEWCONTEXT
    msgproc_errors.clear();
    kmcmp::BeginLine[BEGIN_NEWCONTEXT] = 0; // not -1
    u16cpy(str, u" newContext>");
    EXPECT_EQ(FALSE, ProcessBeginLine(&fileKeyboard, str));
    EXPECT_EQ(1, msgproc_errors.size());
    EXPECT_EQ(KmnCompilerMessages::ERROR_RepeatedBegin, msgproc_errors[0].errorCode);
    kmcmp::BeginLine[BEGIN_NEWCONTEXT] = -1;

    // KmnCompilerMessages::ERROR_RepeatedBegin, BEGIN_POSTKEYSTROKE
    msgproc_errors.clear();
    kmcmp::BeginLine[BEGIN_POSTKEYSTROKE] = 0; // not -1
    u16cpy(str, u" postKeystroke>");
    EXPECT_EQ(FALSE, ProcessBeginLine(&fileKeyboard, str));
    EXPECT_EQ(1, msgproc_errors.size());
    EXPECT_EQ(KmnCompilerMessages::ERROR_RepeatedBegin, msgproc_errors[0].errorCode);
    kmcmp::BeginLine[BEGIN_POSTKEYSTROKE] = -1;
};

TEST_F(CompilerTest, ValidateMatchNomatchOutput_test) {
    EXPECT_EQ(STATUS_Success, ValidateMatchNomatchOutput(NULL));
    EXPECT_EQ(STATUS_Success, ValidateMatchNomatchOutput((PKMX_WCHAR)u""));
    const KMX_WCHAR context[] = { 'a', 'b', 'c', UC_SENTINEL, CODE_CONTEXT, 'd', 'e', 'f', 0 };
    EXPECT_EQ(KmnCompilerMessages::ERROR_ContextAndIndexInvalidInMatchNomatch, ValidateMatchNomatchOutput((PKMX_WCHAR)context));
    const KMX_WCHAR contextex[] = { 'a', 'b', 'c', UC_SENTINEL, CODE_CONTEXTEX, 'd', 'e', 'f', 0 };
    EXPECT_EQ(KmnCompilerMessages::ERROR_ContextAndIndexInvalidInMatchNomatch, ValidateMatchNomatchOutput((PKMX_WCHAR)contextex));
    const KMX_WCHAR index[] = { 'a', 'b', 'c', UC_SENTINEL, CODE_INDEX, 'd', 'e', 'f', 0 };
    EXPECT_EQ(KmnCompilerMessages::ERROR_ContextAndIndexInvalidInMatchNomatch, ValidateMatchNomatchOutput((PKMX_WCHAR)index));
    const KMX_WCHAR sentinel[] = { 'a', 'b', 'c', UC_SENTINEL, 'd', 'e', 'f', 0 };
    EXPECT_EQ(STATUS_Success, ValidateMatchNomatchOutput((PKMX_WCHAR)sentinel));
};

// KMX_BOOL ParseLine(PFILE_KEYBOARD fk, PKMX_WCHAR str)
// KMX_BOOL ProcessGroupLine(PFILE_KEYBOARD fk, PKMX_WCHAR p)
// int kmcmp::cmpkeys(const void *key, const void *elem)
// KMX_BOOL ProcessGroupFinish(PFILE_KEYBOARD fk)
// KMX_BOOL ProcessStoreLine(PFILE_KEYBOARD fk, PKMX_WCHAR p)
// bool resizeStoreArray(PFILE_KEYBOARD fk)
// bool resizeKeyArray(PFILE_GROUP gp, int increment)
// KMX_BOOL AddStore(PFILE_KEYBOARD fk, KMX_DWORD SystemID, const KMX_WCHAR * str, KMX_DWORD *dwStoreID)
// KMX_DWORD AddDebugStore(PFILE_KEYBOARD fk, KMX_WCHAR const * str)
// KMX_BOOL ProcessSystemStore(PFILE_KEYBOARD fk, KMX_DWORD SystemID, PFILE_STORE sp)
// int GetCompileTargetsFromTargetsStore(const KMX_WCHAR* store)

TEST_F(CompilerTest, IsValidKeyboardVersion_test) {
    EXPECT_FALSE(IsValidKeyboardVersion((KMX_WCHAR *)u""));
    EXPECT_FALSE(IsValidKeyboardVersion((KMX_WCHAR *)u" "));
    EXPECT_FALSE(IsValidKeyboardVersion((KMX_WCHAR *)u"\t"));
    EXPECT_FALSE(IsValidKeyboardVersion((KMX_WCHAR *)u" 1.1"));
    EXPECT_TRUE(IsValidKeyboardVersion((KMX_WCHAR *)u"1.1"));
    EXPECT_TRUE(IsValidKeyboardVersion((KMX_WCHAR *)u"1.0"));
    EXPECT_FALSE(IsValidKeyboardVersion((KMX_WCHAR *)u"1."));
    EXPECT_TRUE(IsValidKeyboardVersion((KMX_WCHAR *)u"1.2.3"));
    EXPECT_FALSE(IsValidKeyboardVersion((KMX_WCHAR *)u"a"));
    EXPECT_FALSE(IsValidKeyboardVersion((KMX_WCHAR *)u"1.a"));
};

// KMX_DWORD kmcmp::AddCompilerVersionStore(PFILE_KEYBOARD fk)
// KMX_DWORD CheckStatementOffsets(PFILE_KEYBOARD fk, PFILE_GROUP gp, PKMX_WCHAR context, PKMX_WCHAR output, PKMX_WCHAR key)
// void CheckContextStatementPositions(PKMX_WCHAR context)
// KMX_DWORD CheckUseStatementsInOutput(PKMX_WCHAR output)
// KMX_DWORD CheckVirtualKeysInOutput(PKMX_WCHAR output)
// KMX_DWORD InjectContextToReadonlyOutput(PKMX_WCHAR pklOut)
// KMX_DWORD CheckOutputIsReadonly(const PFILE_KEYBOARD fk, const PKMX_WCHAR output)
// KMX_DWORD ProcessKeyLine(PFILE_KEYBOARD fk, PKMX_WCHAR str, KMX_BOOL IsUnicode)

TEST_F(CompilerTest, ProcessKeyLineImpl_test) {
    initFileGroupArray(fileKeyboard, TRUE);

    PKMX_WCHAR pklIn, pklKey, pklOut;
    KMX_WCHAR str[128];

    pklIn  = new KMX_WCHAR[GLOBAL_BUFSIZE];
    pklKey = new KMX_WCHAR[GLOBAL_BUFSIZE];
    pklOut = new KMX_WCHAR[GLOBAL_BUFSIZE];

    // #11643: non-BMP characters do not makes sense for key codes
    u16cpy(str, u"+ 'A' > 'test'\n"); // baseline
    EXPECT_EQ(STATUS_Success, ProcessKeyLineImpl(&fileKeyboard, str, TRUE, pklIn, pklKey, pklOut));

    u16cpy(str, u"+ '\U00010000' > 'test'\n"); // surrogate pair
    EXPECT_EQ(KmnCompilerMessages::ERROR_NonBMPCharactersNotSupportedInKeySection, ProcessKeyLineImpl(&fileKeyboard, str, TRUE, pklIn, pklKey, pklOut));

    delete[] pklIn;
    delete[] pklKey;
    delete[] pklOut;

    // TODO: other tests for this function

}

// KMX_DWORD ExpandKp_ReplaceIndex(PFILE_KEYBOARD fk, PFILE_KEY k, KMX_DWORD keyIndex, int nAnyIndex)
// KMX_DWORD ExpandKp(PFILE_KEYBOARD fk, PFILE_KEY kpp, KMX_DWORD storeIndex)

TEST_F(CompilerTest, GetDelimitedString_test) {
    KMX_WCHAR str[LINESIZE];
    PKMX_WCHAR p = str;
    PKMX_WCHAR q = nullptr;

    // no open delimiter, cut spaces after open and before close delimiter
    u16cpy(str, u"");
    p = str;
    q = GetDelimitedString(&p, u"()", GDS_CUTLEAD | GDS_CUTFOLL);
    EXPECT_FALSE(q);

    // no close delimiter, cut spaces after open and before close delimiter
    u16cpy(str, u"(");
    p = str;
    q = GetDelimitedString(&p, u"()", GDS_CUTLEAD | GDS_CUTFOLL);
    EXPECT_FALSE(q);

    // no argument, cut spaces after open and before close delimiter
    u16cpy(str, u"()");
    p = str;
    q = GetDelimitedString(&p, u"()", GDS_CUTLEAD | GDS_CUTFOLL);
    EXPECT_EQ(0, u16cmp(u"", q));
    EXPECT_FALSE(*p);
    EXPECT_EQ(1, p-str); // deleted close delimiter

    // no argument, single space, no flags
    u16cpy(str, u"( )");
    p = str;
    q = GetDelimitedString(&p, u"()", 0x00);
    EXPECT_EQ(0, u16cmp(u" ", q));
    EXPECT_FALSE(*p);
    EXPECT_EQ(2, p-str); // deleted close delimiter

    // no argument, single space, cut spaces after open delimiter
    u16cpy(str, u"( )");
    p = str;
    q = GetDelimitedString(&p, u"()", GDS_CUTLEAD);
    EXPECT_EQ(0, u16cmp(u"", q));
    EXPECT_FALSE(*p);
    EXPECT_EQ(2, p-str); // deleted close delimiter

    // no argument, single space, cut spaces before close delimiter
    u16cpy(str, u"( )");
    p = str;
    q = GetDelimitedString(&p, u"()", GDS_CUTFOLL);
    EXPECT_EQ(0, u16cmp(u"", q));
    EXPECT_FALSE(*p);
    EXPECT_EQ(2, p-str); // deleted close delimiter

    // no argument, single space, cut spaces after open and before close delimiter
    u16cpy(str, u"( )");
    p = str;
    q = GetDelimitedString(&p, u"()", GDS_CUTLEAD | GDS_CUTFOLL);
    EXPECT_EQ(0, u16cmp(u"", q));
    EXPECT_FALSE(*p);
    EXPECT_EQ(2, p-str); // deleted close delimiter

    // no argument, two spaces, no flags
    u16cpy(str, u"(  )");
    p = str;
    q = GetDelimitedString(&p, u"()", 0x00);
    EXPECT_EQ(0, u16cmp(u"  ", q));
    EXPECT_FALSE(*p);
    EXPECT_EQ(3, p-str); // deleted close delimiter

    // no argument, two spaces, cut spaces after open delimiter
    u16cpy(str, u"(  )");
    p = str;
    q = GetDelimitedString(&p, u"()", GDS_CUTLEAD);
    EXPECT_EQ(0, u16cmp(u"", q));
    EXPECT_FALSE(*p);
    EXPECT_EQ(3, p-str); // deleted close delimiter

    // no argument, two spaces, cut spaces before close delimiter
    u16cpy(str, u"(  )");
    p = str;
    q = GetDelimitedString(&p, u"()", GDS_CUTFOLL);
    EXPECT_EQ(0, u16cmp(u"", q));
    EXPECT_FALSE(*p);
    EXPECT_EQ(3, p-str); // deleted close delimiter

    // no argument, two spaces, cut spaces after open and before close delimiter
    u16cpy(str, u"(  )");
    p = str;
    q = GetDelimitedString(&p, u"()", GDS_CUTLEAD | GDS_CUTFOLL);
    EXPECT_EQ(0, u16cmp(u"", q));
    EXPECT_FALSE(*p);
    EXPECT_EQ(3, p-str); // deleted close delimiter

    // single-character argument, cut spaces after open and before close delimiter, valid
    u16cpy(str, u"(b)");
    p = str;
    q = GetDelimitedString(&p, u"()", GDS_CUTLEAD | GDS_CUTFOLL);
    EXPECT_EQ(0, u16cmp(u"b", q));
    EXPECT_FALSE(*p);
    EXPECT_EQ(2, p-str); // deleted close delimiter

    // multi-character argument, cut spaces after open and before close delimiter, valid
    u16cpy(str, u"(abc)");
    p = str;
    q = GetDelimitedString(&p, u"()", GDS_CUTLEAD | GDS_CUTFOLL);
    EXPECT_EQ(0, u16cmp(u"abc", q));
    EXPECT_FALSE(*p);
    EXPECT_EQ(4, p-str); // deleted close delimiter

    // multi-word argument, cut spaces after open and before close delimiter, valid
    u16cpy(str, u"(abc def)");
    p = str;
    q = GetDelimitedString(&p, u"()", GDS_CUTLEAD | GDS_CUTFOLL);
    EXPECT_EQ(0, u16cmp(u"abc def", q));
    EXPECT_FALSE(*p);
    EXPECT_EQ(8, p-str); // deleted close delimiter

    // single-character argument, leading single space, cut spaces after open and before close delimiter, valid
    u16cpy(str, u" (b)");
    p = str;
    q = GetDelimitedString(&p, u"()", GDS_CUTLEAD | GDS_CUTFOLL);
    EXPECT_EQ(0, u16cmp(u"b", q));
    EXPECT_FALSE(*p);
    EXPECT_EQ(3, p-str); // deleted close delimiter

    // single-character argument, leading double space, cut open and close delimiter, valid
    u16cpy(str, u"  (b)");
    p = str;
    q = GetDelimitedString(&p, u"()", GDS_CUTLEAD | GDS_CUTFOLL);
    EXPECT_EQ(0, u16cmp(u"b", q));
    EXPECT_FALSE(*p);
    EXPECT_EQ(4, p-str); // deleted close delimiter

    // single-character argument, space before argument, cut spaces after open and before close delimiter, valid
    u16cpy(str, u"( b)");
    p = str;
    q = GetDelimitedString(&p, u"()", GDS_CUTLEAD | GDS_CUTFOLL);
    EXPECT_EQ(0, u16cmp(u"b", q));
    EXPECT_FALSE(*p);
    EXPECT_EQ(3, p-str); // deleted close delimiter

    // single-character argument, space before argument, no flags, valid
    u16cpy(str, u"( b)");
    p = str;
    q = GetDelimitedString(&p, u"()", 0x00);
    EXPECT_EQ(0, u16cmp(u" b", q));
    EXPECT_FALSE(*p);
    EXPECT_EQ(3, p-str); // deleted close delimiter

    // single-character argument, double space before argument, cut spaces after open and before close delimiter, valid
    u16cpy(str, u"(  b)");
    p = str;
    q = GetDelimitedString(&p, u"()", GDS_CUTLEAD | GDS_CUTFOLL);
    EXPECT_EQ(0, u16cmp(u"b", q));
    EXPECT_FALSE(*p);
    EXPECT_EQ(4, p-str); // deleted close delimiter

    // single-character argument, double space before argument, no flags, valid
    u16cpy(str, u"(  b)");
    p = str;
    q = GetDelimitedString(&p, u"()", 0x00);
    EXPECT_EQ(0, u16cmp(u"  b", q));
    EXPECT_FALSE(*p);
    EXPECT_EQ(4, p-str); // deleted close delimiter

    // single-character argument, space after argument, cut spaces after open and before close delimiter, valid
    u16cpy(str, u"(b )");
    p = str;
    q = GetDelimitedString(&p, u"()", GDS_CUTLEAD | GDS_CUTFOLL);
    EXPECT_EQ(0, u16cmp(u"b", q));
    EXPECT_FALSE(*p);
    EXPECT_EQ(3, p-str); // deleted close delimiter

    // single-character argument, space after argument, no flags, valid
    u16cpy(str, u"(b )");
    p = str;
    q = GetDelimitedString(&p, u"()", 0x00);
    EXPECT_EQ(0, u16cmp(u"b ", q));
    EXPECT_FALSE(*p);
    EXPECT_EQ(3, p-str); // deleted close delimiter

    // single-character argument, two spaces after argument, cut spaces after open and before close delimiter, valid
    u16cpy(str, u"(b  )");
    p = str;
    q = GetDelimitedString(&p, u"()", GDS_CUTLEAD | GDS_CUTFOLL);
    EXPECT_EQ(0, u16cmp(u"b", q));
    EXPECT_FALSE(*p);
    EXPECT_EQ(4, p-str); // deleted close delimiter

    // single-character argument, two spaces after argument, no flags, valid
    u16cpy(str, u"(b  )");
    p = str;
    q = GetDelimitedString(&p, u"()", 0x00);
    EXPECT_EQ(0, u16cmp(u"b  ", q));
    EXPECT_FALSE(*p);
    EXPECT_EQ(4, p-str); // deleted close delimiter

    // single-character argument, space after close delimiter, cut spaces after open and before close delimiter, valid
    u16cpy(str, u"(b) ");
    p = str;
    q = GetDelimitedString(&p, u"()", GDS_CUTLEAD | GDS_CUTFOLL);
    EXPECT_EQ(0, u16cmp(u"b", q));
    EXPECT_EQ(' ', *p);
    EXPECT_EQ(3, p-str); // space after the close delimiter

    // single-character argument, two spaces after close delimiter, cut spaces after open and before close delimiter, valid
    u16cpy(str, u"(b)  ");
    p = str;
    q = GetDelimitedString(&p, u"()", GDS_CUTLEAD | GDS_CUTFOLL);
    EXPECT_EQ(0, u16cmp(u"b", q));
    EXPECT_EQ(' ', *p);
    EXPECT_EQ(4, p-str); // last space after the close delimiter

    // single-character argument, two spaces after argument and two spaces after close delimiter,
    // cut spaces after open and before close delimiter, valid
    u16cpy(str, u"(b  )  ");
    p = str;
    q = GetDelimitedString(&p, u"()", GDS_CUTLEAD | GDS_CUTFOLL);
    EXPECT_EQ(0, u16cmp(u"b", q));
    EXPECT_EQ(' ', *p);
    EXPECT_EQ(6, p-str); // last space after the close delimiter

    // single-character argument, two spaces after argument and two spaces after close delimiter, no flags, valid
    u16cpy(str, u"(b  )  ");
    p = str;
    q = GetDelimitedString(&p, u"()", 0x00);
    EXPECT_EQ(0, u16cmp(u"b  ", q));
    EXPECT_EQ(' ', *p);
    EXPECT_EQ(6, p-str); // last space after the close delimiter

    // single-character argument, two spaces and text after close delimiter, cut spaces after open and before close delimiter, valid
    u16cpy(str, u"(b)  def");
    p = str;
    q = GetDelimitedString(&p, u"()", GDS_CUTLEAD | GDS_CUTFOLL);
    EXPECT_EQ(0, u16cmp(u"b", q));
    EXPECT_EQ('d', *p);
    EXPECT_EQ(5, p-str); // first text character after the close delimiter

    // single-character argument, two spaces and text after close delimiter, no flags, valid
    u16cpy(str, u"(b)  def");
    p = str;
    q = GetDelimitedString(&p, u"()", 0x00);
    EXPECT_EQ(0, u16cmp(u"b", q));
    EXPECT_EQ('d', *p);
    EXPECT_EQ(5, p-str); // first text character after the close delimiter
}

// LinePrefixType GetLinePrefixType(PKMX_WCHAR *p)

TEST_F(CompilerTest, LineTokenType_test) {
    KMX_WCHAR str[LINESIZE];
    PKMX_WCHAR p = nullptr;

    // T_BLANK, lptOther, empty string
    u16cpy(str, u"");
    p = str;
    EXPECT_EQ(T_BLANK, LineTokenType(&p));

    // T_BLANK, lptOther, one space
    u16cpy(str, u" ");
    p = str;
    EXPECT_EQ(T_BLANK, LineTokenType(&p));

    // T_BLANK, mismatched prefix, CKF_KEYMAN, lptKeymanWebOnly
    u16cpy(str, u"$keymanweb:");
    p = str;
    kmcmp::CompileTarget = CKF_KEYMAN;
    EXPECT_EQ(T_BLANK, LineTokenType(&p));

    // T_BLANK, mismatched prefix, CKF_KEYMANWEB, lptKeymanOnly
    u16cpy(str, u"$keymanonly:");
    p = str;
    kmcmp::CompileTarget = CKF_KEYMANWEB;
    EXPECT_EQ(T_BLANK, LineTokenType(&p));

    // T_BLANK, nothing after prefix
    u16cpy(str, u"$keyman:");
    p = str;
    kmcmp::CompileTarget = CKF_KEYMAN;
    EXPECT_EQ(T_BLANK, LineTokenType(&p));

    // T_STORE (=T_W_START)
    u16cpy(str, u"store(b)");
    p = str;
    EXPECT_EQ(T_STORE, LineTokenType(&p));
    EXPECT_EQ(u16len(u"store"), p - str);
    EXPECT_TRUE(!u16cmp(p, u"(b)"));

    // T_BITMAPS (=T_W_END)
    u16cpy(str, u"bitmaps \"b\"");
    p = str;
    EXPECT_EQ(T_BITMAPS, LineTokenType(&p));
    EXPECT_EQ(u16len(u"bitmaps "), p - str);
    EXPECT_TRUE(!u16cmp(p, u"\"b\""));

    // T_STORE, preceeded by one space
    u16cpy(str, u" store(b)");
    p = str;
    EXPECT_EQ(T_STORE, LineTokenType(&p));
    EXPECT_EQ(u16len(u" store"), p - str);
    EXPECT_TRUE(!u16cmp(p, u"(b)"));

    // T_STORE, preceeded by two spaces
    u16cpy(str, u"  store(b)");
    p = str;
    EXPECT_EQ(T_STORE, LineTokenType(&p));
    EXPECT_EQ(u16len(u"  store"), p - str);
    EXPECT_TRUE(!u16cmp(p, u"(b)"));

    // T_STORE, followed by one space
    u16cpy(str, u"store (b)");
    p = str;
    EXPECT_EQ(T_STORE, LineTokenType(&p));
    EXPECT_EQ(u16len(u"store "), p - str);
    EXPECT_TRUE(!u16cmp(p, u"(b)"));

    // T_STORE, followed by two spaces
    u16cpy(str, u"store  (b)");
    p = str;
    EXPECT_EQ(T_STORE, LineTokenType(&p));
    EXPECT_EQ(u16len(u"store  "), p - str);
    EXPECT_TRUE(!u16cmp(p, u"(b)"));

    // T_COMMENT
    u16cpy(str, u"c ");
    p = str;
    EXPECT_EQ(T_COMMENT, LineTokenType(&p));
    EXPECT_EQ(0, p - str);

    // comment without following space ... potential bug, but ReadLine() currently ensures following space
    u16cpy(str, u"c");
    p = str;
    EXPECT_EQ(T_UNKNOWN, LineTokenType(&p));
    EXPECT_EQ(0, p - str);

    // T_KEYTOKEY
    u16cpy(str, u"abc");
    p = str;
    EXPECT_EQ(T_KEYTOKEY, LineTokenType(&p));
    EXPECT_EQ(0, p - str);

     // T_UNKNOWN
    u16cpy(str, u"z");
    p = str;
    EXPECT_EQ(T_UNKNOWN, LineTokenType(&p));
    EXPECT_EQ(0, p - str);
}

// KMX_BOOL StrValidChrs(PKMX_WCHAR q, KMX_WCHAR const * chrs)
// KMX_DWORD GetXString(PFILE_KEYBOARD fk, PKMX_WCHAR str, KMX_WCHAR const * token,
//  PKMX_WCHAR output, int max, int offset, PKMX_WCHAR *newp, int /*isVKey*/, int isUnicode
// )

TEST_F(CompilerTest, GetXStringImpl_test) {
    KMX_WCHAR tstr[128];
    KMX_WCHAR str[LINESIZE];
    KMX_WCHAR output[GLOBAL_BUFSIZE];
    PKMX_WCHAR newp  = nullptr;
    KMX_WCHAR token[128];

    // KmnCompilerMessages::FATAL_BufferOverflow, max=0
    EXPECT_EQ(KmnCompilerMessages::FATAL_BufferOverflow, GetXStringImpl(tstr, &fileKeyboard, str, u"", output, 0, 0, &newp, FALSE));

    // STATUS_Success, no token
    u16cpy(str, u"");
    EXPECT_EQ(STATUS_Success, GetXStringImpl(tstr, &fileKeyboard, str, u"", output, 80, 0, &newp, FALSE));

    // KmnCompilerMessages::ERROR_NoTokensFound, empty
    u16cpy(str, u"");
    u16cpy(token, u"c");
    EXPECT_EQ(KmnCompilerMessages::ERROR_NoTokensFound, GetXStringImpl(tstr, &fileKeyboard, str,token, output, 80, 0, &newp, FALSE));

    // KmnCompilerMessages::ERROR_NoTokensFound, whitespace
    u16cpy(str, u" ");
    u16cpy(token, u"c");
    EXPECT_EQ(KmnCompilerMessages::ERROR_NoTokensFound, GetXStringImpl(tstr, &fileKeyboard, str, token, output, 80, 0, &newp, FALSE));
}

// tests strings starting with 'x' or 'd'
TEST_F(CompilerTest, GetXStringImpl_type_xd_test) {
    KMX_WCHAR tstr[128];
    KMX_WCHAR str[LINESIZE];
    KMX_WCHAR output[GLOBAL_BUFSIZE];
    PKMX_WCHAR newp = nullptr;

    // hex 32-bit
    u16cpy(str, u"x10330"); // Gothic A
    EXPECT_EQ(STATUS_Success, GetXStringImpl(tstr, &fileKeyboard, str, u"", output, 80, 0, &newp, FALSE));
    const KMX_WCHAR tstr_GothicA[] = { 0xD800, 0xDF30, 0 }; // see UTF32ToUTF16
    EXPECT_EQ(0, u16cmp(tstr_GothicA, tstr));

    // decimal 8-bit
    u16cpy(str, u"d18");
    EXPECT_EQ(STATUS_Success, GetXStringImpl(tstr, &fileKeyboard, str, u"", output, 80, 0, &newp, FALSE));
    EXPECT_EQ(0, u16cmp(u"\u0012", tstr));

    // hex capital 8-bit
    u16cpy(str, u"X12");
    EXPECT_EQ(STATUS_Success, GetXStringImpl(tstr, &fileKeyboard, str, u"", output, 80, 0, &newp, FALSE));
    EXPECT_EQ(0, u16cmp(u"\u0012", tstr));

    // hex 32-bit, KmnCompilerMessages::ERROR_InvalidCharacter
    u16cpy(str, u"x110000");
    EXPECT_EQ(KmnCompilerMessages::ERROR_InvalidCharacter, GetXStringImpl(tstr, &fileKeyboard, str, u"", output, 80, 0, &newp, FALSE));

    // dk, valid
    u16cpy(str, u"dk(A)");
    EXPECT_EQ(0, (int)fileKeyboard.cxDeadKeyArray);
    EXPECT_EQ(STATUS_Success, GetXStringImpl(tstr, &fileKeyboard, str, u"", output, 80, 0, &newp, FALSE));
    const KMX_WCHAR tstr_dk_valid[] = { UC_SENTINEL, CODE_DEADKEY, 1, 0 }; // setup deadkeys
    EXPECT_EQ(0, u16cmp(tstr_dk_valid, tstr));
    fileKeyboard.cxDeadKeyArray = 0;

    // deadkey, valid
    u16cpy(str, u"deadkey(A)");
    EXPECT_EQ(0, (int)fileKeyboard.cxDeadKeyArray);
    EXPECT_EQ(STATUS_Success, GetXStringImpl(tstr, &fileKeyboard, str, u"", output, 80, 0, &newp, FALSE));
    const KMX_WCHAR tstr_deadkey_valid[] = { UC_SENTINEL, CODE_DEADKEY, 1, 0 }; // setup deadkeys
    EXPECT_EQ(0, u16cmp(tstr_deadkey_valid, tstr));
    fileKeyboard.cxDeadKeyArray = 0;

    // dk, KmnCompilerMessages::ERROR_InvalidDeadkey, bad character
    u16cpy(str, u"dk(%)");
    EXPECT_EQ(KmnCompilerMessages::ERROR_InvalidDeadkey, GetXStringImpl(tstr, &fileKeyboard, str, u"", output, 80, 0, &newp, FALSE));

    // dk, KmnCompilerMessages::ERROR_InvalidDeadkey, no close delimiter => NULL
    u16cpy(str, u"dk(");
    EXPECT_EQ(KmnCompilerMessages::ERROR_InvalidDeadkey, GetXStringImpl(tstr, &fileKeyboard, str, u"", output, 80, 0, &newp, FALSE));

    // dk, KmnCompilerMessages::ERROR_InvalidDeadkey, empty delimiters => empty string
    u16cpy(str, u"dk()");
    EXPECT_EQ(KmnCompilerMessages::ERROR_InvalidDeadkey, GetXStringImpl(tstr, &fileKeyboard, str, u"", output, 80, 0, &newp, FALSE));
}

// tests strings starting with double quote
TEST_F(CompilerTest, GetXStringImpl_type_double_quote_test) {
    KMX_WCHAR tstr[128];
    KMX_WCHAR str[LINESIZE];
    KMX_WCHAR output[GLOBAL_BUFSIZE];
    PKMX_WCHAR newp = nullptr;

    // valid
    u16cpy(str, u"\"abc\"");
    EXPECT_EQ(STATUS_Success, GetXStringImpl(tstr, &fileKeyboard, str, u"", output, 80, 0, &newp, FALSE));
    EXPECT_EQ(0, u16cmp(u"abc", tstr));

    // KmnCompilerMessages::ERROR_UnterminatedString
    u16cpy(str, u"\"abc");
    EXPECT_EQ(KmnCompilerMessages::ERROR_UnterminatedString, GetXStringImpl(tstr, &fileKeyboard, str, u"", output, 80, 0, &newp, FALSE));

    // KmnCompilerMessages::ERROR_ExtendedStringTooLong
    u16cpy(str, u"\"abc\"");
    EXPECT_EQ(KmnCompilerMessages::ERROR_ExtendedStringTooLong, GetXStringImpl(tstr, &fileKeyboard, str, u"", output, 2, 0, &newp, FALSE)); // max reduced to force error

    // KmnCompilerMessages::ERROR_StringInVirtualKeySection *** TODO ***
}

// tests strings starting with single quote
TEST_F(CompilerTest, GetXStringImpl_type_single_quote_test) {
    KMX_WCHAR tstr[128];
    KMX_WCHAR str[LINESIZE];
    KMX_WCHAR output[GLOBAL_BUFSIZE];
    PKMX_WCHAR newp = nullptr;

    // valid
    u16cpy(str, u"\'abc\'");
    EXPECT_EQ(STATUS_Success, GetXStringImpl(tstr, &fileKeyboard, str, u"", output, 80, 0, &newp, FALSE));
    EXPECT_EQ(0, u16cmp(u"abc", tstr));

    // KmnCompilerMessages::ERROR_UnterminatedString
    u16cpy(str, u"\'abc");
    EXPECT_EQ(KmnCompilerMessages::ERROR_UnterminatedString, GetXStringImpl(tstr, &fileKeyboard, str, u"", output, 80, 0, &newp, FALSE));

    // KmnCompilerMessages::ERROR_ExtendedStringTooLong
    u16cpy(str, u"\'abc\'");
    EXPECT_EQ(KmnCompilerMessages::ERROR_ExtendedStringTooLong, GetXStringImpl(tstr, &fileKeyboard, str, u"", output, 2, 0, &newp, FALSE)); // max reduced to force error

    // KmnCompilerMessages::ERROR_StringInVirtualKeySection *** TODO ***
}

// tests strings starting with 'a'
TEST_F(CompilerTest, GetXStringImpl_type_a_test) {
    KMX_WCHAR tstr[128];
    KMX_WCHAR str[LINESIZE];
    KMX_WCHAR output[GLOBAL_BUFSIZE];
    PKMX_WCHAR newp = nullptr;
    PFILE_STORE file_store = new FILE_STORE[100];
    fileKeyboard.cxStoreArray = 3u;
    fileKeyboard.dpStoreArray = file_store;
    u16cpy(file_store[0].szName, u"a");
    u16cpy(file_store[1].szName, u"b");
    u16cpy(file_store[2].szName, u"c");

    // KmnCompilerMessages::ERROR_InvalidToken
    u16cpy(str, u"abc");
    EXPECT_EQ(KmnCompilerMessages::ERROR_InvalidToken, GetXStringImpl(tstr, &fileKeyboard, str, u"", output, 80, 0, &newp, FALSE));

    // KmnCompilerMessages::ERROR_AnyInVirtualKeySection *** TODO ***

    // KmnCompilerMessages::ERROR_InvalidAny, no close delimiter => NULL
    u16cpy(str, u"any(");
    EXPECT_EQ(KmnCompilerMessages::ERROR_InvalidAny, GetXStringImpl(tstr, &fileKeyboard, str, u"", output, 80, 0, &newp, FALSE));

    // KmnCompilerMessages::ERROR_InvalidAny, empty delimiters => empty string
    u16cpy(str, u"any()");
    EXPECT_EQ(KmnCompilerMessages::ERROR_InvalidAny, GetXStringImpl(tstr, &fileKeyboard, str, u"", output, 80, 0, &newp, FALSE));

    // KmnCompilerMessages::ERROR_InvalidAny, space in delimiters (see I11814, I11937, #11910, #11894, #11938)
    u16cpy(str, u"any( )");
    EXPECT_EQ(KmnCompilerMessages::ERROR_InvalidAny, GetXStringImpl(tstr, &fileKeyboard, str, u"", output, 80, 0, &newp, FALSE));

    // KmnCompilerMessages::ERROR_StoreDoesNotExist
    u16cpy(str, u"any(d)");
    EXPECT_EQ(KmnCompilerMessages::ERROR_StoreDoesNotExist, GetXStringImpl(tstr, &fileKeyboard, str, u"", output, 80, 0, &newp, FALSE));

    // KmnCompilerMessages::ERROR_StoreDoesNotExist, space before store
    u16cpy(str, u"any( d)");
    EXPECT_EQ(KmnCompilerMessages::ERROR_StoreDoesNotExist, GetXStringImpl(tstr, &fileKeyboard, str, u"", output, 80, 0, &newp, FALSE));

    // KmnCompilerMessages::ERROR_StoreDoesNotExist, space after store
    u16cpy(str, u"any(d )");
    EXPECT_EQ(KmnCompilerMessages::ERROR_StoreDoesNotExist, GetXStringImpl(tstr, &fileKeyboard, str, u"", output, 80, 0, &newp, FALSE));

    // KmnCompilerMessages::ERROR_ZeroLengthString
    u16cpy(str, u"any(b)");
    file_store[1].dpString = (PKMX_WCHAR)u"";
    EXPECT_EQ(KmnCompilerMessages::ERROR_ZeroLengthString, GetXStringImpl(tstr, &fileKeyboard, str, u"", output, 80, 0, &newp, FALSE));

    // valid
    u16cpy(str, u"any(b)");
    file_store[1].dpString = (PKMX_WCHAR)u"abc"; // non-empty
    EXPECT_EQ(STATUS_Success, GetXStringImpl(tstr, &fileKeyboard, str, u"", output, 80, 0, &newp, FALSE));
    const KMX_WCHAR tstr_any_valid[] = { UC_SENTINEL, CODE_ANY, 2, 0 };
    EXPECT_EQ(0, u16cmp(tstr_any_valid, tstr));

    // space before store, valid
    u16cpy(str, u"any( b)");
    file_store[1].dpString = (PKMX_WCHAR)u"abc"; // non-empty
    EXPECT_EQ(STATUS_Success, GetXStringImpl(tstr, &fileKeyboard, str, u"", output, 80, 0, &newp, FALSE));
    EXPECT_EQ(0, u16cmp(tstr_any_valid, tstr));

    // space after store, valid (see I11937, #11938)
    u16cpy(str, u"any(b )");
    file_store[1].dpString = (PKMX_WCHAR)u"abc"; // non-empty
    EXPECT_EQ(STATUS_Success, GetXStringImpl(tstr, &fileKeyboard, str, u"", output, 80, 0, &newp, FALSE));
    EXPECT_EQ(0, u16cmp(tstr_any_valid, tstr));
}

// tests strings starting with 'b'
TEST_F(CompilerTest, GetXStringImpl_type_b_test) {
    KMX_WCHAR tstr[128];
    fileKeyboard.version = VERSION_90;
    KMX_WCHAR str[LINESIZE];
    KMX_WCHAR output[GLOBAL_BUFSIZE];
    PKMX_WCHAR newp = nullptr;

    // KmnCompilerMessages::ERROR_InvalidToken
    u16cpy(str, u"bcd");
    EXPECT_EQ(KmnCompilerMessages::ERROR_InvalidToken, GetXStringImpl(tstr, &fileKeyboard, str, u"", output, 80, 0, &newp, FALSE));

    // beep, KmnCompilerMessages::ERROR_BeepInVirtualKeySection *** TODO ***

    // beep, valid
    u16cpy(str, u"beep");
    EXPECT_EQ(STATUS_Success, GetXStringImpl(tstr, &fileKeyboard, str, u"", output, 80, 0, &newp, FALSE));
    const KMX_WCHAR tstr_beep_valid[] = { UC_SENTINEL, CODE_BEEP, 0 };
    EXPECT_EQ(0, u16cmp(tstr_beep_valid, tstr));

    // baselayout, KmnCompilerMessages::ERROR_90FeatureOnly_IfSystemStores
    fileKeyboard.version = VERSION_80;
    fileKeyboard.dwFlags = 0u;
    u16cpy(str, u"baselayout");
    EXPECT_EQ(KmnCompilerMessages::ERROR_90FeatureOnly_IfSystemStores, GetXStringImpl(tstr, &fileKeyboard, str, u"", output, 80, 0, &newp, FALSE));
    fileKeyboard.version = VERSION_90;

    // baselayout, KmnCompilerMessages::ERROR_InvalidInVirtualKeySection *** TODO ***

    // baselayout, no close delimiter => NULL
    fileKeyboard.version = VERSION_90;
    u16cpy(str, u"baselayout(");
    EXPECT_EQ(KmnCompilerMessages::ERROR_InvalidToken, GetXStringImpl(tstr, &fileKeyboard, str, u"", output, 80, 0, &newp, FALSE));

    // baselayout, empty delimiters => empty string
    fileKeyboard.version = VERSION_90;
    u16cpy(str, u"baselayout()");
    EXPECT_EQ(KmnCompilerMessages::ERROR_InvalidToken, GetXStringImpl(tstr, &fileKeyboard, str, u"", output, 80, 0, &newp, FALSE));

    // baselayout, space in delimiters (see I11814, I11937, #11910, #11894, #11938)
    fileKeyboard.version = VERSION_90;
    u16cpy(str, u"baselayout( )");
    EXPECT_EQ(KmnCompilerMessages::ERROR_InvalidToken, GetXStringImpl(tstr, &fileKeyboard, str, u"", output, 80, 0, &newp, FALSE));

    // baselayout, KmnCompilerMessages::ERROR_InvalidToken from process_baselayout
    fileKeyboard.version = VERSION_90;
    u16cpy(str, u"baselayout(abc)");
    EXPECT_EQ(KmnCompilerMessages::ERROR_InvalidToken, GetXStringImpl(tstr, &fileKeyboard, str, u"", output, 80, 0, &newp, FALSE));

    // baselayout, valid
    fileKeyboard.version = VERSION_90;
    fileKeyboard.cxStoreArray = 0;
    fileKeyboard.dpStoreArray = nullptr;
    u16cpy(str, u"baselayout(beep)");
    EXPECT_EQ(STATUS_Success, GetXStringImpl(tstr, &fileKeyboard, str, u"", output, 80, 0, &newp, FALSE));
    const KMX_WCHAR tstr_baselayout_valid[] = { UC_SENTINEL, CODE_IFSYSTEMSTORE, TSS_BASELAYOUT+1, 2, 1, 0 };
    EXPECT_EQ(0, u16cmp(tstr_baselayout_valid, tstr));

    // baselayout, space before argument, valid
    fileKeyboard.version = VERSION_90;
    fileKeyboard.cxStoreArray = 0;
    fileKeyboard.dpStoreArray = nullptr;
    u16cpy(str, u"baselayout( beep)");
    EXPECT_EQ(STATUS_Success, GetXStringImpl(tstr, &fileKeyboard, str, u"", output, 80, 0, &newp, FALSE));
    EXPECT_EQ(0, u16cmp(tstr_baselayout_valid, tstr));

    // baselayout, space after argument, valid (see I11937, #11938)
    fileKeyboard.version = VERSION_90;
    fileKeyboard.cxStoreArray = 0;
    fileKeyboard.dpStoreArray = nullptr;
    u16cpy(str, u"baselayout(beep )");
    EXPECT_EQ(STATUS_Success, GetXStringImpl(tstr, &fileKeyboard, str, u"", output, 80, 0, &newp, FALSE));
    EXPECT_EQ(0, u16cmp(tstr_baselayout_valid, tstr));
}

// tests strings starting with 'i'
TEST_F(CompilerTest, GetXStringImpl_type_i_test) {
    KMX_WCHAR tstr[128];
    fileKeyboard.version = VERSION_80;
    KMX_WCHAR str[LINESIZE];
    KMX_WCHAR output[GLOBAL_BUFSIZE];
    PKMX_WCHAR newp = nullptr;
    PFILE_STORE option = new FILE_STORE[100];
    fileKeyboard.cxStoreArray = 3u;
    fileKeyboard.dpStoreArray = option;
    u16cpy(option[0].szName, u"a");
    u16cpy(option[1].szName, u"b");
    u16cpy(option[2].szName, u"c");

    // KmnCompilerMessages::ERROR_InvalidToken
    u16cpy(str, u"ijk");
    EXPECT_EQ(KmnCompilerMessages::ERROR_InvalidToken, GetXStringImpl(tstr, &fileKeyboard, str, u"", output, 80, 0, &newp, FALSE));

    // if, KmnCompilerMessages::ERROR_80FeatureOnly
    fileKeyboard.version = VERSION_70;
    fileKeyboard.dwFlags = 0u;
    u16cpy(str, u"if");
    EXPECT_EQ(KmnCompilerMessages::ERROR_80FeatureOnly, GetXStringImpl(tstr, &fileKeyboard, str, u"", output, 80, 0, &newp, FALSE));
    fileKeyboard.version = VERSION_80;

    // if, KmnCompilerMessages::ERROR_InvalidInVirtualKeySection *** TODO ***

    // if, no close delimiter => NULL
    fileKeyboard.version = VERSION_80;
    u16cpy(str, u"if(");
    EXPECT_EQ(KmnCompilerMessages::ERROR_InvalidIf, GetXStringImpl(tstr, &fileKeyboard, str, u"", output, 80, 0, &newp, FALSE));

    // if, empty delimiters => empty string
    fileKeyboard.version = VERSION_80;
    fileKeyboard.dwFlags = 0u;
    u16cpy(str, u"if()");
    EXPECT_EQ(KmnCompilerMessages::ERROR_InvalidIf, GetXStringImpl(tstr, &fileKeyboard, str, u"", output, 80, 0, &newp, FALSE));

    // if, space in delimiters (see I11814, I11937, #11910, #11894, #11938)
    fileKeyboard.version = VERSION_80;
    fileKeyboard.dwFlags = 0u;
    u16cpy(str, u"if( )");
    EXPECT_EQ(KmnCompilerMessages::ERROR_InvalidIf, GetXStringImpl(tstr, &fileKeyboard, str, u"", output, 80, 0, &newp, FALSE));

    // if, invalid
    fileKeyboard.version = VERSION_80;
    u16cpy(str, u"if(abc)");
    EXPECT_EQ(KmnCompilerMessages::ERROR_InvalidIf, GetXStringImpl(tstr, &fileKeyboard, str, u"", output, 80, 0, &newp, FALSE));

    // if, KmnCompilerMessages::ERROR_90FeatureOnly_IfSystemStores
    fileKeyboard.version = VERSION_80;
    u16cpy(str, u"if(&BITMAP=)");
    EXPECT_EQ(KmnCompilerMessages::ERROR_90FeatureOnly_IfSystemStores, GetXStringImpl(tstr, &fileKeyboard, str, u"", output, 80, 0, &newp, FALSE));

    // if, KmnCompilerMessages::ERROR_IfSystemStore_NotFound
    fileKeyboard.version = VERSION_90;
    u16cpy(str, u"if(&abc=)");
    EXPECT_EQ(KmnCompilerMessages::ERROR_IfSystemStore_NotFound, GetXStringImpl(tstr, &fileKeyboard, str, u"", output, 80, 0, &newp, FALSE));

    // if, system store, equal, valid
    fileKeyboard.version = VERSION_90;
    fileKeyboard.cxStoreArray = 3u;
    u16cpy(str, u"if(&BITMAP=beep)");
    EXPECT_EQ(STATUS_Success, GetXStringImpl(tstr, &fileKeyboard, str, u"", output, 80, 0, &newp, FALSE));
    const KMX_WCHAR tstr_if_equal_system_store_valid[] = { UC_SENTINEL, CODE_IFSYSTEMSTORE, 2, 2, 4, 0 };
    EXPECT_EQ(0, u16cmp(tstr_if_equal_system_store_valid, tstr));

    // if, system store, not equal, valid
    fileKeyboard.version = VERSION_90;
    fileKeyboard.cxStoreArray = 3u;
    u16cpy(str, u"if(&BITMAP!=beep)");
    EXPECT_EQ(STATUS_Success, GetXStringImpl(tstr, &fileKeyboard, str, u"", output, 80, 0, &newp, FALSE));
    const KMX_WCHAR tstr_if_not_equal_system_store_valid[] = { UC_SENTINEL, CODE_IFSYSTEMSTORE, 2, 1, 4, 0 };
    EXPECT_EQ(0, u16cmp(tstr_if_not_equal_system_store_valid, tstr));

    // if, option, KmnCompilerMessages::ERROR_StoreDoesNotExist
    fileKeyboard.version = VERSION_80;
    u16cpy(str, u"if(d=beep)");
    EXPECT_EQ(KmnCompilerMessages::ERROR_StoreDoesNotExist, GetXStringImpl(tstr, &fileKeyboard, str, u"", output, 80, 0, &newp, FALSE));

    // if, option, equal, valid
    fileKeyboard.version = VERSION_80;
    fileKeyboard.cxStoreArray = 3u;
    fileKeyboard.dpStoreArray = option;
    option[1].fIsOption = TRUE;
    u16cpy(str, u"if(b=beep)");
    EXPECT_EQ(STATUS_Success, GetXStringImpl(tstr, &fileKeyboard, str, u"", output, 80, 0, &newp, FALSE));
    const KMX_WCHAR tstr_if_option_valid[] = { UC_SENTINEL, CODE_IFOPT, 2, 2, 4, 0 };
    EXPECT_EQ(0, u16cmp(tstr_if_option_valid, tstr));

    // if, option, equal, space before assign, valid
    fileKeyboard.version = VERSION_80;
    fileKeyboard.cxStoreArray = 3u;
    fileKeyboard.dpStoreArray = option;
    option[1].fIsOption = TRUE;
    u16cpy(str, u"if(b =beep)");
    EXPECT_EQ(STATUS_Success, GetXStringImpl(tstr, &fileKeyboard, str, u"", output, 80, 0, &newp, FALSE));
    EXPECT_EQ(0, u16cmp(tstr_if_option_valid, tstr));

    // if, option, equal, space before rhs, valid
    fileKeyboard.version = VERSION_80;
    fileKeyboard.cxStoreArray = 3u;
    fileKeyboard.dpStoreArray = option;
    option[1].fIsOption = TRUE;
    u16cpy(str, u"if(b= beep)");
    EXPECT_EQ(STATUS_Success, GetXStringImpl(tstr, &fileKeyboard, str, u"", output, 80, 0, &newp, FALSE));
    EXPECT_EQ(0, u16cmp(tstr_if_option_valid, tstr));

    // if, option, equal, space after rhs, valid (see I11937, #11938)
    fileKeyboard.version = VERSION_80;
    fileKeyboard.cxStoreArray = 3u;
    fileKeyboard.dpStoreArray = option;
    option[1].fIsOption = TRUE;
    u16cpy(str, u"if(b=beep )");
    EXPECT_EQ(STATUS_Success, GetXStringImpl(tstr, &fileKeyboard, str, u"", output, 80, 0, &newp, FALSE));
    EXPECT_EQ(0, u16cmp(tstr_if_option_valid, tstr));

    delete[] option;
    PFILE_STORE file_store = new FILE_STORE[100];
    fileKeyboard.cxStoreArray = 3u;
    fileKeyboard.dpStoreArray = file_store;
    file_store[1].fIsStore = TRUE;
    u16cpy(file_store[0].szName, u"a");
    u16cpy(file_store[1].szName, u"b");
    u16cpy(file_store[2].szName, u"c");

    // index, KmnCompilerMessages::ERROR_InvalidInVirtualKeySection *** TODO ***

    // index, no close delimiter => NULL
    u16cpy(str, u"index(");
    EXPECT_EQ(KmnCompilerMessages::ERROR_InvalidIndex, GetXStringImpl(tstr, &fileKeyboard, str, u"", output, 80, 0, &newp, FALSE));

    // index, empty delimiters => empty string
    u16cpy(str, u"index()");
    EXPECT_EQ(KmnCompilerMessages::ERROR_InvalidIndex, GetXStringImpl(tstr, &fileKeyboard, str, u"", output, 80, 0, &newp, FALSE));

    // index, space in delimiters (see I11814, I11937, #11910, #11894, #11938)
    u16cpy(str, u"index( )");
    EXPECT_EQ(KmnCompilerMessages::ERROR_InvalidIndex, GetXStringImpl(tstr, &fileKeyboard, str, u"", output, 80, 0, &newp, FALSE));

    // index, no comma or space
    u16cpy(str, u"index(b)");
    EXPECT_EQ(KmnCompilerMessages::ERROR_InvalidIndex, GetXStringImpl(tstr, &fileKeyboard, str, u"", output, 80, 0, &newp, FALSE));

    // index, no comma, space before store
    u16cpy(str, u"index( b)");
    EXPECT_EQ(KmnCompilerMessages::ERROR_InvalidIndex, GetXStringImpl(tstr, &fileKeyboard, str, u"", output, 80, 0, &newp, FALSE));

    // index, no comma, space after store
    u16cpy(str, u"index(b )");
    EXPECT_EQ(KmnCompilerMessages::ERROR_InvalidIndex, GetXStringImpl(tstr, &fileKeyboard, str, u"", output, 80, 0, &newp, FALSE));

    // index, KmnCompilerMessages::ERROR_StoreDoesNotExist
    u16cpy(str, u"index(d,4)");
    EXPECT_EQ(KmnCompilerMessages::ERROR_StoreDoesNotExist, GetXStringImpl(tstr, &fileKeyboard, str, u"", output, 80, 0, &newp, FALSE));

    // index, comma, offset=0
    fileKeyboard.cxStoreArray = 3u;
    fileKeyboard.dpStoreArray = file_store;
    u16cpy(str, u"index(b,0)");
    EXPECT_EQ(KmnCompilerMessages::ERROR_InvalidIndex, GetXStringImpl(tstr, &fileKeyboard, str, u"", output, 80, 0, &newp, FALSE));

    // index, comma, negative offset
    fileKeyboard.cxStoreArray = 3u;
    fileKeyboard.dpStoreArray = file_store;
    u16cpy(str, u"index(b,-1)");
    EXPECT_EQ(KmnCompilerMessages::ERROR_InvalidIndex, GetXStringImpl(tstr, &fileKeyboard, str, u"", output, 80, 0, &newp, FALSE));

    // index, comma, valid
    fileKeyboard.cxStoreArray = 3u;
    fileKeyboard.dpStoreArray = file_store;
    u16cpy(str, u"index(b,4)");
    EXPECT_EQ(STATUS_Success, GetXStringImpl(tstr, &fileKeyboard, str, u"", output, 80, 0, &newp, FALSE));
    const KMX_WCHAR tstr_index_valid[] = { UC_SENTINEL, CODE_INDEX, 2, 4, 0 };
    EXPECT_EQ(0, u16cmp(tstr_index_valid, tstr));

    // index, space before store, comma, valid
    fileKeyboard.cxStoreArray = 3u;
    fileKeyboard.dpStoreArray = file_store;
    u16cpy(str, u"index( b,4)");
    EXPECT_EQ(STATUS_Success, GetXStringImpl(tstr, &fileKeyboard, str, u"", output, 80, 0, &newp, FALSE));
    EXPECT_EQ(0, u16cmp(tstr_index_valid, tstr));
<<<<<<< HEAD
=======

    // index, space after store, comma, valid
    fileKeyboard.cxStoreArray = 3u;
    fileKeyboard.dpStoreArray = file_store;
    u16cpy(str, u"index(b ,4)");
    EXPECT_EQ(STATUS_Success, GetXStringImpl(tstr, &fileKeyboard, str, u"", output, 80, 0, &newp, FALSE));
    EXPECT_EQ(0, u16cmp(tstr_index_valid, tstr));
>>>>>>> 33045947

    // index, comma and space, valid
    fileKeyboard.cxStoreArray = 3u;
    fileKeyboard.dpStoreArray = file_store;
    u16cpy(str, u"index(b, 4)");
    EXPECT_EQ(STATUS_Success, GetXStringImpl(tstr, &fileKeyboard, str, u"", output, 80, 0, &newp, FALSE));
    EXPECT_EQ(0, u16cmp(tstr_index_valid, tstr));

    // index, comma, space after offset, valid
    fileKeyboard.cxStoreArray = 3u;
    fileKeyboard.dpStoreArray = file_store;
    u16cpy(str, u"index(b,4 )");
    EXPECT_EQ(STATUS_Success, GetXStringImpl(tstr, &fileKeyboard, str, u"", output, 80, 0, &newp, FALSE));
    EXPECT_EQ(0, u16cmp(tstr_index_valid, tstr));
<<<<<<< HEAD

    // index, two-digit offet, valid
=======

    // index, space, KmnCompilerMessages::ERROR_StoreDoesNotExist (see issue #11833)
    u16cpy(str, u"index(b 4)"); // store name appears to be 'b 4'
    fileKeyboard.cxStoreArray = 3u;
    fileKeyboard.dpStoreArray = file_store;
    EXPECT_EQ(KmnCompilerMessages::ERROR_StoreDoesNotExist, GetXStringImpl(tstr, &fileKeyboard, str, u"", output, 80, 0, &newp, FALSE));

    // index, two commas and extra parameter, KmnCompilerMessages::ERROR_InvalidIndex
    u16cpy(str, u"index(b,4,5)");
    fileKeyboard.cxStoreArray = 3u;
    fileKeyboard.dpStoreArray = file_store;
    EXPECT_EQ(KmnCompilerMessages::ERROR_InvalidIndex, GetXStringImpl(tstr, &fileKeyboard, str, u"", output, 80, 0, &newp, FALSE));

    // index, two-digit offset, valid
>>>>>>> 33045947
    u16cpy(str, u"index(b,42)");
    fileKeyboard.cxStoreArray = 3u;
    fileKeyboard.dpStoreArray = file_store;
    EXPECT_EQ(STATUS_Success, GetXStringImpl(tstr, &fileKeyboard, str, u"", output, 80, 0, &newp, FALSE));
    const KMX_WCHAR tstr_index_two_digit_valid[] = { UC_SENTINEL, CODE_INDEX, 2, 42, 0 };
    EXPECT_EQ(0, u16cmp(tstr_index_two_digit_valid, tstr));

<<<<<<< HEAD
    // index, comma, non-digit offet, KmnCompilerMessages::ERROR_InvalidIndex
=======
    // index, comma, non-digit offset, KmnCompilerMessages::ERROR_InvalidIndex
>>>>>>> 33045947
    u16cpy(str, u"index(b,g)");
    fileKeyboard.cxStoreArray = 3u;
    fileKeyboard.dpStoreArray = file_store;
    EXPECT_EQ(KmnCompilerMessages::ERROR_InvalidIndex, GetXStringImpl(tstr, &fileKeyboard, str, u"", output, 80, 0, &newp, FALSE));

<<<<<<< HEAD
    // index, comma, no offet, KmnCompilerMessages::ERROR_InvalidIndex
=======
    // index, comma, no offset, KmnCompilerMessages::ERROR_InvalidIndex
>>>>>>> 33045947
    u16cpy(str, u"index(b,)");
    fileKeyboard.cxStoreArray = 3u;
    fileKeyboard.dpStoreArray = file_store;
    EXPECT_EQ(KmnCompilerMessages::ERROR_InvalidIndex, GetXStringImpl(tstr, &fileKeyboard, str, u"", output, 80, 0, &newp, FALSE));

<<<<<<< HEAD
    // index, space and comma, no offet, KmnCompilerMessages::ERROR_InvalidIndex
=======
    // index, space and comma, no offset, KmnCompilerMessages::ERROR_InvalidIndex
>>>>>>> 33045947
    u16cpy(str, u"index(b ,)");
    fileKeyboard.cxStoreArray = 3u;
    fileKeyboard.dpStoreArray = file_store;
    EXPECT_EQ(KmnCompilerMessages::ERROR_InvalidIndex, GetXStringImpl(tstr, &fileKeyboard, str, u"", output, 80, 0, &newp, FALSE));

<<<<<<< HEAD
    // index, comma, no offet but space, KmnCompilerMessages::ERROR_InvalidIndex
=======
    // index, comma, no offset but space, KmnCompilerMessages::ERROR_InvalidIndex
>>>>>>> 33045947
    u16cpy(str, u"index(b, )");
    fileKeyboard.cxStoreArray = 3u;
    fileKeyboard.dpStoreArray = file_store;
    EXPECT_EQ(KmnCompilerMessages::ERROR_InvalidIndex, GetXStringImpl(tstr, &fileKeyboard, str, u"", output, 80, 0, &newp, FALSE));
}

// tests strings starting with 'o'
TEST_F(CompilerTest, GetXStringImpl_type_o_test) {
    KMX_WCHAR tstr[128];
    fileKeyboard.version = VERSION_80;
    KMX_WCHAR str[LINESIZE];
    KMX_WCHAR output[GLOBAL_BUFSIZE];
    PKMX_WCHAR newp = nullptr;
    PFILE_STORE file_store = new FILE_STORE[100];
    fileKeyboard.cxStoreArray = 3u;
    fileKeyboard.dpStoreArray = file_store;
    file_store[1].fIsStore = TRUE;
    u16cpy(file_store[0].szName, u"a");
    u16cpy(file_store[1].szName, u"b");
    u16cpy(file_store[2].szName, u"c");

    // KmnCompilerMessages::ERROR_InvalidToken
    u16cpy(str, u"opq");
    EXPECT_EQ(KmnCompilerMessages::ERROR_InvalidToken, GetXStringImpl(tstr, &fileKeyboard, str, u"", output, 80, 0, &newp, FALSE));

    // outs, KmnCompilerMessages::ERROR_OutsInVirtualKeySection *** TODO ***

    // outs, no close delimiter => NULL
    u16cpy(str, u"outs(");
    EXPECT_EQ(KmnCompilerMessages::ERROR_InvalidOuts, GetXStringImpl(tstr, &fileKeyboard, str, u"", output, 80, 0, &newp, FALSE));

    // outs, empty delimiters => empty string
    u16cpy(str, u"outs()");
    EXPECT_EQ(KmnCompilerMessages::ERROR_InvalidOuts, GetXStringImpl(tstr, &fileKeyboard, str, u"", output, 80, 0, &newp, FALSE));

    // outs, space in delimiters (see I11814, I11937, #11910, #11894, #11938)
    u16cpy(str, u"outs( )");
    EXPECT_EQ(KmnCompilerMessages::ERROR_InvalidOuts, GetXStringImpl(tstr, &fileKeyboard, str, u"", output, 80, 0, &newp, FALSE));

    // outs, KmnCompilerMessages::ERROR_StoreDoesNotExist
    u16cpy(str, u"outs(d)");
    EXPECT_EQ(KmnCompilerMessages::ERROR_StoreDoesNotExist, GetXStringImpl(tstr, &fileKeyboard, str, u"", output, 80, 0, &newp, FALSE));

    // outs, KmnCompilerMessages::ERROR_StoreDoesNotExist, space before store
    u16cpy(str, u"outs( d)");
    EXPECT_EQ(KmnCompilerMessages::ERROR_StoreDoesNotExist, GetXStringImpl(tstr, &fileKeyboard, str, u"", output, 80, 0, &newp, FALSE));

    // outs, KmnCompilerMessages::ERROR_StoreDoesNotExist, space after store
    u16cpy(str, u"outs(d )");
    EXPECT_EQ(KmnCompilerMessages::ERROR_StoreDoesNotExist, GetXStringImpl(tstr, &fileKeyboard, str, u"", output, 80, 0, &newp, FALSE));

    // outs, KmnCompilerMessages::ERROR_OutsTooLong
    PKMX_WCHAR dpString = (PKMX_WCHAR)u"abc";
    file_store[1].dpString = dpString; // length 4 => max should be > 4, otherwise a ERROR_OutsTooLong is emitted
    int max = u16len(dpString) + 1; // 4, including terminating '\0'
    u16cpy(str, u"outs(b)");
    EXPECT_EQ(KmnCompilerMessages::ERROR_OutsTooLong, GetXStringImpl(tstr, &fileKeyboard, str, u"", output, max, 0, &newp, FALSE)); // max reduced to force error

    // outs, valid
    file_store[1].dpString = (PKMX_WCHAR)u"abc";
    u16cpy(str, u"outs(b)");
    EXPECT_EQ(STATUS_Success, GetXStringImpl(tstr, &fileKeyboard, str, u"", output, 80, 0, &newp, FALSE));
    const KMX_WCHAR tstr_outs_valid[] = { 'a', 'b', 'c', 0 };
    EXPECT_EQ(0, u16cmp(tstr_outs_valid, tstr));

    // outs, space before store, valid
    file_store[1].dpString = (PKMX_WCHAR)u"abc";
    u16cpy(str, u"outs( b)");
    EXPECT_EQ(STATUS_Success, GetXStringImpl(tstr, &fileKeyboard, str, u"", output, 80, 0, &newp, FALSE));
    EXPECT_EQ(0, u16cmp(tstr_outs_valid, tstr));

    // outs, space after store, valid (see I11937, #11938)
    file_store[1].dpString = (PKMX_WCHAR)u"abc";
    u16cpy(str, u"outs(b )");
    EXPECT_EQ(STATUS_Success, GetXStringImpl(tstr, &fileKeyboard, str, u"", output, 80, 0, &newp, FALSE));
    EXPECT_EQ(0, u16cmp(tstr_outs_valid, tstr));
}

// tests strings starting with 'c'
TEST_F(CompilerTest, GetXStringImpl_type_c_test) {
    KMX_WCHAR tstr[128];
    fileKeyboard.version = VERSION_60;
    KMX_WCHAR str[LINESIZE];
    KMX_WCHAR output[GLOBAL_BUFSIZE];
    PKMX_WCHAR newp = nullptr;
    PFILE_STORE file_store = new FILE_STORE[100];
    fileKeyboard.cxStoreArray = 3u;
    fileKeyboard.dpStoreArray = file_store;
    file_store[1].fIsCall = TRUE;
    file_store[1].dwSystemID = TSS_NONE;
    u16cpy(file_store[0].szName, u"a");
    u16cpy(file_store[1].szName, u"b");
    u16cpy(file_store[2].szName, u"c");

    // are comments stripped before this point?
    // if so, why the test on whitespace after 'c'?

    // KmnCompilerMessages::ERROR_InvalidToken
    fileKeyboard.version = VERSION_60;
    u16cpy(str, u"cde");
    EXPECT_EQ(KmnCompilerMessages::ERROR_InvalidToken, GetXStringImpl(tstr, &fileKeyboard, str, u"", output, 80, 0, &newp, FALSE));

    // context, KmnCompilerMessages::ERROR_ContextInVirtualKeySection *** TODO ***

    // context, no offset, valid
    fileKeyboard.version = VERSION_60;
    u16cpy(str, u"context");
    EXPECT_EQ(STATUS_Success, GetXStringImpl(tstr, &fileKeyboard, str, u"", output, 80, 0, &newp, FALSE));
    const KMX_WCHAR tstr_context_no_offset_valid[] = { UC_SENTINEL, CODE_CONTEXT, 0 };
    EXPECT_EQ(0, u16cmp(tstr_context_no_offset_valid, tstr));

    // context, KmnCompilerMessages::ERROR_InvalidToken, no close delimiter => NULL
    fileKeyboard.version = VERSION_60;
    u16cpy(str, u"context(");
    EXPECT_EQ(KmnCompilerMessages::ERROR_InvalidToken, GetXStringImpl(tstr, &fileKeyboard, str, u"", output, 80, 0, &newp, FALSE));

    // context, empty delimiters => empty string, valid
    fileKeyboard.version = VERSION_60;
    u16cpy(str, u"context()");
    EXPECT_EQ(STATUS_Success, GetXStringImpl(tstr, &fileKeyboard, str, u"", output, 80, 0, &newp, FALSE));
    const KMX_WCHAR tstr_context_empty_offset_valid[] = { UC_SENTINEL, CODE_CONTEXT, 0 };
    EXPECT_EQ(0, u16cmp(tstr_context_empty_offset_valid, tstr));

    // context, space in delimiters (see I11814, I11937, #11910, #11894, #11938)
    fileKeyboard.version = VERSION_60;
    u16cpy(str, u"context( )");
    EXPECT_EQ(STATUS_Success, GetXStringImpl(tstr, &fileKeyboard, str, u"", output, 80, 0, &newp, FALSE));

    // context, offset, valid
    fileKeyboard.version = VERSION_60;
    u16cpy(str, u"context(1)");
    EXPECT_EQ(STATUS_Success, GetXStringImpl(tstr, &fileKeyboard, str, u"", output, 80, 0, &newp, FALSE));
    const KMX_WCHAR tstr_context_offset_valid[] = { UC_SENTINEL, CODE_CONTEXTEX, 1, 0 };
    EXPECT_EQ(0, u16cmp(tstr_context_offset_valid, tstr));

    // context, CERR_InvalidToke, offset < 1
    fileKeyboard.version = VERSION_60;
    u16cpy(str, u"context(0)");
    EXPECT_EQ(KmnCompilerMessages::ERROR_InvalidToken, GetXStringImpl(tstr, &fileKeyboard, str, u"", output, 80, 0, &newp, FALSE));

    // context, large offset < 0xF000, valid
    fileKeyboard.version = VERSION_60;
    u16cpy(str, u"context(61439)"); //0xF000 - 1
    EXPECT_EQ(STATUS_Success, GetXStringImpl(tstr, &fileKeyboard, str, u"", output, 80, 0, &newp, FALSE));
    const KMX_WCHAR tstr_context_large_offset_valid[] = { UC_SENTINEL, CODE_CONTEXTEX, 61439, 0 };
    EXPECT_EQ(0, u16cmp(tstr_context_large_offset_valid, tstr));

    // context, KmnCompilerMessages::ERROR_InvalidToken, too large offset == 0xF000
    fileKeyboard.version = VERSION_60;
    u16cpy(str, u"context(61440)"); //0xF000
    EXPECT_EQ(KmnCompilerMessages::ERROR_InvalidToken, GetXStringImpl(tstr, &fileKeyboard, str, u"", output, 80, 0, &newp, FALSE));

    // context, KmnCompilerMessages::ERROR_60FeatureOnly_Contextn
    fileKeyboard.version = VERSION_50;
    u16cpy(str, u"context(1)");
    EXPECT_EQ(KmnCompilerMessages::ERROR_60FeatureOnly_Contextn, GetXStringImpl(tstr, &fileKeyboard, str, u"", output, 80, 0, &newp, FALSE));

    // context, valid
    fileKeyboard.version = VERSION_60;
    u16cpy(str, u"context(1)");
    EXPECT_EQ(STATUS_Success, GetXStringImpl(tstr, &fileKeyboard, str, u"", output, 80, 0, &newp, FALSE));
    const KMX_WCHAR tstr_context_valid[] = { UC_SENTINEL, CODE_CONTEXTEX, 1, 0 };
    EXPECT_EQ(0, u16cmp(tstr_context_valid, tstr));

    // context, space before offset, valid
    fileKeyboard.version = VERSION_60;
    u16cpy(str, u"context( 1)");
    EXPECT_EQ(STATUS_Success, GetXStringImpl(tstr, &fileKeyboard, str, u"", output, 80, 0, &newp, FALSE));
    EXPECT_EQ(0, u16cmp(tstr_context_valid, tstr));

    // context, space after offset, valid (see I11937, #11938)
    fileKeyboard.version = VERSION_60;
    u16cpy(str, u"context(1 )");
    EXPECT_EQ(STATUS_Success, GetXStringImpl(tstr, &fileKeyboard, str, u"", output, 80, 0, &newp, FALSE));
    EXPECT_EQ(0, u16cmp(tstr_context_valid, tstr));

    // clearcontext, valid
    fileKeyboard.version = VERSION_60;
    u16cpy(str, u"clearcontext");
    EXPECT_EQ(STATUS_Success, GetXStringImpl(tstr, &fileKeyboard, str, u"", output, 80, 0, &newp, FALSE));
    const KMX_WCHAR tstr_clearcontext_valid[] = { UC_SENTINEL, CODE_CLEARCONTEXT, 0 };
    EXPECT_EQ(0, u16cmp(tstr_clearcontext_valid, tstr));

    // call, KmnCompilerMessages::ERROR_501FeatureOnly_Call
    fileKeyboard.version = VERSION_50;
    u16cpy(str, u"call");
    EXPECT_EQ(KmnCompilerMessages::ERROR_501FeatureOnly_Call, GetXStringImpl(tstr, &fileKeyboard, str, u"", output, 80, 0, &newp, FALSE));

    // call, KmnCompilerMessages::ERROR_CallInVirtualKeySection *** TODO ***

    // call, no close delimiter => NULL
    fileKeyboard.version = VERSION_501;
    u16cpy(str, u"call(");
    EXPECT_EQ(KmnCompilerMessages::ERROR_InvalidCall, GetXStringImpl(tstr, &fileKeyboard, str, u"", output, 80, 0, &newp, FALSE));

    // call, empty delimiters => empty string
    fileKeyboard.version = VERSION_501;
    u16cpy(str, u"call()");
    EXPECT_EQ(KmnCompilerMessages::ERROR_InvalidCall, GetXStringImpl(tstr, &fileKeyboard, str, u"", output, 80, 0, &newp, FALSE));

    // call, space in delimiters (see I11814, I11937, #11910, #11894, #11938)
    fileKeyboard.version = VERSION_501;
    u16cpy(str, u"call( )");
    EXPECT_EQ(KmnCompilerMessages::ERROR_InvalidCall, GetXStringImpl(tstr, &fileKeyboard, str, u"", output, 80, 0, &newp, FALSE));

    // call, KmnCompilerMessages::ERROR_StoreDoesNotExist
    fileKeyboard.version = VERSION_501;
    u16cpy(str, u"call(d)");
    EXPECT_EQ(KmnCompilerMessages::ERROR_StoreDoesNotExist, GetXStringImpl(tstr, &fileKeyboard, str, u"", output, 80, 0, &newp, FALSE));

    // call, KmnCompilerMessages::ERROR_StoreDoesNotExist, space before store
    fileKeyboard.version = VERSION_501;
    u16cpy(str, u"call( d)");
    EXPECT_EQ(KmnCompilerMessages::ERROR_StoreDoesNotExist, GetXStringImpl(tstr, &fileKeyboard, str, u"", output, 80, 0, &newp, FALSE));

    // call, KmnCompilerMessages::ERROR_StoreDoesNotExist, space after store
    fileKeyboard.version = VERSION_501;
    u16cpy(str, u"call(d )");
    EXPECT_EQ(KmnCompilerMessages::ERROR_StoreDoesNotExist, GetXStringImpl(tstr, &fileKeyboard, str, u"", output, 80, 0, &newp, FALSE));

    // call, KmnCompilerMessages::ERROR_InvalidCall
    fileKeyboard.version = VERSION_501;
    file_store[1].dpString = (PKMX_WCHAR)u"*"; // cause IsValidCallStore() to fail
    u16cpy(str, u"call(b)");
    EXPECT_EQ(KmnCompilerMessages::ERROR_InvalidCall, GetXStringImpl(tstr, &fileKeyboard, str, u"", output, 80, 0, &newp, FALSE));

    // call, valid
    fileKeyboard.version = VERSION_501;
    file_store[1].dpString = (PKMX_WCHAR)u"a.dll:A";
    file_store[1].dwSystemID = TSS_NONE;
    u16cpy(str, u"call(b)");
    EXPECT_EQ(STATUS_Success, GetXStringImpl(tstr, &fileKeyboard, str, u"", output, 80, 0, &newp, FALSE));
    const KMX_WCHAR tstr_call_valid[] = { UC_SENTINEL, CODE_CALL, 2, 0 };
    EXPECT_EQ(0, u16cmp(tstr_call_valid, tstr));
    EXPECT_EQ(TSS_CALLDEFINITION, file_store[1].dwSystemID);

    // call, space before store, valid
    fileKeyboard.version = VERSION_501;
    file_store[1].dpString = (PKMX_WCHAR)u"a.dll:A";
    file_store[1].dwSystemID = TSS_NONE;
    u16cpy(str, u"call( b)");
    EXPECT_EQ(STATUS_Success, GetXStringImpl(tstr, &fileKeyboard, str, u"", output, 80, 0, &newp, FALSE));
    EXPECT_EQ(0, u16cmp(tstr_call_valid, tstr));
    EXPECT_EQ(TSS_CALLDEFINITION, file_store[1].dwSystemID);

    // call, space after store, valid (see I11937, #11938)
    fileKeyboard.version = VERSION_501;
    file_store[1].dpString = (PKMX_WCHAR)u"a.dll:A";
    file_store[1].dwSystemID = TSS_NONE;
    u16cpy(str, u"call(b )");
    EXPECT_EQ(STATUS_Success, GetXStringImpl(tstr, &fileKeyboard, str, u"", output, 80, 0, &newp, FALSE));
    EXPECT_EQ(0, u16cmp(tstr_call_valid, tstr));
    EXPECT_EQ(TSS_CALLDEFINITION, file_store[1].dwSystemID);
}

// tests strings starting with 'n'
TEST_F(CompilerTest, GetXStringImpl_type_n_test) {
    KMX_WCHAR tstr[128];
    fileKeyboard.version = VERSION_70;
    KMX_WCHAR str[LINESIZE];
    KMX_WCHAR output[GLOBAL_BUFSIZE];
    PKMX_WCHAR newp = nullptr;
    PFILE_STORE file_store = new FILE_STORE[100];
    fileKeyboard.cxStoreArray = 3u;
    fileKeyboard.dpStoreArray = file_store;
    u16cpy(file_store[0].szName, u"a");
    u16cpy(file_store[1].szName, u"b");
    u16cpy(file_store[2].szName, u"c");

    // KmnCompilerMessages::ERROR_InvalidToken
    fileKeyboard.version = VERSION_70;
    u16cpy(str, u"nmo");
    EXPECT_EQ(KmnCompilerMessages::ERROR_InvalidToken, GetXStringImpl(tstr, &fileKeyboard, str, u"", output, 80, 0, &newp, FALSE));

    // notany, KmnCompilerMessages::ERROR_60FeatureOnly_Contextn
    fileKeyboard.version = VERSION_60;
    u16cpy(str, u"notany");
    EXPECT_EQ(KmnCompilerMessages::ERROR_70FeatureOnly, GetXStringImpl(tstr, &fileKeyboard, str, u"", output, 80, 0, &newp, FALSE));

    // notany, KmnCompilerMessages::ERROR_AnyInVirtualKeySection *** TODO ***

    // notany, no close delimiter => NULL
    fileKeyboard.version = VERSION_70;
    u16cpy(str, u"notany(");
    EXPECT_EQ(KmnCompilerMessages::ERROR_InvalidAny, GetXStringImpl(tstr, &fileKeyboard, str, u"", output, 80, 0, &newp, FALSE));

    // notany, empty delimiters => empty string
    fileKeyboard.version = VERSION_70;
    u16cpy(str, u"notany()");
    EXPECT_EQ(KmnCompilerMessages::ERROR_InvalidAny, GetXStringImpl(tstr, &fileKeyboard, str, u"", output, 80, 0, &newp, FALSE));

    // notany, space in delimiters (see I11814, I11937, #11910, #11894, #11938)
    fileKeyboard.version = VERSION_70;
    u16cpy(str, u"notany( )");
    EXPECT_EQ(KmnCompilerMessages::ERROR_InvalidAny, GetXStringImpl(tstr, &fileKeyboard, str, u"", output, 80, 0, &newp, FALSE));

    // notany, KmnCompilerMessages::ERROR_StoreDoesNotExist
    fileKeyboard.version = VERSION_70;
    u16cpy(str, u"notany(d)");
    EXPECT_EQ(KmnCompilerMessages::ERROR_StoreDoesNotExist, GetXStringImpl(tstr, &fileKeyboard, str, u"", output, 80, 0, &newp, FALSE));

    // notany, KmnCompilerMessages::ERROR_StoreDoesNotExist, space before store
    fileKeyboard.version = VERSION_70;
    u16cpy(str, u"notany( d)");
    EXPECT_EQ(KmnCompilerMessages::ERROR_StoreDoesNotExist, GetXStringImpl(tstr, &fileKeyboard, str, u"", output, 80, 0, &newp, FALSE));

    // notany, KmnCompilerMessages::ERROR_StoreDoesNotExist, space after store
    fileKeyboard.version = VERSION_70;
    u16cpy(str, u"notany(d )");
    EXPECT_EQ(KmnCompilerMessages::ERROR_StoreDoesNotExist, GetXStringImpl(tstr, &fileKeyboard, str, u"", output, 80, 0, &newp, FALSE));

    // notany, valid
    fileKeyboard.version = VERSION_70;
    u16cpy(str, u"notany(b)");
    file_store[1].dpString = (PKMX_WCHAR)u"abc"; // non-empty
    EXPECT_EQ(STATUS_Success, GetXStringImpl(tstr, &fileKeyboard, str, u"", output, 80, 0, &newp, FALSE));
    const KMX_WCHAR tstr_notany_valid[] = { UC_SENTINEL, CODE_NOTANY, 2, 0 };
    EXPECT_EQ(0, u16cmp(tstr_notany_valid, tstr));

    // notany, valid, empy store
    fileKeyboard.version = VERSION_70;
    u16cpy(str, u"notany(b)");
    file_store[1].dpString = (PKMX_WCHAR)u""; // empty
    EXPECT_EQ(STATUS_Success, GetXStringImpl(tstr, &fileKeyboard, str, u"", output, 80, 0, &newp, FALSE));
    EXPECT_EQ(0, u16cmp(tstr_notany_valid, tstr));

    // notany, space before store, valid
    fileKeyboard.version = VERSION_70;
    u16cpy(str, u"notany( b)");
    file_store[1].dpString = (PKMX_WCHAR)u"abc"; // non-empty
    EXPECT_EQ(STATUS_Success, GetXStringImpl(tstr, &fileKeyboard, str, u"", output, 80, 0, &newp, FALSE));
    EXPECT_EQ(0, u16cmp(tstr_notany_valid, tstr));

    // notany, space after store, valid (see I11937, #11938)
    fileKeyboard.version = VERSION_70;
    u16cpy(str, u"notany(b )");
    file_store[1].dpString = (PKMX_WCHAR)u"abc"; // non-empty
    EXPECT_EQ(STATUS_Success, GetXStringImpl(tstr, &fileKeyboard, str, u"", output, 80, 0, &newp, FALSE));
    EXPECT_EQ(0, u16cmp(tstr_notany_valid, tstr));

    // null
    fileKeyboard.version = VERSION_70;
    u16cpy(str, u"nul");
    EXPECT_EQ(STATUS_Success, GetXStringImpl(tstr, &fileKeyboard, str, u"", output, 80, 0, &newp, FALSE));
    const KMX_WCHAR tstr_null_valid[] = { UC_SENTINEL, CODE_NUL, 0 };
    EXPECT_EQ(0, u16cmp(tstr_null_valid, tstr));
}

// tests strings starting with 'u'
TEST_F(CompilerTest, GetXStringImpl_type_u_test) {
    KMX_WCHAR tstr[128];
    fileKeyboard.version = VERSION_70;
    KMX_WCHAR str[LINESIZE];
    KMX_WCHAR output[GLOBAL_BUFSIZE];
    PKMX_WCHAR newp = nullptr;

    // KmnCompilerMessages::ERROR_InvalidToken
    u16cpy(str, u"uvw");
    EXPECT_EQ(KmnCompilerMessages::ERROR_InvalidToken, GetXStringImpl(tstr, &fileKeyboard, str, u"", output, 80, 0, &newp, FALSE));

    // unicode, n1 and n2, valid
    u16cpy(str, u"u+10330"); // Gothic A
    EXPECT_EQ(STATUS_Success, GetXStringImpl(tstr, &fileKeyboard, str, u"", output, 80, 0, &newp, TRUE));
    const KMX_WCHAR tstr_unicode_valid[] = { 0xD800, 0xDF30, 0 }; // see UTF32ToUTF16
    EXPECT_EQ(0, u16cmp(tstr_unicode_valid, tstr));
    EXPECT_EQ(0, msgproc_errors.size());

    // unicode, ERROR_InvalidValue
    u16cpy(str, u"u+10330z"); // Gothic A, unexpected character 'z'
    EXPECT_EQ(KmnCompilerMessages::ERROR_InvalidValue, GetXStringImpl(tstr, &fileKeyboard, str, u"", output, 80, 0, &newp, TRUE));

    // unicode, space after, valid
    u16cpy(str, u"u+10330 "); // Gothic A
    EXPECT_EQ(STATUS_Success, GetXStringImpl(tstr, &fileKeyboard, str, u"", output, 80, 0, &newp, TRUE));
    EXPECT_EQ(0, u16cmp(tstr_unicode_valid, tstr));
    EXPECT_EQ(0, msgproc_errors.size());

    // unicode, KmnCompilerMessages::ERROR_InvalidCharacter
    u16cpy(str, u"u+110000");
    EXPECT_EQ(KmnCompilerMessages::ERROR_InvalidCharacter, GetXStringImpl(tstr, &fileKeyboard, str, u"", output, 80, 0, &newp, TRUE));

    // unicode, n1 only, valid
    u16cpy(str, u"u+0061"); // a
    EXPECT_EQ(STATUS_Success, GetXStringImpl(tstr, &fileKeyboard, str, u"", output, 80, 0, &newp, TRUE));
    const KMX_WCHAR tstr_unicode_n1_only_valid[] = { 0x0061, 0 }; // see UTF32ToUTF16
    EXPECT_EQ(0, u16cmp(tstr_unicode_n1_only_valid, tstr));
    EXPECT_EQ(0, msgproc_errors.size());

    // unicode, n1 and n2, valid, KmnCompilerMessages::WARN_UnicodeInANSIGroup
    u16cpy(str, u"u+10330"); // Gothic A
    EXPECT_EQ(STATUS_Success, GetXStringImpl(tstr, &fileKeyboard, str, u"", output, 80, 0, &newp, FALSE));
    EXPECT_EQ(0, u16cmp(tstr_unicode_valid, tstr));
    EXPECT_EQ(1, msgproc_errors.size());
    EXPECT_EQ(KmnCompilerMessages::WARN_UnicodeInANSIGroup, msgproc_errors[0].errorCode);
}

// KMX_DWORD process_baselayout(PFILE_KEYBOARD fk, PKMX_WCHAR q, PKMX_WCHAR tstr, int *mx)
// KMX_DWORD process_platform(PFILE_KEYBOARD fk, PKMX_WCHAR q, PKMX_WCHAR tstr, int *mx)
// KMX_DWORD process_if_synonym(KMX_DWORD dwSystemID, PFILE_KEYBOARD fk, PKMX_WCHAR q, PKMX_WCHAR tstr, int *mx)
// KMX_DWORD process_if(PFILE_KEYBOARD fk, PKMX_WCHAR q, PKMX_WCHAR tstr, int *mx)
// KMX_DWORD process_reset(PFILE_KEYBOARD fk, PKMX_WCHAR q, PKMX_WCHAR tstr, int *mx)
// KMX_DWORD process_expansion(PFILE_KEYBOARD fk, PKMX_WCHAR q, PKMX_WCHAR tstr, int *mx, int max)
// KMX_DWORD process_set_synonym(KMX_DWORD dwSystemID, PFILE_KEYBOARD fk, PKMX_WCHAR q, PKMX_WCHAR tstr, int *mx)
// KMX_DWORD process_set(PFILE_KEYBOARD fk, PKMX_WCHAR q, PKMX_WCHAR tstr, int *mx)
// KMX_DWORD process_save(PFILE_KEYBOARD fk, PKMX_WCHAR q, PKMX_WCHAR tstr, int *mx)
// int xatoi(PKMX_WCHAR *p)
// int GetGroupNum(PFILE_KEYBOARD fk, PKMX_WCHAR p)

TEST_F(CompilerTest, ProcessEthnologueStore_test) {
    EXPECT_EQ(STATUS_Success, ProcessEthnologueStore((PKMX_WCHAR)u"abc"));
    EXPECT_EQ(KmnCompilerMessages::WARN_PunctuationInEthnologueCode, ProcessEthnologueStore((PKMX_WCHAR)u";abc"));
    EXPECT_EQ(KmnCompilerMessages::WARN_PunctuationInEthnologueCode, ProcessEthnologueStore((PKMX_WCHAR)u",abc"));
    EXPECT_EQ(STATUS_Success, ProcessEthnologueStore((PKMX_WCHAR)u" abc"));
    EXPECT_EQ(KmnCompilerMessages::ERROR_InvalidEthnologueCode, ProcessEthnologueStore((PKMX_WCHAR)u"abc "));
    EXPECT_EQ(KmnCompilerMessages::ERROR_InvalidEthnologueCode, ProcessEthnologueStore((PKMX_WCHAR)u"abcd"));
    EXPECT_EQ(KmnCompilerMessages::ERROR_InvalidEthnologueCode, ProcessEthnologueStore((PKMX_WCHAR)u"ab"));
    EXPECT_EQ(KmnCompilerMessages::ERROR_InvalidEthnologueCode, ProcessEthnologueStore((PKMX_WCHAR)u"a"));
    EXPECT_EQ(KmnCompilerMessages::ERROR_InvalidEthnologueCode, ProcessEthnologueStore((PKMX_WCHAR)u"a2b"));
    EXPECT_EQ(STATUS_Success, ProcessEthnologueStore((PKMX_WCHAR)u"")); // needs correcting ... see #11955
    EXPECT_EQ(STATUS_Success, ProcessEthnologueStore((PKMX_WCHAR)u"abc def"));
    EXPECT_EQ(STATUS_Success, ProcessEthnologueStore((PKMX_WCHAR)u"abc  def"));
    EXPECT_EQ(KmnCompilerMessages::WARN_PunctuationInEthnologueCode, ProcessEthnologueStore((PKMX_WCHAR)u"abc,def"));
    EXPECT_EQ(KmnCompilerMessages::WARN_PunctuationInEthnologueCode, ProcessEthnologueStore((PKMX_WCHAR)u"abc;def"));
}

// KMX_DWORD ProcessHotKey(PKMX_WCHAR p, KMX_DWORD *hk)
// void SetChecksum(PKMX_BYTE buf, PKMX_DWORD CheckSum, KMX_DWORD sz)
// void kmcmp::CheckStoreUsage(PFILE_KEYBOARD fk, int storeIndex, KMX_BOOL fIsStore, KMX_BOOL fIsOption, KMX_BOOL fIsCall)
// KMX_DWORD WriteCompiledKeyboard(PFILE_KEYBOARD fk, KMX_BYTE**data, size_t& dataSize)
// KMX_DWORD ReadLine(KMX_BYTE* infile, int sz, int& offset, PKMX_WCHAR wstr, KMX_BOOL PreProcess)

TEST_F(CompilerTest, GetRHS_test) {
    KMX_WCHAR str[LINESIZE];
    KMX_WCHAR tstr[128];

    // KmnCompilerMessages::ERROR_NoTokensFound, empty string
    u16cpy(str, u"");
    EXPECT_EQ(KmnCompilerMessages::ERROR_NoTokensFound, GetRHS(&fileKeyboard, str, tstr, 80, 0, FALSE));

    // KmnCompilerMessages::ERROR_NoTokensFound, no '>'
    u16cpy(str, u"abc");
    EXPECT_EQ(KmnCompilerMessages::ERROR_NoTokensFound, GetRHS(&fileKeyboard, str, tstr, 80, 0, FALSE));

    // STATUS_Success
    u16cpy(str, u"> nul c\n");
    EXPECT_EQ(STATUS_Success, GetRHS(&fileKeyboard, str, tstr, 80, 0, FALSE));
}

// void safe_wcsncpy(PKMX_WCHAR out, PKMX_WCHAR in, int cbMax)
// KMX_BOOL IsSameToken(PKMX_WCHAR *p, KMX_WCHAR const * token)
// static bool endsWith(const std::string& str, const std::string& suffix)
// KMX_DWORD ImportBitmapFile(PFILE_KEYBOARD fk, PKMX_WCHAR szName, PKMX_DWORD FileSize, PKMX_BYTE *Buf)
// int atoiW(PKMX_WCHAR p)
// KMX_DWORD kmcmp::CheckUTF16(int n)

TEST_F(CompilerTest, isIntegerWstring_test) {
    EXPECT_FALSE(isIntegerWstring(nullptr));
    EXPECT_FALSE(isIntegerWstring((PKMX_WCHAR)u""));
    EXPECT_FALSE(isIntegerWstring((PKMX_WCHAR)u"a"));
    EXPECT_TRUE(isIntegerWstring((PKMX_WCHAR)u"-1"));
    EXPECT_TRUE(isIntegerWstring((PKMX_WCHAR)u"1"));
    EXPECT_FALSE(isIntegerWstring((PKMX_WCHAR)u" 1"));
    EXPECT_FALSE(isIntegerWstring((PKMX_WCHAR)u"1 "));
    EXPECT_TRUE(isIntegerWstring((PKMX_WCHAR)u"42"));
    EXPECT_TRUE(isIntegerWstring((PKMX_WCHAR)u"2147483647")); // INT_MAX
    EXPECT_FALSE(isIntegerWstring((PKMX_WCHAR)u"2147483648")); // INT_MAX + 1
    EXPECT_FALSE(isIntegerWstring((PKMX_WCHAR)u"9999999999")); // > INT_MAX
    EXPECT_TRUE(isIntegerWstring((PKMX_WCHAR)u"-2147483648")); // -INT_MAX - 1
    EXPECT_FALSE(isIntegerWstring((PKMX_WCHAR)u"-2147483649")); // -INT_MAX - 2
    EXPECT_FALSE(isIntegerWstring((PKMX_WCHAR)u"-9999999999")); // < -INT_MAX - 1
}

// KMX_DWORD kmcmp::UTF32ToUTF16(int n, int *n1, int *n2)
// KMX_BOOL BuildVKDictionary(PFILE_KEYBOARD fk)
// int GetVKCode(PFILE_KEYBOARD fk, PKMX_WCHAR p)
// int GetDeadKey(PFILE_KEYBOARD fk, PKMX_WCHAR p)
// void kmcmp::RecordDeadkeyNames(PFILE_KEYBOARD fk)
// KMX_BOOL kmcmp::IsValidCallStore(PFILE_STORE fs)

TEST_F(CompilerTest, hasPreamble_test) {
    EXPECT_FALSE(hasPreamble(u""));
    EXPECT_FALSE(hasPreamble(u"\uFEFE")); // not \uFEFF
    EXPECT_TRUE(hasPreamble(u"\uFEFF"));
    EXPECT_FALSE(hasPreamble(u"a\uFEFF"));
}

// bool UTF16TempFromUTF8(KMX_BYTE* infile, int sz, KMX_BYTE** tempfile, int *sz16)
// PFILE_STORE FindSystemStore(PFILE_KEYBOARD fk, KMX_DWORD dwSystemID)<|MERGE_RESOLUTION|>--- conflicted
+++ resolved
@@ -1103,8 +1103,6 @@
     u16cpy(str, u"index( b,4)");
     EXPECT_EQ(STATUS_Success, GetXStringImpl(tstr, &fileKeyboard, str, u"", output, 80, 0, &newp, FALSE));
     EXPECT_EQ(0, u16cmp(tstr_index_valid, tstr));
-<<<<<<< HEAD
-=======
 
     // index, space after store, comma, valid
     fileKeyboard.cxStoreArray = 3u;
@@ -1112,7 +1110,6 @@
     u16cpy(str, u"index(b ,4)");
     EXPECT_EQ(STATUS_Success, GetXStringImpl(tstr, &fileKeyboard, str, u"", output, 80, 0, &newp, FALSE));
     EXPECT_EQ(0, u16cmp(tstr_index_valid, tstr));
->>>>>>> 33045947
 
     // index, comma and space, valid
     fileKeyboard.cxStoreArray = 3u;
@@ -1127,10 +1124,6 @@
     u16cpy(str, u"index(b,4 )");
     EXPECT_EQ(STATUS_Success, GetXStringImpl(tstr, &fileKeyboard, str, u"", output, 80, 0, &newp, FALSE));
     EXPECT_EQ(0, u16cmp(tstr_index_valid, tstr));
-<<<<<<< HEAD
-
-    // index, two-digit offet, valid
-=======
 
     // index, space, KmnCompilerMessages::ERROR_StoreDoesNotExist (see issue #11833)
     u16cpy(str, u"index(b 4)"); // store name appears to be 'b 4'
@@ -1145,7 +1138,6 @@
     EXPECT_EQ(KmnCompilerMessages::ERROR_InvalidIndex, GetXStringImpl(tstr, &fileKeyboard, str, u"", output, 80, 0, &newp, FALSE));
 
     // index, two-digit offset, valid
->>>>>>> 33045947
     u16cpy(str, u"index(b,42)");
     fileKeyboard.cxStoreArray = 3u;
     fileKeyboard.dpStoreArray = file_store;
@@ -1153,41 +1145,25 @@
     const KMX_WCHAR tstr_index_two_digit_valid[] = { UC_SENTINEL, CODE_INDEX, 2, 42, 0 };
     EXPECT_EQ(0, u16cmp(tstr_index_two_digit_valid, tstr));
 
-<<<<<<< HEAD
-    // index, comma, non-digit offet, KmnCompilerMessages::ERROR_InvalidIndex
-=======
     // index, comma, non-digit offset, KmnCompilerMessages::ERROR_InvalidIndex
->>>>>>> 33045947
     u16cpy(str, u"index(b,g)");
     fileKeyboard.cxStoreArray = 3u;
     fileKeyboard.dpStoreArray = file_store;
     EXPECT_EQ(KmnCompilerMessages::ERROR_InvalidIndex, GetXStringImpl(tstr, &fileKeyboard, str, u"", output, 80, 0, &newp, FALSE));
 
-<<<<<<< HEAD
-    // index, comma, no offet, KmnCompilerMessages::ERROR_InvalidIndex
-=======
     // index, comma, no offset, KmnCompilerMessages::ERROR_InvalidIndex
->>>>>>> 33045947
     u16cpy(str, u"index(b,)");
     fileKeyboard.cxStoreArray = 3u;
     fileKeyboard.dpStoreArray = file_store;
     EXPECT_EQ(KmnCompilerMessages::ERROR_InvalidIndex, GetXStringImpl(tstr, &fileKeyboard, str, u"", output, 80, 0, &newp, FALSE));
 
-<<<<<<< HEAD
-    // index, space and comma, no offet, KmnCompilerMessages::ERROR_InvalidIndex
-=======
     // index, space and comma, no offset, KmnCompilerMessages::ERROR_InvalidIndex
->>>>>>> 33045947
     u16cpy(str, u"index(b ,)");
     fileKeyboard.cxStoreArray = 3u;
     fileKeyboard.dpStoreArray = file_store;
     EXPECT_EQ(KmnCompilerMessages::ERROR_InvalidIndex, GetXStringImpl(tstr, &fileKeyboard, str, u"", output, 80, 0, &newp, FALSE));
 
-<<<<<<< HEAD
-    // index, comma, no offet but space, KmnCompilerMessages::ERROR_InvalidIndex
-=======
     // index, comma, no offset but space, KmnCompilerMessages::ERROR_InvalidIndex
->>>>>>> 33045947
     u16cpy(str, u"index(b, )");
     fileKeyboard.cxStoreArray = 3u;
     fileKeyboard.dpStoreArray = file_store;
