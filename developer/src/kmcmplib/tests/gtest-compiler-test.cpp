#include <gtest/gtest.h>
#include "../include/kmcompx.h"
#include "../include/kmcmplibapi.h"
#include "../src/kmx_u16.h"
#include "../src/compfile.h"
#include "../src/CompMsg.h"
#include "../src/CompilerErrors.h"
#include "../../common/include/kmn_compiler_errors.h"
#include "../../../../common/include/km_types.h"
#include "../../../../common/include/kmx_file.h"

PKMX_WCHAR strtowstr(PKMX_STR in);
PKMX_STR wstrtostr(PKMX_WCHAR in);
KMX_BOOL ProcessBeginLine(PFILE_KEYBOARD fk, PKMX_WCHAR p);
KMX_DWORD ValidateMatchNomatchOutput(PKMX_WCHAR p);
KMX_BOOL IsValidKeyboardVersion(KMX_WCHAR *dpString);
PKMX_WCHAR GetDelimitedString(PKMX_WCHAR *p, KMX_WCHAR const * Delimiters, KMX_WORD Flags);
int LineTokenType(PKMX_WCHAR *str);
KMX_DWORD GetXStringImpl(PKMX_WCHAR tstr, PFILE_KEYBOARD fk, PKMX_WCHAR str, KMX_WCHAR const * token,
  PKMX_WCHAR output, int max, int offset, PKMX_WCHAR *newp, int isUnicode
);
KMX_DWORD ProcessEthnologueStore(PKMX_WCHAR p);
KMX_DWORD GetRHS(PFILE_KEYBOARD fk, PKMX_WCHAR p, PKMX_WCHAR buf, int bufsize, int offset, int IsUnicode);
bool isIntegerWstring(PKMX_WCHAR p);
bool hasPreamble(std::u16string result);
KMX_DWORD ProcessKeyLineImpl(PFILE_KEYBOARD fk, PKMX_WCHAR str, KMX_BOOL IsUnicode, PKMX_WCHAR pklIn, PKMX_WCHAR pklKey, PKMX_WCHAR pklOut);

namespace kmcmp {
    extern int nErrors;
    extern int ErrChr;
    extern int BeginLine[4];
    extern int CompileTarget;
    KMX_BOOL AddCompileWarning(char* buf);
}

#define ERR_EXTRA_LIB_LEN 256
extern char ErrExtraLIB[ERR_EXTRA_LIB_LEN];

class CompilerTest : public testing::Test {
    protected:
        FILE_KEYBOARD fileKeyboard;

    	CompilerTest() {}
	    ~CompilerTest() override {}
	    void SetUp() override {
            initGlobals();
            initFileKeyboard(fileKeyboard);
        }
	    void TearDown() override {
            deleteFileKeyboard(fileKeyboard);
        }

        void initGlobals() {
            kmcmp::msgproc = msgproc_collect;
            msgproc_errors.clear();
            szText_stub[0] = '\0';
            kmcmp::nErrors = 0;
            kmcmp::ErrChr = 0;
            ErrExtraLIB[0] = '\0';
            kmcmp::BeginLine[BEGIN_ANSI] = -1;
            kmcmp::BeginLine[BEGIN_UNICODE] = -1;
            kmcmp::BeginLine[BEGIN_NEWCONTEXT] = -1;
            kmcmp::BeginLine[BEGIN_POSTKEYSTROKE] = -1;
            kmcmp::CompileTarget = CKF_KEYMAN;
        }

        void initFileKeyboard(FILE_KEYBOARD &fk) {
            fk.KeyboardID        = 0;
            fk.version           = VERSION_90;
            fk.dpStoreArray      = nullptr;
            fk.dpGroupArray      = nullptr;
            fk.cxStoreArray      = 0;
            fk.cxGroupArray      = 0;
            fk.StartGroup[0]     = 0;
            fk.StartGroup[1]     = 0;
            fk.dwHotKey          = 0;
            fk.szName[0]         = u'\0';
            fk.szLanguageName[0] = u'\0';
            fk.szCopyright[0]    = u'\0';
            fk.szMessage[0]      = u'\0';
            fk.lpBitmap          = nullptr;
            fk.dwBitmapSize      = 0;
            fk.dwFlags           = 0;
            fk.currentGroup      = 0;
            fk.currentStore      = 0;
            fk.cxDeadKeyArray    = 0;
            fk.dpDeadKeyArray    = nullptr;
            fk.cxVKDictionary    = 0;
            fk.dpVKDictionary    = nullptr;
            fk.extra             = nullptr;
        }

        void initFileGroupArray(FILE_KEYBOARD &fk, KMX_BOOL fUsingKeys) {
            fk.dpGroupArray = new FILE_GROUP[1];
            fk.cxGroupArray = 1;

            fk.dpGroupArray->szName[0] = 0;
            fk.dpGroupArray->cxKeyArray = 0;
            fk.dpGroupArray->dpKeyArray = nullptr;
            fk.dpGroupArray->dpMatch = nullptr;
            fk.dpGroupArray->dpNoMatch = nullptr;
            fk.dpGroupArray->fUsingKeys = fUsingKeys;
            fk.dpGroupArray->fReadOnly = FALSE;
            fk.dpGroupArray->Line = 0;
        }

        void deleteFileKeyboard(FILE_KEYBOARD &fk) {
            if (fk.dpStoreArray)   { delete[] fk.dpStoreArray;   }
            if (fk.dpGroupArray)   { delete[] fk.dpGroupArray;   }
            if (fk.lpBitmap)       { delete   fk.lpBitmap;       }
            if (fk.dpDeadKeyArray) { delete[] fk.dpDeadKeyArray; }
            if (fk.dpVKDictionary) { delete   fk.dpVKDictionary; }
            if (fk.extra)          { delete   fk.extra;          }
        }

    public:
        static KMX_CHAR szText_stub[];

        static std::vector<KMCMP_COMPILER_RESULT_MESSAGE> msgproc_errors;

        static void msgproc_collect(const KMCMP_COMPILER_RESULT_MESSAGE &message, void* context) {
            msgproc_errors.push_back(message);
        }

        static int msgproc_true_stub(int line, uint32_t dwMsgCode, const char* szText, void* context) {
            strcpy(szText_stub, szText);
            return 1;
        };

        static int msgproc_false_stub(int line, uint32_t dwMsgCode, const char* szText, void* context) {
            strcpy(szText_stub, szText);
            return 0;
        };
};

#define COMPILE_ERROR_MAX_LEN (SZMAX_ERRORTEXT + 1 + 280)
KMX_CHAR CompilerTest::szText_stub[COMPILE_ERROR_MAX_LEN];
std::vector<KMCMP_COMPILER_RESULT_MESSAGE> CompilerTest::msgproc_errors;

TEST_F(CompilerTest, strtowstr_test) {
    EXPECT_EQ(0, u16cmp(u"hello", strtowstr((PKMX_STR)"hello")));
    EXPECT_EQ(0, u16cmp(u"", strtowstr((PKMX_STR)"")));
};

TEST_F(CompilerTest, wstrtostr_test) {
    EXPECT_EQ(0, strcmp("hello", wstrtostr((PKMX_WCHAR)u"hello")));
    EXPECT_EQ(0, strcmp("", wstrtostr((PKMX_WCHAR)u"")));
};


// TEST_F(CompilerTest, AddCompileWarning_test) {
//     msgproc = msgproc_false_stub;
//     const char *const WARNING_TEXT = "warning";
//     EXPECT_EQ(0, kmcmp::nErrors);
//     EXPECT_FALSE(kmcmp::AddCompileWarning((PKMX_CHAR)WARNING_TEXT));
//     EXPECT_EQ(0, strcmp(WARNING_TEXT, szText_stub));
//     EXPECT_EQ(0, kmcmp::nErrors);
// };

// TEST_F(CompilerTest, AddCompileError_test) {
//     msgproc = msgproc_true_stub;
//     kmcmp::ErrChr = 0;
//     ErrExtraLIB[0] = '\0';
//     KMX_CHAR expected[COMPILE_ERROR_MAX_LEN];

//     // SevFatal
//     EXPECT_EQ(0, kmcmp::nErrors);
//     EXPECT_EQ(SevFatal, KmnCompilerMessages::FATAL_CannotCreateTempfile & SevFatal);
//     EXPECT_TRUE(AddCompileError(KmnCompilerMessages::FATAL_CannotCreateTempfile));
//     EXPECT_EQ(0, strcmp(GetCompilerErrorString(KmnCompilerMessages::FATAL_CannotCreateTempfile), szText_stub));
//     EXPECT_EQ(1, kmcmp::nErrors);

//     // SevError
//     EXPECT_EQ(SevError, KmnCompilerMessages::ERROR_InvalidLayoutLine & SevError);
//     EXPECT_FALSE(AddCompileError(KmnCompilerMessages::ERROR_InvalidLayoutLine));
//     EXPECT_EQ(0, strcmp(GetCompilerErrorString(KmnCompilerMessages::ERROR_InvalidLayoutLine), szText_stub));
//     EXPECT_EQ(2, kmcmp::nErrors);

//     // Unknown
//     const KMX_DWORD UNKNOWN_ERROR = 0x00004FFF; // top of range ERROR
//     EXPECT_EQ(SevError, UNKNOWN_ERROR & SevError);
//     EXPECT_FALSE(AddCompileError(UNKNOWN_ERROR));
//     sprintf(expected, "Unknown error %x", UNKNOWN_ERROR);
//     EXPECT_EQ(0, strcmp(expected, szText_stub));
//     EXPECT_EQ(3, kmcmp::nErrors);

//     // ErrChr
//     const int ERROR_CHAR_INDEX = 42;
//     kmcmp::ErrChr = ERROR_CHAR_INDEX ;
//     EXPECT_EQ(SevError, KmnCompilerMessages::ERROR_InvalidLayoutLine & SevError);
//     EXPECT_FALSE(AddCompileError(KmnCompilerMessages::ERROR_InvalidLayoutLine));
//     sprintf(expected, "%s character offset: %d", GetCompilerErrorString(KmnCompilerMessages::ERROR_InvalidLayoutLine), ERROR_CHAR_INDEX);
//     EXPECT_EQ(0, strcmp(expected, szText_stub));
//     kmcmp::ErrChr = 0;
//     EXPECT_EQ(4, kmcmp::nErrors);

//     // ErrExtraLIB
//     const char *const EXTRA_LIB_TEXT = " extra lib";
//     strcpy(ErrExtraLIB, EXTRA_LIB_TEXT);
//     EXPECT_EQ(SevError, KmnCompilerMessages::ERROR_InvalidLayoutLine & SevError);
//     EXPECT_FALSE(AddCompileError(KmnCompilerMessages::ERROR_InvalidLayoutLine));
//     sprintf(expected, "%s%s", GetCompilerErrorString(KmnCompilerMessages::ERROR_InvalidLayoutLine), EXTRA_LIB_TEXT);
//     EXPECT_EQ(0, strcmp(expected, szText_stub));
//     ErrExtraLIB[0] = '\0';
//     EXPECT_EQ(5, kmcmp::nErrors);

//     // msgproc returns FALSE
//     msgproc = msgproc_false_stub;
//     EXPECT_EQ(SevError, KmnCompilerMessages::ERROR_InvalidLayoutLine & SevError);
//     EXPECT_TRUE(AddCompileError(KmnCompilerMessages::ERROR_InvalidLayoutLine));
//     EXPECT_EQ(0, strcmp(GetCompilerErrorString(KmnCompilerMessages::ERROR_InvalidLayoutLine), szText_stub));
//     EXPECT_EQ(6, kmcmp::nErrors);
// };

TEST_F(CompilerTest, ProcessBeginLine_test) {
    KMX_WCHAR str[LINESIZE];

    // KmnCompilerMessages::ERROR_NoTokensFound
<<<<<<< HEAD
    msgproc_errors.clear();
    str[0] = '\0';
    EXPECT_EQ(FALSE, ProcessBeginLine(&fileKeyboard, str));
    EXPECT_EQ(1, msgproc_errors.size());
    EXPECT_EQ(KmnCompilerMessages::ERROR_NoTokensFound, msgproc_errors[0].errorCode);
=======
    u16cpy(str, u"");
    EXPECT_EQ(KmnCompilerMessages::ERROR_NoTokensFound, ProcessBeginLine(&fileKeyboard, str));
>>>>>>> e2356636

    // KmnCompilerMessages::ERROR_InvalidToken
    msgproc_errors.clear();
    u16cpy(str, u"abc >");
    EXPECT_EQ(FALSE, ProcessBeginLine(&fileKeyboard, str));
    EXPECT_EQ(1, msgproc_errors.size());
    EXPECT_EQ(KmnCompilerMessages::ERROR_InvalidToken, msgproc_errors[0].errorCode);

    // KmnCompilerMessages::ERROR_RepeatedBegin, BEGIN_UNICODE
    msgproc_errors.clear();
    kmcmp::BeginLine[BEGIN_UNICODE] = 0; // not -1
    u16cpy(str, u" unicode>");
    EXPECT_EQ(FALSE, ProcessBeginLine(&fileKeyboard, str));
    EXPECT_EQ(1, msgproc_errors.size());
    EXPECT_EQ(KmnCompilerMessages::ERROR_RepeatedBegin, msgproc_errors[0].errorCode);
    kmcmp::BeginLine[BEGIN_UNICODE] = -1;

    // KmnCompilerMessages::ERROR_RepeatedBegin, BEGIN_ANSI
    msgproc_errors.clear();
    kmcmp::BeginLine[BEGIN_ANSI] = 0; // not -1
    u16cpy(str, u" ansi>");
    EXPECT_EQ(FALSE, ProcessBeginLine(&fileKeyboard, str));
    EXPECT_EQ(1, msgproc_errors.size());
    EXPECT_EQ(KmnCompilerMessages::ERROR_RepeatedBegin, msgproc_errors[0].errorCode);
    kmcmp::BeginLine[BEGIN_ANSI] = -1;

    // KmnCompilerMessages::ERROR_RepeatedBegin, BEGIN_NEWCONTEXT
    msgproc_errors.clear();
    kmcmp::BeginLine[BEGIN_NEWCONTEXT] = 0; // not -1
    u16cpy(str, u" newContext>");
    EXPECT_EQ(FALSE, ProcessBeginLine(&fileKeyboard, str));
    EXPECT_EQ(1, msgproc_errors.size());
    EXPECT_EQ(KmnCompilerMessages::ERROR_RepeatedBegin, msgproc_errors[0].errorCode);
    kmcmp::BeginLine[BEGIN_NEWCONTEXT] = -1;

    // KmnCompilerMessages::ERROR_RepeatedBegin, BEGIN_POSTKEYSTROKE
    msgproc_errors.clear();
    kmcmp::BeginLine[BEGIN_POSTKEYSTROKE] = 0; // not -1
    u16cpy(str, u" postKeystroke>");
    EXPECT_EQ(FALSE, ProcessBeginLine(&fileKeyboard, str));
    EXPECT_EQ(1, msgproc_errors.size());
    EXPECT_EQ(KmnCompilerMessages::ERROR_RepeatedBegin, msgproc_errors[0].errorCode);
    kmcmp::BeginLine[BEGIN_POSTKEYSTROKE] = -1;
};

TEST_F(CompilerTest, ValidateMatchNomatchOutput_test) {
    EXPECT_EQ(STATUS_Success, ValidateMatchNomatchOutput(NULL));
    EXPECT_EQ(STATUS_Success, ValidateMatchNomatchOutput((PKMX_WCHAR)u""));
    const KMX_WCHAR context[] = { 'a', 'b', 'c', UC_SENTINEL, CODE_CONTEXT, 'd', 'e', 'f', 0 };
    EXPECT_EQ(KmnCompilerMessages::ERROR_ContextAndIndexInvalidInMatchNomatch, ValidateMatchNomatchOutput((PKMX_WCHAR)context));
    const KMX_WCHAR contextex[] = { 'a', 'b', 'c', UC_SENTINEL, CODE_CONTEXTEX, 'd', 'e', 'f', 0 };
    EXPECT_EQ(KmnCompilerMessages::ERROR_ContextAndIndexInvalidInMatchNomatch, ValidateMatchNomatchOutput((PKMX_WCHAR)contextex));
    const KMX_WCHAR index[] = { 'a', 'b', 'c', UC_SENTINEL, CODE_INDEX, 'd', 'e', 'f', 0 };
    EXPECT_EQ(KmnCompilerMessages::ERROR_ContextAndIndexInvalidInMatchNomatch, ValidateMatchNomatchOutput((PKMX_WCHAR)index));
    const KMX_WCHAR sentinel[] = { 'a', 'b', 'c', UC_SENTINEL, 'd', 'e', 'f', 0 };
    EXPECT_EQ(STATUS_Success, ValidateMatchNomatchOutput((PKMX_WCHAR)sentinel));
};

// KMX_BOOL ParseLine(PFILE_KEYBOARD fk, PKMX_WCHAR str)
// KMX_BOOL ProcessGroupLine(PFILE_KEYBOARD fk, PKMX_WCHAR p)
// int kmcmp::cmpkeys(const void *key, const void *elem)
// KMX_DWORD ProcessGroupFinish(PFILE_KEYBOARD fk)
// KMX_BOOL ProcessStoreLine(PFILE_KEYBOARD fk, PKMX_WCHAR p)
// bool resizeStoreArray(PFILE_KEYBOARD fk)
// bool resizeKeyArray(PFILE_GROUP gp, int increment)
// KMX_BOOL AddStore(PFILE_KEYBOARD fk, KMX_DWORD SystemID, const KMX_WCHAR * str, KMX_DWORD *dwStoreID)
// KMX_DWORD AddDebugStore(PFILE_KEYBOARD fk, KMX_WCHAR const * str)
// KMX_BOOL ProcessSystemStore(PFILE_KEYBOARD fk, KMX_DWORD SystemID, PFILE_STORE sp)
// int GetCompileTargetsFromTargetsStore(const KMX_WCHAR* store)

TEST_F(CompilerTest, IsValidKeyboardVersion_test) {
    EXPECT_FALSE(IsValidKeyboardVersion((KMX_WCHAR *)u""));
    EXPECT_FALSE(IsValidKeyboardVersion((KMX_WCHAR *)u" "));
    EXPECT_FALSE(IsValidKeyboardVersion((KMX_WCHAR *)u"\t"));
    EXPECT_FALSE(IsValidKeyboardVersion((KMX_WCHAR *)u" 1.1"));
    EXPECT_TRUE(IsValidKeyboardVersion((KMX_WCHAR *)u"1.1"));
    EXPECT_TRUE(IsValidKeyboardVersion((KMX_WCHAR *)u"1.0"));
    EXPECT_FALSE(IsValidKeyboardVersion((KMX_WCHAR *)u"1."));
    EXPECT_TRUE(IsValidKeyboardVersion((KMX_WCHAR *)u"1.2.3"));
    EXPECT_FALSE(IsValidKeyboardVersion((KMX_WCHAR *)u"a"));
    EXPECT_FALSE(IsValidKeyboardVersion((KMX_WCHAR *)u"1.a"));
};

// KMX_DWORD kmcmp::AddCompilerVersionStore(PFILE_KEYBOARD fk)
// KMX_DWORD CheckStatementOffsets(PFILE_KEYBOARD fk, PFILE_GROUP gp, PKMX_WCHAR context, PKMX_WCHAR output, PKMX_WCHAR key)
// KMX_BOOL CheckContextStatementPositions(PKMX_WCHAR context)
// KMX_DWORD CheckUseStatementsInOutput(PKMX_WCHAR output)
// KMX_DWORD CheckVirtualKeysInOutput(PKMX_WCHAR output)
// KMX_DWORD InjectContextToReadonlyOutput(PKMX_WCHAR pklOut)
// KMX_DWORD CheckOutputIsReadonly(const PFILE_KEYBOARD fk, const PKMX_WCHAR output)
// KMX_DWORD ProcessKeyLine(PFILE_KEYBOARD fk, PKMX_WCHAR str, KMX_BOOL IsUnicode)

TEST_F(CompilerTest, ProcessKeyLineImpl_test) {
    initFileGroupArray(fileKeyboard, TRUE);

    PKMX_WCHAR pklIn, pklKey, pklOut;
    KMX_WCHAR str[128];

    pklIn  = new KMX_WCHAR[GLOBAL_BUFSIZE];
    pklKey = new KMX_WCHAR[GLOBAL_BUFSIZE];
    pklOut = new KMX_WCHAR[GLOBAL_BUFSIZE];

    // #11643: non-BMP characters do not makes sense for key codes
    u16cpy(str, u"+ 'A' > 'test'\n"); // baseline
    EXPECT_EQ(STATUS_Success, ProcessKeyLineImpl(&fileKeyboard, str, TRUE, pklIn, pklKey, pklOut));

    u16cpy(str, u"+ '\U00010000' > 'test'\n"); // surrogate pair
    EXPECT_EQ(KmnCompilerMessages::ERROR_NonBMPCharactersNotSupportedInKeySection, ProcessKeyLineImpl(&fileKeyboard, str, TRUE, pklIn, pklKey, pklOut));

    delete[] pklIn;
    delete[] pklKey;
    delete[] pklOut;

    // TODO: other tests for this function

}

// KMX_DWORD ExpandKp_ReplaceIndex(PFILE_KEYBOARD fk, PFILE_KEY k, KMX_DWORD keyIndex, int nAnyIndex)
// KMX_DWORD ExpandKp(PFILE_KEYBOARD fk, PFILE_KEY kpp, KMX_DWORD storeIndex)

TEST_F(CompilerTest, GetDelimitedString_test) {
    KMX_WCHAR str[LINESIZE];
    PKMX_WCHAR p = str;
    PKMX_WCHAR q = nullptr;

    // no open delimiter, cut spaces after open and before close delimiter
    u16cpy(str, u"");
    p = str;
    q = GetDelimitedString(&p, u"()", GDS_CUTLEAD | GDS_CUTFOLL);
    EXPECT_FALSE(q);

    // no close delimiter, cut spaces after open and before close delimiter
    u16cpy(str, u"(");
    p = str;
    q = GetDelimitedString(&p, u"()", GDS_CUTLEAD | GDS_CUTFOLL);
    EXPECT_FALSE(q);

    // no argument, cut spaces after open and before close delimiter
    u16cpy(str, u"()");
    p = str;
    q = GetDelimitedString(&p, u"()", GDS_CUTLEAD | GDS_CUTFOLL);
    EXPECT_EQ(0, u16cmp(u"", q));
    EXPECT_FALSE(*p);
    EXPECT_EQ(1, p-str); // deleted close delimiter

    // no argument, single space, no flags
    u16cpy(str, u"( )");
    p = str;
    q = GetDelimitedString(&p, u"()", 0x00);
    EXPECT_EQ(0, u16cmp(u" ", q));
    EXPECT_FALSE(*p);
    EXPECT_EQ(2, p-str); // deleted close delimiter

    // no argument, single space, cut spaces after open delimiter
    u16cpy(str, u"( )");
    p = str;
    q = GetDelimitedString(&p, u"()", GDS_CUTLEAD);
    EXPECT_EQ(0, u16cmp(u"", q));
    EXPECT_FALSE(*p);
    EXPECT_EQ(2, p-str); // deleted close delimiter

    // no argument, single space, cut spaces before close delimiter
    u16cpy(str, u"( )");
    p = str;
    q = GetDelimitedString(&p, u"()", GDS_CUTFOLL);
    EXPECT_EQ(0, u16cmp(u"", q));
    EXPECT_FALSE(*p);
    EXPECT_EQ(2, p-str); // deleted close delimiter

    // no argument, single space, cut spaces after open and before close delimiter
    u16cpy(str, u"( )");
    p = str;
    q = GetDelimitedString(&p, u"()", GDS_CUTLEAD | GDS_CUTFOLL);
    EXPECT_EQ(0, u16cmp(u"", q));
    EXPECT_FALSE(*p);
    EXPECT_EQ(2, p-str); // deleted close delimiter

    // no argument, two spaces, no flags
    u16cpy(str, u"(  )");
    p = str;
    q = GetDelimitedString(&p, u"()", 0x00);
    EXPECT_EQ(0, u16cmp(u"  ", q));
    EXPECT_FALSE(*p);
    EXPECT_EQ(3, p-str); // deleted close delimiter

    // no argument, two spaces, cut spaces after open delimiter
    u16cpy(str, u"(  )");
    p = str;
    q = GetDelimitedString(&p, u"()", GDS_CUTLEAD);
    EXPECT_EQ(0, u16cmp(u"", q));
    EXPECT_FALSE(*p);
    EXPECT_EQ(3, p-str); // deleted close delimiter

    // no argument, two spaces, cut spaces before close delimiter
    u16cpy(str, u"(  )");
    p = str;
    q = GetDelimitedString(&p, u"()", GDS_CUTFOLL);
    EXPECT_EQ(0, u16cmp(u"", q));
    EXPECT_FALSE(*p);
    EXPECT_EQ(3, p-str); // deleted close delimiter

    // no argument, two spaces, cut spaces after open and before close delimiter
    u16cpy(str, u"(  )");
    p = str;
    q = GetDelimitedString(&p, u"()", GDS_CUTLEAD | GDS_CUTFOLL);
    EXPECT_EQ(0, u16cmp(u"", q));
    EXPECT_FALSE(*p);
    EXPECT_EQ(3, p-str); // deleted close delimiter

    // single-character argument, cut spaces after open and before close delimiter, valid
    u16cpy(str, u"(b)");
    p = str;
    q = GetDelimitedString(&p, u"()", GDS_CUTLEAD | GDS_CUTFOLL);
    EXPECT_EQ(0, u16cmp(u"b", q));
    EXPECT_FALSE(*p);
    EXPECT_EQ(2, p-str); // deleted close delimiter

    // multi-character argument, cut spaces after open and before close delimiter, valid
    u16cpy(str, u"(abc)");
    p = str;
    q = GetDelimitedString(&p, u"()", GDS_CUTLEAD | GDS_CUTFOLL);
    EXPECT_EQ(0, u16cmp(u"abc", q));
    EXPECT_FALSE(*p);
    EXPECT_EQ(4, p-str); // deleted close delimiter

    // multi-word argument, cut spaces after open and before close delimiter, valid
    u16cpy(str, u"(abc def)");
    p = str;
    q = GetDelimitedString(&p, u"()", GDS_CUTLEAD | GDS_CUTFOLL);
    EXPECT_EQ(0, u16cmp(u"abc def", q));
    EXPECT_FALSE(*p);
    EXPECT_EQ(8, p-str); // deleted close delimiter

    // single-character argument, leading single space, cut spaces after open and before close delimiter, valid
    u16cpy(str, u" (b)");
    p = str;
    q = GetDelimitedString(&p, u"()", GDS_CUTLEAD | GDS_CUTFOLL);
    EXPECT_EQ(0, u16cmp(u"b", q));
    EXPECT_FALSE(*p);
    EXPECT_EQ(3, p-str); // deleted close delimiter

    // single-character argument, leading double space, cut open and close delimiter, valid
    u16cpy(str, u"  (b)");
    p = str;
    q = GetDelimitedString(&p, u"()", GDS_CUTLEAD | GDS_CUTFOLL);
    EXPECT_EQ(0, u16cmp(u"b", q));
    EXPECT_FALSE(*p);
    EXPECT_EQ(4, p-str); // deleted close delimiter

    // single-character argument, space before argument, cut spaces after open and before close delimiter, valid
    u16cpy(str, u"( b)");
    p = str;
    q = GetDelimitedString(&p, u"()", GDS_CUTLEAD | GDS_CUTFOLL);
    EXPECT_EQ(0, u16cmp(u"b", q));
    EXPECT_FALSE(*p);
    EXPECT_EQ(3, p-str); // deleted close delimiter

    // single-character argument, space before argument, no flags, valid
    u16cpy(str, u"( b)");
    p = str;
    q = GetDelimitedString(&p, u"()", 0x00);
    EXPECT_EQ(0, u16cmp(u" b", q));
    EXPECT_FALSE(*p);
    EXPECT_EQ(3, p-str); // deleted close delimiter

    // single-character argument, double space before argument, cut spaces after open and before close delimiter, valid
    u16cpy(str, u"(  b)");
    p = str;
    q = GetDelimitedString(&p, u"()", GDS_CUTLEAD | GDS_CUTFOLL);
    EXPECT_EQ(0, u16cmp(u"b", q));
    EXPECT_FALSE(*p);
    EXPECT_EQ(4, p-str); // deleted close delimiter

    // single-character argument, double space before argument, no flags, valid
    u16cpy(str, u"(  b)");
    p = str;
    q = GetDelimitedString(&p, u"()", 0x00);
    EXPECT_EQ(0, u16cmp(u"  b", q));
    EXPECT_FALSE(*p);
    EXPECT_EQ(4, p-str); // deleted close delimiter

    // single-character argument, space after argument, cut spaces after open and before close delimiter, valid
    u16cpy(str, u"(b )");
    p = str;
    q = GetDelimitedString(&p, u"()", GDS_CUTLEAD | GDS_CUTFOLL);
    EXPECT_EQ(0, u16cmp(u"b", q));
    EXPECT_FALSE(*p);
    EXPECT_EQ(3, p-str); // deleted close delimiter

    // single-character argument, space after argument, no flags, valid
    u16cpy(str, u"(b )");
    p = str;
    q = GetDelimitedString(&p, u"()", 0x00);
    EXPECT_EQ(0, u16cmp(u"b ", q));
    EXPECT_FALSE(*p);
    EXPECT_EQ(3, p-str); // deleted close delimiter

    // single-character argument, two spaces after argument, cut spaces after open and before close delimiter, valid
    u16cpy(str, u"(b  )");
    p = str;
    q = GetDelimitedString(&p, u"()", GDS_CUTLEAD | GDS_CUTFOLL);
    EXPECT_EQ(0, u16cmp(u"b", q));
    EXPECT_FALSE(*p);
    EXPECT_EQ(4, p-str); // deleted close delimiter

    // single-character argument, two spaces after argument, no flags, valid
    u16cpy(str, u"(b  )");
    p = str;
    q = GetDelimitedString(&p, u"()", 0x00);
    EXPECT_EQ(0, u16cmp(u"b  ", q));
    EXPECT_FALSE(*p);
    EXPECT_EQ(4, p-str); // deleted close delimiter

    // single-character argument, space after close delimiter, cut spaces after open and before close delimiter, valid
    u16cpy(str, u"(b) ");
    p = str;
    q = GetDelimitedString(&p, u"()", GDS_CUTLEAD | GDS_CUTFOLL);
    EXPECT_EQ(0, u16cmp(u"b", q));
    EXPECT_EQ(' ', *p);
    EXPECT_EQ(3, p-str); // space after the close delimiter

    // single-character argument, two spaces after close delimiter, cut spaces after open and before close delimiter, valid
    u16cpy(str, u"(b)  ");
    p = str;
    q = GetDelimitedString(&p, u"()", GDS_CUTLEAD | GDS_CUTFOLL);
    EXPECT_EQ(0, u16cmp(u"b", q));
    EXPECT_EQ(' ', *p);
    EXPECT_EQ(4, p-str); // last space after the close delimiter

    // single-character argument, two spaces after argument and two spaces after close delimiter,
    // cut spaces after open and before close delimiter, valid
    u16cpy(str, u"(b  )  ");
    p = str;
    q = GetDelimitedString(&p, u"()", GDS_CUTLEAD | GDS_CUTFOLL);
    EXPECT_EQ(0, u16cmp(u"b", q));
    EXPECT_EQ(' ', *p);
    EXPECT_EQ(6, p-str); // last space after the close delimiter

    // single-character argument, two spaces after argument and two spaces after close delimiter, no flags, valid
    u16cpy(str, u"(b  )  ");
    p = str;
    q = GetDelimitedString(&p, u"()", 0x00);
    EXPECT_EQ(0, u16cmp(u"b  ", q));
    EXPECT_EQ(' ', *p);
    EXPECT_EQ(6, p-str); // last space after the close delimiter

    // single-character argument, two spaces and text after close delimiter, cut spaces after open and before close delimiter, valid
    u16cpy(str, u"(b)  def");
    p = str;
    q = GetDelimitedString(&p, u"()", GDS_CUTLEAD | GDS_CUTFOLL);
    EXPECT_EQ(0, u16cmp(u"b", q));
    EXPECT_EQ('d', *p);
    EXPECT_EQ(5, p-str); // first text character after the close delimiter

    // single-character argument, two spaces and text after close delimiter, no flags, valid
    u16cpy(str, u"(b)  def");
    p = str;
    q = GetDelimitedString(&p, u"()", 0x00);
    EXPECT_EQ(0, u16cmp(u"b", q));
    EXPECT_EQ('d', *p);
    EXPECT_EQ(5, p-str); // first text character after the close delimiter
}

// LinePrefixType GetLinePrefixType(PKMX_WCHAR *p)

TEST_F(CompilerTest, LineTokenType_test) {
    KMX_WCHAR str[LINESIZE];
    PKMX_WCHAR p = nullptr;

    // T_BLANK, lptOther, empty string
    u16cpy(str, u"");
    p = str;
    EXPECT_EQ(T_BLANK, LineTokenType(&p));

    // T_BLANK, lptOther, one space
    u16cpy(str, u" ");
    p = str;
    EXPECT_EQ(T_BLANK, LineTokenType(&p));

    // T_BLANK, mismatched prefix, CKF_KEYMAN, lptKeymanWebOnly
    u16cpy(str, u"$keymanweb:");
    p = str;
    kmcmp::CompileTarget = CKF_KEYMAN;
    EXPECT_EQ(T_BLANK, LineTokenType(&p));

    // T_BLANK, mismatched prefix, CKF_KEYMANWEB, lptKeymanOnly
    u16cpy(str, u"$keymanonly:");
    p = str;
    kmcmp::CompileTarget = CKF_KEYMANWEB;
    EXPECT_EQ(T_BLANK, LineTokenType(&p));

    // T_BLANK, nothing after prefix
    u16cpy(str, u"$keyman:");
    p = str;
    kmcmp::CompileTarget = CKF_KEYMAN;
    EXPECT_EQ(T_BLANK, LineTokenType(&p));

    // T_STORE (=T_W_START)
    u16cpy(str, u"store(b)");
    p = str;
    EXPECT_EQ(T_STORE, LineTokenType(&p));
    EXPECT_EQ(u16len(u"store"), p - str);
    EXPECT_TRUE(!u16cmp(p, u"(b)"));

    // T_BITMAPS (=T_W_END)
    u16cpy(str, u"bitmaps \"b\"");
    p = str;
    EXPECT_EQ(T_BITMAPS, LineTokenType(&p));
    EXPECT_EQ(u16len(u"bitmaps "), p - str);
    EXPECT_TRUE(!u16cmp(p, u"\"b\""));

    // T_STORE, preceeded by one space
    u16cpy(str, u" store(b)");
    p = str;
    EXPECT_EQ(T_STORE, LineTokenType(&p));
    EXPECT_EQ(u16len(u" store"), p - str);
    EXPECT_TRUE(!u16cmp(p, u"(b)"));

    // T_STORE, preceeded by two spaces
    u16cpy(str, u"  store(b)");
    p = str;
    EXPECT_EQ(T_STORE, LineTokenType(&p));
    EXPECT_EQ(u16len(u"  store"), p - str);
    EXPECT_TRUE(!u16cmp(p, u"(b)"));

    // T_STORE, followed by one space
    u16cpy(str, u"store (b)");
    p = str;
    EXPECT_EQ(T_STORE, LineTokenType(&p));
    EXPECT_EQ(u16len(u"store "), p - str);
    EXPECT_TRUE(!u16cmp(p, u"(b)"));

    // T_STORE, followed by two spaces
    u16cpy(str, u"store  (b)");
    p = str;
    EXPECT_EQ(T_STORE, LineTokenType(&p));
    EXPECT_EQ(u16len(u"store  "), p - str);
    EXPECT_TRUE(!u16cmp(p, u"(b)"));

    // T_COMMENT
    u16cpy(str, u"c ");
    p = str;
    EXPECT_EQ(T_COMMENT, LineTokenType(&p));
    EXPECT_EQ(0, p - str);

    // comment without following space ... potential bug, but ReadLine() currently ensures following space
    u16cpy(str, u"c");
    p = str;
    EXPECT_EQ(T_UNKNOWN, LineTokenType(&p));
    EXPECT_EQ(0, p - str);

    // T_KEYTOKEY
    u16cpy(str, u"abc");
    p = str;
    EXPECT_EQ(T_KEYTOKEY, LineTokenType(&p));
    EXPECT_EQ(0, p - str);

     // T_UNKNOWN
    u16cpy(str, u"z");
    p = str;
    EXPECT_EQ(T_UNKNOWN, LineTokenType(&p));
    EXPECT_EQ(0, p - str);
}

// KMX_BOOL StrValidChrs(PKMX_WCHAR q, KMX_WCHAR const * chrs)
// KMX_DWORD GetXString(PFILE_KEYBOARD fk, PKMX_WCHAR str, KMX_WCHAR const * token,
//  PKMX_WCHAR output, int max, int offset, PKMX_WCHAR *newp, int /*isVKey*/, int isUnicode
// )

TEST_F(CompilerTest, GetXStringImpl_test) {
    KMX_WCHAR tstr[128];
    KMX_WCHAR str[LINESIZE];
    KMX_WCHAR output[GLOBAL_BUFSIZE];
    PKMX_WCHAR newp  = nullptr;
    KMX_WCHAR token[128];

    // KmnCompilerMessages::FATAL_BufferOverflow, max=0
    EXPECT_EQ(KmnCompilerMessages::FATAL_BufferOverflow, GetXStringImpl(tstr, &fileKeyboard, str, u"", output, 0, 0, &newp, FALSE));

    // STATUS_Success, no token
    u16cpy(str, u"");
    EXPECT_EQ(STATUS_Success, GetXStringImpl(tstr, &fileKeyboard, str, u"", output, 80, 0, &newp, FALSE));

    // KmnCompilerMessages::ERROR_NoTokensFound, empty
    u16cpy(str, u"");
    u16cpy(token, u"c");
    EXPECT_EQ(KmnCompilerMessages::ERROR_NoTokensFound, GetXStringImpl(tstr, &fileKeyboard, str,token, output, 80, 0, &newp, FALSE));

    // KmnCompilerMessages::ERROR_NoTokensFound, whitespace
    u16cpy(str, u" ");
    u16cpy(token, u"c");
    EXPECT_EQ(KmnCompilerMessages::ERROR_NoTokensFound, GetXStringImpl(tstr, &fileKeyboard, str, token, output, 80, 0, &newp, FALSE));
}

// tests strings starting with 'x' or 'd'
TEST_F(CompilerTest, GetXStringImpl_type_xd_test) {
    KMX_WCHAR tstr[128];
    KMX_WCHAR str[LINESIZE];
    KMX_WCHAR output[GLOBAL_BUFSIZE];
    PKMX_WCHAR newp = nullptr;

    // hex 32-bit
    u16cpy(str, u"x10330"); // Gothic A
    EXPECT_EQ(STATUS_Success, GetXStringImpl(tstr, &fileKeyboard, str, u"", output, 80, 0, &newp, FALSE));
    const KMX_WCHAR tstr_GothicA[] = { 0xD800, 0xDF30, 0 }; // see UTF32ToUTF16
    EXPECT_EQ(0, u16cmp(tstr_GothicA, tstr));

    // decimal 8-bit
    u16cpy(str, u"d18");
    EXPECT_EQ(STATUS_Success, GetXStringImpl(tstr, &fileKeyboard, str, u"", output, 80, 0, &newp, FALSE));
    EXPECT_EQ(0, u16cmp(u"\u0012", tstr));

    // hex capital 8-bit
    u16cpy(str, u"X12");
    EXPECT_EQ(STATUS_Success, GetXStringImpl(tstr, &fileKeyboard, str, u"", output, 80, 0, &newp, FALSE));
    EXPECT_EQ(0, u16cmp(u"\u0012", tstr));

    // hex 32-bit, KmnCompilerMessages::ERROR_InvalidCharacter
    u16cpy(str, u"x110000");
    EXPECT_EQ(KmnCompilerMessages::ERROR_InvalidCharacter, GetXStringImpl(tstr, &fileKeyboard, str, u"", output, 80, 0, &newp, FALSE));

    // dk, valid
    u16cpy(str, u"dk(A)");
    EXPECT_EQ(0, (int)fileKeyboard.cxDeadKeyArray);
    EXPECT_EQ(STATUS_Success, GetXStringImpl(tstr, &fileKeyboard, str, u"", output, 80, 0, &newp, FALSE));
    const KMX_WCHAR tstr_dk_valid[] = { UC_SENTINEL, CODE_DEADKEY, 1, 0 }; // setup deadkeys
    EXPECT_EQ(0, u16cmp(tstr_dk_valid, tstr));
    fileKeyboard.cxDeadKeyArray = 0;

    // deadkey, valid
    u16cpy(str, u"deadkey(A)");
    EXPECT_EQ(0, (int)fileKeyboard.cxDeadKeyArray);
    EXPECT_EQ(STATUS_Success, GetXStringImpl(tstr, &fileKeyboard, str, u"", output, 80, 0, &newp, FALSE));
    const KMX_WCHAR tstr_deadkey_valid[] = { UC_SENTINEL, CODE_DEADKEY, 1, 0 }; // setup deadkeys
    EXPECT_EQ(0, u16cmp(tstr_deadkey_valid, tstr));
    fileKeyboard.cxDeadKeyArray = 0;

    // dk, KmnCompilerMessages::ERROR_InvalidDeadkey, bad character
    u16cpy(str, u"dk(%)");
    EXPECT_EQ(KmnCompilerMessages::ERROR_InvalidDeadkey, GetXStringImpl(tstr, &fileKeyboard, str, u"", output, 80, 0, &newp, FALSE));

    // dk, KmnCompilerMessages::ERROR_InvalidDeadkey, no close delimiter => NULL
    u16cpy(str, u"dk(");
    EXPECT_EQ(KmnCompilerMessages::ERROR_InvalidDeadkey, GetXStringImpl(tstr, &fileKeyboard, str, u"", output, 80, 0, &newp, FALSE));

    // dk, KmnCompilerMessages::ERROR_InvalidDeadkey, empty delimiters => empty string
    u16cpy(str, u"dk()");
    EXPECT_EQ(KmnCompilerMessages::ERROR_InvalidDeadkey, GetXStringImpl(tstr, &fileKeyboard, str, u"", output, 80, 0, &newp, FALSE));
}

// tests strings starting with double quote
TEST_F(CompilerTest, GetXStringImpl_type_double_quote_test) {
    KMX_WCHAR tstr[128];
    KMX_WCHAR str[LINESIZE];
    KMX_WCHAR output[GLOBAL_BUFSIZE];
    PKMX_WCHAR newp = nullptr;

    // valid
    u16cpy(str, u"\"abc\"");
    EXPECT_EQ(STATUS_Success, GetXStringImpl(tstr, &fileKeyboard, str, u"", output, 80, 0, &newp, FALSE));
    EXPECT_EQ(0, u16cmp(u"abc", tstr));

    // KmnCompilerMessages::ERROR_UnterminatedString
    u16cpy(str, u"\"abc");
    EXPECT_EQ(KmnCompilerMessages::ERROR_UnterminatedString, GetXStringImpl(tstr, &fileKeyboard, str, u"", output, 80, 0, &newp, FALSE));

    // KmnCompilerMessages::ERROR_ExtendedStringTooLong
    u16cpy(str, u"\"abc\"");
    EXPECT_EQ(KmnCompilerMessages::ERROR_ExtendedStringTooLong, GetXStringImpl(tstr, &fileKeyboard, str, u"", output, 2, 0, &newp, FALSE)); // max reduced to force error

    // KmnCompilerMessages::ERROR_StringInVirtualKeySection *** TODO ***
}

// tests strings starting with single quote
TEST_F(CompilerTest, GetXStringImpl_type_single_quote_test) {
    KMX_WCHAR tstr[128];
    KMX_WCHAR str[LINESIZE];
    KMX_WCHAR output[GLOBAL_BUFSIZE];
    PKMX_WCHAR newp = nullptr;

    // valid
    u16cpy(str, u"\'abc\'");
    EXPECT_EQ(STATUS_Success, GetXStringImpl(tstr, &fileKeyboard, str, u"", output, 80, 0, &newp, FALSE));
    EXPECT_EQ(0, u16cmp(u"abc", tstr));

    // KmnCompilerMessages::ERROR_UnterminatedString
    u16cpy(str, u"\'abc");
    EXPECT_EQ(KmnCompilerMessages::ERROR_UnterminatedString, GetXStringImpl(tstr, &fileKeyboard, str, u"", output, 80, 0, &newp, FALSE));

    // KmnCompilerMessages::ERROR_ExtendedStringTooLong
    u16cpy(str, u"\'abc\'");
    EXPECT_EQ(KmnCompilerMessages::ERROR_ExtendedStringTooLong, GetXStringImpl(tstr, &fileKeyboard, str, u"", output, 2, 0, &newp, FALSE)); // max reduced to force error

    // KmnCompilerMessages::ERROR_StringInVirtualKeySection *** TODO ***
}

// tests strings starting with 'a'
TEST_F(CompilerTest, GetXStringImpl_type_a_test) {
    KMX_WCHAR tstr[128];
    KMX_WCHAR str[LINESIZE];
    KMX_WCHAR output[GLOBAL_BUFSIZE];
    PKMX_WCHAR newp = nullptr;
    PFILE_STORE file_store = new FILE_STORE[100];
    fileKeyboard.cxStoreArray = 3u;
    fileKeyboard.dpStoreArray = file_store;
    u16cpy(file_store[0].szName, u"a");
    u16cpy(file_store[1].szName, u"b");
    u16cpy(file_store[2].szName, u"c");

    // CERR_InvalidToken
    u16cpy(str, u"abc");
    EXPECT_EQ(CERR_InvalidToken, GetXStringImpl(tstr, &fileKeyboard, str, u"", output, 80, 0, &newp, FALSE));

    // CERR_AnyInVirtualKeySection *** TODO ***

    // CERR_InvalidAny, no close delimiter => NULL
    u16cpy(str, u"any(");
    EXPECT_EQ(CERR_InvalidAny, GetXStringImpl(tstr, &fileKeyboard, str, u"", output, 80, 0, &newp, FALSE));

    // CERR_InvalidAny, empty delimiters => empty string
    u16cpy(str, u"any()");
    EXPECT_EQ(CERR_InvalidAny, GetXStringImpl(tstr, &fileKeyboard, str, u"", output, 80, 0, &newp, FALSE));

    // CERR_InvalidAny, space in delimiters (see I11814, I11937, #11910, #11894, #11938)
    u16cpy(str, u"any( )");
    EXPECT_EQ(CERR_InvalidAny, GetXStringImpl(tstr, &fileKeyboard, str, u"", output, 80, 0, &newp, FALSE));

    // CERR_StoreDoesNotExist
    u16cpy(str, u"any(d)");
    EXPECT_EQ(CERR_StoreDoesNotExist, GetXStringImpl(tstr, &fileKeyboard, str, u"", output, 80, 0, &newp, FALSE));

    // CERR_StoreDoesNotExist, space before store
    u16cpy(str, u"any( d)");
    EXPECT_EQ(CERR_StoreDoesNotExist, GetXStringImpl(tstr, &fileKeyboard, str, u"", output, 80, 0, &newp, FALSE));

    // CERR_StoreDoesNotExist, space after store
    u16cpy(str, u"any(d )");
    EXPECT_EQ(CERR_StoreDoesNotExist, GetXStringImpl(tstr, &fileKeyboard, str, u"", output, 80, 0, &newp, FALSE));

    // CERR_ZeroLengthString
    u16cpy(str, u"any(b)");
    file_store[1].dpString = (PKMX_WCHAR)u"";
    EXPECT_EQ(CERR_ZeroLengthString, GetXStringImpl(tstr, &fileKeyboard, str, u"", output, 80, 0, &newp, FALSE));

    // valid
    u16cpy(str, u"any(b)");
    file_store[1].dpString = (PKMX_WCHAR)u"abc"; // non-empty
    EXPECT_EQ(CERR_None, GetXStringImpl(tstr, &fileKeyboard, str, u"", output, 80, 0, &newp, FALSE));
    const KMX_WCHAR tstr_any_valid[] = { UC_SENTINEL, CODE_ANY, 2, 0 };
    EXPECT_EQ(0, u16cmp(tstr_any_valid, tstr));

    // space before store, valid
    u16cpy(str, u"any( b)");
    file_store[1].dpString = (PKMX_WCHAR)u"abc"; // non-empty
    EXPECT_EQ(CERR_None, GetXStringImpl(tstr, &fileKeyboard, str, u"", output, 80, 0, &newp, FALSE));
    const KMX_WCHAR tstr_any_space_before_valid[] = { UC_SENTINEL, CODE_ANY, 2, 0 };
    EXPECT_EQ(0, u16cmp(tstr_any_space_before_valid, tstr));

    // space after store, valid (see I11937, #11938)
    u16cpy(str, u"any(b )");
    file_store[1].dpString = (PKMX_WCHAR)u"abc"; // non-empty
    EXPECT_EQ(CERR_None, GetXStringImpl(tstr, &fileKeyboard, str, u"", output, 80, 0, &newp, FALSE));
    const KMX_WCHAR tstr_any_space_after_valid[] = { UC_SENTINEL, CODE_ANY, 2, 0 };
    EXPECT_EQ(0, u16cmp(tstr_any_space_after_valid, tstr));
}

// tests strings starting with 'b'
TEST_F(CompilerTest, GetXStringImpl_type_b_test) {
    KMX_WCHAR tstr[128];
    fileKeyboard.version = VERSION_90;
    KMX_WCHAR str[LINESIZE];
    KMX_WCHAR output[GLOBAL_BUFSIZE];
    PKMX_WCHAR newp = nullptr;

    // CERR_InvalidToken
    u16cpy(str, u"bcd");
    EXPECT_EQ(CERR_InvalidToken, GetXStringImpl(tstr, &fileKeyboard, str, u"", output, 80, 0, &newp, FALSE));

    // beep, CERR_BeepInVirtualKeySection *** TODO ***

    // beep, valid
    u16cpy(str, u"beep");
    EXPECT_EQ(CERR_None, GetXStringImpl(tstr, &fileKeyboard, str, u"", output, 80, 0, &newp, FALSE));
    const KMX_WCHAR tstr_beep_valid[] = { UC_SENTINEL, CODE_BEEP, 0 };
    EXPECT_EQ(0, u16cmp(tstr_beep_valid, tstr));

    // baselayout, CERR_90FeatureOnly_IfSystemStores
    fileKeyboard.version = VERSION_80;
    fileKeyboard.dwFlags = 0u;
    u16cpy(str, u"baselayout");
    EXPECT_EQ(CERR_90FeatureOnly_IfSystemStores, GetXStringImpl(tstr, &fileKeyboard, str, u"", output, 80, 0, &newp, FALSE));
    fileKeyboard.version = VERSION_90;

    // baselayout, CERR_InvalidInVirtualKeySection *** TODO ***

    // baselayout, no close delimiter => NULL
    fileKeyboard.version = VERSION_90;
    u16cpy(str, u"baselayout(");
    EXPECT_EQ(CERR_InvalidToken, GetXStringImpl(tstr, &fileKeyboard, str, u"", output, 80, 0, &newp, FALSE));

    // baselayout, empty delimiters => empty string
    fileKeyboard.version = VERSION_90;
    u16cpy(str, u"baselayout()");
    EXPECT_EQ(CERR_InvalidToken, GetXStringImpl(tstr, &fileKeyboard, str, u"", output, 80, 0, &newp, FALSE));

    // baselayout, space in delimiters (see I11814, I11937, #11910, #11894, #11938)
    fileKeyboard.version = VERSION_90;
    u16cpy(str, u"baselayout( )");
    EXPECT_EQ(CERR_InvalidToken, GetXStringImpl(tstr, &fileKeyboard, str, u"", output, 80, 0, &newp, FALSE));

    // baselayout, CERR_InvalidToken from process_baselayout
    fileKeyboard.version = VERSION_90;
    u16cpy(str, u"baselayout(abc)");
    EXPECT_EQ(CERR_InvalidToken, GetXStringImpl(tstr, &fileKeyboard, str, u"", output, 80, 0, &newp, FALSE));

    // baselayout, valid
    fileKeyboard.version = VERSION_90;
    fileKeyboard.cxStoreArray = 0;
    fileKeyboard.dpStoreArray = nullptr;
    u16cpy(str, u"baselayout(beep)");
    EXPECT_EQ(CERR_None, GetXStringImpl(tstr, &fileKeyboard, str, u"", output, 80, 0, &newp, FALSE));
    const KMX_WCHAR tstr_baselayout_valid[] = { UC_SENTINEL, CODE_IFSYSTEMSTORE, TSS_BASELAYOUT+1, 2, 1, 0 };
    EXPECT_EQ(0, u16cmp(tstr_baselayout_valid, tstr));

    // baselayout, space before argument, valid
    fileKeyboard.version = VERSION_90;
    fileKeyboard.cxStoreArray = 0;
    fileKeyboard.dpStoreArray = nullptr;
    u16cpy(str, u"baselayout( beep)");
    EXPECT_EQ(CERR_None, GetXStringImpl(tstr, &fileKeyboard, str, u"", output, 80, 0, &newp, FALSE));
    const KMX_WCHAR tstr_baselayout_space_before_valid[] = { UC_SENTINEL, CODE_IFSYSTEMSTORE, TSS_BASELAYOUT+1, 2, 1, 0 };
    EXPECT_EQ(0, u16cmp(tstr_baselayout_space_before_valid, tstr));

    // baselayout, space after argument, valid (see I11937, #11938)
    fileKeyboard.version = VERSION_90;
    fileKeyboard.cxStoreArray = 0;
    fileKeyboard.dpStoreArray = nullptr;
    u16cpy(str, u"baselayout(beep )");
    EXPECT_EQ(CERR_None, GetXStringImpl(tstr, &fileKeyboard, str, u"", output, 80, 0, &newp, FALSE));
    const KMX_WCHAR tstr_baselayout_space_after_valid[] = { UC_SENTINEL, CODE_IFSYSTEMSTORE, TSS_BASELAYOUT+1, 2, 1, 0 };
    EXPECT_EQ(0, u16cmp(tstr_baselayout_space_after_valid, tstr));
}

// tests strings starting with 'i'
TEST_F(CompilerTest, GetXStringImpl_type_i_test) {
    KMX_WCHAR tstr[128];
    fileKeyboard.version = VERSION_80;
    KMX_WCHAR str[LINESIZE];
    KMX_WCHAR output[GLOBAL_BUFSIZE];
    PKMX_WCHAR newp = nullptr;
    PFILE_STORE option = new FILE_STORE[100];
    fileKeyboard.cxStoreArray = 3u;
    fileKeyboard.dpStoreArray = option;
    u16cpy(option[0].szName, u"a");
    u16cpy(option[1].szName, u"b");
    u16cpy(option[2].szName, u"c");

    // CERR_InvalidToken
    u16cpy(str, u"ijk");
    EXPECT_EQ(CERR_InvalidToken, GetXStringImpl(tstr, &fileKeyboard, str, u"", output, 80, 0, &newp, FALSE));

    // if, CERR_80FeatureOnly
    fileKeyboard.version = VERSION_70;
    fileKeyboard.dwFlags = 0u;
    u16cpy(str, u"if");
    EXPECT_EQ(CERR_80FeatureOnly, GetXStringImpl(tstr, &fileKeyboard, str, u"", output, 80, 0, &newp, FALSE));
    fileKeyboard.version = VERSION_80;

    // if, CERR_InvalidInVirtualKeySection *** TODO ***

    // if, no close delimiter => NULL
    fileKeyboard.version = VERSION_80;
    u16cpy(str, u"if(");
    EXPECT_EQ(CERR_InvalidIf, GetXStringImpl(tstr, &fileKeyboard, str, u"", output, 80, 0, &newp, FALSE));

    // if, empty delimiters => empty string
    fileKeyboard.version = VERSION_80;
    fileKeyboard.dwFlags = 0u;
    u16cpy(str, u"if()");
    EXPECT_EQ(CERR_InvalidIf, GetXStringImpl(tstr, &fileKeyboard, str, u"", output, 80, 0, &newp, FALSE));

    // if, space in delimiters (see I11814, I11937, #11910, #11894, #11938)
    fileKeyboard.version = VERSION_80;
    fileKeyboard.dwFlags = 0u;
    u16cpy(str, u"if( )");
    EXPECT_EQ(CERR_InvalidIf, GetXStringImpl(tstr, &fileKeyboard, str, u"", output, 80, 0, &newp, FALSE));

    // if, invalid
    fileKeyboard.version = VERSION_80;
    u16cpy(str, u"if(abc)");
    EXPECT_EQ(CERR_InvalidIf, GetXStringImpl(tstr, &fileKeyboard, str, u"", output, 80, 0, &newp, FALSE));

    // if, CERR_90FeatureOnly_IfSystemStores
    fileKeyboard.version = VERSION_80;
    u16cpy(str, u"if(&BITMAP=)");
    EXPECT_EQ(CERR_90FeatureOnly_IfSystemStores, GetXStringImpl(tstr, &fileKeyboard, str, u"", output, 80, 0, &newp, FALSE));

    // if, CERR_IfSystemStore_NotFound
    fileKeyboard.version = VERSION_90;
    u16cpy(str, u"if(&abc=)");
    EXPECT_EQ(CERR_IfSystemStore_NotFound, GetXStringImpl(tstr, &fileKeyboard, str, u"", output, 80, 0, &newp, FALSE));

    // if, system store, equal, valid
    fileKeyboard.version = VERSION_90;
    fileKeyboard.cxStoreArray = 3u;
    u16cpy(str, u"if(&BITMAP=beep)");
    EXPECT_EQ(CERR_None, GetXStringImpl(tstr, &fileKeyboard, str, u"", output, 80, 0, &newp, FALSE));
    const KMX_WCHAR tstr_if_equal_system_store_valid[] = { UC_SENTINEL, CODE_IFSYSTEMSTORE, 2, 2, 4, 0 };
    EXPECT_EQ(0, u16cmp(tstr_if_equal_system_store_valid, tstr));

    // if, system store, not equal, valid
    fileKeyboard.version = VERSION_90;
    fileKeyboard.cxStoreArray = 3u;
    u16cpy(str, u"if(&BITMAP!=beep)");
    EXPECT_EQ(CERR_None, GetXStringImpl(tstr, &fileKeyboard, str, u"", output, 80, 0, &newp, FALSE));
    const KMX_WCHAR tstr_if_not_equal_system_store_valid[] = { UC_SENTINEL, CODE_IFSYSTEMSTORE, 2, 1, 4, 0 };
    EXPECT_EQ(0, u16cmp(tstr_if_not_equal_system_store_valid, tstr));

    // if, option, CERR_StoreDoesNotExist
    fileKeyboard.version = VERSION_80;
    u16cpy(str, u"if(d=beep)");
    EXPECT_EQ(CERR_StoreDoesNotExist, GetXStringImpl(tstr, &fileKeyboard, str, u"", output, 80, 0, &newp, FALSE));

    // if, option, equal, valid
    fileKeyboard.version = VERSION_80;
    fileKeyboard.cxStoreArray = 3u;
    fileKeyboard.dpStoreArray = option;
    option[1].fIsOption = TRUE;
    u16cpy(str, u"if(b=beep)");
    EXPECT_EQ(CERR_None, GetXStringImpl(tstr, &fileKeyboard, str, u"", output, 80, 0, &newp, FALSE));
    const KMX_WCHAR tstr_if_option_valid[] = { UC_SENTINEL, CODE_IFOPT, 2, 2, 4, 0 };
    EXPECT_EQ(0, u16cmp(tstr_if_option_valid, tstr));

    // if, option, equal, space before assign, valid
    fileKeyboard.version = VERSION_80;
    fileKeyboard.cxStoreArray = 3u;
    fileKeyboard.dpStoreArray = option;
    option[1].fIsOption = TRUE;
    u16cpy(str, u"if(b =beep)");
    EXPECT_EQ(CERR_None, GetXStringImpl(tstr, &fileKeyboard, str, u"", output, 80, 0, &newp, FALSE));
    const KMX_WCHAR tstr_if_option_space_before_assign_valid[] = { UC_SENTINEL, CODE_IFOPT, 2, 2, 4, 0 };
    EXPECT_EQ(0, u16cmp(tstr_if_option_space_before_assign_valid, tstr));

    // if, option, equal, space before rhs, valid
    fileKeyboard.version = VERSION_80;
    fileKeyboard.cxStoreArray = 3u;
    fileKeyboard.dpStoreArray = option;
    option[1].fIsOption = TRUE;
    u16cpy(str, u"if(b= beep)");
    EXPECT_EQ(CERR_None, GetXStringImpl(tstr, &fileKeyboard, str, u"", output, 80, 0, &newp, FALSE));
    const KMX_WCHAR tstr_if_option_space_before_rhs_valid[] = { UC_SENTINEL, CODE_IFOPT, 2, 2, 4, 0 };
    EXPECT_EQ(0, u16cmp(tstr_if_option_space_before_rhs_valid, tstr));

    // if, option, equal, space after rhs, valid (see I11937, #11938)
    fileKeyboard.version = VERSION_80;
    fileKeyboard.cxStoreArray = 3u;
    fileKeyboard.dpStoreArray = option;
    option[1].fIsOption = TRUE;
    u16cpy(str, u"if(b=beep )");
    EXPECT_EQ(CERR_None, GetXStringImpl(tstr, &fileKeyboard, str, u"", output, 80, 0, &newp, FALSE));
    const KMX_WCHAR tstr_if_option_space_after_rhs_valid[] = { UC_SENTINEL, CODE_IFOPT, 2, 2, 4, 0 };
    EXPECT_EQ(0, u16cmp(tstr_if_option_space_after_rhs_valid, tstr));

    delete[] option;
    PFILE_STORE file_store = new FILE_STORE[100];
    fileKeyboard.cxStoreArray = 3u;
    fileKeyboard.dpStoreArray = file_store;
    file_store[1].fIsStore = TRUE;
    u16cpy(file_store[0].szName, u"a");
    u16cpy(file_store[1].szName, u"b");
    u16cpy(file_store[2].szName, u"c");

    // index, KmnCompilerMessages::ERROR_InvalidInVirtualKeySection *** TODO ***

    // index, no close delimiter => NULL
    u16cpy(str, u"index(");
    EXPECT_EQ(KmnCompilerMessages::ERROR_InvalidIndex, GetXStringImpl(tstr, &fileKeyboard, str, u"", output, 80, 0, &newp, FALSE));

    // index, empty delimiters => empty string
    u16cpy(str, u"index()");
    EXPECT_EQ(KmnCompilerMessages::ERROR_InvalidIndex, GetXStringImpl(tstr, &fileKeyboard, str, u"", output, 80, 0, &newp, FALSE));

    // index, space in delimiters (see I11814, I11937, #11910, #11894, #11938)
    u16cpy(str, u"index( )");
    EXPECT_EQ(KmnCompilerMessages::ERROR_InvalidIndex, GetXStringImpl(tstr, &fileKeyboard, str, u"", output, 80, 0, &newp, FALSE));

    // index, no comma or space
    u16cpy(str, u"index(b)");
    EXPECT_EQ(KmnCompilerMessages::ERROR_InvalidIndex, GetXStringImpl(tstr, &fileKeyboard, str, u"", output, 80, 0, &newp, FALSE));

    // index, no comma, space before store
    u16cpy(str, u"index( b)");
    EXPECT_EQ(KmnCompilerMessages::ERROR_InvalidIndex, GetXStringImpl(tstr, &fileKeyboard, str, u"", output, 80, 0, &newp, FALSE));

    // index, no comma, space after store
    u16cpy(str, u"index(b )");
    EXPECT_EQ(KmnCompilerMessages::ERROR_InvalidIndex, GetXStringImpl(tstr, &fileKeyboard, str, u"", output, 80, 0, &newp, FALSE));

    // index, KmnCompilerMessages::ERROR_StoreDoesNotExist
    u16cpy(str, u"index(d,4)");
    EXPECT_EQ(KmnCompilerMessages::ERROR_StoreDoesNotExist, GetXStringImpl(tstr, &fileKeyboard, str, u"", output, 80, 0, &newp, FALSE));

    // index, comma, offset=0
    fileKeyboard.cxStoreArray = 3u;
    fileKeyboard.dpStoreArray = file_store;
    u16cpy(str, u"index(b,0)");
    EXPECT_EQ(KmnCompilerMessages::ERROR_InvalidIndex, GetXStringImpl(tstr, &fileKeyboard, str, u"", output, 80, 0, &newp, FALSE));

    // index, comma, negative offset
    fileKeyboard.cxStoreArray = 3u;
    fileKeyboard.dpStoreArray = file_store;
    u16cpy(str, u"index(b,-1)");
    EXPECT_EQ(KmnCompilerMessages::ERROR_InvalidIndex, GetXStringImpl(tstr, &fileKeyboard, str, u"", output, 80, 0, &newp, FALSE));

    // index, comma, valid
    fileKeyboard.cxStoreArray = 3u;
    fileKeyboard.dpStoreArray = file_store;
    u16cpy(str, u"index(b,4)");
    EXPECT_EQ(STATUS_Success, GetXStringImpl(tstr, &fileKeyboard, str, u"", output, 80, 0, &newp, FALSE));
    const KMX_WCHAR tstr_index_comma_valid[] = { UC_SENTINEL, CODE_INDEX, 2, 4, 0 };
    EXPECT_EQ(0, u16cmp(tstr_index_comma_valid, tstr));

    // index, space before store, comma, valid
    fileKeyboard.cxStoreArray = 3u;
    fileKeyboard.dpStoreArray = file_store;
    u16cpy(str, u"index( b,4)");
    EXPECT_EQ(STATUS_Success, GetXStringImpl(tstr, &fileKeyboard, str, u"", output, 80, 0, &newp, FALSE));
    const KMX_WCHAR tstr_index_initial_space_and_comma_valid[] = { UC_SENTINEL, CODE_INDEX, 2, 4, 0 };
    EXPECT_EQ(0, u16cmp(tstr_index_initial_space_and_comma_valid, tstr));

    // index, comma and space, valid
    fileKeyboard.cxStoreArray = 3u;
    fileKeyboard.dpStoreArray = file_store;
    u16cpy(str, u"index(b, 4)");
    EXPECT_EQ(STATUS_Success, GetXStringImpl(tstr, &fileKeyboard, str, u"", output, 80, 0, &newp, FALSE));
    const KMX_WCHAR tstr_index_comma_and_space_valid[] = { UC_SENTINEL, CODE_INDEX, 2, 4, 0 };
    EXPECT_EQ(0, u16cmp(tstr_index_comma_and_space_valid, tstr));

    // index, space, valid ... should not be valid (see issue #11833)
    u16cpy(str, u"index(b 4)");
    fileKeyboard.cxStoreArray = 3u;
    fileKeyboard.dpStoreArray = file_store;
    EXPECT_EQ(STATUS_Success, GetXStringImpl(tstr, &fileKeyboard, str, u"", output, 80, 0, &newp, FALSE));
    const KMX_WCHAR tstr_index_space_valid[] = { UC_SENTINEL, CODE_INDEX, 2, 4, 0 };
    EXPECT_EQ(0, u16cmp(tstr_index_space_valid, tstr));

    // index, two-digit parameter, valid
    u16cpy(str, u"index(b,42)");
    fileKeyboard.cxStoreArray = 3u;
    fileKeyboard.dpStoreArray = file_store;
    EXPECT_EQ(STATUS_Success, GetXStringImpl(tstr, &fileKeyboard, str, u"", output, 80, 0, &newp, FALSE));
    const KMX_WCHAR tstr_index_two_digit_valid[] = { UC_SENTINEL, CODE_INDEX, 2, 42, 0 };
    EXPECT_EQ(0, u16cmp(tstr_index_two_digit_valid, tstr));

    // index, comma, non-digit parameter, KmnCompilerMessages::ERROR_InvalidIndex
    u16cpy(str, u"index(b,g)");
    fileKeyboard.cxStoreArray = 3u;
    fileKeyboard.dpStoreArray = file_store;
    EXPECT_EQ(KmnCompilerMessages::ERROR_InvalidIndex, GetXStringImpl(tstr, &fileKeyboard, str, u"", output, 80, 0, &newp, FALSE));

    // index, comma, no parameter, KmnCompilerMessages::ERROR_InvalidIndex
    u16cpy(str, u"index(b,)");
    fileKeyboard.cxStoreArray = 3u;
    fileKeyboard.dpStoreArray = file_store;
    EXPECT_EQ(KmnCompilerMessages::ERROR_InvalidIndex, GetXStringImpl(tstr, &fileKeyboard, str, u"", output, 80, 0, &newp, FALSE));

    // index, space and comma, no parameter, KmnCompilerMessages::ERROR_InvalidIndex
    u16cpy(str, u"index(b ,)");
    fileKeyboard.cxStoreArray = 3u;
    fileKeyboard.dpStoreArray = file_store;
    EXPECT_EQ(KmnCompilerMessages::ERROR_InvalidIndex, GetXStringImpl(tstr, &fileKeyboard, str, u"", output, 80, 0, &newp, FALSE));

    // index, comma, no parameter but space, KmnCompilerMessages::ERROR_InvalidIndex
    u16cpy(str, u"index(b, )");
    fileKeyboard.cxStoreArray = 3u;
    fileKeyboard.dpStoreArray = file_store;
    EXPECT_EQ(KmnCompilerMessages::ERROR_InvalidIndex, GetXStringImpl(tstr, &fileKeyboard, str, u"", output, 80, 0, &newp, FALSE));
}

// tests strings starting with 'o'
TEST_F(CompilerTest, GetXStringImpl_type_o_test) {
    KMX_WCHAR tstr[128];
    fileKeyboard.version = VERSION_80;
    KMX_WCHAR str[LINESIZE];
    KMX_WCHAR output[GLOBAL_BUFSIZE];
    PKMX_WCHAR newp = nullptr;
    PFILE_STORE file_store = new FILE_STORE[100];
    fileKeyboard.cxStoreArray = 3u;
    fileKeyboard.dpStoreArray = file_store;
    file_store[1].fIsStore = TRUE;
    u16cpy(file_store[0].szName, u"a");
    u16cpy(file_store[1].szName, u"b");
    u16cpy(file_store[2].szName, u"c");

    // CERR_InvalidToken
    u16cpy(str, u"opq");
    EXPECT_EQ(CERR_InvalidToken, GetXStringImpl(tstr, &fileKeyboard, str, u"", output, 80, 0, &newp, FALSE));

    // outs, CERR_OutsInVirtualKeySection *** TODO ***

    // outs, no close delimiter => NULL
    u16cpy(str, u"outs(");
    EXPECT_EQ(CERR_InvalidOuts, GetXStringImpl(tstr, &fileKeyboard, str, u"", output, 80, 0, &newp, FALSE));

    // outs, empty delimiters => empty string
    u16cpy(str, u"outs()");
    EXPECT_EQ(CERR_InvalidOuts, GetXStringImpl(tstr, &fileKeyboard, str, u"", output, 80, 0, &newp, FALSE));

    // outs, space in delimiters (see I11814, I11937, #11910, #11894, #11938)
    u16cpy(str, u"outs( )");
    EXPECT_EQ(CERR_InvalidOuts, GetXStringImpl(tstr, &fileKeyboard, str, u"", output, 80, 0, &newp, FALSE));

    // outs, CERR_StoreDoesNotExist
    u16cpy(str, u"outs(d)");
    EXPECT_EQ(CERR_StoreDoesNotExist, GetXStringImpl(tstr, &fileKeyboard, str, u"", output, 80, 0, &newp, FALSE));

    // outs, CERR_StoreDoesNotExist, space before store
    u16cpy(str, u"outs( d)");
    EXPECT_EQ(CERR_StoreDoesNotExist, GetXStringImpl(tstr, &fileKeyboard, str, u"", output, 80, 0, &newp, FALSE));

    // outs, CERR_StoreDoesNotExist, space after store
    u16cpy(str, u"outs(d )");
    EXPECT_EQ(CERR_StoreDoesNotExist, GetXStringImpl(tstr, &fileKeyboard, str, u"", output, 80, 0, &newp, FALSE));

    // outs, CERR_OutsTooLong
    PKMX_WCHAR dpString = (PKMX_WCHAR)u"abc";
    file_store[1].dpString = dpString; // length 4 => max should be > 4, otherwise a CERR_OutsTooLong is emitted
    int max = u16len(dpString) + 1; // 4, including terminating '\0'
    u16cpy(str, u"outs(b)");
    EXPECT_EQ(CERR_OutsTooLong, GetXStringImpl(tstr, &fileKeyboard, str, u"", output, max, 0, &newp, FALSE)); // max reduced to force error

    // outs, valid
    file_store[1].dpString = (PKMX_WCHAR)u"abc";
    u16cpy(str, u"outs(b)");
    EXPECT_EQ(CERR_None, GetXStringImpl(tstr, &fileKeyboard, str, u"", output, 80, 0, &newp, FALSE));
    const KMX_WCHAR tstr_outs_valid[] = { 'a', 'b', 'c', 0 };
    EXPECT_EQ(0, u16cmp(tstr_outs_valid, tstr));

    // outs, space before store, valid
    file_store[1].dpString = (PKMX_WCHAR)u"abc";
    u16cpy(str, u"outs( b)");
    EXPECT_EQ(CERR_None, GetXStringImpl(tstr, &fileKeyboard, str, u"", output, 80, 0, &newp, FALSE));
    const KMX_WCHAR tstr_outs_space_before_valid[] = { 'a', 'b', 'c', 0 };
    EXPECT_EQ(0, u16cmp(tstr_outs_space_before_valid, tstr));

    // outs, space after store, valid (see I11937, #11938)
    file_store[1].dpString = (PKMX_WCHAR)u"abc";
    u16cpy(str, u"outs(b )");
    EXPECT_EQ(CERR_None, GetXStringImpl(tstr, &fileKeyboard, str, u"", output, 80, 0, &newp, FALSE));
    const KMX_WCHAR tstr_outs_space_after_valid[] = { 'a', 'b', 'c', 0 };
    EXPECT_EQ(0, u16cmp(tstr_outs_space_after_valid, tstr));
}

// KMX_DWORD process_baselayout(PFILE_KEYBOARD fk, PKMX_WCHAR q, PKMX_WCHAR tstr, int *mx)
// KMX_DWORD process_platform(PFILE_KEYBOARD fk, PKMX_WCHAR q, PKMX_WCHAR tstr, int *mx)
// KMX_DWORD process_if_synonym(KMX_DWORD dwSystemID, PFILE_KEYBOARD fk, PKMX_WCHAR q, PKMX_WCHAR tstr, int *mx)
// KMX_DWORD process_if(PFILE_KEYBOARD fk, PKMX_WCHAR q, PKMX_WCHAR tstr, int *mx)
// KMX_DWORD process_reset(PFILE_KEYBOARD fk, PKMX_WCHAR q, PKMX_WCHAR tstr, int *mx)
// KMX_DWORD process_expansion(PFILE_KEYBOARD fk, PKMX_WCHAR q, PKMX_WCHAR tstr, int *mx, int max)
// KMX_DWORD process_set_synonym(KMX_DWORD dwSystemID, PFILE_KEYBOARD fk, PKMX_WCHAR q, PKMX_WCHAR tstr, int *mx)
// KMX_DWORD process_set(PFILE_KEYBOARD fk, PKMX_WCHAR q, PKMX_WCHAR tstr, int *mx)
// KMX_DWORD process_save(PFILE_KEYBOARD fk, PKMX_WCHAR q, PKMX_WCHAR tstr, int *mx)
// int xatoi(PKMX_WCHAR *p)
// int GetGroupNum(PFILE_KEYBOARD fk, PKMX_WCHAR p)

TEST_F(CompilerTest, ProcessEthnologueStore_test) {
    EXPECT_EQ(CERR_None, ProcessEthnologueStore((PKMX_WCHAR)u"abc"));
    EXPECT_EQ(CWARN_PunctuationInEthnologueCode, ProcessEthnologueStore((PKMX_WCHAR)u";abc"));
    EXPECT_EQ(CWARN_PunctuationInEthnologueCode, ProcessEthnologueStore((PKMX_WCHAR)u",abc"));
    EXPECT_EQ(CERR_None, ProcessEthnologueStore((PKMX_WCHAR)u" abc"));
    EXPECT_EQ(CERR_InvalidEthnologueCode, ProcessEthnologueStore((PKMX_WCHAR)u"abc "));
    EXPECT_EQ(CERR_InvalidEthnologueCode, ProcessEthnologueStore((PKMX_WCHAR)u"abcd"));
    EXPECT_EQ(CERR_InvalidEthnologueCode, ProcessEthnologueStore((PKMX_WCHAR)u"ab"));
    EXPECT_EQ(CERR_InvalidEthnologueCode, ProcessEthnologueStore((PKMX_WCHAR)u"a"));
    EXPECT_EQ(CERR_InvalidEthnologueCode, ProcessEthnologueStore((PKMX_WCHAR)u"a2b"));
    EXPECT_EQ(CERR_None, ProcessEthnologueStore((PKMX_WCHAR)u"")); // needs correcting ... see #11955
    EXPECT_EQ(CERR_None, ProcessEthnologueStore((PKMX_WCHAR)u"abc def"));
    EXPECT_EQ(CERR_None, ProcessEthnologueStore((PKMX_WCHAR)u"abc  def"));
    EXPECT_EQ(CWARN_PunctuationInEthnologueCode, ProcessEthnologueStore((PKMX_WCHAR)u"abc,def"));
    EXPECT_EQ(CWARN_PunctuationInEthnologueCode, ProcessEthnologueStore((PKMX_WCHAR)u"abc;def"));
}

// KMX_DWORD ProcessHotKey(PKMX_WCHAR p, KMX_DWORD *hk)
// void SetChecksum(PKMX_BYTE buf, PKMX_DWORD CheckSum, KMX_DWORD sz)
// KMX_BOOL kmcmp::CheckStoreUsage(PFILE_KEYBOARD fk, int storeIndex, KMX_BOOL fIsStore, KMX_BOOL fIsOption, KMX_BOOL fIsCall)
// KMX_DWORD WriteCompiledKeyboard(PFILE_KEYBOARD fk, KMX_BYTE**data, size_t& dataSize)
// KMX_DWORD ReadLine(KMX_BYTE* infile, int sz, int& offset, PKMX_WCHAR wstr, KMX_BOOL PreProcess)

TEST_F(CompilerTest, GetRHS_test) {
    KMX_WCHAR str[LINESIZE];
    KMX_WCHAR tstr[128];

    // KmnCompilerMessages::ERROR_NoTokensFound, empty string
    u16cpy(str, u"");
    EXPECT_EQ(KmnCompilerMessages::ERROR_NoTokensFound, GetRHS(&fileKeyboard, str, tstr, 80, 0, FALSE));

    // KmnCompilerMessages::ERROR_NoTokensFound, no '>'
    u16cpy(str, u"abc");
    EXPECT_EQ(KmnCompilerMessages::ERROR_NoTokensFound, GetRHS(&fileKeyboard, str, tstr, 80, 0, FALSE));

    // STATUS_Success
    u16cpy(str, u"> nul c\n");
    EXPECT_EQ(STATUS_Success, GetRHS(&fileKeyboard, str, tstr, 80, 0, FALSE));
}

// void safe_wcsncpy(PKMX_WCHAR out, PKMX_WCHAR in, int cbMax)
// KMX_BOOL IsSameToken(PKMX_WCHAR *p, KMX_WCHAR const * token)
// static bool endsWith(const std::string& str, const std::string& suffix)
// KMX_DWORD ImportBitmapFile(PFILE_KEYBOARD fk, PKMX_WCHAR szName, PKMX_DWORD FileSize, PKMX_BYTE *Buf)
// int atoiW(PKMX_WCHAR p)
// KMX_DWORD kmcmp::CheckUTF16(int n)

TEST_F(CompilerTest, isIntegerWstring_test) {
    EXPECT_FALSE(isIntegerWstring(nullptr));
    EXPECT_FALSE(isIntegerWstring((PKMX_WCHAR)u""));
    EXPECT_FALSE(isIntegerWstring((PKMX_WCHAR)u"a"));
    EXPECT_TRUE(isIntegerWstring((PKMX_WCHAR)u"-1"));
    EXPECT_TRUE(isIntegerWstring((PKMX_WCHAR)u"1"));
    EXPECT_FALSE(isIntegerWstring((PKMX_WCHAR)u" 1"));
    EXPECT_FALSE(isIntegerWstring((PKMX_WCHAR)u"1 "));
    EXPECT_TRUE(isIntegerWstring((PKMX_WCHAR)u"42"));
    EXPECT_TRUE(isIntegerWstring((PKMX_WCHAR)u"2147483647")); // INT_MAX
    EXPECT_FALSE(isIntegerWstring((PKMX_WCHAR)u"2147483648")); // INT_MAX + 1
    EXPECT_FALSE(isIntegerWstring((PKMX_WCHAR)u"9999999999")); // > INT_MAX
    EXPECT_TRUE(isIntegerWstring((PKMX_WCHAR)u"-2147483648")); // -INT_MAX - 1
    EXPECT_FALSE(isIntegerWstring((PKMX_WCHAR)u"-2147483649")); // -INT_MAX - 2
    EXPECT_FALSE(isIntegerWstring((PKMX_WCHAR)u"-9999999999")); // < -INT_MAX - 1
}

// KMX_DWORD kmcmp::UTF32ToUTF16(int n, int *n1, int *n2)
// KMX_BOOL BuildVKDictionary(PFILE_KEYBOARD fk)
// int GetVKCode(PFILE_KEYBOARD fk, PKMX_WCHAR p)
// int GetDeadKey(PFILE_KEYBOARD fk, PKMX_WCHAR p)
// void kmcmp::RecordDeadkeyNames(PFILE_KEYBOARD fk)
// KMX_BOOL kmcmp::IsValidCallStore(PFILE_STORE fs)

TEST_F(CompilerTest, hasPreamble_test) {
    EXPECT_FALSE(hasPreamble(u""));
    EXPECT_FALSE(hasPreamble(u"\uFEFE")); // not \uFEFF
    EXPECT_TRUE(hasPreamble(u"\uFEFF"));
    EXPECT_FALSE(hasPreamble(u"a\uFEFF"));
}

// bool UTF16TempFromUTF8(KMX_BYTE* infile, int sz, KMX_BYTE** tempfile, int *sz16)
// PFILE_STORE FindSystemStore(PFILE_KEYBOARD fk, KMX_DWORD dwSystemID)<|MERGE_RESOLUTION|>--- conflicted
+++ resolved
@@ -216,16 +216,11 @@
     KMX_WCHAR str[LINESIZE];
 
     // KmnCompilerMessages::ERROR_NoTokensFound
-<<<<<<< HEAD
     msgproc_errors.clear();
-    str[0] = '\0';
+    u16cpy(str, u"");
     EXPECT_EQ(FALSE, ProcessBeginLine(&fileKeyboard, str));
     EXPECT_EQ(1, msgproc_errors.size());
     EXPECT_EQ(KmnCompilerMessages::ERROR_NoTokensFound, msgproc_errors[0].errorCode);
-=======
-    u16cpy(str, u"");
-    EXPECT_EQ(KmnCompilerMessages::ERROR_NoTokensFound, ProcessBeginLine(&fileKeyboard, str));
->>>>>>> e2356636
 
     // KmnCompilerMessages::ERROR_InvalidToken
     msgproc_errors.clear();
