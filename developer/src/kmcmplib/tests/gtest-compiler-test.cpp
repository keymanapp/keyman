#include <gtest/gtest.h>
#include "../include/kmcompx.h"
#include "../include/kmcmplibapi.h"
#include "../src/kmx_u16.h"
#include "../src/compfile.h"
#include "../src/CompilerErrors.h"
#include "../../common/include/kmn_compiler_errors.h"
#include "../../../../common/include/km_types.h"
#include "../../../../common/include/kmx_file.h"

PKMX_WCHAR strtowstr(PKMX_STR in);
PKMX_STR wstrtostr(PKMX_WCHAR in);
KMX_BOOL ProcessBeginLine(PFILE_KEYBOARD fk, PKMX_WCHAR p);
KMX_DWORD ValidateMatchNomatchOutput(PKMX_WCHAR p);
KMX_BOOL IsValidKeyboardVersion(KMX_WCHAR *dpString);
PKMX_WCHAR GetDelimitedString(PKMX_WCHAR *p, KMX_WCHAR const * Delimiters, KMX_WORD Flags);
int LineTokenType(PKMX_WCHAR *str);
KMX_DWORD GetXStringImpl(PKMX_WCHAR tstr, PFILE_KEYBOARD fk, PKMX_WCHAR str, KMX_WCHAR const * token,
  PKMX_WCHAR output, int max, int offset, PKMX_WCHAR *newp, int isUnicode
);
KMX_DWORD ProcessEthnologueStore(PKMX_WCHAR p);
KMX_DWORD GetRHS(PFILE_KEYBOARD fk, PKMX_WCHAR p, PKMX_WCHAR buf, int bufsize, int offset, int IsUnicode);
bool isIntegerWstring(PKMX_WCHAR p);
bool hasPreamble(std::u16string result);
KMX_DWORD ProcessKeyLineImpl(PFILE_KEYBOARD fk, PKMX_WCHAR str, KMX_BOOL IsUnicode, PKMX_WCHAR pklIn, PKMX_WCHAR pklKey, PKMX_WCHAR pklOut);

namespace kmcmp {
    extern int nErrors;
    extern int ErrChr;
    extern int BeginLine[4];
<<<<<<< HEAD
=======
    extern int CompileTarget;
    KMX_BOOL AddCompileWarning(char* buf);
>>>>>>> 15829a8e
}

class CompilerTest : public testing::Test {
    protected:
        FILE_KEYBOARD fileKeyboard;

    	CompilerTest() {}
	    ~CompilerTest() override {}
	    void SetUp() override {
            initGlobals();
            initFileKeyboard(fileKeyboard);
        }
	    void TearDown() override {
            deleteFileKeyboard(fileKeyboard);
        }

        void initGlobals() {
            kmcmp::msgproc = msgproc_collect;
            msgproc_errors.clear();
            kmcmp::nErrors = 0;
            kmcmp::ErrChr = 0;
            kmcmp::BeginLine[BEGIN_ANSI] = -1;
            kmcmp::BeginLine[BEGIN_UNICODE] = -1;
            kmcmp::BeginLine[BEGIN_NEWCONTEXT] = -1;
            kmcmp::BeginLine[BEGIN_POSTKEYSTROKE] = -1;
            kmcmp::CompileTarget = CKF_KEYMAN;
        }

        void initFileKeyboard(FILE_KEYBOARD &fk) {
            fk.KeyboardID        = 0;
            fk.version           = VERSION_90;
            fk.dpStoreArray      = nullptr;
            fk.dpGroupArray      = nullptr;
            fk.cxStoreArray      = 0;
            fk.cxGroupArray      = 0;
            fk.StartGroup[0]     = 0;
            fk.StartGroup[1]     = 0;
            fk.dwHotKey          = 0;
            fk.szName[0]         = u'\0';
            fk.szLanguageName[0] = u'\0';
            fk.szCopyright[0]    = u'\0';
            fk.szMessage[0]      = u'\0';
            fk.lpBitmap          = nullptr;
            fk.dwBitmapSize      = 0;
            fk.dwFlags           = 0;
            fk.currentGroup      = 0;
            fk.currentStore      = 0;
            fk.cxDeadKeyArray    = 0;
            fk.dpDeadKeyArray    = nullptr;
            fk.cxVKDictionary    = 0;
            fk.dpVKDictionary    = nullptr;
            fk.extra             = nullptr;
        }

        void initFileGroupArray(FILE_KEYBOARD &fk, KMX_BOOL fUsingKeys) {
            fk.dpGroupArray = new FILE_GROUP[1];
            fk.cxGroupArray = 1;

            fk.dpGroupArray->szName[0] = 0;
            fk.dpGroupArray->cxKeyArray = 0;
            fk.dpGroupArray->dpKeyArray = nullptr;
            fk.dpGroupArray->dpMatch = nullptr;
            fk.dpGroupArray->dpNoMatch = nullptr;
            fk.dpGroupArray->fUsingKeys = fUsingKeys;
            fk.dpGroupArray->fReadOnly = FALSE;
            fk.dpGroupArray->Line = 0;
        }

        void deleteFileKeyboard(FILE_KEYBOARD &fk) {
            if (fk.dpStoreArray)   { delete[] fk.dpStoreArray;   }
            if (fk.dpGroupArray)   { delete[] fk.dpGroupArray;   }
            if (fk.lpBitmap)       { delete   fk.lpBitmap;       }
            if (fk.dpDeadKeyArray) { delete[] fk.dpDeadKeyArray; }
            if (fk.dpVKDictionary) { delete   fk.dpVKDictionary; }
            if (fk.extra)          { delete   fk.extra;          }
        }

    public:
        static std::vector<KMCMP_COMPILER_RESULT_MESSAGE> msgproc_errors;

        static void msgproc_collect(const KMCMP_COMPILER_RESULT_MESSAGE &message, void* context) {
            msgproc_errors.push_back(message);
        }
};

std::vector<KMCMP_COMPILER_RESULT_MESSAGE> CompilerTest::msgproc_errors;

TEST_F(CompilerTest, strtowstr_test) {
    EXPECT_EQ(0, u16cmp(u"hello", strtowstr((PKMX_STR)"hello")));
    EXPECT_EQ(0, u16cmp(u"", strtowstr((PKMX_STR)"")));
};

TEST_F(CompilerTest, wstrtostr_test) {
    EXPECT_EQ(0, strcmp("hello", wstrtostr((PKMX_WCHAR)u"hello")));
    EXPECT_EQ(0, strcmp("", wstrtostr((PKMX_WCHAR)u"")));
};

// TEST_F(CompilerTest, AddCompileError_test) {
//     msgproc = msgproc_true_stub;
//     kmcmp::ErrChr = 0;

//     // SevFatal
//     EXPECT_EQ(0, kmcmp::nErrors);
//     EXPECT_EQ(SevFatal, KmnCompilerMessages::FATAL_CannotCreateTempfile & SevFatal);
//     EXPECT_TRUE(AddCompileError(KmnCompilerMessages::FATAL_CannotCreateTempfile));
//     EXPECT_EQ(1, kmcmp::nErrors);

//     // SevError
//     EXPECT_EQ(SevError, KmnCompilerMessages::ERROR_InvalidLayoutLine & SevError);
//     EXPECT_FALSE(AddCompileError(KmnCompilerMessages::ERROR_InvalidLayoutLine));
//     EXPECT_EQ(2, kmcmp::nErrors);

//     // Unknown
//     const KMX_DWORD UNKNOWN_ERROR = 0x00004FFF; // top of range ERROR
//     EXPECT_EQ(SevError, UNKNOWN_ERROR & SevError);
//     EXPECT_FALSE(AddCompileError(UNKNOWN_ERROR));
//     sprintf(expected, "Unknown error %x", UNKNOWN_ERROR);
//     EXPECT_EQ(3, kmcmp::nErrors);

//     // ErrChr
//     const int ERROR_CHAR_INDEX = 42;
//     kmcmp::ErrChr = ERROR_CHAR_INDEX ;
//     EXPECT_EQ(SevError, KmnCompilerMessages::ERROR_InvalidLayoutLine & SevError);
//     EXPECT_FALSE(AddCompileError(KmnCompilerMessages::ERROR_InvalidLayoutLine));
//     kmcmp::ErrChr = 0;
//     EXPECT_EQ(4, kmcmp::nErrors);

//     // msgproc returns FALSE
//     msgproc = msgproc_false_stub;
//     EXPECT_EQ(SevError, KmnCompilerMessages::ERROR_InvalidLayoutLine & SevError);
//     EXPECT_TRUE(AddCompileError(KmnCompilerMessages::ERROR_InvalidLayoutLine));
//     EXPECT_EQ(6, kmcmp::nErrors);
// };

TEST_F(CompilerTest, ProcessBeginLine_test) {
    KMX_WCHAR str[LINESIZE];

    // KmnCompilerMessages::ERROR_NoTokensFound
    msgproc_errors.clear();
    u16cpy(str, u"");
    EXPECT_EQ(FALSE, ProcessBeginLine(&fileKeyboard, str));
    EXPECT_EQ(1, msgproc_errors.size());
    EXPECT_EQ(KmnCompilerMessages::ERROR_NoTokensFound, msgproc_errors[0].errorCode);

    // KmnCompilerMessages::ERROR_InvalidToken
    msgproc_errors.clear();
    u16cpy(str, u"abc >");
    EXPECT_EQ(FALSE, ProcessBeginLine(&fileKeyboard, str));
    EXPECT_EQ(1, msgproc_errors.size());
    EXPECT_EQ(KmnCompilerMessages::ERROR_InvalidToken, msgproc_errors[0].errorCode);

    // KmnCompilerMessages::ERROR_RepeatedBegin, BEGIN_UNICODE
    msgproc_errors.clear();
    kmcmp::BeginLine[BEGIN_UNICODE] = 0; // not -1
    u16cpy(str, u" unicode>");
    EXPECT_EQ(FALSE, ProcessBeginLine(&fileKeyboard, str));
    EXPECT_EQ(1, msgproc_errors.size());
    EXPECT_EQ(KmnCompilerMessages::ERROR_RepeatedBegin, msgproc_errors[0].errorCode);
    kmcmp::BeginLine[BEGIN_UNICODE] = -1;

    // KmnCompilerMessages::ERROR_RepeatedBegin, BEGIN_ANSI
    msgproc_errors.clear();
    kmcmp::BeginLine[BEGIN_ANSI] = 0; // not -1
    u16cpy(str, u" ansi>");
    EXPECT_EQ(FALSE, ProcessBeginLine(&fileKeyboard, str));
    EXPECT_EQ(1, msgproc_errors.size());
    EXPECT_EQ(KmnCompilerMessages::ERROR_RepeatedBegin, msgproc_errors[0].errorCode);
    kmcmp::BeginLine[BEGIN_ANSI] = -1;

    // KmnCompilerMessages::ERROR_RepeatedBegin, BEGIN_NEWCONTEXT
    msgproc_errors.clear();
    kmcmp::BeginLine[BEGIN_NEWCONTEXT] = 0; // not -1
    u16cpy(str, u" newContext>");
    EXPECT_EQ(FALSE, ProcessBeginLine(&fileKeyboard, str));
    EXPECT_EQ(1, msgproc_errors.size());
    EXPECT_EQ(KmnCompilerMessages::ERROR_RepeatedBegin, msgproc_errors[0].errorCode);
    kmcmp::BeginLine[BEGIN_NEWCONTEXT] = -1;

    // KmnCompilerMessages::ERROR_RepeatedBegin, BEGIN_POSTKEYSTROKE
    msgproc_errors.clear();
    kmcmp::BeginLine[BEGIN_POSTKEYSTROKE] = 0; // not -1
    u16cpy(str, u" postKeystroke>");
    EXPECT_EQ(FALSE, ProcessBeginLine(&fileKeyboard, str));
    EXPECT_EQ(1, msgproc_errors.size());
    EXPECT_EQ(KmnCompilerMessages::ERROR_RepeatedBegin, msgproc_errors[0].errorCode);
    kmcmp::BeginLine[BEGIN_POSTKEYSTROKE] = -1;
};

TEST_F(CompilerTest, ValidateMatchNomatchOutput_test) {
    EXPECT_EQ(STATUS_Success, ValidateMatchNomatchOutput(NULL));
    EXPECT_EQ(STATUS_Success, ValidateMatchNomatchOutput((PKMX_WCHAR)u""));
    const KMX_WCHAR context[] = { 'a', 'b', 'c', UC_SENTINEL, CODE_CONTEXT, 'd', 'e', 'f', 0 };
    EXPECT_EQ(KmnCompilerMessages::ERROR_ContextAndIndexInvalidInMatchNomatch, ValidateMatchNomatchOutput((PKMX_WCHAR)context));
    const KMX_WCHAR contextex[] = { 'a', 'b', 'c', UC_SENTINEL, CODE_CONTEXTEX, 'd', 'e', 'f', 0 };
    EXPECT_EQ(KmnCompilerMessages::ERROR_ContextAndIndexInvalidInMatchNomatch, ValidateMatchNomatchOutput((PKMX_WCHAR)contextex));
    const KMX_WCHAR index[] = { 'a', 'b', 'c', UC_SENTINEL, CODE_INDEX, 'd', 'e', 'f', 0 };
    EXPECT_EQ(KmnCompilerMessages::ERROR_ContextAndIndexInvalidInMatchNomatch, ValidateMatchNomatchOutput((PKMX_WCHAR)index));
    const KMX_WCHAR sentinel[] = { 'a', 'b', 'c', UC_SENTINEL, 'd', 'e', 'f', 0 };
    EXPECT_EQ(STATUS_Success, ValidateMatchNomatchOutput((PKMX_WCHAR)sentinel));
};

// KMX_BOOL ParseLine(PFILE_KEYBOARD fk, PKMX_WCHAR str)
// KMX_BOOL ProcessGroupLine(PFILE_KEYBOARD fk, PKMX_WCHAR p)
// int kmcmp::cmpkeys(const void *key, const void *elem)
// KMX_BOOL ProcessGroupFinish(PFILE_KEYBOARD fk)
// KMX_BOOL ProcessStoreLine(PFILE_KEYBOARD fk, PKMX_WCHAR p)
// bool resizeStoreArray(PFILE_KEYBOARD fk)
// bool resizeKeyArray(PFILE_GROUP gp, int increment)
// KMX_BOOL AddStore(PFILE_KEYBOARD fk, KMX_DWORD SystemID, const KMX_WCHAR * str, KMX_DWORD *dwStoreID)
// KMX_DWORD AddDebugStore(PFILE_KEYBOARD fk, KMX_WCHAR const * str)
// KMX_BOOL ProcessSystemStore(PFILE_KEYBOARD fk, KMX_DWORD SystemID, PFILE_STORE sp)
// int GetCompileTargetsFromTargetsStore(const KMX_WCHAR* store)

TEST_F(CompilerTest, IsValidKeyboardVersion_test) {
    EXPECT_FALSE(IsValidKeyboardVersion((KMX_WCHAR *)u""));
    EXPECT_FALSE(IsValidKeyboardVersion((KMX_WCHAR *)u" "));
    EXPECT_FALSE(IsValidKeyboardVersion((KMX_WCHAR *)u"\t"));
    EXPECT_FALSE(IsValidKeyboardVersion((KMX_WCHAR *)u" 1.1"));
    EXPECT_TRUE(IsValidKeyboardVersion((KMX_WCHAR *)u"1.1"));
    EXPECT_TRUE(IsValidKeyboardVersion((KMX_WCHAR *)u"1.0"));
    EXPECT_FALSE(IsValidKeyboardVersion((KMX_WCHAR *)u"1."));
    EXPECT_TRUE(IsValidKeyboardVersion((KMX_WCHAR *)u"1.2.3"));
    EXPECT_FALSE(IsValidKeyboardVersion((KMX_WCHAR *)u"a"));
    EXPECT_FALSE(IsValidKeyboardVersion((KMX_WCHAR *)u"1.a"));
};

// KMX_DWORD kmcmp::AddCompilerVersionStore(PFILE_KEYBOARD fk)
// KMX_DWORD CheckStatementOffsets(PFILE_KEYBOARD fk, PFILE_GROUP gp, PKMX_WCHAR context, PKMX_WCHAR output, PKMX_WCHAR key)
// KMX_BOOL CheckContextStatementPositions(PKMX_WCHAR context)
// KMX_DWORD CheckUseStatementsInOutput(PKMX_WCHAR output)
// KMX_DWORD CheckVirtualKeysInOutput(PKMX_WCHAR output)
// KMX_DWORD InjectContextToReadonlyOutput(PKMX_WCHAR pklOut)
// KMX_DWORD CheckOutputIsReadonly(const PFILE_KEYBOARD fk, const PKMX_WCHAR output)
// KMX_DWORD ProcessKeyLine(PFILE_KEYBOARD fk, PKMX_WCHAR str, KMX_BOOL IsUnicode)

TEST_F(CompilerTest, ProcessKeyLineImpl_test) {
    initFileGroupArray(fileKeyboard, TRUE);

    PKMX_WCHAR pklIn, pklKey, pklOut;
    KMX_WCHAR str[128];

    pklIn  = new KMX_WCHAR[GLOBAL_BUFSIZE];
    pklKey = new KMX_WCHAR[GLOBAL_BUFSIZE];
    pklOut = new KMX_WCHAR[GLOBAL_BUFSIZE];

    // #11643: non-BMP characters do not makes sense for key codes
    u16cpy(str, u"+ 'A' > 'test'\n"); // baseline
    EXPECT_EQ(STATUS_Success, ProcessKeyLineImpl(&fileKeyboard, str, TRUE, pklIn, pklKey, pklOut));

    u16cpy(str, u"+ '\U00010000' > 'test'\n"); // surrogate pair
    EXPECT_EQ(KmnCompilerMessages::ERROR_NonBMPCharactersNotSupportedInKeySection, ProcessKeyLineImpl(&fileKeyboard, str, TRUE, pklIn, pklKey, pklOut));

    delete[] pklIn;
    delete[] pklKey;
    delete[] pklOut;

    // TODO: other tests for this function

}

// KMX_DWORD ExpandKp_ReplaceIndex(PFILE_KEYBOARD fk, PFILE_KEY k, KMX_DWORD keyIndex, int nAnyIndex)
// KMX_DWORD ExpandKp(PFILE_KEYBOARD fk, PFILE_KEY kpp, KMX_DWORD storeIndex)

TEST_F(CompilerTest, GetDelimitedString_test) {
    KMX_WCHAR str[LINESIZE];
    PKMX_WCHAR p = str;
    PKMX_WCHAR q = nullptr;

    // no open delimiter, cut spaces after open and before close delimiter
    u16cpy(str, u"");
    p = str;
    q = GetDelimitedString(&p, u"()", GDS_CUTLEAD | GDS_CUTFOLL);
    EXPECT_FALSE(q);

    // no close delimiter, cut spaces after open and before close delimiter
    u16cpy(str, u"(");
    p = str;
    q = GetDelimitedString(&p, u"()", GDS_CUTLEAD | GDS_CUTFOLL);
    EXPECT_FALSE(q);

    // no argument, cut spaces after open and before close delimiter
    u16cpy(str, u"()");
    p = str;
    q = GetDelimitedString(&p, u"()", GDS_CUTLEAD | GDS_CUTFOLL);
    EXPECT_EQ(0, u16cmp(u"", q));
    EXPECT_FALSE(*p);
    EXPECT_EQ(1, p-str); // deleted close delimiter

    // no argument, single space, no flags
    u16cpy(str, u"( )");
    p = str;
    q = GetDelimitedString(&p, u"()", 0x00);
    EXPECT_EQ(0, u16cmp(u" ", q));
    EXPECT_FALSE(*p);
    EXPECT_EQ(2, p-str); // deleted close delimiter

    // no argument, single space, cut spaces after open delimiter
    u16cpy(str, u"( )");
    p = str;
    q = GetDelimitedString(&p, u"()", GDS_CUTLEAD);
    EXPECT_EQ(0, u16cmp(u"", q));
    EXPECT_FALSE(*p);
    EXPECT_EQ(2, p-str); // deleted close delimiter

    // no argument, single space, cut spaces before close delimiter
    u16cpy(str, u"( )");
    p = str;
    q = GetDelimitedString(&p, u"()", GDS_CUTFOLL);
    EXPECT_EQ(0, u16cmp(u"", q));
    EXPECT_FALSE(*p);
    EXPECT_EQ(2, p-str); // deleted close delimiter

    // no argument, single space, cut spaces after open and before close delimiter
    u16cpy(str, u"( )");
    p = str;
    q = GetDelimitedString(&p, u"()", GDS_CUTLEAD | GDS_CUTFOLL);
    EXPECT_EQ(0, u16cmp(u"", q));
    EXPECT_FALSE(*p);
    EXPECT_EQ(2, p-str); // deleted close delimiter

    // no argument, two spaces, no flags
    u16cpy(str, u"(  )");
    p = str;
    q = GetDelimitedString(&p, u"()", 0x00);
    EXPECT_EQ(0, u16cmp(u"  ", q));
    EXPECT_FALSE(*p);
    EXPECT_EQ(3, p-str); // deleted close delimiter

    // no argument, two spaces, cut spaces after open delimiter
    u16cpy(str, u"(  )");
    p = str;
    q = GetDelimitedString(&p, u"()", GDS_CUTLEAD);
    EXPECT_EQ(0, u16cmp(u"", q));
    EXPECT_FALSE(*p);
    EXPECT_EQ(3, p-str); // deleted close delimiter

    // no argument, two spaces, cut spaces before close delimiter
    u16cpy(str, u"(  )");
    p = str;
    q = GetDelimitedString(&p, u"()", GDS_CUTFOLL);
    EXPECT_EQ(0, u16cmp(u"", q));
    EXPECT_FALSE(*p);
    EXPECT_EQ(3, p-str); // deleted close delimiter

    // no argument, two spaces, cut spaces after open and before close delimiter
    u16cpy(str, u"(  )");
    p = str;
    q = GetDelimitedString(&p, u"()", GDS_CUTLEAD | GDS_CUTFOLL);
    EXPECT_EQ(0, u16cmp(u"", q));
    EXPECT_FALSE(*p);
    EXPECT_EQ(3, p-str); // deleted close delimiter

    // single-character argument, cut spaces after open and before close delimiter, valid
    u16cpy(str, u"(b)");
    p = str;
    q = GetDelimitedString(&p, u"()", GDS_CUTLEAD | GDS_CUTFOLL);
    EXPECT_EQ(0, u16cmp(u"b", q));
    EXPECT_FALSE(*p);
    EXPECT_EQ(2, p-str); // deleted close delimiter

    // multi-character argument, cut spaces after open and before close delimiter, valid
    u16cpy(str, u"(abc)");
    p = str;
    q = GetDelimitedString(&p, u"()", GDS_CUTLEAD | GDS_CUTFOLL);
    EXPECT_EQ(0, u16cmp(u"abc", q));
    EXPECT_FALSE(*p);
    EXPECT_EQ(4, p-str); // deleted close delimiter

    // multi-word argument, cut spaces after open and before close delimiter, valid
    u16cpy(str, u"(abc def)");
    p = str;
    q = GetDelimitedString(&p, u"()", GDS_CUTLEAD | GDS_CUTFOLL);
    EXPECT_EQ(0, u16cmp(u"abc def", q));
    EXPECT_FALSE(*p);
    EXPECT_EQ(8, p-str); // deleted close delimiter

    // single-character argument, leading single space, cut spaces after open and before close delimiter, valid
    u16cpy(str, u" (b)");
    p = str;
    q = GetDelimitedString(&p, u"()", GDS_CUTLEAD | GDS_CUTFOLL);
    EXPECT_EQ(0, u16cmp(u"b", q));
    EXPECT_FALSE(*p);
    EXPECT_EQ(3, p-str); // deleted close delimiter

    // single-character argument, leading double space, cut open and close delimiter, valid
    u16cpy(str, u"  (b)");
    p = str;
    q = GetDelimitedString(&p, u"()", GDS_CUTLEAD | GDS_CUTFOLL);
    EXPECT_EQ(0, u16cmp(u"b", q));
    EXPECT_FALSE(*p);
    EXPECT_EQ(4, p-str); // deleted close delimiter

    // single-character argument, space before argument, cut spaces after open and before close delimiter, valid
    u16cpy(str, u"( b)");
    p = str;
    q = GetDelimitedString(&p, u"()", GDS_CUTLEAD | GDS_CUTFOLL);
    EXPECT_EQ(0, u16cmp(u"b", q));
    EXPECT_FALSE(*p);
    EXPECT_EQ(3, p-str); // deleted close delimiter

    // single-character argument, space before argument, no flags, valid
    u16cpy(str, u"( b)");
    p = str;
    q = GetDelimitedString(&p, u"()", 0x00);
    EXPECT_EQ(0, u16cmp(u" b", q));
    EXPECT_FALSE(*p);
    EXPECT_EQ(3, p-str); // deleted close delimiter

    // single-character argument, double space before argument, cut spaces after open and before close delimiter, valid
    u16cpy(str, u"(  b)");
    p = str;
    q = GetDelimitedString(&p, u"()", GDS_CUTLEAD | GDS_CUTFOLL);
    EXPECT_EQ(0, u16cmp(u"b", q));
    EXPECT_FALSE(*p);
    EXPECT_EQ(4, p-str); // deleted close delimiter

    // single-character argument, double space before argument, no flags, valid
    u16cpy(str, u"(  b)");
    p = str;
    q = GetDelimitedString(&p, u"()", 0x00);
    EXPECT_EQ(0, u16cmp(u"  b", q));
    EXPECT_FALSE(*p);
    EXPECT_EQ(4, p-str); // deleted close delimiter

    // single-character argument, space after argument, cut spaces after open and before close delimiter, valid
    u16cpy(str, u"(b )");
    p = str;
    q = GetDelimitedString(&p, u"()", GDS_CUTLEAD | GDS_CUTFOLL);
    EXPECT_EQ(0, u16cmp(u"b", q));
    EXPECT_FALSE(*p);
    EXPECT_EQ(3, p-str); // deleted close delimiter

    // single-character argument, space after argument, no flags, valid
    u16cpy(str, u"(b )");
    p = str;
    q = GetDelimitedString(&p, u"()", 0x00);
    EXPECT_EQ(0, u16cmp(u"b ", q));
    EXPECT_FALSE(*p);
    EXPECT_EQ(3, p-str); // deleted close delimiter

    // single-character argument, two spaces after argument, cut spaces after open and before close delimiter, valid
    u16cpy(str, u"(b  )");
    p = str;
    q = GetDelimitedString(&p, u"()", GDS_CUTLEAD | GDS_CUTFOLL);
    EXPECT_EQ(0, u16cmp(u"b", q));
    EXPECT_FALSE(*p);
    EXPECT_EQ(4, p-str); // deleted close delimiter

    // single-character argument, two spaces after argument, no flags, valid
    u16cpy(str, u"(b  )");
    p = str;
    q = GetDelimitedString(&p, u"()", 0x00);
    EXPECT_EQ(0, u16cmp(u"b  ", q));
    EXPECT_FALSE(*p);
    EXPECT_EQ(4, p-str); // deleted close delimiter

    // single-character argument, space after close delimiter, cut spaces after open and before close delimiter, valid
    u16cpy(str, u"(b) ");
    p = str;
    q = GetDelimitedString(&p, u"()", GDS_CUTLEAD | GDS_CUTFOLL);
    EXPECT_EQ(0, u16cmp(u"b", q));
    EXPECT_EQ(' ', *p);
    EXPECT_EQ(3, p-str); // space after the close delimiter

    // single-character argument, two spaces after close delimiter, cut spaces after open and before close delimiter, valid
    u16cpy(str, u"(b)  ");
    p = str;
    q = GetDelimitedString(&p, u"()", GDS_CUTLEAD | GDS_CUTFOLL);
    EXPECT_EQ(0, u16cmp(u"b", q));
    EXPECT_EQ(' ', *p);
    EXPECT_EQ(4, p-str); // last space after the close delimiter

    // single-character argument, two spaces after argument and two spaces after close delimiter,
    // cut spaces after open and before close delimiter, valid
    u16cpy(str, u"(b  )  ");
    p = str;
    q = GetDelimitedString(&p, u"()", GDS_CUTLEAD | GDS_CUTFOLL);
    EXPECT_EQ(0, u16cmp(u"b", q));
    EXPECT_EQ(' ', *p);
    EXPECT_EQ(6, p-str); // last space after the close delimiter

    // single-character argument, two spaces after argument and two spaces after close delimiter, no flags, valid
    u16cpy(str, u"(b  )  ");
    p = str;
    q = GetDelimitedString(&p, u"()", 0x00);
    EXPECT_EQ(0, u16cmp(u"b  ", q));
    EXPECT_EQ(' ', *p);
    EXPECT_EQ(6, p-str); // last space after the close delimiter

    // single-character argument, two spaces and text after close delimiter, cut spaces after open and before close delimiter, valid
    u16cpy(str, u"(b)  def");
    p = str;
    q = GetDelimitedString(&p, u"()", GDS_CUTLEAD | GDS_CUTFOLL);
    EXPECT_EQ(0, u16cmp(u"b", q));
    EXPECT_EQ('d', *p);
    EXPECT_EQ(5, p-str); // first text character after the close delimiter

    // single-character argument, two spaces and text after close delimiter, no flags, valid
    u16cpy(str, u"(b)  def");
    p = str;
    q = GetDelimitedString(&p, u"()", 0x00);
    EXPECT_EQ(0, u16cmp(u"b", q));
    EXPECT_EQ('d', *p);
    EXPECT_EQ(5, p-str); // first text character after the close delimiter
}

// LinePrefixType GetLinePrefixType(PKMX_WCHAR *p)

TEST_F(CompilerTest, LineTokenType_test) {
    KMX_WCHAR str[LINESIZE];
    PKMX_WCHAR p = nullptr;

    // T_BLANK, lptOther, empty string
    u16cpy(str, u"");
    p = str;
    EXPECT_EQ(T_BLANK, LineTokenType(&p));

    // T_BLANK, lptOther, one space
    u16cpy(str, u" ");
    p = str;
    EXPECT_EQ(T_BLANK, LineTokenType(&p));

    // T_BLANK, mismatched prefix, CKF_KEYMAN, lptKeymanWebOnly
    u16cpy(str, u"$keymanweb:");
    p = str;
    kmcmp::CompileTarget = CKF_KEYMAN;
    EXPECT_EQ(T_BLANK, LineTokenType(&p));

    // T_BLANK, mismatched prefix, CKF_KEYMANWEB, lptKeymanOnly
    u16cpy(str, u"$keymanonly:");
    p = str;
    kmcmp::CompileTarget = CKF_KEYMANWEB;
    EXPECT_EQ(T_BLANK, LineTokenType(&p));

    // T_BLANK, nothing after prefix
    u16cpy(str, u"$keyman:");
    p = str;
    kmcmp::CompileTarget = CKF_KEYMAN;
    EXPECT_EQ(T_BLANK, LineTokenType(&p));

    // T_STORE (=T_W_START)
    u16cpy(str, u"store(b)");
    p = str;
    EXPECT_EQ(T_STORE, LineTokenType(&p));
    EXPECT_EQ(u16len(u"store"), p - str);
    EXPECT_TRUE(!u16cmp(p, u"(b)"));

    // T_BITMAPS (=T_W_END)
    u16cpy(str, u"bitmaps \"b\"");
    p = str;
    EXPECT_EQ(T_BITMAPS, LineTokenType(&p));
    EXPECT_EQ(u16len(u"bitmaps "), p - str);
    EXPECT_TRUE(!u16cmp(p, u"\"b\""));

    // T_STORE, preceeded by one space
    u16cpy(str, u" store(b)");
    p = str;
    EXPECT_EQ(T_STORE, LineTokenType(&p));
    EXPECT_EQ(u16len(u" store"), p - str);
    EXPECT_TRUE(!u16cmp(p, u"(b)"));

    // T_STORE, preceeded by two spaces
    u16cpy(str, u"  store(b)");
    p = str;
    EXPECT_EQ(T_STORE, LineTokenType(&p));
    EXPECT_EQ(u16len(u"  store"), p - str);
    EXPECT_TRUE(!u16cmp(p, u"(b)"));

    // T_STORE, followed by one space
    u16cpy(str, u"store (b)");
    p = str;
    EXPECT_EQ(T_STORE, LineTokenType(&p));
    EXPECT_EQ(u16len(u"store "), p - str);
    EXPECT_TRUE(!u16cmp(p, u"(b)"));

    // T_STORE, followed by two spaces
    u16cpy(str, u"store  (b)");
    p = str;
    EXPECT_EQ(T_STORE, LineTokenType(&p));
    EXPECT_EQ(u16len(u"store  "), p - str);
    EXPECT_TRUE(!u16cmp(p, u"(b)"));

    // T_COMMENT
    u16cpy(str, u"c ");
    p = str;
    EXPECT_EQ(T_COMMENT, LineTokenType(&p));
    EXPECT_EQ(0, p - str);

    // comment without following space ... potential bug, but ReadLine() currently ensures following space
    u16cpy(str, u"c");
    p = str;
    EXPECT_EQ(T_UNKNOWN, LineTokenType(&p));
    EXPECT_EQ(0, p - str);

    // T_KEYTOKEY
    u16cpy(str, u"abc");
    p = str;
    EXPECT_EQ(T_KEYTOKEY, LineTokenType(&p));
    EXPECT_EQ(0, p - str);

     // T_UNKNOWN
    u16cpy(str, u"z");
    p = str;
    EXPECT_EQ(T_UNKNOWN, LineTokenType(&p));
    EXPECT_EQ(0, p - str);
}

// KMX_BOOL StrValidChrs(PKMX_WCHAR q, KMX_WCHAR const * chrs)
// KMX_DWORD GetXString(PFILE_KEYBOARD fk, PKMX_WCHAR str, KMX_WCHAR const * token,
//  PKMX_WCHAR output, int max, int offset, PKMX_WCHAR *newp, int /*isVKey*/, int isUnicode
// )

TEST_F(CompilerTest, GetXStringImpl_test) {
    KMX_WCHAR tstr[128];
    KMX_WCHAR str[LINESIZE];
    KMX_WCHAR output[GLOBAL_BUFSIZE];
    PKMX_WCHAR newp  = nullptr;
    KMX_WCHAR token[128];

    // KmnCompilerMessages::FATAL_BufferOverflow, max=0
    EXPECT_EQ(KmnCompilerMessages::FATAL_BufferOverflow, GetXStringImpl(tstr, &fileKeyboard, str, u"", output, 0, 0, &newp, FALSE));

    // STATUS_Success, no token
    u16cpy(str, u"");
    EXPECT_EQ(STATUS_Success, GetXStringImpl(tstr, &fileKeyboard, str, u"", output, 80, 0, &newp, FALSE));

    // KmnCompilerMessages::ERROR_NoTokensFound, empty
    u16cpy(str, u"");
    u16cpy(token, u"c");
    EXPECT_EQ(KmnCompilerMessages::ERROR_NoTokensFound, GetXStringImpl(tstr, &fileKeyboard, str,token, output, 80, 0, &newp, FALSE));

    // KmnCompilerMessages::ERROR_NoTokensFound, whitespace
    u16cpy(str, u" ");
    u16cpy(token, u"c");
    EXPECT_EQ(KmnCompilerMessages::ERROR_NoTokensFound, GetXStringImpl(tstr, &fileKeyboard, str, token, output, 80, 0, &newp, FALSE));
}

// tests strings starting with 'x' or 'd'
TEST_F(CompilerTest, GetXStringImpl_type_xd_test) {
    KMX_WCHAR tstr[128];
    KMX_WCHAR str[LINESIZE];
    KMX_WCHAR output[GLOBAL_BUFSIZE];
    PKMX_WCHAR newp = nullptr;

    // hex 32-bit
    u16cpy(str, u"x10330"); // Gothic A
    EXPECT_EQ(STATUS_Success, GetXStringImpl(tstr, &fileKeyboard, str, u"", output, 80, 0, &newp, FALSE));
    const KMX_WCHAR tstr_GothicA[] = { 0xD800, 0xDF30, 0 }; // see UTF32ToUTF16
    EXPECT_EQ(0, u16cmp(tstr_GothicA, tstr));

    // decimal 8-bit
    u16cpy(str, u"d18");
    EXPECT_EQ(STATUS_Success, GetXStringImpl(tstr, &fileKeyboard, str, u"", output, 80, 0, &newp, FALSE));
    EXPECT_EQ(0, u16cmp(u"\u0012", tstr));

    // hex capital 8-bit
    u16cpy(str, u"X12");
    EXPECT_EQ(STATUS_Success, GetXStringImpl(tstr, &fileKeyboard, str, u"", output, 80, 0, &newp, FALSE));
    EXPECT_EQ(0, u16cmp(u"\u0012", tstr));

    // hex 32-bit, KmnCompilerMessages::ERROR_InvalidCharacter
    u16cpy(str, u"x110000");
    EXPECT_EQ(KmnCompilerMessages::ERROR_InvalidCharacter, GetXStringImpl(tstr, &fileKeyboard, str, u"", output, 80, 0, &newp, FALSE));

    // dk, valid
    u16cpy(str, u"dk(A)");
    EXPECT_EQ(0, (int)fileKeyboard.cxDeadKeyArray);
    EXPECT_EQ(STATUS_Success, GetXStringImpl(tstr, &fileKeyboard, str, u"", output, 80, 0, &newp, FALSE));
    const KMX_WCHAR tstr_dk_valid[] = { UC_SENTINEL, CODE_DEADKEY, 1, 0 }; // setup deadkeys
    EXPECT_EQ(0, u16cmp(tstr_dk_valid, tstr));
    fileKeyboard.cxDeadKeyArray = 0;

    // deadkey, valid
    u16cpy(str, u"deadkey(A)");
    EXPECT_EQ(0, (int)fileKeyboard.cxDeadKeyArray);
    EXPECT_EQ(STATUS_Success, GetXStringImpl(tstr, &fileKeyboard, str, u"", output, 80, 0, &newp, FALSE));
    const KMX_WCHAR tstr_deadkey_valid[] = { UC_SENTINEL, CODE_DEADKEY, 1, 0 }; // setup deadkeys
    EXPECT_EQ(0, u16cmp(tstr_deadkey_valid, tstr));
    fileKeyboard.cxDeadKeyArray = 0;

    // dk, KmnCompilerMessages::ERROR_InvalidDeadkey, bad character
    u16cpy(str, u"dk(%)");
    EXPECT_EQ(KmnCompilerMessages::ERROR_InvalidDeadkey, GetXStringImpl(tstr, &fileKeyboard, str, u"", output, 80, 0, &newp, FALSE));

    // dk, KmnCompilerMessages::ERROR_InvalidDeadkey, no close delimiter => NULL
    u16cpy(str, u"dk(");
    EXPECT_EQ(KmnCompilerMessages::ERROR_InvalidDeadkey, GetXStringImpl(tstr, &fileKeyboard, str, u"", output, 80, 0, &newp, FALSE));

    // dk, KmnCompilerMessages::ERROR_InvalidDeadkey, empty delimiters => empty string
    u16cpy(str, u"dk()");
    EXPECT_EQ(KmnCompilerMessages::ERROR_InvalidDeadkey, GetXStringImpl(tstr, &fileKeyboard, str, u"", output, 80, 0, &newp, FALSE));
}

// tests strings starting with double quote
TEST_F(CompilerTest, GetXStringImpl_type_double_quote_test) {
    KMX_WCHAR tstr[128];
    KMX_WCHAR str[LINESIZE];
    KMX_WCHAR output[GLOBAL_BUFSIZE];
    PKMX_WCHAR newp = nullptr;

    // valid
    u16cpy(str, u"\"abc\"");
    EXPECT_EQ(STATUS_Success, GetXStringImpl(tstr, &fileKeyboard, str, u"", output, 80, 0, &newp, FALSE));
    EXPECT_EQ(0, u16cmp(u"abc", tstr));

    // KmnCompilerMessages::ERROR_UnterminatedString
    u16cpy(str, u"\"abc");
    EXPECT_EQ(KmnCompilerMessages::ERROR_UnterminatedString, GetXStringImpl(tstr, &fileKeyboard, str, u"", output, 80, 0, &newp, FALSE));

    // KmnCompilerMessages::ERROR_ExtendedStringTooLong
    u16cpy(str, u"\"abc\"");
    EXPECT_EQ(KmnCompilerMessages::ERROR_ExtendedStringTooLong, GetXStringImpl(tstr, &fileKeyboard, str, u"", output, 2, 0, &newp, FALSE)); // max reduced to force error

    // KmnCompilerMessages::ERROR_StringInVirtualKeySection *** TODO ***
}

// tests strings starting with single quote
TEST_F(CompilerTest, GetXStringImpl_type_single_quote_test) {
    KMX_WCHAR tstr[128];
    KMX_WCHAR str[LINESIZE];
    KMX_WCHAR output[GLOBAL_BUFSIZE];
    PKMX_WCHAR newp = nullptr;

    // valid
    u16cpy(str, u"\'abc\'");
    EXPECT_EQ(STATUS_Success, GetXStringImpl(tstr, &fileKeyboard, str, u"", output, 80, 0, &newp, FALSE));
    EXPECT_EQ(0, u16cmp(u"abc", tstr));

    // KmnCompilerMessages::ERROR_UnterminatedString
    u16cpy(str, u"\'abc");
    EXPECT_EQ(KmnCompilerMessages::ERROR_UnterminatedString, GetXStringImpl(tstr, &fileKeyboard, str, u"", output, 80, 0, &newp, FALSE));

    // KmnCompilerMessages::ERROR_ExtendedStringTooLong
    u16cpy(str, u"\'abc\'");
    EXPECT_EQ(KmnCompilerMessages::ERROR_ExtendedStringTooLong, GetXStringImpl(tstr, &fileKeyboard, str, u"", output, 2, 0, &newp, FALSE)); // max reduced to force error

    // KmnCompilerMessages::ERROR_StringInVirtualKeySection *** TODO ***
}

// tests strings starting with 'a'
TEST_F(CompilerTest, GetXStringImpl_type_a_test) {
    KMX_WCHAR tstr[128];
    KMX_WCHAR str[LINESIZE];
    KMX_WCHAR output[GLOBAL_BUFSIZE];
    PKMX_WCHAR newp = nullptr;
    PFILE_STORE file_store = new FILE_STORE[100];
    fileKeyboard.cxStoreArray = 3u;
    fileKeyboard.dpStoreArray = file_store;
    u16cpy(file_store[0].szName, u"a");
    u16cpy(file_store[1].szName, u"b");
    u16cpy(file_store[2].szName, u"c");

    // CERR_InvalidToken
    u16cpy(str, u"abc");
    EXPECT_EQ(CERR_InvalidToken, GetXStringImpl(tstr, &fileKeyboard, str, u"", output, 80, 0, &newp, FALSE));

    // CERR_AnyInVirtualKeySection *** TODO ***

    // CERR_InvalidAny, no close delimiter => NULL
    u16cpy(str, u"any(");
    EXPECT_EQ(CERR_InvalidAny, GetXStringImpl(tstr, &fileKeyboard, str, u"", output, 80, 0, &newp, FALSE));

    // CERR_InvalidAny, empty delimiters => empty string
    u16cpy(str, u"any()");
    EXPECT_EQ(CERR_InvalidAny, GetXStringImpl(tstr, &fileKeyboard, str, u"", output, 80, 0, &newp, FALSE));

    // CERR_InvalidAny, space in delimiters (see I11814, I11937, #11910, #11894, #11938)
    u16cpy(str, u"any( )");
    EXPECT_EQ(CERR_InvalidAny, GetXStringImpl(tstr, &fileKeyboard, str, u"", output, 80, 0, &newp, FALSE));

    // CERR_StoreDoesNotExist
    u16cpy(str, u"any(d)");
    EXPECT_EQ(CERR_StoreDoesNotExist, GetXStringImpl(tstr, &fileKeyboard, str, u"", output, 80, 0, &newp, FALSE));

    // CERR_StoreDoesNotExist, space before store
    u16cpy(str, u"any( d)");
    EXPECT_EQ(CERR_StoreDoesNotExist, GetXStringImpl(tstr, &fileKeyboard, str, u"", output, 80, 0, &newp, FALSE));

    // CERR_StoreDoesNotExist, space after store
    u16cpy(str, u"any(d )");
    EXPECT_EQ(CERR_StoreDoesNotExist, GetXStringImpl(tstr, &fileKeyboard, str, u"", output, 80, 0, &newp, FALSE));

    // CERR_ZeroLengthString
    u16cpy(str, u"any(b)");
    file_store[1].dpString = (PKMX_WCHAR)u"";
    EXPECT_EQ(CERR_ZeroLengthString, GetXStringImpl(tstr, &fileKeyboard, str, u"", output, 80, 0, &newp, FALSE));

    // valid
    u16cpy(str, u"any(b)");
    file_store[1].dpString = (PKMX_WCHAR)u"abc"; // non-empty
    EXPECT_EQ(CERR_None, GetXStringImpl(tstr, &fileKeyboard, str, u"", output, 80, 0, &newp, FALSE));
    const KMX_WCHAR tstr_any_valid[] = { UC_SENTINEL, CODE_ANY, 2, 0 };
    EXPECT_EQ(0, u16cmp(tstr_any_valid, tstr));

    // space before store, valid
    u16cpy(str, u"any( b)");
    file_store[1].dpString = (PKMX_WCHAR)u"abc"; // non-empty
    EXPECT_EQ(CERR_None, GetXStringImpl(tstr, &fileKeyboard, str, u"", output, 80, 0, &newp, FALSE));
    const KMX_WCHAR tstr_any_space_before_valid[] = { UC_SENTINEL, CODE_ANY, 2, 0 };
    EXPECT_EQ(0, u16cmp(tstr_any_space_before_valid, tstr));

    // space after store, valid (see I11937, #11938)
    u16cpy(str, u"any(b )");
    file_store[1].dpString = (PKMX_WCHAR)u"abc"; // non-empty
    EXPECT_EQ(CERR_None, GetXStringImpl(tstr, &fileKeyboard, str, u"", output, 80, 0, &newp, FALSE));
    const KMX_WCHAR tstr_any_space_after_valid[] = { UC_SENTINEL, CODE_ANY, 2, 0 };
    EXPECT_EQ(0, u16cmp(tstr_any_space_after_valid, tstr));
}

// tests strings starting with 'b'
TEST_F(CompilerTest, GetXStringImpl_type_b_test) {
    KMX_WCHAR tstr[128];
    fileKeyboard.version = VERSION_90;
    KMX_WCHAR str[LINESIZE];
    KMX_WCHAR output[GLOBAL_BUFSIZE];
    PKMX_WCHAR newp = nullptr;

    // CERR_InvalidToken
    u16cpy(str, u"bcd");
    EXPECT_EQ(CERR_InvalidToken, GetXStringImpl(tstr, &fileKeyboard, str, u"", output, 80, 0, &newp, FALSE));

    // beep, CERR_BeepInVirtualKeySection *** TODO ***

    // beep, valid
    u16cpy(str, u"beep");
    EXPECT_EQ(CERR_None, GetXStringImpl(tstr, &fileKeyboard, str, u"", output, 80, 0, &newp, FALSE));
    const KMX_WCHAR tstr_beep_valid[] = { UC_SENTINEL, CODE_BEEP, 0 };
    EXPECT_EQ(0, u16cmp(tstr_beep_valid, tstr));

    // baselayout, CERR_90FeatureOnly_IfSystemStores
    fileKeyboard.version = VERSION_80;
    fileKeyboard.dwFlags = 0u;
    u16cpy(str, u"baselayout");
    EXPECT_EQ(CERR_90FeatureOnly_IfSystemStores, GetXStringImpl(tstr, &fileKeyboard, str, u"", output, 80, 0, &newp, FALSE));
    fileKeyboard.version = VERSION_90;

    // baselayout, CERR_InvalidInVirtualKeySection *** TODO ***

    // baselayout, no close delimiter => NULL
    fileKeyboard.version = VERSION_90;
    u16cpy(str, u"baselayout(");
    EXPECT_EQ(CERR_InvalidToken, GetXStringImpl(tstr, &fileKeyboard, str, u"", output, 80, 0, &newp, FALSE));

    // baselayout, empty delimiters => empty string
    fileKeyboard.version = VERSION_90;
    u16cpy(str, u"baselayout()");
    EXPECT_EQ(CERR_InvalidToken, GetXStringImpl(tstr, &fileKeyboard, str, u"", output, 80, 0, &newp, FALSE));

    // baselayout, space in delimiters (see I11814, I11937, #11910, #11894, #11938)
    fileKeyboard.version = VERSION_90;
    u16cpy(str, u"baselayout( )");
    EXPECT_EQ(CERR_InvalidToken, GetXStringImpl(tstr, &fileKeyboard, str, u"", output, 80, 0, &newp, FALSE));

    // baselayout, CERR_InvalidToken from process_baselayout
    fileKeyboard.version = VERSION_90;
    u16cpy(str, u"baselayout(abc)");
    EXPECT_EQ(CERR_InvalidToken, GetXStringImpl(tstr, &fileKeyboard, str, u"", output, 80, 0, &newp, FALSE));

    // baselayout, valid
    fileKeyboard.version = VERSION_90;
    fileKeyboard.cxStoreArray = 0;
    fileKeyboard.dpStoreArray = nullptr;
    u16cpy(str, u"baselayout(beep)");
    EXPECT_EQ(CERR_None, GetXStringImpl(tstr, &fileKeyboard, str, u"", output, 80, 0, &newp, FALSE));
    const KMX_WCHAR tstr_baselayout_valid[] = { UC_SENTINEL, CODE_IFSYSTEMSTORE, TSS_BASELAYOUT+1, 2, 1, 0 };
    EXPECT_EQ(0, u16cmp(tstr_baselayout_valid, tstr));

    // baselayout, space before argument, valid
    fileKeyboard.version = VERSION_90;
    fileKeyboard.cxStoreArray = 0;
    fileKeyboard.dpStoreArray = nullptr;
    u16cpy(str, u"baselayout( beep)");
    EXPECT_EQ(CERR_None, GetXStringImpl(tstr, &fileKeyboard, str, u"", output, 80, 0, &newp, FALSE));
    const KMX_WCHAR tstr_baselayout_space_before_valid[] = { UC_SENTINEL, CODE_IFSYSTEMSTORE, TSS_BASELAYOUT+1, 2, 1, 0 };
    EXPECT_EQ(0, u16cmp(tstr_baselayout_space_before_valid, tstr));

    // baselayout, space after argument, valid (see I11937, #11938)
    fileKeyboard.version = VERSION_90;
    fileKeyboard.cxStoreArray = 0;
    fileKeyboard.dpStoreArray = nullptr;
    u16cpy(str, u"baselayout(beep )");
    EXPECT_EQ(CERR_None, GetXStringImpl(tstr, &fileKeyboard, str, u"", output, 80, 0, &newp, FALSE));
    const KMX_WCHAR tstr_baselayout_space_after_valid[] = { UC_SENTINEL, CODE_IFSYSTEMSTORE, TSS_BASELAYOUT+1, 2, 1, 0 };
    EXPECT_EQ(0, u16cmp(tstr_baselayout_space_after_valid, tstr));
}

// tests strings starting with 'i'
TEST_F(CompilerTest, GetXStringImpl_type_i_test) {
    KMX_WCHAR tstr[128];
    fileKeyboard.version = VERSION_80;
    KMX_WCHAR str[LINESIZE];
    KMX_WCHAR output[GLOBAL_BUFSIZE];
    PKMX_WCHAR newp = nullptr;
    PFILE_STORE option = new FILE_STORE[100];
    fileKeyboard.cxStoreArray = 3u;
    fileKeyboard.dpStoreArray = option;
    u16cpy(option[0].szName, u"a");
    u16cpy(option[1].szName, u"b");
    u16cpy(option[2].szName, u"c");

    // CERR_InvalidToken
    u16cpy(str, u"ijk");
    EXPECT_EQ(CERR_InvalidToken, GetXStringImpl(tstr, &fileKeyboard, str, u"", output, 80, 0, &newp, FALSE));

    // if, CERR_80FeatureOnly
    fileKeyboard.version = VERSION_70;
    fileKeyboard.dwFlags = 0u;
    u16cpy(str, u"if");
    EXPECT_EQ(CERR_80FeatureOnly, GetXStringImpl(tstr, &fileKeyboard, str, u"", output, 80, 0, &newp, FALSE));
    fileKeyboard.version = VERSION_80;

    // if, CERR_InvalidInVirtualKeySection *** TODO ***

    // if, no close delimiter => NULL
    fileKeyboard.version = VERSION_80;
    u16cpy(str, u"if(");
    EXPECT_EQ(CERR_InvalidIf, GetXStringImpl(tstr, &fileKeyboard, str, u"", output, 80, 0, &newp, FALSE));

    // if, empty delimiters => empty string
    fileKeyboard.version = VERSION_80;
    fileKeyboard.dwFlags = 0u;
    u16cpy(str, u"if()");
    EXPECT_EQ(CERR_InvalidIf, GetXStringImpl(tstr, &fileKeyboard, str, u"", output, 80, 0, &newp, FALSE));

    // if, space in delimiters (see I11814, I11937, #11910, #11894, #11938)
    fileKeyboard.version = VERSION_80;
    fileKeyboard.dwFlags = 0u;
    u16cpy(str, u"if( )");
    EXPECT_EQ(CERR_InvalidIf, GetXStringImpl(tstr, &fileKeyboard, str, u"", output, 80, 0, &newp, FALSE));

    // if, invalid
    fileKeyboard.version = VERSION_80;
    u16cpy(str, u"if(abc)");
    EXPECT_EQ(CERR_InvalidIf, GetXStringImpl(tstr, &fileKeyboard, str, u"", output, 80, 0, &newp, FALSE));

    // if, CERR_90FeatureOnly_IfSystemStores
    fileKeyboard.version = VERSION_80;
    u16cpy(str, u"if(&BITMAP=)");
    EXPECT_EQ(CERR_90FeatureOnly_IfSystemStores, GetXStringImpl(tstr, &fileKeyboard, str, u"", output, 80, 0, &newp, FALSE));

    // if, CERR_IfSystemStore_NotFound
    fileKeyboard.version = VERSION_90;
    u16cpy(str, u"if(&abc=)");
    EXPECT_EQ(CERR_IfSystemStore_NotFound, GetXStringImpl(tstr, &fileKeyboard, str, u"", output, 80, 0, &newp, FALSE));

    // if, system store, equal, valid
    fileKeyboard.version = VERSION_90;
    fileKeyboard.cxStoreArray = 3u;
    u16cpy(str, u"if(&BITMAP=beep)");
    EXPECT_EQ(CERR_None, GetXStringImpl(tstr, &fileKeyboard, str, u"", output, 80, 0, &newp, FALSE));
    const KMX_WCHAR tstr_if_equal_system_store_valid[] = { UC_SENTINEL, CODE_IFSYSTEMSTORE, 2, 2, 4, 0 };
    EXPECT_EQ(0, u16cmp(tstr_if_equal_system_store_valid, tstr));

    // if, system store, not equal, valid
    fileKeyboard.version = VERSION_90;
    fileKeyboard.cxStoreArray = 3u;
    u16cpy(str, u"if(&BITMAP!=beep)");
    EXPECT_EQ(CERR_None, GetXStringImpl(tstr, &fileKeyboard, str, u"", output, 80, 0, &newp, FALSE));
    const KMX_WCHAR tstr_if_not_equal_system_store_valid[] = { UC_SENTINEL, CODE_IFSYSTEMSTORE, 2, 1, 4, 0 };
    EXPECT_EQ(0, u16cmp(tstr_if_not_equal_system_store_valid, tstr));

    // if, option, CERR_StoreDoesNotExist
    fileKeyboard.version = VERSION_80;
    u16cpy(str, u"if(d=beep)");
    EXPECT_EQ(CERR_StoreDoesNotExist, GetXStringImpl(tstr, &fileKeyboard, str, u"", output, 80, 0, &newp, FALSE));

    // if, option, equal, valid
    fileKeyboard.version = VERSION_80;
    fileKeyboard.cxStoreArray = 3u;
    fileKeyboard.dpStoreArray = option;
    option[1].fIsOption = TRUE;
    u16cpy(str, u"if(b=beep)");
    EXPECT_EQ(CERR_None, GetXStringImpl(tstr, &fileKeyboard, str, u"", output, 80, 0, &newp, FALSE));
    const KMX_WCHAR tstr_if_option_valid[] = { UC_SENTINEL, CODE_IFOPT, 2, 2, 4, 0 };
    EXPECT_EQ(0, u16cmp(tstr_if_option_valid, tstr));

    // if, option, equal, space before assign, valid
    fileKeyboard.version = VERSION_80;
    fileKeyboard.cxStoreArray = 3u;
    fileKeyboard.dpStoreArray = option;
    option[1].fIsOption = TRUE;
    u16cpy(str, u"if(b =beep)");
    EXPECT_EQ(CERR_None, GetXStringImpl(tstr, &fileKeyboard, str, u"", output, 80, 0, &newp, FALSE));
    const KMX_WCHAR tstr_if_option_space_before_assign_valid[] = { UC_SENTINEL, CODE_IFOPT, 2, 2, 4, 0 };
    EXPECT_EQ(0, u16cmp(tstr_if_option_space_before_assign_valid, tstr));

    // if, option, equal, space before rhs, valid
    fileKeyboard.version = VERSION_80;
    fileKeyboard.cxStoreArray = 3u;
    fileKeyboard.dpStoreArray = option;
    option[1].fIsOption = TRUE;
    u16cpy(str, u"if(b= beep)");
    EXPECT_EQ(CERR_None, GetXStringImpl(tstr, &fileKeyboard, str, u"", output, 80, 0, &newp, FALSE));
    const KMX_WCHAR tstr_if_option_space_before_rhs_valid[] = { UC_SENTINEL, CODE_IFOPT, 2, 2, 4, 0 };
    EXPECT_EQ(0, u16cmp(tstr_if_option_space_before_rhs_valid, tstr));

    // if, option, equal, space after rhs, valid (see I11937, #11938)
    fileKeyboard.version = VERSION_80;
    fileKeyboard.cxStoreArray = 3u;
    fileKeyboard.dpStoreArray = option;
    option[1].fIsOption = TRUE;
    u16cpy(str, u"if(b=beep )");
    EXPECT_EQ(CERR_None, GetXStringImpl(tstr, &fileKeyboard, str, u"", output, 80, 0, &newp, FALSE));
    const KMX_WCHAR tstr_if_option_space_after_rhs_valid[] = { UC_SENTINEL, CODE_IFOPT, 2, 2, 4, 0 };
    EXPECT_EQ(0, u16cmp(tstr_if_option_space_after_rhs_valid, tstr));

    delete[] option;
    PFILE_STORE file_store = new FILE_STORE[100];
    fileKeyboard.cxStoreArray = 3u;
    fileKeyboard.dpStoreArray = file_store;
    file_store[1].fIsStore = TRUE;
    u16cpy(file_store[0].szName, u"a");
    u16cpy(file_store[1].szName, u"b");
    u16cpy(file_store[2].szName, u"c");

    // index, KmnCompilerMessages::ERROR_InvalidInVirtualKeySection *** TODO ***

    // index, no close delimiter => NULL
    u16cpy(str, u"index(");
    EXPECT_EQ(KmnCompilerMessages::ERROR_InvalidIndex, GetXStringImpl(tstr, &fileKeyboard, str, u"", output, 80, 0, &newp, FALSE));

    // index, empty delimiters => empty string
    u16cpy(str, u"index()");
    EXPECT_EQ(KmnCompilerMessages::ERROR_InvalidIndex, GetXStringImpl(tstr, &fileKeyboard, str, u"", output, 80, 0, &newp, FALSE));

    // index, space in delimiters (see I11814, I11937, #11910, #11894, #11938)
    u16cpy(str, u"index( )");
    EXPECT_EQ(KmnCompilerMessages::ERROR_InvalidIndex, GetXStringImpl(tstr, &fileKeyboard, str, u"", output, 80, 0, &newp, FALSE));

    // index, no comma or space
    u16cpy(str, u"index(b)");
    EXPECT_EQ(KmnCompilerMessages::ERROR_InvalidIndex, GetXStringImpl(tstr, &fileKeyboard, str, u"", output, 80, 0, &newp, FALSE));

    // index, no comma, space before store
    u16cpy(str, u"index( b)");
    EXPECT_EQ(KmnCompilerMessages::ERROR_InvalidIndex, GetXStringImpl(tstr, &fileKeyboard, str, u"", output, 80, 0, &newp, FALSE));

    // index, no comma, space after store
    u16cpy(str, u"index(b )");
    EXPECT_EQ(KmnCompilerMessages::ERROR_InvalidIndex, GetXStringImpl(tstr, &fileKeyboard, str, u"", output, 80, 0, &newp, FALSE));

    // index, KmnCompilerMessages::ERROR_StoreDoesNotExist
    u16cpy(str, u"index(d,4)");
    EXPECT_EQ(KmnCompilerMessages::ERROR_StoreDoesNotExist, GetXStringImpl(tstr, &fileKeyboard, str, u"", output, 80, 0, &newp, FALSE));

    // index, comma, offset=0
    fileKeyboard.cxStoreArray = 3u;
    fileKeyboard.dpStoreArray = file_store;
    u16cpy(str, u"index(b,0)");
    EXPECT_EQ(KmnCompilerMessages::ERROR_InvalidIndex, GetXStringImpl(tstr, &fileKeyboard, str, u"", output, 80, 0, &newp, FALSE));

    // index, comma, negative offset
    fileKeyboard.cxStoreArray = 3u;
    fileKeyboard.dpStoreArray = file_store;
    u16cpy(str, u"index(b,-1)");
    EXPECT_EQ(KmnCompilerMessages::ERROR_InvalidIndex, GetXStringImpl(tstr, &fileKeyboard, str, u"", output, 80, 0, &newp, FALSE));

    // index, comma, valid
    fileKeyboard.cxStoreArray = 3u;
    fileKeyboard.dpStoreArray = file_store;
    u16cpy(str, u"index(b,4)");
    EXPECT_EQ(STATUS_Success, GetXStringImpl(tstr, &fileKeyboard, str, u"", output, 80, 0, &newp, FALSE));
    const KMX_WCHAR tstr_index_comma_valid[] = { UC_SENTINEL, CODE_INDEX, 2, 4, 0 };
    EXPECT_EQ(0, u16cmp(tstr_index_comma_valid, tstr));

    // index, space before store, comma, valid
    fileKeyboard.cxStoreArray = 3u;
    fileKeyboard.dpStoreArray = file_store;
    u16cpy(str, u"index( b,4)");
    EXPECT_EQ(STATUS_Success, GetXStringImpl(tstr, &fileKeyboard, str, u"", output, 80, 0, &newp, FALSE));
    const KMX_WCHAR tstr_index_initial_space_and_comma_valid[] = { UC_SENTINEL, CODE_INDEX, 2, 4, 0 };
    EXPECT_EQ(0, u16cmp(tstr_index_initial_space_and_comma_valid, tstr));

    // index, comma and space, valid
    fileKeyboard.cxStoreArray = 3u;
    fileKeyboard.dpStoreArray = file_store;
    u16cpy(str, u"index(b, 4)");
    EXPECT_EQ(STATUS_Success, GetXStringImpl(tstr, &fileKeyboard, str, u"", output, 80, 0, &newp, FALSE));
    const KMX_WCHAR tstr_index_comma_and_space_valid[] = { UC_SENTINEL, CODE_INDEX, 2, 4, 0 };
    EXPECT_EQ(0, u16cmp(tstr_index_comma_and_space_valid, tstr));

    // index, space, valid ... should not be valid (see issue #11833)
    u16cpy(str, u"index(b 4)");
    fileKeyboard.cxStoreArray = 3u;
    fileKeyboard.dpStoreArray = file_store;
    EXPECT_EQ(STATUS_Success, GetXStringImpl(tstr, &fileKeyboard, str, u"", output, 80, 0, &newp, FALSE));
    const KMX_WCHAR tstr_index_space_valid[] = { UC_SENTINEL, CODE_INDEX, 2, 4, 0 };
    EXPECT_EQ(0, u16cmp(tstr_index_space_valid, tstr));

    // index, two-digit parameter, valid
    u16cpy(str, u"index(b,42)");
    fileKeyboard.cxStoreArray = 3u;
    fileKeyboard.dpStoreArray = file_store;
    EXPECT_EQ(STATUS_Success, GetXStringImpl(tstr, &fileKeyboard, str, u"", output, 80, 0, &newp, FALSE));
    const KMX_WCHAR tstr_index_two_digit_valid[] = { UC_SENTINEL, CODE_INDEX, 2, 42, 0 };
    EXPECT_EQ(0, u16cmp(tstr_index_two_digit_valid, tstr));

    // index, comma, non-digit parameter, KmnCompilerMessages::ERROR_InvalidIndex
    u16cpy(str, u"index(b,g)");
    fileKeyboard.cxStoreArray = 3u;
    fileKeyboard.dpStoreArray = file_store;
    EXPECT_EQ(KmnCompilerMessages::ERROR_InvalidIndex, GetXStringImpl(tstr, &fileKeyboard, str, u"", output, 80, 0, &newp, FALSE));

    // index, comma, no parameter, KmnCompilerMessages::ERROR_InvalidIndex
    u16cpy(str, u"index(b,)");
    fileKeyboard.cxStoreArray = 3u;
    fileKeyboard.dpStoreArray = file_store;
    EXPECT_EQ(KmnCompilerMessages::ERROR_InvalidIndex, GetXStringImpl(tstr, &fileKeyboard, str, u"", output, 80, 0, &newp, FALSE));

    // index, space and comma, no parameter, KmnCompilerMessages::ERROR_InvalidIndex
    u16cpy(str, u"index(b ,)");
    fileKeyboard.cxStoreArray = 3u;
    fileKeyboard.dpStoreArray = file_store;
    EXPECT_EQ(KmnCompilerMessages::ERROR_InvalidIndex, GetXStringImpl(tstr, &fileKeyboard, str, u"", output, 80, 0, &newp, FALSE));

    // index, comma, no parameter but space, KmnCompilerMessages::ERROR_InvalidIndex
    u16cpy(str, u"index(b, )");
    fileKeyboard.cxStoreArray = 3u;
    fileKeyboard.dpStoreArray = file_store;
    EXPECT_EQ(KmnCompilerMessages::ERROR_InvalidIndex, GetXStringImpl(tstr, &fileKeyboard, str, u"", output, 80, 0, &newp, FALSE));
}

// tests strings starting with 'o'
TEST_F(CompilerTest, GetXStringImpl_type_o_test) {
    KMX_WCHAR tstr[128];
    fileKeyboard.version = VERSION_80;
    KMX_WCHAR str[LINESIZE];
    KMX_WCHAR output[GLOBAL_BUFSIZE];
    PKMX_WCHAR newp = nullptr;
    PFILE_STORE file_store = new FILE_STORE[100];
    fileKeyboard.cxStoreArray = 3u;
    fileKeyboard.dpStoreArray = file_store;
    file_store[1].fIsStore = TRUE;
    u16cpy(file_store[0].szName, u"a");
    u16cpy(file_store[1].szName, u"b");
    u16cpy(file_store[2].szName, u"c");

    // CERR_InvalidToken
    u16cpy(str, u"opq");
    EXPECT_EQ(CERR_InvalidToken, GetXStringImpl(tstr, &fileKeyboard, str, u"", output, 80, 0, &newp, FALSE));

    // outs, CERR_OutsInVirtualKeySection *** TODO ***

    // outs, no close delimiter => NULL
    u16cpy(str, u"outs(");
    EXPECT_EQ(CERR_InvalidOuts, GetXStringImpl(tstr, &fileKeyboard, str, u"", output, 80, 0, &newp, FALSE));

    // outs, empty delimiters => empty string
    u16cpy(str, u"outs()");
    EXPECT_EQ(CERR_InvalidOuts, GetXStringImpl(tstr, &fileKeyboard, str, u"", output, 80, 0, &newp, FALSE));

    // outs, space in delimiters (see I11814, I11937, #11910, #11894, #11938)
    u16cpy(str, u"outs( )");
    EXPECT_EQ(CERR_InvalidOuts, GetXStringImpl(tstr, &fileKeyboard, str, u"", output, 80, 0, &newp, FALSE));

    // outs, CERR_StoreDoesNotExist
    u16cpy(str, u"outs(d)");
    EXPECT_EQ(CERR_StoreDoesNotExist, GetXStringImpl(tstr, &fileKeyboard, str, u"", output, 80, 0, &newp, FALSE));

    // outs, CERR_StoreDoesNotExist, space before store
    u16cpy(str, u"outs( d)");
    EXPECT_EQ(CERR_StoreDoesNotExist, GetXStringImpl(tstr, &fileKeyboard, str, u"", output, 80, 0, &newp, FALSE));

    // outs, CERR_StoreDoesNotExist, space after store
    u16cpy(str, u"outs(d )");
    EXPECT_EQ(CERR_StoreDoesNotExist, GetXStringImpl(tstr, &fileKeyboard, str, u"", output, 80, 0, &newp, FALSE));

    // outs, CERR_OutsTooLong
    PKMX_WCHAR dpString = (PKMX_WCHAR)u"abc";
    file_store[1].dpString = dpString; // length 4 => max should be > 4, otherwise a CERR_OutsTooLong is emitted
    int max = u16len(dpString) + 1; // 4, including terminating '\0'
    u16cpy(str, u"outs(b)");
    EXPECT_EQ(CERR_OutsTooLong, GetXStringImpl(tstr, &fileKeyboard, str, u"", output, max, 0, &newp, FALSE)); // max reduced to force error

    // outs, valid
    file_store[1].dpString = (PKMX_WCHAR)u"abc";
    u16cpy(str, u"outs(b)");
    EXPECT_EQ(CERR_None, GetXStringImpl(tstr, &fileKeyboard, str, u"", output, 80, 0, &newp, FALSE));
    const KMX_WCHAR tstr_outs_valid[] = { 'a', 'b', 'c', 0 };
    EXPECT_EQ(0, u16cmp(tstr_outs_valid, tstr));

    // outs, space before store, valid
    file_store[1].dpString = (PKMX_WCHAR)u"abc";
    u16cpy(str, u"outs( b)");
    EXPECT_EQ(CERR_None, GetXStringImpl(tstr, &fileKeyboard, str, u"", output, 80, 0, &newp, FALSE));
    const KMX_WCHAR tstr_outs_space_before_valid[] = { 'a', 'b', 'c', 0 };
    EXPECT_EQ(0, u16cmp(tstr_outs_space_before_valid, tstr));

    // outs, space after store, valid (see I11937, #11938)
    file_store[1].dpString = (PKMX_WCHAR)u"abc";
    u16cpy(str, u"outs(b )");
    EXPECT_EQ(CERR_None, GetXStringImpl(tstr, &fileKeyboard, str, u"", output, 80, 0, &newp, FALSE));
    const KMX_WCHAR tstr_outs_space_after_valid[] = { 'a', 'b', 'c', 0 };
    EXPECT_EQ(0, u16cmp(tstr_outs_space_after_valid, tstr));
}

// KMX_DWORD process_baselayout(PFILE_KEYBOARD fk, PKMX_WCHAR q, PKMX_WCHAR tstr, int *mx)
// KMX_DWORD process_platform(PFILE_KEYBOARD fk, PKMX_WCHAR q, PKMX_WCHAR tstr, int *mx)
// KMX_DWORD process_if_synonym(KMX_DWORD dwSystemID, PFILE_KEYBOARD fk, PKMX_WCHAR q, PKMX_WCHAR tstr, int *mx)
// KMX_DWORD process_if(PFILE_KEYBOARD fk, PKMX_WCHAR q, PKMX_WCHAR tstr, int *mx)
// KMX_DWORD process_reset(PFILE_KEYBOARD fk, PKMX_WCHAR q, PKMX_WCHAR tstr, int *mx)
// KMX_DWORD process_expansion(PFILE_KEYBOARD fk, PKMX_WCHAR q, PKMX_WCHAR tstr, int *mx, int max)
// KMX_DWORD process_set_synonym(KMX_DWORD dwSystemID, PFILE_KEYBOARD fk, PKMX_WCHAR q, PKMX_WCHAR tstr, int *mx)
// KMX_DWORD process_set(PFILE_KEYBOARD fk, PKMX_WCHAR q, PKMX_WCHAR tstr, int *mx)
// KMX_DWORD process_save(PFILE_KEYBOARD fk, PKMX_WCHAR q, PKMX_WCHAR tstr, int *mx)
// int xatoi(PKMX_WCHAR *p)
// int GetGroupNum(PFILE_KEYBOARD fk, PKMX_WCHAR p)

TEST_F(CompilerTest, ProcessEthnologueStore_test) {
    EXPECT_EQ(CERR_None, ProcessEthnologueStore((PKMX_WCHAR)u"abc"));
    EXPECT_EQ(CWARN_PunctuationInEthnologueCode, ProcessEthnologueStore((PKMX_WCHAR)u";abc"));
    EXPECT_EQ(CWARN_PunctuationInEthnologueCode, ProcessEthnologueStore((PKMX_WCHAR)u",abc"));
    EXPECT_EQ(CERR_None, ProcessEthnologueStore((PKMX_WCHAR)u" abc"));
    EXPECT_EQ(CERR_InvalidEthnologueCode, ProcessEthnologueStore((PKMX_WCHAR)u"abc "));
    EXPECT_EQ(CERR_InvalidEthnologueCode, ProcessEthnologueStore((PKMX_WCHAR)u"abcd"));
    EXPECT_EQ(CERR_InvalidEthnologueCode, ProcessEthnologueStore((PKMX_WCHAR)u"ab"));
    EXPECT_EQ(CERR_InvalidEthnologueCode, ProcessEthnologueStore((PKMX_WCHAR)u"a"));
    EXPECT_EQ(CERR_InvalidEthnologueCode, ProcessEthnologueStore((PKMX_WCHAR)u"a2b"));
    EXPECT_EQ(CERR_None, ProcessEthnologueStore((PKMX_WCHAR)u"")); // needs correcting ... see #11955
    EXPECT_EQ(CERR_None, ProcessEthnologueStore((PKMX_WCHAR)u"abc def"));
    EXPECT_EQ(CERR_None, ProcessEthnologueStore((PKMX_WCHAR)u"abc  def"));
    EXPECT_EQ(CWARN_PunctuationInEthnologueCode, ProcessEthnologueStore((PKMX_WCHAR)u"abc,def"));
    EXPECT_EQ(CWARN_PunctuationInEthnologueCode, ProcessEthnologueStore((PKMX_WCHAR)u"abc;def"));
}

// KMX_DWORD ProcessHotKey(PKMX_WCHAR p, KMX_DWORD *hk)
// void SetChecksum(PKMX_BYTE buf, PKMX_DWORD CheckSum, KMX_DWORD sz)
// KMX_BOOL kmcmp::CheckStoreUsage(PFILE_KEYBOARD fk, int storeIndex, KMX_BOOL fIsStore, KMX_BOOL fIsOption, KMX_BOOL fIsCall)
// KMX_DWORD WriteCompiledKeyboard(PFILE_KEYBOARD fk, KMX_BYTE**data, size_t& dataSize)
// KMX_DWORD ReadLine(KMX_BYTE* infile, int sz, int& offset, PKMX_WCHAR wstr, KMX_BOOL PreProcess)

TEST_F(CompilerTest, GetRHS_test) {
    KMX_WCHAR str[LINESIZE];
    KMX_WCHAR tstr[128];

    // KmnCompilerMessages::ERROR_NoTokensFound, empty string
    u16cpy(str, u"");
    EXPECT_EQ(KmnCompilerMessages::ERROR_NoTokensFound, GetRHS(&fileKeyboard, str, tstr, 80, 0, FALSE));

    // KmnCompilerMessages::ERROR_NoTokensFound, no '>'
    u16cpy(str, u"abc");
    EXPECT_EQ(KmnCompilerMessages::ERROR_NoTokensFound, GetRHS(&fileKeyboard, str, tstr, 80, 0, FALSE));

    // STATUS_Success
    u16cpy(str, u"> nul c\n");
    EXPECT_EQ(STATUS_Success, GetRHS(&fileKeyboard, str, tstr, 80, 0, FALSE));
}

// void safe_wcsncpy(PKMX_WCHAR out, PKMX_WCHAR in, int cbMax)
// KMX_BOOL IsSameToken(PKMX_WCHAR *p, KMX_WCHAR const * token)
// static bool endsWith(const std::string& str, const std::string& suffix)
// KMX_DWORD ImportBitmapFile(PFILE_KEYBOARD fk, PKMX_WCHAR szName, PKMX_DWORD FileSize, PKMX_BYTE *Buf)
// int atoiW(PKMX_WCHAR p)
// KMX_DWORD kmcmp::CheckUTF16(int n)

TEST_F(CompilerTest, isIntegerWstring_test) {
    EXPECT_FALSE(isIntegerWstring(nullptr));
    EXPECT_FALSE(isIntegerWstring((PKMX_WCHAR)u""));
    EXPECT_FALSE(isIntegerWstring((PKMX_WCHAR)u"a"));
    EXPECT_TRUE(isIntegerWstring((PKMX_WCHAR)u"-1"));
    EXPECT_TRUE(isIntegerWstring((PKMX_WCHAR)u"1"));
    EXPECT_FALSE(isIntegerWstring((PKMX_WCHAR)u" 1"));
    EXPECT_FALSE(isIntegerWstring((PKMX_WCHAR)u"1 "));
    EXPECT_TRUE(isIntegerWstring((PKMX_WCHAR)u"42"));
    EXPECT_TRUE(isIntegerWstring((PKMX_WCHAR)u"2147483647")); // INT_MAX
    EXPECT_FALSE(isIntegerWstring((PKMX_WCHAR)u"2147483648")); // INT_MAX + 1
    EXPECT_FALSE(isIntegerWstring((PKMX_WCHAR)u"9999999999")); // > INT_MAX
    EXPECT_TRUE(isIntegerWstring((PKMX_WCHAR)u"-2147483648")); // -INT_MAX - 1
    EXPECT_FALSE(isIntegerWstring((PKMX_WCHAR)u"-2147483649")); // -INT_MAX - 2
    EXPECT_FALSE(isIntegerWstring((PKMX_WCHAR)u"-9999999999")); // < -INT_MAX - 1
}

// KMX_DWORD kmcmp::UTF32ToUTF16(int n, int *n1, int *n2)
// KMX_BOOL BuildVKDictionary(PFILE_KEYBOARD fk)
// int GetVKCode(PFILE_KEYBOARD fk, PKMX_WCHAR p)
// int GetDeadKey(PFILE_KEYBOARD fk, PKMX_WCHAR p)
// void kmcmp::RecordDeadkeyNames(PFILE_KEYBOARD fk)
// KMX_BOOL kmcmp::IsValidCallStore(PFILE_STORE fs)

TEST_F(CompilerTest, hasPreamble_test) {
    EXPECT_FALSE(hasPreamble(u""));
    EXPECT_FALSE(hasPreamble(u"\uFEFE")); // not \uFEFF
    EXPECT_TRUE(hasPreamble(u"\uFEFF"));
    EXPECT_FALSE(hasPreamble(u"a\uFEFF"));
}

// bool UTF16TempFromUTF8(KMX_BYTE* infile, int sz, KMX_BYTE** tempfile, int *sz16)
// PFILE_STORE FindSystemStore(PFILE_KEYBOARD fk, KMX_DWORD dwSystemID)<|MERGE_RESOLUTION|>--- conflicted
+++ resolved
@@ -28,11 +28,7 @@
     extern int nErrors;
     extern int ErrChr;
     extern int BeginLine[4];
-<<<<<<< HEAD
-=======
     extern int CompileTarget;
-    KMX_BOOL AddCompileWarning(char* buf);
->>>>>>> 15829a8e
 }
 
 class CompilerTest : public testing::Test {
