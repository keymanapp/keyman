--- conflicted
+++ resolved
@@ -445,31 +445,19 @@
     // CERR_StringInVirtualKeySection *** TODO ***
 }
 
-<<<<<<< HEAD
 // tests strings starting with 'a'
 TEST_F(CompilerTest, GetXStringImpl_type_a_test) {
     KMX_WCHAR tstr[128];
-=======
-// tests strings starting with 'i'
-TEST_F(CompilerTest, GetXStringImpl_type_i_test) {
-    KMX_WCHAR tstr[128];
-    fileKeyboard.version = VERSION_80;
->>>>>>> 5135a6c2
     KMX_WCHAR str[LINESIZE];
     KMX_WCHAR output[GLOBAL_BUFSIZE];
     PKMX_WCHAR newp = nullptr;
     PFILE_STORE file_store = new FILE_STORE[100];
     fileKeyboard.cxStoreArray = 3u;
     fileKeyboard.dpStoreArray = file_store;
-<<<<<<< HEAD
-=======
-    file_store[1].fIsStore = TRUE;
->>>>>>> 5135a6c2
     u16cpy(file_store[0].szName, u"a");
     u16cpy(file_store[1].szName, u"b");
     u16cpy(file_store[2].szName, u"c");
 
-<<<<<<< HEAD
     // CERR_InvalidToken
     u16cpy(str, u"abc");
     EXPECT_EQ(CERR_InvalidToken, GetXStringImpl(tstr, &fileKeyboard, str, u"", output, 80, 0, &newp, FALSE));
@@ -638,15 +626,8 @@
     EXPECT_EQ(CERR_None, GetXStringImpl(tstr, &fileKeyboard, str, u"", output, 80, 0, &newp, FALSE));
     const KMX_WCHAR tstr_if_option_valid[] = { UC_SENTINEL, CODE_IFOPT, 2, 2, 4, 0 };
     EXPECT_EQ(0, u16cmp(tstr_if_option_valid, tstr));
-}
-
-// tests strings starting with 'o'
-TEST_F(CompilerTest, GetXStringImpl_type_o_test) {
-    KMX_WCHAR tstr[128];
-    fileKeyboard.version = VERSION_80;
-    KMX_WCHAR str[LINESIZE];
-    KMX_WCHAR output[GLOBAL_BUFSIZE];
-    PKMX_WCHAR newp = nullptr;
+
+    delete[] option;
     PFILE_STORE file_store = new FILE_STORE[100];
     fileKeyboard.cxStoreArray = 3u;
     fileKeyboard.dpStoreArray = file_store;
@@ -655,6 +636,128 @@
     u16cpy(file_store[1].szName, u"b");
     u16cpy(file_store[2].szName, u"c");
 
+    // index, CERR_InvalidInVirtualKeySection *** TODO ***
+
+    // index, no close delimiter => NULL
+    u16cpy(str, u"index(");
+    EXPECT_EQ(CERR_InvalidIndex, GetXStringImpl(tstr, &fileKeyboard, str, u"", output, 80, 0, &newp, FALSE));
+
+    // index, empty delimiters => empty string
+    u16cpy(str, u"index()");
+    EXPECT_EQ(CERR_InvalidIndex, GetXStringImpl(tstr, &fileKeyboard, str, u"", output, 80, 0, &newp, FALSE));
+
+    // index, space in delimiters ... investigate u16tok()
+    // u16cpy(str, u"index( )");
+    // EXPECT_EQ(CERR_InvalidIndex, GetXStringImpl(tstr, &fileKeyboard, str, u"", output, 80, 0, &newp, FALSE));
+
+    // index, no comma or space
+    u16cpy(str, u"index(b)");
+    EXPECT_EQ(CERR_InvalidIndex, GetXStringImpl(tstr, &fileKeyboard, str, u"", output, 80, 0, &newp, FALSE));
+
+    // index, no comma, space before store
+    u16cpy(str, u"index( b)");
+    EXPECT_EQ(CERR_InvalidIndex, GetXStringImpl(tstr, &fileKeyboard, str, u"", output, 80, 0, &newp, FALSE));
+
+    // index, no comma, space after store
+    u16cpy(str, u"index(b )");
+    EXPECT_EQ(CERR_InvalidIndex, GetXStringImpl(tstr, &fileKeyboard, str, u"", output, 80, 0, &newp, FALSE));
+
+    // index, CERR_StoreDoesNotExist
+    u16cpy(str, u"index(d 4)");
+    EXPECT_EQ(CERR_StoreDoesNotExist, GetXStringImpl(tstr, &fileKeyboard, str, u"", output, 80, 0, &newp, FALSE));
+
+    // index, comma, offset=0
+    fileKeyboard.cxStoreArray = 3u;
+    fileKeyboard.dpStoreArray = file_store;
+    u16cpy(str, u"index(b,0)");
+    EXPECT_EQ(CERR_InvalidIndex, GetXStringImpl(tstr, &fileKeyboard, str, u"", output, 80, 0, &newp, FALSE));
+
+    // index, comma, negative offset
+    fileKeyboard.cxStoreArray = 3u;
+    fileKeyboard.dpStoreArray = file_store;
+    u16cpy(str, u"index(b,-1)");
+    EXPECT_EQ(CERR_InvalidIndex, GetXStringImpl(tstr, &fileKeyboard, str, u"", output, 80, 0, &newp, FALSE));
+
+    // index, comma, valid
+    fileKeyboard.cxStoreArray = 3u;
+    fileKeyboard.dpStoreArray = file_store;
+    u16cpy(str, u"index(b,4)");
+    EXPECT_EQ(CERR_None, GetXStringImpl(tstr, &fileKeyboard, str, u"", output, 80, 0, &newp, FALSE));
+    const KMX_WCHAR tstr_index_comma_valid[] = { UC_SENTINEL, CODE_INDEX, 2, 4, 0 };
+    EXPECT_EQ(0, u16cmp(tstr_index_comma_valid, tstr));
+
+    // index, space before store, comma, valid
+    fileKeyboard.cxStoreArray = 3u;
+    fileKeyboard.dpStoreArray = file_store;
+    u16cpy(str, u"index( b,4)");
+    EXPECT_EQ(CERR_None, GetXStringImpl(tstr, &fileKeyboard, str, u"", output, 80, 0, &newp, FALSE));
+    const KMX_WCHAR tstr_index_initial_space_and_comma_valid[] = { UC_SENTINEL, CODE_INDEX, 2, 4, 0 };
+    EXPECT_EQ(0, u16cmp(tstr_index_initial_space_and_comma_valid, tstr));
+
+    // index, comma and space, valid
+    fileKeyboard.cxStoreArray = 3u;
+    fileKeyboard.dpStoreArray = file_store;
+    u16cpy(str, u"index(b, 4)");
+    EXPECT_EQ(CERR_None, GetXStringImpl(tstr, &fileKeyboard, str, u"", output, 80, 0, &newp, FALSE));
+    const KMX_WCHAR tstr_index_comma_and_space_valid[] = { UC_SENTINEL, CODE_INDEX, 2, 4, 0 };
+    EXPECT_EQ(0, u16cmp(tstr_index_comma_and_space_valid, tstr));
+
+    // index, space, valid ... should not be valid (see #11833)
+    u16cpy(str, u"index(b 4)");
+    fileKeyboard.cxStoreArray = 3u;
+    fileKeyboard.dpStoreArray = file_store;
+    EXPECT_EQ(CERR_None, GetXStringImpl(tstr, &fileKeyboard, str, u"", output, 80, 0, &newp, FALSE));
+    const KMX_WCHAR tstr_index_space_valid[] = { UC_SENTINEL, CODE_INDEX, 2, 4, 0 };
+    EXPECT_EQ(0, u16cmp(tstr_index_space_valid, tstr));
+
+    // index, two-digit parameter, valid
+    u16cpy(str, u"index(b,42)");
+    fileKeyboard.cxStoreArray = 3u;
+    fileKeyboard.dpStoreArray = file_store;
+    EXPECT_EQ(CERR_None, GetXStringImpl(tstr, &fileKeyboard, str, u"", output, 80, 0, &newp, FALSE));
+    const KMX_WCHAR tstr_index_two_digit_valid[] = { UC_SENTINEL, CODE_INDEX, 2, 42, 0 };
+    EXPECT_EQ(0, u16cmp(tstr_index_two_digit_valid, tstr));
+
+    // index, comma, non-digit parameter, CERR_InvalidIndex
+    u16cpy(str, u"index(b,g)");
+    fileKeyboard.cxStoreArray = 3u;
+    fileKeyboard.dpStoreArray = file_store;
+    EXPECT_EQ(CERR_InvalidIndex, GetXStringImpl(tstr, &fileKeyboard, str, u"", output, 80, 0, &newp, FALSE));
+
+    // index, comma, no parameter, CERR_InvalidIndex
+    u16cpy(str, u"index(b,)");
+    fileKeyboard.cxStoreArray = 3u;
+    fileKeyboard.dpStoreArray = file_store;
+    EXPECT_EQ(CERR_InvalidIndex, GetXStringImpl(tstr, &fileKeyboard, str, u"", output, 80, 0, &newp, FALSE));
+
+    // index, space and comma, no parameter, CERR_InvalidIndex
+    u16cpy(str, u"index(b ,)");
+    fileKeyboard.cxStoreArray = 3u;
+    fileKeyboard.dpStoreArray = file_store;
+    EXPECT_EQ(CERR_InvalidIndex, GetXStringImpl(tstr, &fileKeyboard, str, u"", output, 80, 0, &newp, FALSE));
+
+    // index, comma, no parameter but space, CERR_InvalidIndex
+    u16cpy(str, u"index(b, )");
+    fileKeyboard.cxStoreArray = 3u;
+    fileKeyboard.dpStoreArray = file_store;
+    EXPECT_EQ(CERR_InvalidIndex, GetXStringImpl(tstr, &fileKeyboard, str, u"", output, 80, 0, &newp, FALSE));
+}
+
+// tests strings starting with 'o'
+TEST_F(CompilerTest, GetXStringImpl_type_o_test) {
+    KMX_WCHAR tstr[128];
+    fileKeyboard.version = VERSION_80;
+    KMX_WCHAR str[LINESIZE];
+    KMX_WCHAR output[GLOBAL_BUFSIZE];
+    PKMX_WCHAR newp = nullptr;
+    PFILE_STORE file_store = new FILE_STORE[100];
+    fileKeyboard.cxStoreArray = 3u;
+    fileKeyboard.dpStoreArray = file_store;
+    file_store[1].fIsStore = TRUE;
+    u16cpy(file_store[0].szName, u"a");
+    u16cpy(file_store[1].szName, u"b");
+    u16cpy(file_store[2].szName, u"c");
+
     // CERR_InvalidToken
     u16cpy(str, u"opq");
     EXPECT_EQ(CERR_InvalidToken, GetXStringImpl(tstr, &fileKeyboard, str, u"", output, 80, 0, &newp, FALSE));
@@ -684,113 +787,6 @@
     EXPECT_EQ(CERR_None, GetXStringImpl(tstr, &fileKeyboard, str, u"", output, 80, 0, &newp, FALSE));
     const KMX_WCHAR tstr_outs_valid[] = { 'a', 'b', 'c', 0 };
     EXPECT_EQ(0, u16cmp(tstr_outs_valid, tstr));
-=======
-    // index, CERR_InvalidInVirtualKeySection *** TODO ***
-
-    // index, no close delimiter => NULL
-    u16cpy(str, u"index(");
-    EXPECT_EQ(CERR_InvalidIndex, GetXStringImpl(tstr, &fileKeyboard, str, u"", output, 80, 0, &newp, FALSE));
-
-    // index, empty delimiters => empty string
-    u16cpy(str, u"index()");
-    EXPECT_EQ(CERR_InvalidIndex, GetXStringImpl(tstr, &fileKeyboard, str, u"", output, 80, 0, &newp, FALSE));
-
-    // index, space in delimiters ... investigate u16tok()
-    // u16cpy(str, u"index( )");
-    // EXPECT_EQ(CERR_InvalidIndex, GetXStringImpl(tstr, &fileKeyboard, str, u"", output, 80, 0, &newp, FALSE));
-
-    // index, no comma or space
-    u16cpy(str, u"index(b)");
-    EXPECT_EQ(CERR_InvalidIndex, GetXStringImpl(tstr, &fileKeyboard, str, u"", output, 80, 0, &newp, FALSE));
-
-    // index, no comma, space before store
-    u16cpy(str, u"index( b)");
-    EXPECT_EQ(CERR_InvalidIndex, GetXStringImpl(tstr, &fileKeyboard, str, u"", output, 80, 0, &newp, FALSE));
-
-    // index, no comma, space after store
-    u16cpy(str, u"index(b )");
-    EXPECT_EQ(CERR_InvalidIndex, GetXStringImpl(tstr, &fileKeyboard, str, u"", output, 80, 0, &newp, FALSE));
-
-    // index, CERR_StoreDoesNotExist
-    u16cpy(str, u"index(d 4)");
-    EXPECT_EQ(CERR_StoreDoesNotExist, GetXStringImpl(tstr, &fileKeyboard, str, u"", output, 80, 0, &newp, FALSE));
-
-    // index, comma, offset=0
-    fileKeyboard.cxStoreArray = 3u;
-    fileKeyboard.dpStoreArray = file_store;
-    u16cpy(str, u"index(b,0)");
-    EXPECT_EQ(CERR_InvalidIndex, GetXStringImpl(tstr, &fileKeyboard, str, u"", output, 80, 0, &newp, FALSE));
-
-    // index, comma, negative offset
-    fileKeyboard.cxStoreArray = 3u;
-    fileKeyboard.dpStoreArray = file_store;
-    u16cpy(str, u"index(b,-1)");
-    EXPECT_EQ(CERR_InvalidIndex, GetXStringImpl(tstr, &fileKeyboard, str, u"", output, 80, 0, &newp, FALSE));
-
-    // index, comma, valid
-    fileKeyboard.cxStoreArray = 3u;
-    fileKeyboard.dpStoreArray = file_store;
-    u16cpy(str, u"index(b,4)");
-    EXPECT_EQ(CERR_None, GetXStringImpl(tstr, &fileKeyboard, str, u"", output, 80, 0, &newp, FALSE));
-    const KMX_WCHAR tstr_index_comma_valid[] = { UC_SENTINEL, CODE_INDEX, 2, 4, 0 };
-    EXPECT_EQ(0, u16cmp(tstr_index_comma_valid, tstr));
-
-    // index, space before store, comma, valid
-    fileKeyboard.cxStoreArray = 3u;
-    fileKeyboard.dpStoreArray = file_store;
-    u16cpy(str, u"index( b,4)");
-    EXPECT_EQ(CERR_None, GetXStringImpl(tstr, &fileKeyboard, str, u"", output, 80, 0, &newp, FALSE));
-    const KMX_WCHAR tstr_index_initial_space_and_comma_valid[] = { UC_SENTINEL, CODE_INDEX, 2, 4, 0 };
-    EXPECT_EQ(0, u16cmp(tstr_index_initial_space_and_comma_valid, tstr));
-
-    // index, comma and space, valid
-    fileKeyboard.cxStoreArray = 3u;
-    fileKeyboard.dpStoreArray = file_store;
-    u16cpy(str, u"index(b, 4)");
-    EXPECT_EQ(CERR_None, GetXStringImpl(tstr, &fileKeyboard, str, u"", output, 80, 0, &newp, FALSE));
-    const KMX_WCHAR tstr_index_comma_and_space_valid[] = { UC_SENTINEL, CODE_INDEX, 2, 4, 0 };
-    EXPECT_EQ(0, u16cmp(tstr_index_comma_and_space_valid, tstr));
-
-    // index, space, valid ... should not be valid (see #11833)
-    u16cpy(str, u"index(b 4)");
-    fileKeyboard.cxStoreArray = 3u;
-    fileKeyboard.dpStoreArray = file_store;
-    EXPECT_EQ(CERR_None, GetXStringImpl(tstr, &fileKeyboard, str, u"", output, 80, 0, &newp, FALSE));
-    const KMX_WCHAR tstr_index_space_valid[] = { UC_SENTINEL, CODE_INDEX, 2, 4, 0 };
-    EXPECT_EQ(0, u16cmp(tstr_index_space_valid, tstr));
-
-    // index, two-digit parameter, valid
-    u16cpy(str, u"index(b,42)");
-    fileKeyboard.cxStoreArray = 3u;
-    fileKeyboard.dpStoreArray = file_store;
-    EXPECT_EQ(CERR_None, GetXStringImpl(tstr, &fileKeyboard, str, u"", output, 80, 0, &newp, FALSE));
-    const KMX_WCHAR tstr_index_two_digit_valid[] = { UC_SENTINEL, CODE_INDEX, 2, 42, 0 };
-    EXPECT_EQ(0, u16cmp(tstr_index_two_digit_valid, tstr));
-
-    // index, comma, non-digit parameter, CERR_InvalidIndex
-    u16cpy(str, u"index(b,g)");
-    fileKeyboard.cxStoreArray = 3u;
-    fileKeyboard.dpStoreArray = file_store;
-    EXPECT_EQ(CERR_InvalidIndex, GetXStringImpl(tstr, &fileKeyboard, str, u"", output, 80, 0, &newp, FALSE));
-
-    // index, comma, no parameter, CERR_InvalidIndex
-    u16cpy(str, u"index(b,)");
-    fileKeyboard.cxStoreArray = 3u;
-    fileKeyboard.dpStoreArray = file_store;
-    EXPECT_EQ(CERR_InvalidIndex, GetXStringImpl(tstr, &fileKeyboard, str, u"", output, 80, 0, &newp, FALSE));
-
-    // index, space and comma, no parameter, CERR_InvalidIndex
-    u16cpy(str, u"index(b ,)");
-    fileKeyboard.cxStoreArray = 3u;
-    fileKeyboard.dpStoreArray = file_store;
-    EXPECT_EQ(CERR_InvalidIndex, GetXStringImpl(tstr, &fileKeyboard, str, u"", output, 80, 0, &newp, FALSE));
-
-    // index, comma, no parameter but space, CERR_InvalidIndex
-    u16cpy(str, u"index(b, )");
-    fileKeyboard.cxStoreArray = 3u;
-    fileKeyboard.dpStoreArray = file_store;
-    EXPECT_EQ(CERR_InvalidIndex, GetXStringImpl(tstr, &fileKeyboard, str, u"", output, 80, 0, &newp, FALSE));
->>>>>>> 5135a6c2
 }
 
 // KMX_DWORD process_baselayout(PFILE_KEYBOARD fk, PKMX_WCHAR q, PKMX_WCHAR tstr, int *mx)
