--- conflicted
+++ resolved
@@ -86,7 +86,6 @@
   const KMX_WCHART* Name_wchptr = Name_wstr.c_str();
 
 #if defined(_WIN32) || defined(_WIN64)
-<<<<<<< HEAD
   std::wstring  wstr = convert_pchar16T_To_pwcharT(Name);
   const KMX_WCHART* wchptr = wstr.c_str();
 
@@ -94,11 +93,6 @@
   _wfinddata_t fi;
   n = _wfindfirst(wchptr, &fi);
   _findclose(n);
-=======
-  nfile = _wfsopen(Name_wchptr, L"rb", _SH_DENYNO);
-#else
-  nfile = fopen(Name_wchptr, "rb");
->>>>>>> 35411886
 #endif
 
 if (nfile == NULL) {
