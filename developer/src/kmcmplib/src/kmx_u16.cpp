--- conflicted
+++ resolved
@@ -62,13 +62,8 @@
 	delete[] wbuf;
 }
 
-<<<<<<< HEAD
   std::wstring  convert_pchar16T_To_wstr(KMX_WCHAR *Name){
   //  convert char16_t*  -> std::u16string -> std::string -> std::wstring
-=======
-  std::wstring  convert_pchar16T_To_wstr(KMX_WCHAR Name[_MAX_PATH]){
-  //  convert char16_t*  -> std::u16string -> std::string
->>>>>>> bf7ce4ff
   //  char16_t* -> std::u16string
   std::u16string u16str(Name);
   //  std::u16string -> std::string
