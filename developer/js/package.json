--- conflicted
+++ resolved
@@ -37,23 +37,14 @@
     "node": ">=12.0.0"
   },
   "dependencies": {
-<<<<<<< HEAD
     "@keymanapp/models-types": "*",
-=======
-    "@keymanapp/models-types": "^15.0.233",
->>>>>>> fd51f684
     "commander": "^3.0.0",
     "typescript": "^4.5.4",
     "xml2js": "^0.4.19"
   },
   "devDependencies": {
-<<<<<<< HEAD
     "@keymanapp/models-templates": "*",
     "@keymanapp/models-wordbreakers": "*",
-=======
-    "@keymanapp/models-templates": "^15.0.233",
-    "@keymanapp/models-wordbreakers": "^15.0.233",
->>>>>>> fd51f684
     "@types/chai": "^4.1.7",
     "@types/mocha": "^5.2.7",
     "@types/node": "^10.14.6",
