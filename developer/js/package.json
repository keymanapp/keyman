{
  "name": "@keymanapp/lexical-model-compiler",
<<<<<<< HEAD
  "version": "15.0.260",
=======
>>>>>>> 9d7a22ed
  "description": "Keyman Developer lexical model compiler",
  "keywords": [
    "keyboard",
    "predictive-text",
    "keyman",
    "lexical-model",
    "unicode"
  ],
  "scripts": {
    "build": "tsc -b",
    "test": "cd tests && tsc -b && cd .. && mocha",
    "prepublishOnly": "npm run build"
  },
  "repository": {
    "type": "git",
    "url": "https://github.com/keymanapp/keyman"
  },
  "author": "Marc Durdin <marc@keyman.com> (https://github.com/mcdurdin)",
  "contributors": [
    "Eddie Antonio Santos <Eddie.Santos@nrc-cnrc.gc.ca>",
    "Joshua Horton"
  ],
  "license": "MIT",
  "bugs": {
    "url": "https://github.com/keymanapp/keyman/issues"
  },
  "homepage": "https://github.com/keymanapp/keyman/tree/master/common/predictive-text#readme",
  "bin": {
    "kmlmc": "dist/kmlmc.js",
    "kmlmp": "dist/kmlmp.js",
    "kmlmi": "dist/kmlmi.js"
  },
  "engines": {
    "node": ">=16.0.0"
  },
  "dependencies": {
<<<<<<< HEAD
    "@keymanapp/models-types": "^15.0.260",
=======
    "@keymanapp/models-types": "*",
>>>>>>> 9d7a22ed
    "commander": "^3.0.0",
    "typescript": "^4.5.4",
    "xml2js": "^0.4.19"
  },
  "devDependencies": {
<<<<<<< HEAD
    "@keymanapp/models-templates": "^15.0.260",
    "@keymanapp/models-wordbreakers": "^15.0.260",
=======
    "@keymanapp/models-templates": "*",
    "@keymanapp/models-wordbreakers": "*",
    "@keymanapp/keyman-version": "*",
>>>>>>> 9d7a22ed
    "@types/chai": "^4.1.7",
    "@types/mocha": "^5.2.7",
    "@types/node": "^10.14.6",
    "@types/xml2js": "^0.4.5",
    "chai": "^4.3.4",
    "chalk": "^2.4.2",
    "jszip": "^3.7.0",
    "mocha": "^8.4.0",
    "ts-node": "^9.1.1"
  },
  "mocha": {
    "spec": "dist-tests/**/test-*.js"
  }
}<|MERGE_RESOLUTION|>--- conflicted
+++ resolved
@@ -1,9 +1,5 @@
 {
   "name": "@keymanapp/lexical-model-compiler",
-<<<<<<< HEAD
-  "version": "15.0.260",
-=======
->>>>>>> 9d7a22ed
   "description": "Keyman Developer lexical model compiler",
   "keywords": [
     "keyboard",
@@ -40,24 +36,15 @@
     "node": ">=16.0.0"
   },
   "dependencies": {
-<<<<<<< HEAD
-    "@keymanapp/models-types": "^15.0.260",
-=======
     "@keymanapp/models-types": "*",
->>>>>>> 9d7a22ed
     "commander": "^3.0.0",
     "typescript": "^4.5.4",
     "xml2js": "^0.4.19"
   },
   "devDependencies": {
-<<<<<<< HEAD
-    "@keymanapp/models-templates": "^15.0.260",
-    "@keymanapp/models-wordbreakers": "^15.0.260",
-=======
     "@keymanapp/models-templates": "*",
     "@keymanapp/models-wordbreakers": "*",
     "@keymanapp/keyman-version": "*",
->>>>>>> 9d7a22ed
     "@types/chai": "^4.1.7",
     "@types/mocha": "^5.2.7",
     "@types/node": "^10.14.6",
