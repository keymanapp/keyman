{
  "name": "@keymanapp/developer-lexical-model-compiler",
  "version": "12.0.0-beta+20190819",
  "description": "Keyman Developer lexical model compiler",
  "main": "dist/index.js",
  "types": "dist/index.d.ts",
  "scripts": {
    "build": "tsc",
    "test": "mocha"
  },
  "author": "Marc Durdin (SIL)",
  "license": "MIT",
  "bugs": {
    "url": "https://github.com/keymanapp/keyman/issues"
  },
  "homepage": "https://github.com/keymanapp/keyman#readme",
  "bin": {
    "kmlmc": "dist/cli.js"
  },
  "dependencies": {
    "commander": "^3.0.0",
    "node": "^11.7.0",
    "node-zip": "^1.1.1",
    "typescript": "^3.2.4",
    "xml2js": "^0.4.19"
  },
  "devDependencies": {
    "@types/chai": "^4.1.7",
    "@types/mocha": "^5.2.7",
    "@types/node": "^10.14.6",
    "chai": "^4.2.0",
    "chalk": "^2.4.2",
    "mocha": "^6.1.4",
<<<<<<< HEAD
    "ts-node": "^8.3.0"
=======
    "ts-node": "^8.3.0",
    "xml2js": "^0.4.19"
  },
  "mocha": {
    "require": "ts-node/register",
    "spec": "tests/**/test-*.ts"
>>>>>>> 728e9e52
  }
}<|MERGE_RESOLUTION|>--- conflicted
+++ resolved
@@ -31,15 +31,10 @@
     "chai": "^4.2.0",
     "chalk": "^2.4.2",
     "mocha": "^6.1.4",
-<<<<<<< HEAD
     "ts-node": "^8.3.0"
-=======
-    "ts-node": "^8.3.0",
-    "xml2js": "^0.4.19"
   },
   "mocha": {
     "require": "ts-node/register",
     "spec": "tests/**/test-*.ts"
->>>>>>> 728e9e52
   }
 }