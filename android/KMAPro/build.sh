#!/usr/bin/env bash
# Build Keyman for Android app (KMAPro)
## START STANDARD BUILD SCRIPT INCLUDE
# adjust relative paths as necessary
THIS_SCRIPT="$(readlink -f "${BASH_SOURCE[0]}")"
. "${THIS_SCRIPT%/*}/../../resources/build/builder.inc.sh"
## END STANDARD BUILD SCRIPT INCLUDE

. "$KEYMAN_ROOT/resources/shellHelperFunctions.sh"
. "$KEYMAN_ROOT/resources/build/build-help.inc.sh"
. "$KEYMAN_ROOT/resources/build/build-download-resources.sh"

. "$KEYMAN_ROOT/android/KMAPro/build-play-store-notes.inc.sh"

# ################################ Main script ################################

# Definition of global compile constants

CONFIG="release"
BUILD_FLAGS="build -x lint -x test"                     # Gradle build w/o test
TEST_FLAGS="-x assembleRelease lintRelease testRelease" # Gradle test w/o build
<<<<<<< HEAD
PUBLISH_FLAGS="publishSentry publishReleaseApk"         # Gradle publish task
=======
>>>>>>> aa816a4e
DAEMON_FLAG=

builder_describe "Builds Keyman for Android app." \
  "@/android/KMEA" \
  "clean" \
  "configure" \
  "build" \
  "test             Runs lint and unit tests." \
  "publish          Publishes symbols to Sentry and the APK to the Play Store." \
  "--ci             Don't start the Gradle daemon. For CI" \
  "--upload-sentry  Upload to sentry"

# parse before describe_outputs to check debug flags
builder_parse "$@"

if builder_is_debug_build; then
  builder_heading "### Debug config ####"
  CONFIG="debug"
  BUILD_FLAGS="assembleDebug -x lint -x test"
  TEST_FLAGS="-x assembleDebug lintDebug testDebug"
fi

builder_describe_outputs \
  configure     /android/KMAPro/kMAPro/libs/keyman-engine.aar \
  build         /android/KMAPro/kMAPro/build/outputs/apk/$CONFIG/keyman-${VERSION}.apk

#### Build


# Parse args

if builder_has_option --ci; then
  DAEMON_FLAG=--no-daemon
fi

#### Build action definitions ####

function makeLocalSentryRelease() {
  echo "Making a Sentry release for tag $VERSION_GIT_TAG"
  sentry-cli upload-dif -p keyman-android --include-sources
  sentry-cli releases -p keyman-android files $VERSION_GIT_TAG upload-sourcemaps ./

  echo "Finalizing release tag $VERSION_GIT_TAG"
  sentry-cli releases finalize "$VERSION_GIT_TAG"
}


#### Build action definitions ####

# Check about cleaning artifact paths
if builder_start_action clean; then
  rm -rf "$KEYMAN_ROOT/android/KMAPro/kMAPro/build/outputs"
  builder_finish_action success clean
fi

if builder_start_action configure; then

  KEYBOARD_PACKAGE_ID="sil_euro_latin"
  KEYBOARDS_TARGET="$KEYMAN_ROOT/android/KMAPro/kMAPro/src/main/assets/${KEYBOARD_PACKAGE_ID}.kmp"
  MODEL_PACKAGE_ID="nrc.en.mtnt"
  MODELS_TARGET="$KEYMAN_ROOT/android/KMAPro/kMAPro/src/main/assets/${MODEL_PACKAGE_ID}.model.kmp"

  downloadKeyboardPackage "$KEYBOARD_PACKAGE_ID" "$KEYBOARDS_TARGET"
  downloadModelPackage "$MODEL_PACKAGE_ID" "$MODELS_TARGET"

  builder_finish_action success configure
fi

if builder_start_action build; then

  # Copy Keyman Engine for Android
  cp "$KEYMAN_ROOT/android/KMEA/app/build/outputs/aar/keyman-engine-${CONFIG}.aar" "$KEYMAN_ROOT/android/KMAPro/kMAPro/libs/keyman-engine.aar"

  # Convert markdown to html for offline help
  build_help_html android KMAPro/kMAPro/src/main/assets/info

  echo "BUILD_FLAGS $BUILD_FLAGS"
  ./gradlew $DAEMON_FLAG clean $BUILD_FLAGS

  if builder_has_option --upload-sentry; then
    makeLocalSentryRelease
  fi

  builder_finish_action success build
fi

if builder_start_action test; then

  echo "TEST_FLAGS $TEST_FLAGS"
  ./gradlew $DAEMON_FLAG $TEST_FLAGS

  builder_finish_action success test
fi

if builder_start_action publish; then
  # Copy Release Notes
  generateReleaseNotes

<<<<<<< HEAD
  # Publish symbols and Keyman for Android to Play Store
  echo "PUBLISH_FLAGS $PUBLISH_FLAGS"
  cd "$KEYMAN_ROOT/android/KMAPro/"
  ./gradlew $DAEMON_FLAG $PUBLISH_FLAGS
=======
  # Publish Keyman for Android to Play Store
  ./gradlew $DAEMON_FLAG publishReleaseApk
>>>>>>> aa816a4e

  builder_finish_action success publish
fi<|MERGE_RESOLUTION|>--- conflicted
+++ resolved
@@ -19,10 +19,6 @@
 CONFIG="release"
 BUILD_FLAGS="build -x lint -x test"                     # Gradle build w/o test
 TEST_FLAGS="-x assembleRelease lintRelease testRelease" # Gradle test w/o build
-<<<<<<< HEAD
-PUBLISH_FLAGS="publishSentry publishReleaseApk"         # Gradle publish task
-=======
->>>>>>> aa816a4e
 DAEMON_FLAG=
 
 builder_describe "Builds Keyman for Android app." \
@@ -121,15 +117,8 @@
   # Copy Release Notes
   generateReleaseNotes
 
-<<<<<<< HEAD
   # Publish symbols and Keyman for Android to Play Store
-  echo "PUBLISH_FLAGS $PUBLISH_FLAGS"
-  cd "$KEYMAN_ROOT/android/KMAPro/"
-  ./gradlew $DAEMON_FLAG $PUBLISH_FLAGS
-=======
-  # Publish Keyman for Android to Play Store
-  ./gradlew $DAEMON_FLAG publishReleaseApk
->>>>>>> aa816a4e
+  ./gradlew $DAEMON_FLAG publishSentry publishReleaseApk
 
   builder_finish_action success publish
 fi