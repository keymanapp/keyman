--- conflicted
+++ resolved
@@ -2,13 +2,4 @@
 title: What's New in Keyman 19.0 for Android
 ---
 
-<<<<<<< HEAD
-Here are some of the new features we have added to Keyman 18.0 for Android:
-
-* New menu to adjust longpress delay time (#12170, #12185)
-* Support localizations for right-to-left languages (#12215)
-* Handle additional actions for ENTER key (#12125, #12315)
-* Add Vietnamese localization (#13322)
-=======
 Here are some of the new features we have added to Keyman 19.0 for Android:
->>>>>>> a7c7eccc
