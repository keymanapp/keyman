--- conflicted
+++ resolved
@@ -1,13 +1,11 @@
 # Keyman for Android
 
-<<<<<<< HEAD
+## 12.0 alpha
+* Started work on Keyman for Android 12.
+
 ## 2019-02-07 11.0.2061 beta
 * Bug fix:
   * Add notifications when keyboard or font fails to download from Keyman cloud (#1570)
-=======
-## 12.0 alpha
-* Started work on Keyman for Android 12.
->>>>>>> 0f8bb5e3
 
 ## 2019-01-27 11.0.2060 beta
 * Bug fixes:
