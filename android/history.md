--- conflicted
+++ resolved
@@ -8,15 +8,11 @@
   * Improve custom package installation: Show readme.htm before starting installation process (#2286)
   * Update target Android SDK version to 29 (#2279)
   * Add linting to Debug builds and resolve lint errors (#2305)
-<<<<<<< HEAD
+  * Sanitize the app version to `#.#.#` for the API cloud query (#2319)
   * Check for keyboard updates during keyman startup (#2335)
   * Show available keyboard updates as android system notifications (#2335)
   * Add update indicator icon to inform user about updates and install updates in keyman app (#2335)
   
-=======
-  * Sanitize the app version to `#.#.#` for the API cloud query (#2319)
->>>>>>> be04f55b
-
 ## 2019-10-30 12.0.4206 stable
 * Bug fix:
   * Disable suggestions when system keyboard entering password field (#2255)
