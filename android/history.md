--- conflicted
+++ resolved
@@ -9,11 +9,8 @@
 * Add splash screen (#1151)
 * Update app to use Material Design theme (#681)
 * Fix globe button when pausing WebBrowser (#1213)
-<<<<<<< HEAD
+* Change system keyboard to "numeric" layer for digit/phone number text fields (#1218)
 * Handle RTL metadata on keyboard downloads (#1209)
-=======
-* Change system keyboard to "numeric" layer for digit/phone number text fields (#1218)
->>>>>>> 6a1c248b
 
 ## 2018-08-23 10.0.505 stable
 * Validate keyboard ID when downloading keyboard from keman cloud (#1121)
