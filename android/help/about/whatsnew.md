--- conflicted
+++ resolved
@@ -1,19 +1,5 @@
 ---
 title: What's New
 ---
-<<<<<<< HEAD
-Here are some of the new features we have added to Keyman 17.0 for Android:
 
-* New gesture support (#5029)
-* Better use of space for predictions, better handling for long predictions (#7934)
-* When suggestions aren't enabled, display a themed banner (#9696)
-* Smoother keyboard initialization (#10022)
-
-Additional changes:
-
-* Remove built-in browser (#8428)
-* Use web-based popup key longpresses (#9591)
-* Performance improvements
-=======
-Here are some of the new features we have added to Keyman 18.0 for Android:
->>>>>>> 6b6284fd
+Here are some of the new features we have added to Keyman 18.0 for Android: