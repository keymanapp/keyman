plugins {
    id 'base'
    id 'com.android.library'
    id 'name.remal.default-plugins'
}

ext.rootPath = '../../'
apply from: "$rootPath/version.gradle"

base {
    // Specify library filename keyman-engine-$CONFIG.aar
    archivesName = "keyman-engine"
}

android {
    compileSdk 34
    namespace "com.keyman.engine"

    buildFeatures {
        // needed for custom BuildConfigField values in defaultConfig
        buildConfig = true
    }

    compileOptions {
        sourceCompatibility = JavaVersion.VERSION_21
        targetCompatibility = JavaVersion.VERSION_21
    }

    defaultConfig {
        minSdkVersion 21
        targetSdkVersion 34

<<<<<<< HEAD
        // VERSION_CODE and VERSION_NAME from version.gradle but Gradle removes them for libraries
        buildConfigField "String", "KEYMAN_ENGINE_VERSION_NAME", "\""+VERSION_NAME+"\""
        buildConfigField "String", "VERSION_ENVIRONMENT", "\""+VERSION_ENVIRONMENT+"\""
=======
        // KEYMAN_VERSION_CODE and KEYMAN_VERSION_NAME from version.gradle but Gradle removes them for libraries
        buildConfigField "String", "KEYMAN_ENGINE_VERSION_NAME", "\""+KEYMAN_VERSION_NAME+"\""
        buildConfigField "String", "KEYMAN_VERSION_ENVIRONMENT", "\""+KEYMAN_VERSION_ENVIRONMENT+"\""

        // Sepcify library filename keyman-engine-$CONFIG.aar
        setProperty("archivesBaseName", "keyman-engine")
>>>>>>> c2b6a65f
    }

    buildTypes {
        release {
            minifyEnabled false
            proguardFiles getDefaultProguardFile('proguard-android.txt'), 'proguard-rules.txt'
        }
    }

    // TODO: Remove ResourceType when SDK > 17
    lintOptions {
        disable 'ImpliedQuantity', 'MissingQuantity', 'MissingTranslation', 'ResourceType'
        lintConfig file("lint.xml")
    }

    testOptions {
        unitTests.all {
            testLogging {
                // May also add "passed", "skipped".
                events "failed"//, "standardOut", "standardError" if we want them to show in builds.
                outputs.upToDateWhen {false}
                //showStandardStreams = true // If we want test console log output to show during builds.
            }
            systemProperty 'kmeaTestMode', 'true'
            workingDir = "../" // Defaults to the `app` subdirectory, which is different from Android Studio's default.
        }
    }
}

dependencies {
    // 1.6.0-rc01 needed to resolve https://issuetracker.google.com/issues/238425626
    implementation 'androidx.appcompat:appcompat:1.7.0'
    // material:1.7.0 will need Gradle plugin 7.1.0+
    implementation 'com.google.android.material:material:1.12.0'
    implementation 'commons-io:commons-io:2.16.1'
    implementation 'io.sentry:sentry-android:7.8.0'
    implementation 'androidx.preference:preference:1.2.1'

    // Robolectric
    testImplementation 'androidx.test.ext:junit:1.2.1'
    testImplementation 'org.robolectric:robolectric:4.14.1'
    testImplementation 'androidx.test:core:1.6.1'

    // Generate QR Codes
    implementation ('com.github.kenglxn.QRGen:android:3.0.1') {
        transitive = true
    }
}
//Show deprecation compiler warnings
/*
allprojects {
    tasks.withType(JavaCompile) {
        options.compilerArgs << "-Xlint:deprecation"
    }
}*/<|MERGE_RESOLUTION|>--- conflicted
+++ resolved
@@ -30,18 +30,9 @@
         minSdkVersion 21
         targetSdkVersion 34
 
-<<<<<<< HEAD
-        // VERSION_CODE and VERSION_NAME from version.gradle but Gradle removes them for libraries
-        buildConfigField "String", "KEYMAN_ENGINE_VERSION_NAME", "\""+VERSION_NAME+"\""
-        buildConfigField "String", "VERSION_ENVIRONMENT", "\""+VERSION_ENVIRONMENT+"\""
-=======
         // KEYMAN_VERSION_CODE and KEYMAN_VERSION_NAME from version.gradle but Gradle removes them for libraries
         buildConfigField "String", "KEYMAN_ENGINE_VERSION_NAME", "\""+KEYMAN_VERSION_NAME+"\""
         buildConfigField "String", "KEYMAN_VERSION_ENVIRONMENT", "\""+KEYMAN_VERSION_ENVIRONMENT+"\""
-
-        // Sepcify library filename keyman-engine-$CONFIG.aar
-        setProperty("archivesBaseName", "keyman-engine")
->>>>>>> c2b6a65f
     }
 
     buildTypes {
