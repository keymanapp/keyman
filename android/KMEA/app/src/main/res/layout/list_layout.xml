--- conflicted
+++ resolved
@@ -9,10 +9,7 @@
         android:layout_width="match_parent"
         android:layout_height="match_parent"
         android:paddingBottom="@dimen/fab_padding"
-<<<<<<< HEAD
-=======
         android:choiceMode="singleChoice"
->>>>>>> 70e7a851
         android:clipToPadding="false" />
     
 </RelativeLayout>