--- conflicted
+++ resolved
@@ -63,11 +63,8 @@
       new DisplayLanguageType("ff-ZA", "Pulaar-Fulfulde"), // or Fulah
       new DisplayLanguageType("ru-RU", "Pyccĸий (Russian)"),
       new DisplayLanguageType("shu-latn", "Shuwa (Latin)"),
-<<<<<<< HEAD
       new DisplayLanguageType("sv-SE", "svenska (Swedish)"),
-=======
       new DisplayLanguageType("uk-UA", "Українська (Ukrainian)"),
->>>>>>> 485f0444
       new DisplayLanguageType("hia-NG", "Waha"),
       new DisplayLanguageType("zh-CN", "中文(简体) (Simplified Chinese)")
     };
