--- conflicted
+++ resolved
@@ -5,7 +5,6 @@
 package com.tavultesoft.kmea;
 
 import android.content.Context;
-import android.view.Display;
 
 public class DisplayLanguages {
   private static final String TAG = "DisplayLanguages";
@@ -42,11 +41,8 @@
       new DisplayLanguageType(unspecifiedLocale, context.getString(R.string.default_locale)),
       new DisplayLanguageType("am-ET", "አማርኛ (Amharic)"),
       new DisplayLanguageType("az-AZ", "Azərbaycanca (Azəricə)"),
-<<<<<<< HEAD
-      new DisplayLanguageType("ff-NG", "Ɗemngal Fulfulde"),
-=======
       new DisplayLanguageType("bwr-NT", "Bura-Pabir"),
->>>>>>> 0c03a8b6
+      new DisplayLanguageType("ff-NG", "Ɗemngal Fulfulde"),	  
       new DisplayLanguageType("en", "English"),
       new DisplayLanguageType("es-419", "Español (Spanish - Latin America)"),
       new DisplayLanguageType("fr-FR", "French"),
