package com.tavultesoft.kmea.cloud;

import android.content.Context;
import android.os.Build;
import android.os.Bundle;

import com.tavultesoft.kmea.JSONParser;
import com.tavultesoft.kmea.KMKeyboardDownloaderActivity;
import com.tavultesoft.kmea.KMManager;
import com.tavultesoft.kmea.KeyboardPickerActivity;
import com.tavultesoft.kmea.R;
import com.tavultesoft.kmea.cloud.CloudApiTypes;
import com.tavultesoft.kmea.data.Keyboard;
import com.tavultesoft.kmea.data.KeyboardController;
import com.tavultesoft.kmea.data.LexicalModel;
import com.tavultesoft.kmea.util.FileUtils;
import com.tavultesoft.kmea.util.KMLog;
import com.tavultesoft.kmea.util.MapCompat;

import org.json.JSONArray;
import org.json.JSONException;
import org.json.JSONObject;

import java.io.File;
import java.io.BufferedReader;
import java.io.FileInputStream;
import java.io.FileOutputStream;
import java.io.InputStreamReader;
import java.io.ObjectInputStream;
import java.io.ObjectOutput;
import java.io.ObjectOutputStream;
import java.util.ArrayList;
import java.util.HashMap;
import java.util.Iterator;
import java.util.List;

public class CloudDataJsonUtil {

  private static final String TAG = "CloudDataJsonUtil";

  // Deprecated
  public static final String JSON_Keyboards_Cache_Filename = "jsonKeyboardsCache.dat";

  public static final String JSON_Lexical_Models_Cache_Filename = "jsonLexicalModelsCache.dat";
  public static final String JSON_Resources_Cache_Filename = "jsonResourcesCache.json";

  // keys for api.keyman.com/package-version
  private static final String CDKey_Keyboards = "keyboards";
  private static final String CDKey_Models = "models";
  private static final String CDKey_KMP = "kmp";
  private static final String CDKey_Version = "version";
  private static final String CDKey_Error = "error";

  private CloudDataJsonUtil()
  {
    //no instances
  }

  public static HashMap<String,String> createKeyboardInfoMap(String aPackageId,String aLanguageId, String aLanguageName, String aKeyboardId,
                                                   String aKeyboardName, String aKeyboardVersion,
                                                   String aFont, String aOskFont, String aCustomHelpLink)
  {
    HashMap<String, String> keyboardInfo = new HashMap<String, String>();
    keyboardInfo.put(KMManager.KMKey_PackageID, aPackageId);
    keyboardInfo.put(KMManager.KMKey_KeyboardID, aKeyboardId);
    keyboardInfo.put(KMManager.KMKey_LanguageID, aLanguageId.toLowerCase());
    keyboardInfo.put(KMManager.KMKey_KeyboardName, aKeyboardName);
    keyboardInfo.put(KMManager.KMKey_LanguageName, aLanguageName);
    keyboardInfo.put(KMManager.KMKey_KeyboardVersion, aKeyboardVersion);
    keyboardInfo.put(KMManager.KMKey_Font, aFont);
    if (aOskFont != null) {
      keyboardInfo.put(KMManager.KMKey_OskFont, aOskFont);
    }
    if (aCustomHelpLink != null) {
      keyboardInfo.put(KMManager.KMKey_CustomHelpLink, aCustomHelpLink);
    }

    return keyboardInfo;
  }

  public static List<Keyboard> processKeyboardJSON(JSONObject query, boolean fromKMP) {
    List<Keyboard> keyboardsList = new ArrayList<>();
    if (query == null || query.length() == 0) {
      return keyboardsList;
    }

    try {
      // Thank you, Cloud API format
      JSONArray languages = query.getJSONObject(KMKeyboardDownloaderActivity.KMKey_Languages).getJSONArray(KMKeyboardDownloaderActivity.KMKey_Languages);
      for (int i = 0; i < languages.length(); i++) {
        JSONObject languageJSON = languages.getJSONObject(i);
        JSONArray langKeyboards = languageJSON.getJSONArray(KMKeyboardDownloaderActivity.KMKey_LanguageKeyboards);

        // Can't foreach a JSONArray
        int kbLength = langKeyboards.length();
        for (int j = 0; j < kbLength; j++) {
          JSONObject keyboardJSON = langKeyboards.getJSONObject(j);
          keyboardsList.add(new Keyboard(languageJSON, keyboardJSON));
        }
      }
    } catch (JSONException | NullPointerException e) {
      KMLog.LogException(TAG, "JSONParse Error: ", e);
      return new ArrayList<Keyboard>();  // Is this ideal?
    }

    return keyboardsList;
  }

  /**
   * Parse a JSONArray of models to create a list of LexicalModel
   * @param models
   * @param fromKMP - boolean. If true, only  the first language in an array is processed
   * @return List of LexicalModel
   */
  public static List<LexicalModel> processLexicalModelJSON(JSONArray models, boolean fromKMP) {
    List<LexicalModel> modelList = new ArrayList<>(models.length());

    try {
      // Parse each model JSON Object.
      int modelsLength = models.length();
      for (int i = 0; i < modelsLength; i++) {
        JSONObject modelJSON = models.getJSONObject(i);
        modelList.addAll(LexicalModel.LexicalModelList(modelJSON, fromKMP));
      }
    } catch (JSONException | NullPointerException e) {
      KMLog.LogException(TAG, "JSONParse Error: ", e);
      return new ArrayList<LexicalModel>();  // Is this ideal?
    }

    return modelList;
  }

  /**
   * Process the "keyboards" JSON Object to determine keyboard updates
   * @param aContext Context
   * @param pkgData JSONObject from the package-version API
   * @param updateBundles - List of keyboard bundle updates
   */
  public static void processKeyboardPackageUpdateJSON(Context aContext, JSONObject pkgData, List<Bundle> updateBundles) {
    boolean saveKeyboardList = false;
    // Parse for the keyboard package updates
    if (pkgData.has(CDKey_Keyboards)) {
      try {
        JSONObject cloudKeyboardPackages = pkgData.getJSONObject(CDKey_Keyboards);
        Iterator<String> keyboardIDs = cloudKeyboardPackages.keys();
        while (keyboardIDs.hasNext()) {
          String keyboardID = keyboardIDs.next();
          JSONObject cloudKeyboardObj = cloudKeyboardPackages.getJSONObject(keyboardID);
          if (!cloudKeyboardObj.has(CDKey_Error)) {
            String cloudVersion = cloudKeyboardObj.getString(CDKey_Version);
            String cloudKMP = cloudKeyboardObj.getString(CDKey_KMP);
            // Valid keyboard package exists. See if keyboard list needs to be updated
            for (int i = 0; i < KeyboardController.getInstance().get().size(); i++) {
              Keyboard kbd = KeyboardController.getInstance().getKeyboardInfo(i);
              String version = kbd.getVersion();
              String updateKMP = kbd.getUpdateKMP();
              if (keyboardID.equalsIgnoreCase(kbd.getKeyboardID()) &&
                  FileUtils.compareVersions(cloudVersion, version) == FileUtils.VERSION_GREATER &&
<<<<<<< HEAD
                  updateKMP != null && 
                  !updateKMP.equalsIgnoreCase(cloudKMP)) {
=======
                  updateKMP != null &&
                  updateKMP.equalsIgnoreCase(cloudKMP)) {
>>>>>>> 932636e4
                // Update keyboard with the latest KMP link
                kbd.setUpdateKMP(cloudKMP);
                KeyboardController.getInstance().add(kbd);

                // Update bundle list
                Bundle bundle = new Bundle(kbd.buildDownloadBundle());
                updateBundles.add(bundle);

                saveKeyboardList = true;
              }
            }
          }
        }
      } catch (JSONException | NullPointerException e) {
        KMLog.LogException(TAG, "processPackageUpdateJSON Error process keyboards: ", e);
      }
    }

    if (saveKeyboardList) {
      KeyboardController.getInstance().save(aContext);
    }
  }

  public static void processLexicalModelPackageUpdateJSON(Context aContext, JSONObject pkgData, List<Bundle> updateBundles) {
    boolean saveModelsList = false;
    // Parse for lexical model package updates
    if (pkgData.has(CDKey_Models)) {
      try {
        JSONObject cloudModelPackages = pkgData.getJSONObject(CDKey_Models);
        Iterator<String> lexicalModelIDs = cloudModelPackages.keys();
        while (lexicalModelIDs.hasNext()) {
          String lexicalModelID = lexicalModelIDs.next();
          JSONObject cloudModelObj = cloudModelPackages.getJSONObject(lexicalModelID);
          if (!cloudModelObj.has(CDKey_Error)) {
            String cloudVersion = cloudModelObj.getString(CDKey_Version);
            String cloudKMP = cloudModelObj.getString(CDKey_KMP);
            // Valid lexical model package exists. See if lexical model list needs to be updated
            // Valid keyboard package exists. See if keyboard list needs to be updated
            int index = KeyboardPickerActivity.getLexicalModelIndex(aContext, lexicalModelID);
            if (index != -1) {
              HashMap<String, String> lmInfo = KeyboardPickerActivity.getLexicalModelInfo(aContext, index);
              String version = lmInfo.get(KMManager.KMKey_Version);
              if (lexicalModelID.equalsIgnoreCase(lmInfo.get(KMManager.KMKey_LexicalModelID)) &&
                  (FileUtils.compareVersions(cloudVersion, version) == FileUtils.VERSION_GREATER) &&
                  (!MapCompat.getOrDefault(lmInfo, KMManager.KMKey_KMPLink, "").equalsIgnoreCase(cloudKMP))) {
                // Update keyboard with the latest KMP link
                lmInfo.put(KMManager.KMKey_KMPLink, cloudKMP);
                KeyboardPickerActivity.addLexicalModel(aContext, lmInfo);

                // Update bundle list
                LexicalModel lm = new LexicalModel(
                  lmInfo.get(KMManager.KMKey_PackageID),
                  lmInfo.get(KMManager.KMKey_LexicalModelID),
                  lmInfo.get(KMManager.KMKey_LexicalModelName),
                  lmInfo.get(KMManager.KMKey_LanguageID),
                  lmInfo.get(KMManager.KMKey_LanguageName),
                  lmInfo.get(KMManager.KMKey_Version),
                  lmInfo.get(KMManager.KMKey_CustomHelpLink),
                  lmInfo.get(KMManager.KMKey_KMPLink));
                Bundle bundle = new Bundle(lm.buildDownloadBundle());
                updateBundles.add(bundle);

                saveModelsList = true;
              }
            }
          }
        }
      } catch (JSONException | NullPointerException e) {
        KMLog.LogException(TAG, "processPackageUpdateJSON Error processing models: ", e);
      }
    }
  }

  public static JSONArray getCachedJSONArray(File file) {
    JSONArray lmData = null;
    try {
      // Read from cache file
      if (file.exists()) {
        ObjectInputStream objInput = new ObjectInputStream(new FileInputStream(file));
        lmData = new JSONArray(objInput.readObject().toString());
        objInput.close();
      }
    } catch (Exception e) {
      KMLog.LogException(TAG, "getCachedJSONArray failed to read from cache file. Error: ", e);
      lmData = null;
    }

    return lmData;
  }

  public static JSONObject getCachedJSONObject(File file) {
    JSONObject kbData = null;
    try {
      // Read from cache file
      if (file.exists()) {
        StringBuilder sb = new StringBuilder(0);
        String line;
        BufferedReader objInput = new BufferedReader(new InputStreamReader(new FileInputStream(file), "UTF-8"));
        while ((line = objInput.readLine()) != null) {
          sb.append(line);
        }
        kbData = new JSONObject(sb.toString());
        objInput.close();
      }
    } catch (Exception e) {
      KMLog.LogException(TAG, "getCachedJSONObject failed to read from cache file. Error: ", e);
      kbData = null;
    }

    return kbData;
  }

  /**
   * Save the JSON catalog data that's available from the cloud.
   * The catalog is saved to a unique file.  Separate files should
   * be used for each API call, such as for keyboards vs lexical models.
   * @param json - Array of JSON objects containing API return info
   */
  public static void saveJSONArrayToCache(File file, JSONArray json) {
    ObjectOutput objOutput;
    try {
      // Save to cache file
      objOutput = new ObjectOutputStream(new FileOutputStream(file));
      objOutput.writeObject(json.toString());
      objOutput.close();
    } catch (Exception e) {
      KMLog.LogException(TAG, "Failed to save to cache file. Error: ", e);
    }
  }

  // Deprecated
  public static File getKeyboardCacheFile(Context context) {
    final String jsonCacheFilename = JSON_Keyboards_Cache_Filename;
    return new File(context.getCacheDir(), jsonCacheFilename);
  }

  public static File getLexicalModelCacheFile(Context context) {
    final String jsonLexicalCacheFilename = JSON_Lexical_Models_Cache_Filename;
    return new File(context.getCacheDir(), jsonLexicalCacheFilename);
  }

  public static File getResourcesCacheFile(Context context) {
    final String jsonCacheFilename = JSON_Resources_Cache_Filename;
    return new File(context.getCacheDir(), jsonCacheFilename);
  }

  /**
   * retrieve a json object from a downloaded file.
   * @param aDownload the download
   * @return the result
   */
  public static CloudApiTypes.CloudApiReturns retrieveJsonFromDownload(
    Context context, CloudApiTypes.SingleCloudDownload aDownload)
  {
      JSONParser jsonParser = new JSONParser();
      JSONArray dataArray = null;
      JSONObject dataObject = null;

      File destinationFile = aDownload.cacheAndOpenDestinationFile(context);
      if (destinationFile != null && destinationFile.length() > 0) {
        try {

          if (aDownload.getCloudParams().type == CloudApiTypes.JSONType.Array) {
            dataArray = jsonParser.getJSONObjectFromFile(destinationFile,JSONArray.class);
          } else {
            dataObject = jsonParser.getJSONObjectFromFile(destinationFile,JSONObject.class);
          }
        } catch (Exception e) {
          KMLog.LogException(TAG, "", e);
        } finally {
          destinationFile.delete();
        }
      } else {
        // Offline trouble!  That said, we can't get anything, so we simply shouldn't add anything.
      }

      if (aDownload.getCloudParams().type == CloudApiTypes.JSONType.Array)
      {
        if(dataArray!=null)
         return new CloudApiTypes.CloudApiReturns(aDownload.getCloudParams().target, dataArray);  // Null if offline.
        return null;
      }
      if(dataObject!=null)
          return new CloudApiTypes.CloudApiReturns(aDownload.getCloudParams().target, dataObject); // Null if offline.


    return null;
  }
}<|MERGE_RESOLUTION|>--- conflicted
+++ resolved
@@ -156,13 +156,8 @@
               String updateKMP = kbd.getUpdateKMP();
               if (keyboardID.equalsIgnoreCase(kbd.getKeyboardID()) &&
                   FileUtils.compareVersions(cloudVersion, version) == FileUtils.VERSION_GREATER &&
-<<<<<<< HEAD
                   updateKMP != null && 
-                  !updateKMP.equalsIgnoreCase(cloudKMP)) {
-=======
-                  updateKMP != null &&
-                  updateKMP.equalsIgnoreCase(cloudKMP)) {
->>>>>>> 932636e4
+                  !kbd.getUpdateKMP().equalsIgnoreCase(cloudKMP)) {
                 // Update keyboard with the latest KMP link
                 kbd.setUpdateKMP(cloudKMP);
                 KeyboardController.getInstance().add(kbd);
