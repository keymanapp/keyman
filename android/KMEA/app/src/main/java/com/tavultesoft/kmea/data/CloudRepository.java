package com.tavultesoft.kmea.data;

import android.content.Context;
import android.os.Bundle;
import android.util.Log;
import android.widget.Toast;

import androidx.annotation.NonNull;

import com.tavultesoft.kmea.BuildConfig;
import com.tavultesoft.kmea.KMKeyboardDownloaderActivity;
import com.tavultesoft.kmea.KMManager;
import com.tavultesoft.kmea.KeyboardPickerActivity;
import com.tavultesoft.kmea.R;
import com.tavultesoft.kmea.packages.JSONUtils;

import org.json.JSONArray;
import org.json.JSONException;
import org.json.JSONObject;

import java.io.File;
import java.util.ArrayList;
import java.util.Calendar;
import java.util.Date;
import java.util.List;

public class CloudRepository {
  static public final CloudRepository shared = new CloudRepository();
  private static final String TAG = "CloudRepository";

  public static final boolean USE_DOWNLOAD_MANAGER = true;
  public static final String DOWNLOAD_IDENTIFIER_CATALOGUE = "catalogue";

  private Dataset memCachedDataset;
  private Calendar lastLoad; // To be used for Dataset caching.
  private boolean invalidateLexicalCache = false;

  // DEBUG:  Never allow these to be `true` in production.
  private static final boolean DEBUG_DISABLE_CACHE = false;


  private CloudRepository() {
    // Tracks the time of the most recent cache.  We start at null to indicate that we haven't
    // tried to read the cache yet, as we don't yet have a Context instance to reference.
    lastLoad = null;
  }

  public interface UpdateHandler {
    void onUpdateDetection(List<Bundle> updateBundles);
  }

  public boolean hasCache(Context context) {
    if(DEBUG_DISABLE_CACHE) {
      return false;
    }

    if(shouldUseMemCache(context)) {
      return true;
    } else {
      return shouldUseCache(context, CloudDataJsonUtil.getKeyboardCacheFile(context)) &&
          shouldUseCache(context, CloudDataJsonUtil.getLexicalModelCacheFile(context));
    }
  }

  private boolean shouldUseMemCache(Context context) {
    if(DEBUG_DISABLE_CACHE) {
      return false;
    }

    boolean hasConnection = KMManager.hasConnection(context);

    if (memCachedDataset != null) {
      Calendar lastModified = Calendar.getInstance();
      lastModified.setTime(lastLoad.getTime());
      lastModified.add(Calendar.HOUR_OF_DAY, 1);
      Calendar now = Calendar.getInstance();
      return (!hasConnection || lastModified.compareTo(now) > 0);
    } else {
      return false;
    }
  }

  private boolean shouldUseCache(Context context, File cacheFile) {
    if(DEBUG_DISABLE_CACHE) {
      return false;
    }

    boolean hasConnection = KMManager.hasConnection(context);

    // Forced cache bypass - we need to load more lexical models (signaled by invalidation).
    if(this.invalidateLexicalCache && cacheFile.equals(CloudDataJsonUtil.getLexicalModelCacheFile(context))) {
      this.invalidateLexicalCache = false;
      return false;
    }

    if (cacheFile.exists()) {
      Calendar lastModified = Calendar.getInstance();
      lastModified.setTime(new Date(cacheFile.lastModified()));
      lastModified.add(Calendar.DAY_OF_MONTH, 7);
      Calendar now = Calendar.getInstance();
      return (!hasConnection || lastModified.compareTo(now) > 0);
    } else {
      return false;
    }
  }

  // Should be called whenever a new language code starts being managed in order to help signal
  // retrieval of the language code's lexical models.
  public void invalidateLexicalModelCache(@NonNull Context context) {
    this.invalidateLexicalCache = true;

    // We should also pre-emptively clear out the old cache file
    // in case of an app close or crash.
    File file = CloudDataJsonUtil.getLexicalModelCacheFile(context);
    file.delete();
  }

  private CloudApiTypes.CloudApiParam prepareKeyboardUpdateQuery(Context aContext)
  {
    String deviceType = aContext.getString(R.string.device_type);
    if (deviceType.equals("AndroidTablet")) {
      deviceType = "androidtablet";
    } else {
      deviceType = "androidphone";
    }

    // Retrieves the cloud-based keyboard catalog in Android's preferred format.
    String keyboardURL = String.format("%s?version=%s&device=%s&languageidtype=bcp47",
      KMKeyboardDownloaderActivity.kKeymanApiBaseURL, BuildConfig.VERSION_NAME, deviceType);

    //cloudQueries[cloudQueryEntries++] = new CloudApiParam(ApiTarget.Keyboards, keyboardURL, JSONType.Object);
   return new CloudApiTypes.CloudApiParam(CloudApiTypes.ApiTarget.Keyboards, keyboardURL, CloudApiTypes.JSONType.Object);
  }

  private CloudApiTypes.CloudApiParam prepareLexicalModellUpdateQuery(Context aContext)
  {
    // This allows us to directly get the full lexical model catalog.
    // TODO:  Remove and replace with commented-out code below once the proper multi-language
    //        query is ready!
    String lexicalURL = String.format("%s?q", KMKeyboardDownloaderActivity.kKeymanApiModelURL);

    return new CloudApiTypes.CloudApiParam(CloudApiTypes.ApiTarget.LexicalModels, lexicalURL, CloudApiTypes.JSONType.Array);


    // TODO: We want a list of lexical models for every language with an installed resource (kbd, lex model)
//      String lexicalURL = String.format("%s?q=bcp47:", KMKeyboardDownloaderActivity.kKeymanApiModelURL);
//
//      for(String lgCode: languageCodes) {
//        lexicalURL = String.format("%s%s,", lexicalURL, lgCode);
//      }
//
//      lexicalURL = lexicalURL.substring(0, lexicalURL.lastIndexOf(','));

    /* do what's possible here, rather than in the Task */
  }

  /**
   * initialize the data set from cache on startup of the application
   * (not used until keyboard update is implemented)
   * @param context the main activity of the application
   * @param updateHandler An object that can handle update notification if desired.
   * @param onSuccess  A callback to be triggered on completion of all queries and operations.
   * @param onFailure A callback to be triggered upon failure of a query.
   */
  public void initializeDataSet(@NonNull Context context, UpdateHandler updateHandler, Runnable onSuccess, Runnable onFailure)
  {
    preCacheDataSet(context,updateHandler,onSuccess,onFailure);

    if(USE_DOWNLOAD_MANAGER)
      downloadCatalogFromServer(context,updateHandler,onSuccess,onFailure);
  }

  /**
   * update the data set from cache on startup of the application
   * (not used until keyboard update is implemented)
   * @param context the main activity of the application
   * @param updateHandler An object that can handle update notification if desired.
   * @param onSuccess  A callback to be triggered on completion of all queries and operations.
   * @param onFailure A callback to be triggered upon failure of a query.
   */
  public void updateDatasetIfNeeded(@NonNull Context context, UpdateHandler updateHandler, Runnable onSuccess, Runnable onFailure)
  {
    boolean loadKeyboardsFromCache = this.shouldUseCache(context, CloudDataJsonUtil.getKeyboardCacheFile(context));
    boolean loadLexicalModelsFromCache = this.shouldUseCache(context, CloudDataJsonUtil.getLexicalModelCacheFile(context));

    boolean cacheValid = loadKeyboardsFromCache && loadLexicalModelsFromCache;

    if(cacheValid && shouldUseMemCache(context)) {
      return; // isn't null - checked by `shouldUseCache`.
    }

    preCacheDataSet(context,updateHandler,onSuccess,onFailure);

    downloadCatalogFromServer(context,updateHandler,onSuccess,onFailure);
  }


  /**
   * precache dataset and notify callbacks if no update from cloud api services is necessary.
   * @param context   The current Activity requesting the Dataset.
   * @param updateHandler  An object that can handle update notification if desired.
   * @param onSuccess  A callback to be triggered on completion of all queries and operations.
   * @param onFailure  A callback to be triggered upon failure of a query.
   */
  private void preCacheDataSet(@NonNull Context context, UpdateHandler updateHandler, Runnable onSuccess, Runnable onFailure)
  {
    boolean loadKeyboardsFromCache = this.shouldUseCache(context, CloudDataJsonUtil.getKeyboardCacheFile(context));
    boolean loadLexicalModelsFromCache = this.shouldUseCache(context, CloudDataJsonUtil.getLexicalModelCacheFile(context));

    boolean cacheValid = loadKeyboardsFromCache && loadLexicalModelsFromCache;

    if(cacheValid && shouldUseMemCache(context)) {
      return; // isn't null - checked by `shouldUseCache`.
    }

    // Can't use the mem-cached version as is - let's prep it / reuse the instance.
    if (memCachedDataset == null) {
      memCachedDataset = new Dataset(context);
    } else {
      // Clear the cached data and rebuild it from scratch.
      memCachedDataset.clear();
    }

    lastLoad = Calendar.getInstance(); // Mark a cache timing.

    // Get the installed language codes listing.
    Dataset installedSet = KeyboardPickerActivity.getInstalledDataset(context);
    List<String> languageCodes = new ArrayList<>(installedSet.getCount());
    for(int i=0; i < installedSet.getCount(); i++) {
      languageCodes.add(installedSet.getItem(i).code);
    }

    // Get kmp.json info from installed (adhoc and cloud) models.
    // Consolidate kmp.json info from packages/
    JSONObject kmpLanguagesArray = wrapKmpKeyboardJSON(JSONUtils.getLanguages());
    JSONArray kmpLexicalModelsArray = JSONUtils.getLexicalModels();

    if (kmpLanguagesArray.length() == 0 && kmpLexicalModelsArray.length() == 0) {
      // May need to note this for handling a 'failure' check.
    } else {
      memCachedDataset.keyboards.addAll(CloudDataJsonUtil.processKeyboardJSON(kmpLanguagesArray, true));
      memCachedDataset.lexicalModels.addAll(CloudDataJsonUtil.processLexicalModelJSON(kmpLexicalModelsArray));
    }

    CloudCatalogDownloadCallback _download_callback = new CloudCatalogDownloadCallback(
      context, updateHandler, onSuccess, onFailure);

    // Default values:  empty JSON instances.  `null` will instead break things.
    JSONObject kbdData = new JSONObject();
    JSONArray lexData = new JSONArray();

    if(loadKeyboardsFromCache) {
      kbdData = CloudDataJsonUtil.getCachedJSONObject(CloudDataJsonUtil.getKeyboardCacheFile(context));

      // In case something went wrong with the last cache attempt, which can cause a null return.
      if(kbdData == null) {
        kbdData = new JSONObject();
        loadKeyboardsFromCache = false;
      }
    }

    if(loadLexicalModelsFromCache) {
      lexData = CloudDataJsonUtil.getCachedJSONArray(CloudDataJsonUtil.getLexicalModelCacheFile(context));

      if(lexData == null) {
        lexData = new JSONArray();
        loadLexicalModelsFromCache = false;
      }
    }
    // Reuse any valid parts of the cache.
    if(loadKeyboardsFromCache || loadLexicalModelsFromCache) {
      CloudCatalogDownloadReturns jsonData = new CloudCatalogDownloadReturns(kbdData, lexData);

      // Call the processor method directly with the cached API data.
      _download_callback.processCloudReturns(memCachedDataset,jsonData,
        loadKeyboardsFromCache && loadLexicalModelsFromCache); // TODO:  Take params for finish, return val for failures
    }
  }
  /**
   * Fetches a Dataset object corresponding to keyboards and models available from cache or file cache.
   * @param context   The current Activity requesting the Dataset.
   * @return  A Dataset object implementing the Adapter interface to be asynchronously filled.
   */
  public Dataset fetchDataset(@NonNull Context context) {
    boolean loadKeyboardsFromCache = this.shouldUseCache(context, CloudDataJsonUtil.getKeyboardCacheFile(context));
    boolean loadLexicalModelsFromCache = this.shouldUseCache(context, CloudDataJsonUtil.getLexicalModelCacheFile(context));

    boolean cacheValid = loadKeyboardsFromCache && loadLexicalModelsFromCache;

    if(cacheValid && shouldUseMemCache(context)) {
      return memCachedDataset; // isn't null - checked by `shouldUseCache`.
    }

    preCacheDataSet(context,null,null,null);

<<<<<<< HEAD
        String modelID = model.getString(KMManager.KMKey_ID);
        String modelName = model.getString(KMManager.KMKey_Name);
        String modelVersion = model.getString(KMManager.KMKey_LexicalModelVersion);

        String isCustom = model.optString(KMManager.KMKey_CustomModel, "N");
        String icon = "0";

        HashMap<String, String> hashMap = new HashMap<String, String>();
        hashMap.put(KMManager.KMKey_PackageID, packageID);
        hashMap.put(KMManager.KMKey_LanguageID, languageID);
        hashMap.put(KMManager.KMKey_LexicalModelID, modelID);
        hashMap.put(KMManager.KMKey_LexicalModelName, modelName);
        hashMap.put(KMManager.KMKey_LanguageName, langName);
        hashMap.put(KMManager.KMKey_LexicalModelVersion, modelVersion);
        hashMap.put(KMManager.KMKey_CustomModel, isCustom);
        hashMap.put(KMManager.KMKey_LexicalModelPackageFilename, modelURL);
        hashMap.put("isEnabled", "true");
        hashMap.put(KMManager.KMKey_Icon, String.valueOf(R.drawable.ic_arrow_forward));

        modelList.add(new LexicalModel(hashMap));
      }
    } catch (JSONException | NullPointerException e) {
      Log.e(TAG, "JSONParse Error: " + e);
      return new ArrayList<>();  // Is this ideal?
=======
    if(USE_DOWNLOAD_MANAGER && CloudDownloadMgr.getInstance().alreadyDownloadingData(DOWNLOAD_IDENTIFIER_CATALOGUE)) {
      String msg = context.getString(R.string.catalog_download_is_running_in_background);
      Toast.makeText(context, msg, Toast.LENGTH_SHORT).show();
>>>>>>> 9695a7ed
    }

    return memCachedDataset;
  }

  /**
   * Downloads keyboards and models available from the Cloud API
   * services.  This object will be populated asynchronously to the cached dataset.
   * @param context   The current Activity requesting the Dataset.
   * @param updateHandler  An object that can handle update notification if desired.
   * @param onSuccess  A callback to be triggered on completion of all queries and operations.
   * @param onFailure  A callback to be triggered upon failure of a query.
   * @return  A Dataset object implementing the Adapter interface to be asynchronously filled.
   */
  private void downloadCatalogFromServer(@NonNull Context context, UpdateHandler updateHandler, Runnable onSuccess, Runnable onFailure) {
    boolean loadKeyboardsFromCache = this.shouldUseCache(context, CloudDataJsonUtil.getKeyboardCacheFile(context));
    boolean loadLexicalModelsFromCache = this.shouldUseCache(context, CloudDataJsonUtil.getLexicalModelCacheFile(context));

    boolean cacheValid = loadKeyboardsFromCache && loadLexicalModelsFromCache;

    if(cacheValid && shouldUseMemCache(context)) {
      return; // isn't null - checked by `shouldUseCache`.
    }

    // check if cache file is valid
    if(loadKeyboardsFromCache) {
      // In case something went wrong with the last cache attempt, which can cause a null return.
      if(CloudDataJsonUtil.getCachedJSONObject(CloudDataJsonUtil.getKeyboardCacheFile(context)) == null) {
        loadKeyboardsFromCache = false;
      }
    }

    // check if cache file is valid
    if(loadLexicalModelsFromCache) {
      if(CloudDataJsonUtil.getCachedJSONArray(CloudDataJsonUtil.getLexicalModelCacheFile(context)) == null) {
        loadLexicalModelsFromCache = false;
      }
    }

    //    CloudApiParam[] cloudQueries = new CloudApiParam[2];
    //    int cloudQueryEntries = 0;
    List<CloudApiTypes.CloudApiParam> cloudQueries = new ArrayList<>(2);

    if (!loadKeyboardsFromCache) {

      cloudQueries.add(prepareKeyboardUpdateQuery(context));
    }

    if (!loadLexicalModelsFromCache) {
      cloudQueries.add(prepareLexicalModellUpdateQuery(context));
    }

    int cloudQueryEntries = cloudQueries.size();
    CloudCatalogDownloadCallback _download_callback = new CloudCatalogDownloadCallback(
      context, updateHandler, onSuccess, onFailure);

    if (cloudQueryEntries > 0) {
      // We need the array to be exactly the same size as our entry count.
      CloudApiTypes.CloudApiParam[] params = new CloudApiTypes.CloudApiParam[cloudQueryEntries];
      cloudQueries.toArray(params);
      if (USE_DOWNLOAD_MANAGER) {
        if (CloudDownloadMgr.getInstance().alreadyDownloadingData(DOWNLOAD_IDENTIFIER_CATALOGUE)) {
          String msg = context.getString(R.string.catalog_download_is_running_in_background);
          Toast.makeText(context, msg, Toast.LENGTH_SHORT).show();
        } else {
          String msg = context.getString(R.string.catalog_download_start_in_background);
          Toast.makeText(context, msg, Toast.LENGTH_SHORT).show();
          CloudDownloadMgr.getInstance().executeAsDownload(
            context, DOWNLOAD_IDENTIFIER_CATALOGUE, memCachedDataset, _download_callback, params);
        }


      } else {
        CloudCatalogDownloadTask downloadTask = new CloudCatalogDownloadTask(context, memCachedDataset, _download_callback);

        // We can pass in multiple URLs; this format is extensible if we need extra catalogs in the future.
        downloadTask.execute(params);
      }
    }
  }



  protected JSONObject wrapKmpKeyboardJSON(JSONArray languagesArray) {
    try {
      JSONObject json = new JSONObject().put(KMKeyboardDownloaderActivity.KMKey_Languages, languagesArray);
      return new JSONObject().put(KMKeyboardDownloaderActivity.KMKey_Languages, json);
    } catch (JSONException e) {
      Log.e(TAG, "Failed to properly handle KMP JSON.  Error: " + e);
      return null;
    }
  }









}<|MERGE_RESOLUTION|>--- conflicted
+++ resolved
@@ -293,36 +293,9 @@
 
     preCacheDataSet(context,null,null,null);
 
-<<<<<<< HEAD
-        String modelID = model.getString(KMManager.KMKey_ID);
-        String modelName = model.getString(KMManager.KMKey_Name);
-        String modelVersion = model.getString(KMManager.KMKey_LexicalModelVersion);
-
-        String isCustom = model.optString(KMManager.KMKey_CustomModel, "N");
-        String icon = "0";
-
-        HashMap<String, String> hashMap = new HashMap<String, String>();
-        hashMap.put(KMManager.KMKey_PackageID, packageID);
-        hashMap.put(KMManager.KMKey_LanguageID, languageID);
-        hashMap.put(KMManager.KMKey_LexicalModelID, modelID);
-        hashMap.put(KMManager.KMKey_LexicalModelName, modelName);
-        hashMap.put(KMManager.KMKey_LanguageName, langName);
-        hashMap.put(KMManager.KMKey_LexicalModelVersion, modelVersion);
-        hashMap.put(KMManager.KMKey_CustomModel, isCustom);
-        hashMap.put(KMManager.KMKey_LexicalModelPackageFilename, modelURL);
-        hashMap.put("isEnabled", "true");
-        hashMap.put(KMManager.KMKey_Icon, String.valueOf(R.drawable.ic_arrow_forward));
-
-        modelList.add(new LexicalModel(hashMap));
-      }
-    } catch (JSONException | NullPointerException e) {
-      Log.e(TAG, "JSONParse Error: " + e);
-      return new ArrayList<>();  // Is this ideal?
-=======
     if(USE_DOWNLOAD_MANAGER && CloudDownloadMgr.getInstance().alreadyDownloadingData(DOWNLOAD_IDENTIFIER_CATALOGUE)) {
       String msg = context.getString(R.string.catalog_download_is_running_in_background);
       Toast.makeText(context, msg, Toast.LENGTH_SHORT).show();
->>>>>>> 9695a7ed
     }
 
     return memCachedDataset;
