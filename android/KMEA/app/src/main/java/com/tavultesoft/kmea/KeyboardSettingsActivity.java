--- conflicted
+++ resolved
@@ -35,15 +35,7 @@
 
 // Public access is necessary to avoid IllegalAccessException
 public final class KeyboardSettingsActivity extends AppCompatActivity {
-<<<<<<< HEAD
-
-=======
   private static final String TAG = "KbSettingsActivity";
-  
-  private static Toolbar toolbar = null;
-  private static ListView listView = null;
-  private DialogFragment dialog;
->>>>>>> 799d1b65
   private static ArrayList<HashMap<String, String>> infoList = null;
   private static Typeface titleFont = null;
   private static final String titleKey = "title";
