#!/usr/bin/env bash
#
# Build Keyman Engine for Android, Keyman for Android, OEM FirstVoices Android app,
# Samples: KMsample1 and KMSample2, Test - KeyboardHarness
#
# OEM FirstVoices Android app requires the following env vars set:
# RELEASE_OEM should be set
# RELEASE_OEM_FIRSTVOICES should be true

## START STANDARD BUILD SCRIPT INCLUDE
# adjust relative paths as necessary
THIS_SCRIPT="$(readlink -f "${BASH_SOURCE[0]}")"
. "${THIS_SCRIPT%/*}/../resources/build/builder.inc.sh"
## END STANDARD BUILD SCRIPT INCLUDE

# shellcheck disable=SC2154
. "${KEYMAN_ROOT}/resources/shellHelperFunctions.sh"
. "${KEYMAN_ROOT}/resources/build/build-utils-ci.inc.sh"
. "${KEYMAN_ROOT}/resources/build/zip.inc.sh"

################################ Main script ################################

#
# Restrict available OEM publish targets to those that can be built on the current system
#

oemtargets=()
if [[ ! -z "${RELEASE_OEM+x}" ]]; then
  if [[ "${RELEASE_OEM_FIRSTVOICES-false}" = true ]]; then
    oemtargets+=(":fv=../oem/firstvoices/android           OEM FirstVoices for Android app")
  fi
fi

builder_describe \
  "Build Keyman Engine for Android, Keyman for Android, and FirstVoices Android app." \
  "@/resources/tools/check-markdown  test:help" \
  clean \
  configure \
  build \
  test \
  "publish                                  Publishes symbols to Sentry and the APKs to the Play Store." \
  "archive                                  Copy release artifacts to upload/ and rsync to downloads.keyman" \
  --upload-sentry+ \
  ":engine=KMEA                             Keyman Engine for Android" \
  ":app=KMAPro                              Keyman for Android" \
  ":help                                    Online documentation" \
  ":sample1=Samples/KMSample1               Sample app: KMSample1" \
  ":sample2=Samples/KMSample2               Sample app: KMSample2" \
  ":keyboardharness=Tests/KeyboardHarness   Test app: KeyboardHarness" \
  "${oemtargets[@]}" \

builder_parse "$@"

function do_clean() {
  builder_heading "Cleanup /android/upload"
  rm -rf "${KEYMAN_ROOT}/android/upload"
}

function do_test_help() {
  check-markdown  "${KEYMAN_ROOT}/android/docs/help"
  check-markdown  "${KEYMAN_ROOT}/android/docs/engine"
}

function archive_artifacts() {
  UPLOAD_PATH="${KEYMAN_ROOT}/android/upload/${KEYMAN_VERSION}"
  KEYMAN_ENGINE_ANDROID_ZIP="keyman-engine-android-${KEYMAN_VERSION}.zip"
  KEYMAN_APK="keyman-${KEYMAN_VERSION}.apk"
  FIRSTVOICES_APK="firstvoices-${KEYMAN_VERSION}.apk"
  ZIP_FILE="${UPLOAD_PATH}/${KEYMAN_ENGINE_ANDROID_ZIP}"
  ZIP_FLAGS=("-q" "-r") # quiet, recursive

  mkdir -p "${UPLOAD_PATH}"

  # Create Keyman Engine for Android archive
  builder_echo "Copying Keyman Engine for Android into ${UPLOAD_PATH}..."
  # shellcheck disable=SC2164
  cd "${UPLOAD_PATH}"
  cp "${KEYMAN_ROOT}/android/KMAPro/kMAPro/libs/keyman-engine.aar" ./
  add_zip_files "${ZIP_FILE}" "${ZIP_FLAGS[@]}" "keyman-engine.aar"
  rm -f "keyman-engine.aar"

  builder_echo "Copying Keyman Engine for Android Sample projects into ${UPLOAD_PATH}..."
  cp -rf "${KEYMAN_ROOT}/android/Samples" ./
  add_zip_files "${ZIP_FILE}" "-x@../../zip-excludes" "${ZIP_FLAGS[@]}" "Samples"
  rm -rf "Samples"

  # Copy release APK
  cp "${KEYMAN_ROOT}/android/KMAPro/kMAPro/build/outputs/apk/release/${KEYMAN_APK}" ./

  # FirstVoices app

  if [[ "${RELEASE_OEM_FIRSTVOICES-false}" = true ]]; then
    cp "${KEYMAN_ROOT}/oem/firstvoices/android/app/build/outputs/apk/release/${FIRSTVOICES_APK}" ./
  fi

  #
  # Write download info files
  #
<<<<<<< HEAD
  write_download_info "Keyman Engine for Android" "${KEYMAN_ENGINE_ANDROID_ZIP}" "${KEYMAN_VERSION}" "${KEYMAN_TIER}" "android"
  write_download_info "Keyman for Android" "${KEYMAN_APK}" "${KEYMAN_VERSION}" "${KEYMAN_TIER}" "android"

  if [[ "${RELEASE_OEM_FIRSTVOICES-false}" = true ]]; then
    write_download_info "FirstVoices Keyboards" "${FIRSTVOICES_APK}" "${KEYMAN_VERSION}" "${KEYMAN_TIER}" "android"
=======

  write_download_info "${UPLOAD_PATH}" "${KEYMAN_ENGINE_ANDROID_ZIP}" "Keyman Engine for Android" zip android
  write_download_info "${UPLOAD_PATH}" "${KEYMAN_APK}" "Keyman for Android" apk android

  if [[ "${RELEASE_OEM_FIRSTVOICES-false}" = true ]]; then
    write_download_info "${UPLOAD_PATH}" "${FIRSTVOICES_APK}" "FirstVoices Keyboards" apk android
>>>>>>> dc83c013
  fi
}

# Override JAVA_HOME to OpenJDK 11
set_java_home

# This script also responsible for cleaning up /android/upload
builder_run_child_actions clean

builder_run_action        clean     do_clean

builder_run_child_actions configure build test

builder_run_action        test:help  do_test_help

builder_run_child_actions publish

builder_run_action        archive    archive_artifacts<|MERGE_RESOLUTION|>--- conflicted
+++ resolved
@@ -96,20 +96,12 @@
   #
   # Write download info files
   #
-<<<<<<< HEAD
-  write_download_info "Keyman Engine for Android" "${KEYMAN_ENGINE_ANDROID_ZIP}" "${KEYMAN_VERSION}" "${KEYMAN_TIER}" "android"
-  write_download_info "Keyman for Android" "${KEYMAN_APK}" "${KEYMAN_VERSION}" "${KEYMAN_TIER}" "android"
-
-  if [[ "${RELEASE_OEM_FIRSTVOICES-false}" = true ]]; then
-    write_download_info "FirstVoices Keyboards" "${FIRSTVOICES_APK}" "${KEYMAN_VERSION}" "${KEYMAN_TIER}" "android"
-=======
 
   write_download_info "${UPLOAD_PATH}" "${KEYMAN_ENGINE_ANDROID_ZIP}" "Keyman Engine for Android" zip android
   write_download_info "${UPLOAD_PATH}" "${KEYMAN_APK}" "Keyman for Android" apk android
 
   if [[ "${RELEASE_OEM_FIRSTVOICES-false}" = true ]]; then
     write_download_info "${UPLOAD_PATH}" "${FIRSTVOICES_APK}" "FirstVoices Keyboards" apk android
->>>>>>> dc83c013
   fi
 }
 
