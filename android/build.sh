--- conflicted
+++ resolved
@@ -129,14 +129,8 @@
   KEYBOARDS_CSV="$KEYMAN_ROOT/oem/firstvoices/keyboards.csv"
   KEYBOARDS_CSV_TARGET="$KEYMAN_ROOT/oem/firstvoices/android/app/src/main/assets/keyboards.csv"
 
-<<<<<<< HEAD
   echo "Copying keyboards.csv"
   cp "$KEYBOARDS_CSV" "$KEYBOARDS_CSV_TARGET"
-=======
-if [ $? -ne 0 ]; then
-    builder_die "ERROR: KMEA/build.sh failed"
-fi
->>>>>>> c0ec8ba7
 
   downloadKeyboardPackage "$FV_KEYBOARD_PACKAGE_ID" "$FV_KEYBOARDS_TARGET"
 }
@@ -146,7 +140,7 @@
   ./build.sh $KMEA_FLAGS
 
   if [ $? -ne 0 ]; then
-    die "ERROR: KMEA/build.sh failed"
+    builder_die "ERROR: KMEA/build.sh failed"
   fi
 }
 
@@ -154,16 +148,10 @@
   cd "$KEYMAN_ROOT/android/KMAPro"
   ./build.sh $KMAPRO_FLAGS
 
-<<<<<<< HEAD
-  if [ $? -ne 0 ]; then
-    die "ERROR: KMAPro/build.sh failed"
-  fi
-}
-=======
-if [ $? -ne 0 ]; then
+  if [ $? -ne 0 ]; then
     builder_die "ERROR: KMAPro/build.sh failed"
-fi
->>>>>>> c0ec8ba7
+  fi
+}
 
 function _build_samples() {
   cd "$KEYMAN_ROOT/android/Samples/KMSample1"
