--- conflicted
+++ resolved
@@ -1,4 +1,3 @@
-<<<<<<< HEAD
 <?xml version="1.0" encoding="utf-8"?>
 <Project DefaultTargets="Build" ToolsVersion="15.0" xmlns="http://schemas.microsoft.com/developer/msbuild/2003">
   <ItemGroup Label="ProjectConfigurations">
@@ -38,40 +37,40 @@
     <ConfigurationType>Application</ConfigurationType>
     <UseDebugLibraries>true</UseDebugLibraries>
     <CharacterSet>Unicode</CharacterSet>
-    <PlatformToolset>v142</PlatformToolset>
+    <PlatformToolset>v143</PlatformToolset>
   </PropertyGroup>
   <PropertyGroup Condition="'$(Configuration)|$(Platform)'=='Release|Win32'" Label="Configuration">
     <ConfigurationType>Application</ConfigurationType>
     <UseDebugLibraries>false</UseDebugLibraries>
     <WholeProgramOptimization>true</WholeProgramOptimization>
     <CharacterSet>Unicode</CharacterSet>
-    <PlatformToolset>v142</PlatformToolset>
+    <PlatformToolset>v143</PlatformToolset>
   </PropertyGroup>
   <PropertyGroup Condition="'$(Configuration)|$(Platform)'=='Debug|x64'" Label="Configuration">
     <ConfigurationType>Application</ConfigurationType>
     <UseDebugLibraries>true</UseDebugLibraries>
     <CharacterSet>Unicode</CharacterSet>
-    <PlatformToolset>v142</PlatformToolset>
+    <PlatformToolset>v143</PlatformToolset>
   </PropertyGroup>
   <PropertyGroup Condition="'$(Configuration)|$(Platform)'=='Debug|ARM64'" Label="Configuration">
     <ConfigurationType>Application</ConfigurationType>
     <UseDebugLibraries>true</UseDebugLibraries>
     <CharacterSet>Unicode</CharacterSet>
-    <PlatformToolset>v142</PlatformToolset>
+    <PlatformToolset>v143</PlatformToolset>
   </PropertyGroup>
   <PropertyGroup Condition="'$(Configuration)|$(Platform)'=='Release|x64'" Label="Configuration">
     <ConfigurationType>Application</ConfigurationType>
     <UseDebugLibraries>false</UseDebugLibraries>
     <WholeProgramOptimization>true</WholeProgramOptimization>
     <CharacterSet>Unicode</CharacterSet>
-    <PlatformToolset>v142</PlatformToolset>
+    <PlatformToolset>v143</PlatformToolset>
   </PropertyGroup>
   <PropertyGroup Condition="'$(Configuration)|$(Platform)'=='Release|ARM64'" Label="Configuration">
     <ConfigurationType>Application</ConfigurationType>
     <UseDebugLibraries>false</UseDebugLibraries>
     <WholeProgramOptimization>true</WholeProgramOptimization>
     <CharacterSet>Unicode</CharacterSet>
-    <PlatformToolset>v142</PlatformToolset>
+    <PlatformToolset>v143</PlatformToolset>
   </PropertyGroup>
   <Import Project="$(VCTargetsPath)\Microsoft.Cpp.props" />
   <ImportGroup Label="ExtensionSettings">
@@ -220,162 +219,4 @@
   <Import Project="$(VCTargetsPath)\Microsoft.Cpp.targets" />
   <ImportGroup Label="ExtensionTargets">
   </ImportGroup>
-=======
-<?xml version="1.0" encoding="utf-8"?>
-<Project DefaultTargets="Build" ToolsVersion="15.0" xmlns="http://schemas.microsoft.com/developer/msbuild/2003">
-  <ItemGroup Label="ProjectConfigurations">
-    <ProjectConfiguration Include="Debug|Win32">
-      <Configuration>Debug</Configuration>
-      <Platform>Win32</Platform>
-    </ProjectConfiguration>
-    <ProjectConfiguration Include="Release|Win32">
-      <Configuration>Release</Configuration>
-      <Platform>Win32</Platform>
-    </ProjectConfiguration>
-    <ProjectConfiguration Include="Debug|x64">
-      <Configuration>Debug</Configuration>
-      <Platform>x64</Platform>
-    </ProjectConfiguration>
-    <ProjectConfiguration Include="Release|x64">
-      <Configuration>Release</Configuration>
-      <Platform>x64</Platform>
-    </ProjectConfiguration>
-  </ItemGroup>
-  <PropertyGroup Label="Globals">
-    <VCProjectVersion>15.0</VCProjectVersion>
-    <ProjectGuid>{A3B8F75F-E63E-434E-8A2A-034AD9B66571}</ProjectGuid>
-    <RootNamespace>kmrefresh</RootNamespace>
-    <WindowsTargetPlatformVersion>10.0</WindowsTargetPlatformVersion>
-  </PropertyGroup>
-  <Import Project="$(VCTargetsPath)\Microsoft.Cpp.Default.props" />
-  <PropertyGroup Condition="'$(Configuration)|$(Platform)'=='Debug|Win32'" Label="Configuration">
-    <ConfigurationType>Application</ConfigurationType>
-    <UseDebugLibraries>true</UseDebugLibraries>
-    <CharacterSet>Unicode</CharacterSet>
-    <PlatformToolset>v143</PlatformToolset>
-  </PropertyGroup>
-  <PropertyGroup Condition="'$(Configuration)|$(Platform)'=='Release|Win32'" Label="Configuration">
-    <ConfigurationType>Application</ConfigurationType>
-    <UseDebugLibraries>false</UseDebugLibraries>
-    <WholeProgramOptimization>true</WholeProgramOptimization>
-    <CharacterSet>Unicode</CharacterSet>
-    <PlatformToolset>v143</PlatformToolset>
-  </PropertyGroup>
-  <PropertyGroup Condition="'$(Configuration)|$(Platform)'=='Debug|x64'" Label="Configuration">
-    <ConfigurationType>Application</ConfigurationType>
-    <UseDebugLibraries>true</UseDebugLibraries>
-    <CharacterSet>Unicode</CharacterSet>
-    <PlatformToolset>v143</PlatformToolset>
-  </PropertyGroup>
-  <PropertyGroup Condition="'$(Configuration)|$(Platform)'=='Release|x64'" Label="Configuration">
-    <ConfigurationType>Application</ConfigurationType>
-    <UseDebugLibraries>false</UseDebugLibraries>
-    <WholeProgramOptimization>true</WholeProgramOptimization>
-    <CharacterSet>Unicode</CharacterSet>
-    <PlatformToolset>v143</PlatformToolset>
-  </PropertyGroup>
-  <Import Project="$(VCTargetsPath)\Microsoft.Cpp.props" />
-  <ImportGroup Label="ExtensionSettings">
-  </ImportGroup>
-  <ImportGroup Label="Shared">
-  </ImportGroup>
-  <ImportGroup Label="PropertySheets" Condition="'$(Configuration)|$(Platform)'=='Debug|Win32'">
-    <Import Project="$(UserRootDir)\Microsoft.Cpp.$(Platform).user.props" Condition="exists('$(UserRootDir)\Microsoft.Cpp.$(Platform).user.props')" Label="LocalAppDataPlatform" />
-  </ImportGroup>
-  <ImportGroup Label="PropertySheets" Condition="'$(Configuration)|$(Platform)'=='Release|Win32'">
-    <Import Project="$(UserRootDir)\Microsoft.Cpp.$(Platform).user.props" Condition="exists('$(UserRootDir)\Microsoft.Cpp.$(Platform).user.props')" Label="LocalAppDataPlatform" />
-  </ImportGroup>
-  <ImportGroup Label="PropertySheets" Condition="'$(Configuration)|$(Platform)'=='Debug|x64'">
-    <Import Project="$(UserRootDir)\Microsoft.Cpp.$(Platform).user.props" Condition="exists('$(UserRootDir)\Microsoft.Cpp.$(Platform).user.props')" Label="LocalAppDataPlatform" />
-  </ImportGroup>
-  <ImportGroup Label="PropertySheets" Condition="'$(Configuration)|$(Platform)'=='Release|x64'">
-    <Import Project="$(UserRootDir)\Microsoft.Cpp.$(Platform).user.props" Condition="exists('$(UserRootDir)\Microsoft.Cpp.$(Platform).user.props')" Label="LocalAppDataPlatform" />
-  </ImportGroup>
-  <PropertyGroup Label="UserMacros" />
-  <PropertyGroup Condition="'$(Configuration)|$(Platform)'=='Debug|x64'">
-    <OutDir>$(ProjectDir)bin\$(Platform)\$(Configuration)\</OutDir>
-    <TargetName>$(ProjectName).x64</TargetName>
-    <IntDir>$(ProjectDir)obj\$(Platform)\$(Configuration)\</IntDir>
-  </PropertyGroup>
-  <PropertyGroup Condition="'$(Configuration)|$(Platform)'=='Debug|Win32'">
-    <OutDir>$(ProjectDir)bin\$(Platform)\$(Configuration)\</OutDir>
-    <IntDir>$(ProjectDir)obj\$(Platform)\$(Configuration)\</IntDir>
-    <TargetName>$(ProjectName).x86</TargetName>
-  </PropertyGroup>
-  <PropertyGroup Condition="'$(Configuration)|$(Platform)'=='Release|Win32'">
-    <OutDir>$(ProjectDir)bin\$(Platform)\$(Configuration)\</OutDir>
-    <IntDir>$(ProjectDir)obj\$(Platform)\$(Configuration)\</IntDir>
-    <TargetName>$(ProjectName).x86</TargetName>
-  </PropertyGroup>
-  <PropertyGroup Condition="'$(Configuration)|$(Platform)'=='Release|x64'">
-    <OutDir>$(ProjectDir)bin\$(Platform)\$(Configuration)\</OutDir>
-    <TargetName>$(ProjectName).x64</TargetName>
-    <IntDir>$(ProjectDir)obj\$(Platform)\$(Configuration)\</IntDir>
-  </PropertyGroup>
-  <ItemDefinitionGroup Condition="'$(Configuration)|$(Platform)'=='Debug|Win32'">
-    <ClCompile>
-      <WarningLevel>Level3</WarningLevel>
-      <Optimization>Disabled</Optimization>
-      <SDLCheck>true</SDLCheck>
-      <ConformanceMode>true</ConformanceMode>
-      <RuntimeLibrary>MultiThreadedDebug</RuntimeLibrary>
-    </ClCompile>
-    <Link>
-      <SubSystem>Windows</SubSystem>
-    </Link>
-  </ItemDefinitionGroup>
-  <ItemDefinitionGroup Condition="'$(Configuration)|$(Platform)'=='Debug|x64'">
-    <ClCompile>
-      <WarningLevel>Level3</WarningLevel>
-      <Optimization>Disabled</Optimization>
-      <SDLCheck>true</SDLCheck>
-      <ConformanceMode>true</ConformanceMode>
-      <RuntimeLibrary>MultiThreadedDebug</RuntimeLibrary>
-    </ClCompile>
-    <Link>
-      <SubSystem>Windows</SubSystem>
-    </Link>
-  </ItemDefinitionGroup>
-  <ItemDefinitionGroup Condition="'$(Configuration)|$(Platform)'=='Release|Win32'">
-    <ClCompile>
-      <WarningLevel>Level3</WarningLevel>
-      <Optimization>MaxSpeed</Optimization>
-      <FunctionLevelLinking>true</FunctionLevelLinking>
-      <IntrinsicFunctions>true</IntrinsicFunctions>
-      <SDLCheck>true</SDLCheck>
-      <ConformanceMode>true</ConformanceMode>
-      <RuntimeLibrary>MultiThreaded</RuntimeLibrary>
-    </ClCompile>
-    <Link>
-      <SubSystem>Windows</SubSystem>
-      <EnableCOMDATFolding>true</EnableCOMDATFolding>
-      <OptimizeReferences>true</OptimizeReferences>
-    </Link>
-  </ItemDefinitionGroup>
-  <ItemDefinitionGroup Condition="'$(Configuration)|$(Platform)'=='Release|x64'">
-    <ClCompile>
-      <WarningLevel>Level3</WarningLevel>
-      <Optimization>MaxSpeed</Optimization>
-      <FunctionLevelLinking>true</FunctionLevelLinking>
-      <IntrinsicFunctions>true</IntrinsicFunctions>
-      <SDLCheck>true</SDLCheck>
-      <ConformanceMode>true</ConformanceMode>
-      <RuntimeLibrary>MultiThreaded</RuntimeLibrary>
-    </ClCompile>
-    <Link>
-      <SubSystem>Windows</SubSystem>
-      <EnableCOMDATFolding>true</EnableCOMDATFolding>
-      <OptimizeReferences>true</OptimizeReferences>
-    </Link>
-  </ItemDefinitionGroup>
-  <ItemGroup>
-    <ClCompile Include="kmrefresh.cpp" />
-  </ItemGroup>
-  <ItemGroup>
-    <ResourceCompile Include="version.rc" />
-  </ItemGroup>
-  <Import Project="$(VCTargetsPath)\Microsoft.Cpp.targets" />
-  <ImportGroup Label="ExtensionTargets">
-  </ImportGroup>
->>>>>>> 15566a2d
 </Project>