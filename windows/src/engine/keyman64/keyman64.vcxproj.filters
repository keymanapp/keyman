﻿<?xml version="1.0" encoding="utf-8"?>
<Project ToolsVersion="4.0" xmlns="http://schemas.microsoft.com/developer/msbuild/2003">
  <ItemGroup>
<<<<<<< HEAD
    <ClCompile Include="$(KEYMAN_ROOT)\common\windows\cpp\src\xstring.cpp" />
    <ClCompile Include="..\keyman32\appint\aiTIP.cpp" />
    <ClCompile Include="..\keyman32\appint\aiWin2000Unicode.cpp" />
    <ClCompile Include="..\keyman32\appint\appint.cpp" />
    <ClCompile Include="..\keyman32\calldll.cpp" />
    <ClCompile Include="..\keyman32\capsstate.cpp" />
    <ClCompile Include="..\keyman32\glossary.cpp" />
    <ClCompile Include="..\keyman32\hookutils.cpp" />
    <ClCompile Include="..\keyman32\K32_DBG.CPP" />
    <ClCompile Include="..\keyman32\k32_globals.cpp" />
    <ClCompile Include="..\keyman32\K32_load.cpp" />
    <ClCompile Include="..\keyman32\k32_tsf.cpp" />
    <ClCompile Include="..\keyman32\keybd_shift.cpp" />
    <ClCompile Include="..\keyman32\keyboardoptions.cpp" />
    <ClCompile Include="..\keyman32\Keyman32.cpp" />
    <ClCompile Include="$(KEYMAN_ROOT)\common\windows\cpp\src\keynames.cpp" />
    <ClCompile Include="..\keyman32\keystate.cpp" />
    <ClCompile Include="..\keyman32\kmhook_callwndproc.cpp" />
    <ClCompile Include="..\keyman32\kmhook_getmessage.cpp" />
    <ClCompile Include="..\keyman32\kmprocess.cpp" />
    <ClCompile Include="$(KEYMAN_ROOT)\common\windows\cpp\src\registry.cpp" />
    <ClCompile Include="..\keyman32\pch.cpp" />
    <ClCompile Include="..\keyman32\preservedkeymap.cpp" />
    <ClCompile Include="..\keyman32\security.cpp" />
    <ClCompile Include="..\keyman32\selectkeyboard.cpp" />
    <ClCompile Include="..\keyman32\serialkeyeventclient.cpp" />
    <ClCompile Include="..\keyman32\serialkeyeventserver.cpp" />
    <ClCompile Include="..\keyman32\SharedBuffers.cpp" />
    <ClCompile Include="..\keyman32\syskbd.cpp" />
    <ClCompile Include="..\keyman32\syskbdnt.cpp" />
    <ClCompile Include="$(KEYMAN_ROOT)\common\windows\cpp\src\unicode.cpp" />
    <ClCompile Include="..\keyman32\versioninfo.cpp" />
    <ClCompile Include="..\keyman32\VKScanCodes.cpp" />
    <ClCompile Include="..\keyman32\DebugEventTrace.cpp" />
    <ClCompile Include="..\keyman32\kmprocessactions.cpp" />
    <ClCompile Include="..\..\global\cpp\kmtip_guids.cpp" />
    <ClCompile Include="..\keyman32\CoreEnvironment.cpp" />
    <ClCompile Include="..\keyman32\appcontext.cpp" />
  </ItemGroup>
  <ItemGroup>
    <ClInclude Include="..\keyman32\appint\aiTIP.h" />
    <ClInclude Include="..\keyman32\appint\aiWin2000Unicode.h" />
    <ClInclude Include="..\keyman32\appint\appint.h" />
    <ClInclude Include="..\keyman32\calldll.h" />
    <ClInclude Include="..\keyman32\capsstate.h" />
    <ClInclude Include="$(KEYMAN_ROOT)\common\windows\cpp\include\legacy_kmx_file.h" />
    <ClInclude Include="$(KEYMAN_ROOT)\common\windows\cpp\include\crc32.h" />
    <ClInclude Include="..\keyman32\globals.h" />
    <ClInclude Include="..\keyman32\hotkeys.h" />
    <ClInclude Include="..\keyman32\k32_res.h" />
    <ClInclude Include="..\keyman32\KBD.H" />
    <ClInclude Include="..\keyman32\keyman64.h" />
    <ClInclude Include="..\keyman32\keymancontrol.h" />
    <ClInclude Include="$(KEYMAN_ROOT)\common\windows\cpp\include\keynames.h" />
    <ClInclude Include="..\keyman32\keyman-debug-etw.h" />
    <ClInclude Include="..\keyman32\keyeventsenderthread.h" />
    <ClInclude Include="..\keyman32\keystate.h" />
    <ClInclude Include="..\keyman32\kmprot.h" />
    <ClInclude Include="$(KEYMAN_ROOT)\common\windows\cpp\include\registry.h" />
    <ClInclude Include="..\keyman32\pch.h" />
    <ClInclude Include="..\keyman32\security.h" />
    <ClInclude Include="..\keyman32\serialkeyeventclient.h" />
    <ClInclude Include="..\keyman32\serialkeyeventcommon.h" />
    <ClInclude Include="..\keyman32\serialkeyeventserver.h" />
    <ClInclude Include="..\keyman32\SharedBuffers.h" />
    <ClInclude Include="..\keyman32\syskbd.h" />
    <ClInclude Include="..\keyman32\testkeymanfunctioning.h" />
    <ClInclude Include="$(KEYMAN_ROOT)\common\windows\cpp\include\unicode.h" />
    <ClInclude Include="..\keyman32\vkscancodes.h" />
    <ClInclude Include="..\keyman32\keymanengine.h" />
    <ClInclude Include="..\keyman32\kmprocessactions.h" />
    <ClInclude Include="..\..\..\include\kmtip_guids.h" />
    <ClInclude Include="..\keyman32\appcontext.h" />
=======
    <Filter Include="Header Files">
      <UniqueIdentifier>{c3cdbd13-bd99-413d-ae3b-d0eeff72b863}</UniqueIdentifier>
    </Filter>
    <Filter Include="Source Files">
      <UniqueIdentifier>{e6eb0432-0f01-4663-baaa-504e5c047d09}</UniqueIdentifier>
    </Filter>
  </ItemGroup>
  <ItemGroup>
    <ClInclude Include="exports.h">
      <Filter>Header Files</Filter>
    </ClInclude>
    <ClInclude Include="pch.h">
      <Filter>Header Files</Filter>
    </ClInclude>
>>>>>>> ff056e7c
  </ItemGroup>
  <ItemGroup>
    <ClCompile Include="keyman64_proxy.cpp">
      <Filter>Source Files</Filter>
    </ClCompile>
    <ClCompile Include="pch.cpp">
      <Filter>Source Files</Filter>
    </ClCompile>
  </ItemGroup>
</Project><|MERGE_RESOLUTION|>--- conflicted
+++ resolved
@@ -1,81 +1,6 @@
 ﻿<?xml version="1.0" encoding="utf-8"?>
 <Project ToolsVersion="4.0" xmlns="http://schemas.microsoft.com/developer/msbuild/2003">
   <ItemGroup>
-<<<<<<< HEAD
-    <ClCompile Include="$(KEYMAN_ROOT)\common\windows\cpp\src\xstring.cpp" />
-    <ClCompile Include="..\keyman32\appint\aiTIP.cpp" />
-    <ClCompile Include="..\keyman32\appint\aiWin2000Unicode.cpp" />
-    <ClCompile Include="..\keyman32\appint\appint.cpp" />
-    <ClCompile Include="..\keyman32\calldll.cpp" />
-    <ClCompile Include="..\keyman32\capsstate.cpp" />
-    <ClCompile Include="..\keyman32\glossary.cpp" />
-    <ClCompile Include="..\keyman32\hookutils.cpp" />
-    <ClCompile Include="..\keyman32\K32_DBG.CPP" />
-    <ClCompile Include="..\keyman32\k32_globals.cpp" />
-    <ClCompile Include="..\keyman32\K32_load.cpp" />
-    <ClCompile Include="..\keyman32\k32_tsf.cpp" />
-    <ClCompile Include="..\keyman32\keybd_shift.cpp" />
-    <ClCompile Include="..\keyman32\keyboardoptions.cpp" />
-    <ClCompile Include="..\keyman32\Keyman32.cpp" />
-    <ClCompile Include="$(KEYMAN_ROOT)\common\windows\cpp\src\keynames.cpp" />
-    <ClCompile Include="..\keyman32\keystate.cpp" />
-    <ClCompile Include="..\keyman32\kmhook_callwndproc.cpp" />
-    <ClCompile Include="..\keyman32\kmhook_getmessage.cpp" />
-    <ClCompile Include="..\keyman32\kmprocess.cpp" />
-    <ClCompile Include="$(KEYMAN_ROOT)\common\windows\cpp\src\registry.cpp" />
-    <ClCompile Include="..\keyman32\pch.cpp" />
-    <ClCompile Include="..\keyman32\preservedkeymap.cpp" />
-    <ClCompile Include="..\keyman32\security.cpp" />
-    <ClCompile Include="..\keyman32\selectkeyboard.cpp" />
-    <ClCompile Include="..\keyman32\serialkeyeventclient.cpp" />
-    <ClCompile Include="..\keyman32\serialkeyeventserver.cpp" />
-    <ClCompile Include="..\keyman32\SharedBuffers.cpp" />
-    <ClCompile Include="..\keyman32\syskbd.cpp" />
-    <ClCompile Include="..\keyman32\syskbdnt.cpp" />
-    <ClCompile Include="$(KEYMAN_ROOT)\common\windows\cpp\src\unicode.cpp" />
-    <ClCompile Include="..\keyman32\versioninfo.cpp" />
-    <ClCompile Include="..\keyman32\VKScanCodes.cpp" />
-    <ClCompile Include="..\keyman32\DebugEventTrace.cpp" />
-    <ClCompile Include="..\keyman32\kmprocessactions.cpp" />
-    <ClCompile Include="..\..\global\cpp\kmtip_guids.cpp" />
-    <ClCompile Include="..\keyman32\CoreEnvironment.cpp" />
-    <ClCompile Include="..\keyman32\appcontext.cpp" />
-  </ItemGroup>
-  <ItemGroup>
-    <ClInclude Include="..\keyman32\appint\aiTIP.h" />
-    <ClInclude Include="..\keyman32\appint\aiWin2000Unicode.h" />
-    <ClInclude Include="..\keyman32\appint\appint.h" />
-    <ClInclude Include="..\keyman32\calldll.h" />
-    <ClInclude Include="..\keyman32\capsstate.h" />
-    <ClInclude Include="$(KEYMAN_ROOT)\common\windows\cpp\include\legacy_kmx_file.h" />
-    <ClInclude Include="$(KEYMAN_ROOT)\common\windows\cpp\include\crc32.h" />
-    <ClInclude Include="..\keyman32\globals.h" />
-    <ClInclude Include="..\keyman32\hotkeys.h" />
-    <ClInclude Include="..\keyman32\k32_res.h" />
-    <ClInclude Include="..\keyman32\KBD.H" />
-    <ClInclude Include="..\keyman32\keyman64.h" />
-    <ClInclude Include="..\keyman32\keymancontrol.h" />
-    <ClInclude Include="$(KEYMAN_ROOT)\common\windows\cpp\include\keynames.h" />
-    <ClInclude Include="..\keyman32\keyman-debug-etw.h" />
-    <ClInclude Include="..\keyman32\keyeventsenderthread.h" />
-    <ClInclude Include="..\keyman32\keystate.h" />
-    <ClInclude Include="..\keyman32\kmprot.h" />
-    <ClInclude Include="$(KEYMAN_ROOT)\common\windows\cpp\include\registry.h" />
-    <ClInclude Include="..\keyman32\pch.h" />
-    <ClInclude Include="..\keyman32\security.h" />
-    <ClInclude Include="..\keyman32\serialkeyeventclient.h" />
-    <ClInclude Include="..\keyman32\serialkeyeventcommon.h" />
-    <ClInclude Include="..\keyman32\serialkeyeventserver.h" />
-    <ClInclude Include="..\keyman32\SharedBuffers.h" />
-    <ClInclude Include="..\keyman32\syskbd.h" />
-    <ClInclude Include="..\keyman32\testkeymanfunctioning.h" />
-    <ClInclude Include="$(KEYMAN_ROOT)\common\windows\cpp\include\unicode.h" />
-    <ClInclude Include="..\keyman32\vkscancodes.h" />
-    <ClInclude Include="..\keyman32\keymanengine.h" />
-    <ClInclude Include="..\keyman32\kmprocessactions.h" />
-    <ClInclude Include="..\..\..\include\kmtip_guids.h" />
-    <ClInclude Include="..\keyman32\appcontext.h" />
-=======
     <Filter Include="Header Files">
       <UniqueIdentifier>{c3cdbd13-bd99-413d-ae3b-d0eeff72b863}</UniqueIdentifier>
     </Filter>
@@ -90,7 +15,6 @@
     <ClInclude Include="pch.h">
       <Filter>Header Files</Filter>
     </ClInclude>
->>>>>>> ff056e7c
   </ItemGroup>
   <ItemGroup>
     <ClCompile Include="keyman64_proxy.cpp">
