--- conflicted
+++ resolved
@@ -366,42 +366,6 @@
   f_MnemonicDeadkeyConversionMode = mnemonicDeadkeyConversionMode;
 }
 
-<<<<<<< HEAD
-=======
-LPCWSTR LOW_INTEGRITY_SDDL_SACL_W = L"S:(ML;;NW;;;LW)";
- 
-#define LABEL_SECURITY_INFORMATION (0x00000010L)
-
-#pragma warning(disable: 4996)
-BOOL SetObjectToLowIntegrity(HANDLE hObject, SE_OBJECT_TYPE type = SE_KERNEL_OBJECT)
-{
-  BOOL bRet = FALSE;
-  DWORD dwErr = ERROR_SUCCESS;
-  PSECURITY_DESCRIPTOR pSD = NULL;
-  PACL pSacl = NULL;
-  BOOL fSaclPresent = FALSE;
-  BOOL fSaclDefaulted = FALSE;
-
-  if(LOBYTE(LOWORD(GetVersion())) < 6) return TRUE;
- 
-  if(ConvertStringSecurityDescriptorToSecurityDescriptorW(LOW_INTEGRITY_SDDL_SACL_W, SDDL_REVISION_1, &pSD, NULL))
-  {
-    if(GetSecurityDescriptorSacl(pSD, &fSaclPresent, &pSacl, &fSaclDefaulted))
-    {
-      dwErr = SetSecurityInfo(
-                hObject, type, LABEL_SECURITY_INFORMATION,
-                NULL, NULL, NULL, pSacl);
- 
-      bRet = (ERROR_SUCCESS == dwErr);
-    }
- 
-    LocalFree(pSD);
-  }
- 
-  return bRet;
-}
-#pragma warning(default: 4996)
-
 /**
   Loads settings that are globally applied at application startup. These cannot 
   be changed until Keyman is restarted.
@@ -418,7 +382,6 @@
   return TRUE;
 }
 
->>>>>>> 87ca4c06
 BOOL Globals::Lock()
 {
   if(f_hLockMutex == 0)
