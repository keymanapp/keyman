--- conflicted
+++ resolved
@@ -1,35 +1,31 @@
-#include "pch.h"
-
-extern BOOL ReadAltGrFlagFromKbdDll(const char *keyboardLayoutName, BOOL& result);
-
-
-TEST(RightAltEmulationCheck, ReadAltGrFlagFromKbdDll) {
-  // GetKeyboardLayoutName only returns active keyboard layout name; there is no
-  // Windows API to return an arbitrary keyboard layout, so we need to pass in
-  // a known keyboard layout
-
-  // These keyboards do not use AltGr
-  BOOL result = FALSE;
-
-  // kbdus.dll - English (US)
-  EXPECT_EQ(ReadAltGrFlagFromKbdDll("00000409", result), TRUE);
-  EXPECT_EQ(result, FALSE);
-
-<<<<<<< HEAD
-  // kbda1.dll - Thai Kedmanee
-=======
-  // kbdth0.dll - Thai Kedmanee
->>>>>>> f3359ec6
-  EXPECT_EQ(ReadAltGrFlagFromKbdDll("0000041e", result), TRUE);
-  EXPECT_EQ(result, FALSE);
-
-  // These keyboards use AltGr
-
-  // kbdfr.dll - French AZERTY (Legacy)
-  EXPECT_EQ(ReadAltGrFlagFromKbdDll("0000040C", result), TRUE);
-  EXPECT_EQ(result, TRUE);
-
-  // kbdcz.dll - Czech
-  EXPECT_EQ(ReadAltGrFlagFromKbdDll("00000405", result), TRUE);
-  EXPECT_EQ(result, TRUE);
-}
+#include "pch.h"
+
+extern BOOL ReadAltGrFlagFromKbdDll(const char *keyboardLayoutName, BOOL& result);
+
+
+TEST(RightAltEmulationCheck, ReadAltGrFlagFromKbdDll) {
+  // GetKeyboardLayoutName only returns active keyboard layout name; there is no
+  // Windows API to return an arbitrary keyboard layout, so we need to pass in
+  // a known keyboard layout
+
+  // These keyboards do not use AltGr
+  BOOL result = FALSE;
+
+  // kbdus.dll - English (US)
+  EXPECT_EQ(ReadAltGrFlagFromKbdDll("00000409", result), TRUE);
+  EXPECT_EQ(result, FALSE);
+
+  // kbdth0.dll - Thai Kedmanee
+  EXPECT_EQ(ReadAltGrFlagFromKbdDll("0000041e", result), TRUE);
+  EXPECT_EQ(result, FALSE);
+
+  // These keyboards use AltGr
+
+  // kbdfr.dll - French AZERTY (Legacy)
+  EXPECT_EQ(ReadAltGrFlagFromKbdDll("0000040C", result), TRUE);
+  EXPECT_EQ(result, TRUE);
+
+  // kbdcz.dll - Czech
+  EXPECT_EQ(ReadAltGrFlagFromKbdDll("00000405", result), TRUE);
+  EXPECT_EQ(result, TRUE);
+}