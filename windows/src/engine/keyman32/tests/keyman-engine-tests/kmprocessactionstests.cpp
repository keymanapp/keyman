#include "pch.h"
#include "kmprocessactions.cpp"

// Test the Process Actions private functions
<<<<<<< HEAD
// Note: The following actions are not tested KM_KBP_IT_ALERT, KM_KBP_IT_PERSIST_OPT, KM_KBP_IT_EMIT_KEYSTROKE
=======
// TODO: The following actions are not tested KM_KBP_IT_ALERT, KM_KBP_IT_PERSIST_OPT, KM_KBP_IT_EMIT_KEYSTROKE

// Fixture for kmprocessactons tests
class KMPROCESSACTIONS : public ::testing::Test {
public:
  KMPROCESSACTIONS() {}

  void
  SetUp() {
    Globals_InitProcess();
  }

  void
  TearDown() {
    UninitialiseProcess(FALSE);
    Globals_UninitProcess();
  }

  ~KMPROCESSACTIONS() {}
};
>>>>>>> d4505432

// KM_KBP_IT_CHAR - processUnicodeChar
TEST_F(KMPROCESSACTIONS, processUnicodeChartest) {

  WCHAR callbuf[MAXCONTEXT];
  AITIP testApp;
  WCHAR *expectedContext = L"A";
  km_kbp_action_item itemAddChar = { KM_KBP_IT_CHAR, {0,}, {'A'}};

  processUnicodeChar(&testApp, &itemAddChar);
  WCHAR *contextBuf = testApp.ContextBufMax(MAXCONTEXT);
  EXPECT_STREQ(contextBuf, expectedContext);

  km_kbp_usv testSurrogateChar    = Uni_SurrogateToUTF32(0xD801, 0xDC37);  //𐐷';
  km_kbp_action_item itemAddChar2 = {KM_KBP_IT_CHAR, {0,}, {testSurrogateChar}};
  WCHAR expectedStringSurrogate[] = {'A', 0xD801, 0xDC37, 0};
  processUnicodeChar(&testApp, &itemAddChar2);
  contextBuf = testApp.ContextBufMax(MAXCONTEXT);
  EXPECT_STREQ(contextBuf, &expectedStringSurrogate[0]);
}

// KM_KBP_IT_MARKER - processMarker Deadkey
TEST_F(KMPROCESSACTIONS, processMarkertest) {

  WCHAR callbuf[MAXCONTEXT];
  AITIP testApp;
  WCHAR expectedContext[] = {UC_SENTINEL, CODE_DEADKEY, 2, 0};
  uintptr_t marker               = 2;
  km_kbp_action_item itemAddMarker = {KM_KBP_IT_MARKER, {0,}, {marker}};

  processMarker(&testApp, &itemAddMarker);
  WCHAR *contextBuf = testApp.ContextBufMax(MAXCONTEXT);
  EXPECT_STREQ(contextBuf, expectedContext);
}

// KM_KBP_IT_BACK - processBack
// First test processing a backspace for a deadkey
<<<<<<< HEAD
TEST(AITIP, processBackDeadkeytest) {
  Globals_InitProcess();
=======
TEST_F(KMPROCESSACTIONS, processBackDeadkeytest) {
>>>>>>> d4505432

  WCHAR callbuf[MAXCONTEXT];
  AITIP testApp;
  WCHAR expectedContext[] = {'A', 0};
  km_kbp_action_item itemAddChar = {KM_KBP_IT_CHAR, {0,}, {'A'}};

  processUnicodeChar(&testApp, &itemAddChar);
  uintptr_t marker                 = 2;
  km_kbp_action_item itemAddMarker = {KM_KBP_IT_MARKER, {0,}, {marker}};
  processMarker(&testApp, &itemAddMarker);
  km_kbp_action_item itemBackSpace = {KM_KBP_IT_BACK};
  itemBackSpace.backspace.expected_type  = KM_KBP_IT_MARKER;
  itemBackSpace.backspace.expected_value = marker;
  processBack(&testApp, &itemBackSpace);
  WCHAR *contextBuf = testApp.ContextBufMax(MAXCONTEXT);
  EXPECT_STREQ(contextBuf, expectedContext);
}

// KM_KBP_IT_BACK - processBack
// Press Backspace for a normal character
// Also test for Unknown Character
<<<<<<< HEAD
TEST(AITIP, processBackCharactertest) {
  Globals_InitProcess();
=======
TEST_F(KMPROCESSACTIONS, processBackCharactertest) {
>>>>>>> d4505432

  WCHAR callbuf[MAXCONTEXT];
  AITIP testApp;
  WCHAR expectedContext[] = {'A', 0};
  WCHAR expectedContextFinal[] = {0};
  km_kbp_action_item itemAddChar = {KM_KBP_IT_CHAR, {0,}, {'A'}};

  processUnicodeChar(&testApp, &itemAddChar);
  itemAddChar.character            = 'B';
  processUnicodeChar(&testApp, &itemAddChar);
  km_kbp_action_item itemBackSpace       = {KM_KBP_IT_BACK};
  itemBackSpace.backspace.expected_type  = KM_KBP_IT_CHAR;
  itemBackSpace.backspace.expected_value = 'B';
  // backspace
  processBack(&testApp, &itemBackSpace);
  WCHAR *contextBuf = testApp.ContextBufMax(MAXCONTEXT);
  EXPECT_STREQ(contextBuf, expectedContext);
  // backspace for unknown it should backspace a character
  itemBackSpace.type = KM_KBP_BT_UNKNOWN;
  processBack(&testApp, &itemBackSpace);
  contextBuf = testApp.ContextBufMax(MAXCONTEXT);
  EXPECT_STREQ(contextBuf, expectedContextFinal);
}

// KM_KBP_IT_BACK - processBack
// Press Backspace for a character doesn't match expected character
// Note currently we don't check for a character match this should be updated
<<<<<<< HEAD
TEST(AITIP, processBackUnexpectedChartest) {
  Globals_InitProcess();
=======
TEST_F(KMPROCESSACTIONS, processBackUnexpectedChartest) {
>>>>>>> d4505432

  WCHAR callbuf[MAXCONTEXT];
  AITIP testApp;
  WCHAR expectedContext[] = {'A', 0};
  km_kbp_action_item itemAddChar = {KM_KBP_IT_CHAR, {0,}, {'A'}};

  processUnicodeChar(&testApp, &itemAddChar);
  itemAddChar.character = 'C';
  processUnicodeChar(&testApp, &itemAddChar);
  km_kbp_action_item itemBackSpace       = {KM_KBP_IT_BACK};
  itemBackSpace.backspace.expected_type  = KM_KBP_IT_CHAR;
  itemBackSpace.backspace.expected_value = 'B';
  // backspace
  processBack(&testApp, &itemBackSpace);
  WCHAR *contextBuf = testApp.ContextBufMax(MAXCONTEXT);
  EXPECT_STREQ(contextBuf, expectedContext);
}

// KM_KBP_IT_INVALIDATE_CONTEXT - processInvalidateContext
<<<<<<< HEAD
TEST(AITIP, processInvalidateContextTest) {
  Globals_InitProcess();

=======
TEST_F(KMPROCESSACTIONS, processInvalidateContextTest) {
>>>>>>> d4505432
  WCHAR callbuf[MAXCONTEXT];
  AITIP testApp;
  WCHAR expectedContext[] = {0};
  km_kbp_action_item itemAddChar = {KM_KBP_IT_CHAR, {0,}, {'A'}};

  processUnicodeChar(&testApp, &itemAddChar);
  itemAddChar.character = 'B';
  processUnicodeChar(&testApp, &itemAddChar);

  // A keyboard a state is need to test processInvalidateContext
  km_kbp_option_item test_env_opts[] = {{u"hello", u"world", KM_KBP_OPT_KEYBOARD}, KM_KBP_OPTIONS_END};
  km_kbp_keyboard *testKB = nullptr;
  km_kbp_state *testState = nullptr;
  km_kbp_path_name dummyPath      = L"dummyActions.mock";
  EXPECT_EQ(km_kbp_keyboard_load(dummyPath, &testKB), KM_KBP_STATUS_OK);
  EXPECT_EQ(km_kbp_state_create(testKB, test_env_opts, &testState), KM_KBP_STATUS_OK);

  processInvalidateContext(&testApp,testState);
  WCHAR *contextBuf = testApp.ContextBufMax(MAXCONTEXT);
  EXPECT_STREQ(contextBuf, expectedContext);

  // dispose keyboard
  km_kbp_state_dispose(testState);
  km_kbp_keyboard_dispose(testKB);
<<<<<<< HEAD
  UninitialiseProcess(FALSE);
  Globals_UninitProcess();
=======
>>>>>>> d4505432
}<|MERGE_RESOLUTION|>--- conflicted
+++ resolved
@@ -2,9 +2,6 @@
 #include "kmprocessactions.cpp"
 
 // Test the Process Actions private functions
-<<<<<<< HEAD
-// Note: The following actions are not tested KM_KBP_IT_ALERT, KM_KBP_IT_PERSIST_OPT, KM_KBP_IT_EMIT_KEYSTROKE
-=======
 // TODO: The following actions are not tested KM_KBP_IT_ALERT, KM_KBP_IT_PERSIST_OPT, KM_KBP_IT_EMIT_KEYSTROKE
 
 // Fixture for kmprocessactons tests
@@ -25,7 +22,6 @@
 
   ~KMPROCESSACTIONS() {}
 };
->>>>>>> d4505432
 
 // KM_KBP_IT_CHAR - processUnicodeChar
 TEST_F(KMPROCESSACTIONS, processUnicodeChartest) {
@@ -63,12 +59,7 @@
 
 // KM_KBP_IT_BACK - processBack
 // First test processing a backspace for a deadkey
-<<<<<<< HEAD
-TEST(AITIP, processBackDeadkeytest) {
-  Globals_InitProcess();
-=======
 TEST_F(KMPROCESSACTIONS, processBackDeadkeytest) {
->>>>>>> d4505432
 
   WCHAR callbuf[MAXCONTEXT];
   AITIP testApp;
@@ -90,12 +81,7 @@
 // KM_KBP_IT_BACK - processBack
 // Press Backspace for a normal character
 // Also test for Unknown Character
-<<<<<<< HEAD
-TEST(AITIP, processBackCharactertest) {
-  Globals_InitProcess();
-=======
 TEST_F(KMPROCESSACTIONS, processBackCharactertest) {
->>>>>>> d4505432
 
   WCHAR callbuf[MAXCONTEXT];
   AITIP testApp;
@@ -123,12 +109,8 @@
 // KM_KBP_IT_BACK - processBack
 // Press Backspace for a character doesn't match expected character
 // Note currently we don't check for a character match this should be updated
-<<<<<<< HEAD
-TEST(AITIP, processBackUnexpectedChartest) {
-  Globals_InitProcess();
-=======
+
 TEST_F(KMPROCESSACTIONS, processBackUnexpectedChartest) {
->>>>>>> d4505432
 
   WCHAR callbuf[MAXCONTEXT];
   AITIP testApp;
@@ -148,13 +130,8 @@
 }
 
 // KM_KBP_IT_INVALIDATE_CONTEXT - processInvalidateContext
-<<<<<<< HEAD
-TEST(AITIP, processInvalidateContextTest) {
-  Globals_InitProcess();
+TEST_F(KMPROCESSACTIONS, processInvalidateContextTest) {
 
-=======
-TEST_F(KMPROCESSACTIONS, processInvalidateContextTest) {
->>>>>>> d4505432
   WCHAR callbuf[MAXCONTEXT];
   AITIP testApp;
   WCHAR expectedContext[] = {0};
@@ -179,9 +156,5 @@
   // dispose keyboard
   km_kbp_state_dispose(testState);
   km_kbp_keyboard_dispose(testKB);
-<<<<<<< HEAD
-  UninitialiseProcess(FALSE);
-  Globals_UninitProcess();
-=======
->>>>>>> d4505432
+
 }