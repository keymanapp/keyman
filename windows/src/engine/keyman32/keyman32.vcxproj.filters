<<<<<<< HEAD
﻿<?xml version="1.0" encoding="utf-8"?>
<Project ToolsVersion="4.0" xmlns="http://schemas.microsoft.com/developer/msbuild/2003">
  <ItemGroup>
    <Filter Include="Source Files">
      <UniqueIdentifier>{2dc5904b-4033-47e6-88ac-ebe442c06c2e}</UniqueIdentifier>
      <Extensions>cpp;c;cxx;rc;def;r;odl;hpj;bat;for;f90</Extensions>
    </Filter>
    <Filter Include="Header Files">
      <UniqueIdentifier>{27baf0f2-3926-4720-b5f9-045e47cd975c}</UniqueIdentifier>
      <Extensions>h;hpp;hxx;hm;inl;fi;fd</Extensions>
    </Filter>
    <Filter Include="Resource Files">
      <UniqueIdentifier>{088a2b68-c9db-41f4-9f45-37fdf758931e}</UniqueIdentifier>
      <Extensions>ico;cur;bmp;dlg;rc2;rct;bin;cnt;rtf;gif;jpg;jpeg;jpe</Extensions>
    </Filter>
  </ItemGroup>
  <ItemGroup>
    <ClCompile Include="appint\aiTIP.cpp">
      <Filter>Source Files</Filter>
    </ClCompile>
    <ClCompile Include="appint\aiWin2000Unicode.cpp">
      <Filter>Source Files</Filter>
    </ClCompile>
    <ClCompile Include="appint\appint.cpp">
      <Filter>Source Files</Filter>
    </ClCompile>
    <ClCompile Include="calldll.cpp">
      <Filter>Source Files</Filter>
    </ClCompile>
    <ClCompile Include="capsstate.cpp">
      <Filter>Source Files</Filter>
    </ClCompile>
    <ClCompile Include="glossary.cpp">
      <Filter>Source Files</Filter>
    </ClCompile>
    <ClCompile Include="hotkeys.cpp">
      <Filter>Source Files</Filter>
    </ClCompile>
    <ClCompile Include="K32_DBG.CPP">
      <Filter>Source Files</Filter>
    </ClCompile>
    <ClCompile Include="k32_globals.cpp">
      <Filter>Source Files</Filter>
    </ClCompile>
    <ClCompile Include="K32_LOAD.CPP">
      <Filter>Source Files</Filter>
    </ClCompile>
    <ClCompile Include="keybd_shift.cpp">
      <Filter>Source Files</Filter>
    </ClCompile>
    <ClCompile Include="keyboardoptions.cpp">
      <Filter>Source Files</Filter>
    </ClCompile>
    <ClCompile Include="KEYMAN32.CPP">
      <Filter>Source Files</Filter>
    </ClCompile>
    <ClCompile Include="$(KEYMAN_ROOT)\common\windows\cpp\src\keynames.cpp">
      <Filter>Source Files</Filter>
    </ClCompile>
    <ClCompile Include="keystate.cpp">
      <Filter>Source Files</Filter>
    </ClCompile>
    <ClCompile Include="kmhook_callwndproc.cpp">
      <Filter>Source Files</Filter>
    </ClCompile>
    <ClCompile Include="kmhook_getmessage.cpp">
      <Filter>Source Files</Filter>
    </ClCompile>
    <ClCompile Include="kmhook_keyboard.cpp">
      <Filter>Source Files</Filter>
    </ClCompile>
    <ClCompile Include="kmprocess.cpp">
      <Filter>Source Files</Filter>
    </ClCompile>
    <ClCompile Include="$(KEYMAN_ROOT)\common\windows\cpp\src\registry.cpp">
      <Filter>Source Files</Filter>
    </ClCompile>
    <ClCompile Include="selectkeyboard.cpp">
      <Filter>Source Files</Filter>
    </ClCompile>
    <ClCompile Include="syskbd.cpp">
      <Filter>Source Files</Filter>
    </ClCompile>
    <ClCompile Include="$(KEYMAN_ROOT)\common\windows\cpp\src\unicode.cpp">
      <Filter>Source Files</Filter>
    </ClCompile>
    <ClCompile Include="versioninfo.cpp">
      <Filter>Source Files</Filter>
    </ClCompile>
    <ClCompile Include="VKScanCodes.cpp">
      <Filter>Source Files</Filter>
    </ClCompile>
    <ClCompile Include="$(KEYMAN_ROOT)\common\windows\cpp\src\xstring.cpp">
      <Filter>Source Files</Filter>
    </ClCompile>
    <ClCompile Include="preservedkeymap.cpp">
      <Filter>Source Files</Filter>
    </ClCompile>
    <ClCompile Include="k32_tsf.cpp">
      <Filter>Source Files</Filter>
    </ClCompile>
    <ClCompile Include="hookutils.cpp">
      <Filter>Source Files</Filter>
    </ClCompile>
    <ClCompile Include="k32_lowlevelkeyboardhook.cpp">
      <Filter>Source Files</Filter>
    </ClCompile>
    <ClCompile Include="security.cpp">
      <Filter>Source Files</Filter>
    </ClCompile>
    <ClCompile Include="pch.cpp">
      <Filter>Source Files</Filter>
    </ClCompile>
    <ClCompile Include="serialkeyeventclient.cpp">
      <Filter>Source Files</Filter>
    </ClCompile>
    <ClCompile Include="serialkeyeventserver.cpp">
      <Filter>Source Files</Filter>
    </ClCompile>
    <ClCompile Include="SharedBuffers.cpp">
      <Filter>Source Files</Filter>
    </ClCompile>
    <ClCompile Include="DebugEventTrace.cpp">
      <Filter>Source Files</Filter>
    </ClCompile>
    <ClCompile Include="kmprocessactions.cpp">
      <Filter>Source Files</Filter>
    </ClCompile>
    <ClCompile Include="..\..\global\cpp\kmtip_guids.cpp">
      <Filter>Source Files</Filter>
    </ClCompile>
    <ClCompile Include="CoreEnvironment.cpp">
      <Filter>Source Files</Filter>
    </ClCompile>
    <ClCompile Include="appcontext.cpp">
      <Filter>Source Files</Filter>
    </ClCompile>
    <ClCompile Include="k32_visualkeyboardinterface.cpp">
      <Filter>Source Files</Filter>
    </ClCompile>
    <ClCompile Include="LowLevelHookWatchDog.cpp">
      <Filter>Source Files</Filter>
    </ClCompile>
    <ClCompile Include="RightAltEmulationCheck.cpp">
      <Filter>Source Files</Filter>
    </ClCompile>
  </ItemGroup>
  <ItemGroup>
    <None Include="KEYMAN32.DEF">
      <Filter>Source Files</Filter>
    </None>
    <None Include="..\..\..\..\common\resources\bitmaps\arrow.bmp">
      <Filter>Resource Files</Filter>
    </None>
    <None Include="..\..\..\..\common\resources\bitmaps\mask.bmp">
      <Filter>Resource Files</Filter>
    </None>
    <None Include="keyman64.def">
      <Filter>Source Files</Filter>
    </None>
  </ItemGroup>
  <ItemGroup>
    <ResourceCompile Include="KEYMAN32.RC">
      <Filter>Source Files</Filter>
    </ResourceCompile>
    <ResourceCompile Include="keyman-debug-etw.rc">
      <Filter>Source Files</Filter>
    </ResourceCompile>
    <ResourceCompile Include="keyman64.rc">
      <Filter>Source Files</Filter>
    </ResourceCompile>
  </ItemGroup>
  <ItemGroup>
    <ClInclude Include="appint\aiTIP.h">
      <Filter>Header Files</Filter>
    </ClInclude>
    <ClInclude Include="appint\aiWin2000Unicode.h">
      <Filter>Header Files</Filter>
    </ClInclude>
    <ClInclude Include="appint\appint.h">
      <Filter>Header Files</Filter>
    </ClInclude>
    <ClInclude Include="calldll.h">
      <Filter>Header Files</Filter>
    </ClInclude>
    <ClInclude Include="capsstate.h">
      <Filter>Header Files</Filter>
    </ClInclude>
    <ClInclude Include="$(KEYMAN_ROOT)\common\windows\cpp\include\legacy_kmx_file.h">
      <Filter>Header Files</Filter>
    </ClInclude>
    <ClInclude Include="globals.h">
      <Filter>Header Files</Filter>
    </ClInclude>
    <ClInclude Include="hotkeys.h">
      <Filter>Header Files</Filter>
    </ClInclude>
    <ClInclude Include="KBD.H">
      <Filter>Header Files</Filter>
    </ClInclude>
    <ClInclude Include="keyboardoptions.h">
      <Filter>Header Files</Filter>
    </ClInclude>
    <ClInclude Include="keyman64.h">
      <Filter>Header Files</Filter>
    </ClInclude>
    <ClInclude Include="keymancontrol.h">
      <Filter>Header Files</Filter>
    </ClInclude>
    <ClInclude Include="keystate.h">
      <Filter>Header Files</Filter>
    </ClInclude>
    <ClInclude Include="$(KEYMAN_ROOT)\common\windows\cpp\include\registry.h">
      <Filter>Header Files</Filter>
    </ClInclude>
    <ClInclude Include="syskbd.h">
      <Filter>Header Files</Filter>
    </ClInclude>
    <ClInclude Include="$(KEYMAN_ROOT)\common\windows\cpp\include\unicode.h">
      <Filter>Header Files</Filter>
    </ClInclude>
    <ClInclude Include="vkscancodes.h">
      <Filter>Header Files</Filter>
    </ClInclude>
    <ClInclude Include="k32_tsf.h">
      <Filter>Header Files</Filter>
    </ClInclude>
    <ClInclude Include="keyman-debug-etw.h">
      <Filter>Header Files</Filter>
    </ClInclude>
    <ClInclude Include="keyeventsenderthread.h">
      <Filter>Header Files</Filter>
    </ClInclude>
    <ClInclude Include="security.h">
      <Filter>Source Files</Filter>
    </ClInclude>
    <ClInclude Include="pch.h">
      <Filter>Header Files</Filter>
    </ClInclude>
    <ClInclude Include="serialkeyeventclient.h">
      <Filter>Header Files</Filter>
    </ClInclude>
    <ClInclude Include="serialkeyeventcommon.h">
      <Filter>Header Files</Filter>
    </ClInclude>
    <ClInclude Include="SharedBuffers.h">
      <Filter>Header Files</Filter>
    </ClInclude>
    <ClInclude Include="serialkeyeventserver.h">
      <Filter>Header Files</Filter>
    </ClInclude>
    <ClInclude Include="keymanengine.h">
      <Filter>Header Files</Filter>
    </ClInclude>
    <ClInclude Include="kmprocessactions.h">
      <Filter>Header Files</Filter>
    </ClInclude>
    <ClInclude Include="..\..\..\include\kmtip_guids.h">
      <Filter>Header Files</Filter>
    </ClInclude>
    <ClInclude Include="appcontext.h">
      <Filter>Header Files</Filter>
    </ClInclude>
    <ClInclude Include="k32_visualkeyboardinterface.h">
      <Filter>Header Files</Filter>
    </ClInclude>
    <ClInclude Include="LowLevelHookWatchDog.h">
      <Filter>Header Files</Filter>
    </ClInclude>
  </ItemGroup>
  <ItemGroup>
    <CustomBuild Include="keyman-debug-etw.man" />
  </ItemGroup>
=======
﻿<?xml version="1.0" encoding="utf-8"?>
<Project ToolsVersion="4.0" xmlns="http://schemas.microsoft.com/developer/msbuild/2003">
  <ItemGroup>
    <Filter Include="Source Files">
      <UniqueIdentifier>{2dc5904b-4033-47e6-88ac-ebe442c06c2e}</UniqueIdentifier>
      <Extensions>cpp;c;cxx;rc;def;r;odl;hpj;bat;for;f90</Extensions>
    </Filter>
    <Filter Include="Header Files">
      <UniqueIdentifier>{27baf0f2-3926-4720-b5f9-045e47cd975c}</UniqueIdentifier>
      <Extensions>h;hpp;hxx;hm;inl;fi;fd</Extensions>
    </Filter>
    <Filter Include="Resource Files">
      <UniqueIdentifier>{088a2b68-c9db-41f4-9f45-37fdf758931e}</UniqueIdentifier>
      <Extensions>ico;cur;bmp;dlg;rc2;rct;bin;cnt;rtf;gif;jpg;jpeg;jpe</Extensions>
    </Filter>
  </ItemGroup>
  <ItemGroup>
    <ClCompile Include="appint\aiTIP.cpp">
      <Filter>Source Files</Filter>
    </ClCompile>
    <ClCompile Include="appint\aiWin2000Unicode.cpp">
      <Filter>Source Files</Filter>
    </ClCompile>
    <ClCompile Include="appint\appint.cpp">
      <Filter>Source Files</Filter>
    </ClCompile>
    <ClCompile Include="calldll.cpp">
      <Filter>Source Files</Filter>
    </ClCompile>
    <ClCompile Include="capsstate.cpp">
      <Filter>Source Files</Filter>
    </ClCompile>
    <ClCompile Include="glossary.cpp">
      <Filter>Source Files</Filter>
    </ClCompile>
    <ClCompile Include="hotkeys.cpp">
      <Filter>Source Files</Filter>
    </ClCompile>
    <ClCompile Include="K32_DBG.CPP">
      <Filter>Source Files</Filter>
    </ClCompile>
    <ClCompile Include="k32_globals.cpp">
      <Filter>Source Files</Filter>
    </ClCompile>
    <ClCompile Include="K32_LOAD.CPP">
      <Filter>Source Files</Filter>
    </ClCompile>
    <ClCompile Include="keybd_shift.cpp">
      <Filter>Source Files</Filter>
    </ClCompile>
    <ClCompile Include="keyboardoptions.cpp">
      <Filter>Source Files</Filter>
    </ClCompile>
    <ClCompile Include="KEYMAN32.CPP">
      <Filter>Source Files</Filter>
    </ClCompile>
    <ClCompile Include="$(KEYMAN_ROOT)\common\windows\cpp\src\keynames.cpp">
      <Filter>Source Files</Filter>
    </ClCompile>
    <ClCompile Include="keystate.cpp">
      <Filter>Source Files</Filter>
    </ClCompile>
    <ClCompile Include="kmhook_callwndproc.cpp">
      <Filter>Source Files</Filter>
    </ClCompile>
    <ClCompile Include="kmhook_getmessage.cpp">
      <Filter>Source Files</Filter>
    </ClCompile>
    <ClCompile Include="kmhook_keyboard.cpp">
      <Filter>Source Files</Filter>
    </ClCompile>
    <ClCompile Include="kmprocess.cpp">
      <Filter>Source Files</Filter>
    </ClCompile>
    <ClCompile Include="$(KEYMAN_ROOT)\common\windows\cpp\src\registry.cpp">
      <Filter>Source Files</Filter>
    </ClCompile>
    <ClCompile Include="selectkeyboard.cpp">
      <Filter>Source Files</Filter>
    </ClCompile>
    <ClCompile Include="syskbd.cpp">
      <Filter>Source Files</Filter>
    </ClCompile>
    <ClCompile Include="syskbdnt.cpp">
      <Filter>Source Files</Filter>
    </ClCompile>
    <ClCompile Include="syskbdnt64.cpp">
      <Filter>Source Files</Filter>
    </ClCompile>
    <ClCompile Include="$(KEYMAN_ROOT)\common\windows\cpp\src\unicode.cpp">
      <Filter>Source Files</Filter>
    </ClCompile>
    <ClCompile Include="versioninfo.cpp">
      <Filter>Source Files</Filter>
    </ClCompile>
    <ClCompile Include="VKScanCodes.cpp">
      <Filter>Source Files</Filter>
    </ClCompile>
    <ClCompile Include="$(KEYMAN_ROOT)\common\windows\cpp\src\xstring.cpp">
      <Filter>Source Files</Filter>
    </ClCompile>
    <ClCompile Include="preservedkeymap.cpp">
      <Filter>Source Files</Filter>
    </ClCompile>
    <ClCompile Include="k32_tsf.cpp">
      <Filter>Source Files</Filter>
    </ClCompile>
    <ClCompile Include="hookutils.cpp">
      <Filter>Source Files</Filter>
    </ClCompile>
    <ClCompile Include="k32_lowlevelkeyboardhook.cpp">
      <Filter>Source Files</Filter>
    </ClCompile>
    <ClCompile Include="security.cpp">
      <Filter>Source Files</Filter>
    </ClCompile>
    <ClCompile Include="pch.cpp">
      <Filter>Source Files</Filter>
    </ClCompile>
    <ClCompile Include="serialkeyeventclient.cpp">
      <Filter>Source Files</Filter>
    </ClCompile>
    <ClCompile Include="serialkeyeventserver.cpp">
      <Filter>Source Files</Filter>
    </ClCompile>
    <ClCompile Include="SharedBuffers.cpp">
      <Filter>Source Files</Filter>
    </ClCompile>
    <ClCompile Include="DebugEventTrace.cpp">
      <Filter>Source Files</Filter>
    </ClCompile>
    <ClCompile Include="kmprocessactions.cpp">
      <Filter>Source Files</Filter>
    </ClCompile>
    <ClCompile Include="..\..\global\cpp\kmtip_guids.cpp">
      <Filter>Source Files</Filter>
    </ClCompile>
    <ClCompile Include="CoreEnvironment.cpp">
      <Filter>Source Files</Filter>
    </ClCompile>
    <ClCompile Include="appcontext.cpp">
      <Filter>Source Files</Filter>
    </ClCompile>
  </ItemGroup>
  <ItemGroup>
    <None Include="KEYMAN32.DEF">
      <Filter>Source Files</Filter>
    </None>
    <None Include="..\..\..\..\common\resources\bitmaps\arrow.bmp">
      <Filter>Resource Files</Filter>
    </None>
    <None Include="..\..\..\..\common\resources\bitmaps\mask.bmp">
      <Filter>Resource Files</Filter>
    </None>
    <None Include="keyman64.def">
      <Filter>Source Files</Filter>
    </None>
    <None Include="keymanarm64.def">
      <Filter>Source Files</Filter>
    </None>
  </ItemGroup>
  <ItemGroup>
    <ResourceCompile Include="KEYMAN32.RC">
      <Filter>Source Files</Filter>
    </ResourceCompile>
    <ResourceCompile Include="keyman-debug-etw.rc">
      <Filter>Source Files</Filter>
    </ResourceCompile>
    <ResourceCompile Include="keyman64.rc">
      <Filter>Source Files</Filter>
    </ResourceCompile>
    <ResourceCompile Include="keymanarm64.rc">
      <Filter>Source Files</Filter>
    </ResourceCompile>
  </ItemGroup>
  <ItemGroup>
    <ClInclude Include="appint\aiTIP.h">
      <Filter>Header Files</Filter>
    </ClInclude>
    <ClInclude Include="appint\aiWin2000Unicode.h">
      <Filter>Header Files</Filter>
    </ClInclude>
    <ClInclude Include="appint\appint.h">
      <Filter>Header Files</Filter>
    </ClInclude>
    <ClInclude Include="calldll.h">
      <Filter>Header Files</Filter>
    </ClInclude>
    <ClInclude Include="capsstate.h">
      <Filter>Header Files</Filter>
    </ClInclude>
    <ClInclude Include="$(KEYMAN_ROOT)\common\windows\cpp\include\legacy_kmx_file.h">
      <Filter>Header Files</Filter>
    </ClInclude>
    <ClInclude Include="globals.h">
      <Filter>Header Files</Filter>
    </ClInclude>
    <ClInclude Include="hotkeys.h">
      <Filter>Header Files</Filter>
    </ClInclude>
    <ClInclude Include="KBD.H">
      <Filter>Header Files</Filter>
    </ClInclude>
    <ClInclude Include="keyboardoptions.h">
      <Filter>Header Files</Filter>
    </ClInclude>
    <ClInclude Include="keyman64.h">
      <Filter>Header Files</Filter>
    </ClInclude>
    <ClInclude Include="keymancontrol.h">
      <Filter>Header Files</Filter>
    </ClInclude>
    <ClInclude Include="keystate.h">
      <Filter>Header Files</Filter>
    </ClInclude>
    <ClInclude Include="$(KEYMAN_ROOT)\common\windows\cpp\include\registry.h">
      <Filter>Header Files</Filter>
    </ClInclude>
    <ClInclude Include="syskbd.h">
      <Filter>Header Files</Filter>
    </ClInclude>
    <ClInclude Include="$(KEYMAN_ROOT)\common\windows\cpp\include\unicode.h">
      <Filter>Header Files</Filter>
    </ClInclude>
    <ClInclude Include="vkscancodes.h">
      <Filter>Header Files</Filter>
    </ClInclude>
    <ClInclude Include="k32_tsf.h">
      <Filter>Header Files</Filter>
    </ClInclude>
    <ClInclude Include="keyman-debug-etw.h">
      <Filter>Header Files</Filter>
    </ClInclude>
    <ClInclude Include="keyeventsenderthread.h">
      <Filter>Header Files</Filter>
    </ClInclude>
    <ClInclude Include="security.h">
      <Filter>Source Files</Filter>
    </ClInclude>
    <ClInclude Include="pch.h">
      <Filter>Header Files</Filter>
    </ClInclude>
    <ClInclude Include="serialkeyeventclient.h">
      <Filter>Header Files</Filter>
    </ClInclude>
    <ClInclude Include="serialkeyeventcommon.h">
      <Filter>Header Files</Filter>
    </ClInclude>
    <ClInclude Include="SharedBuffers.h">
      <Filter>Header Files</Filter>
    </ClInclude>
    <ClInclude Include="serialkeyeventserver.h">
      <Filter>Header Files</Filter>
    </ClInclude>
    <ClInclude Include="keymanengine.h">
      <Filter>Header Files</Filter>
    </ClInclude>
    <ClInclude Include="kmprocessactions.h">
      <Filter>Header Files</Filter>
    </ClInclude>
    <ClInclude Include="..\..\..\include\kmtip_guids.h">
      <Filter>Header Files</Filter>
    </ClInclude>
    <ClInclude Include="appcontext.h">
      <Filter>Header Files</Filter>
    </ClInclude>
  </ItemGroup>
  <ItemGroup>
    <CustomBuild Include="keyman-debug-etw.man" />
  </ItemGroup>
>>>>>>> 6145c1d4
</Project><|MERGE_RESOLUTION|>--- conflicted
+++ resolved
@@ -1,5 +1,4 @@
-<<<<<<< HEAD
-﻿<?xml version="1.0" encoding="utf-8"?>
+<?xml version="1.0" encoding="utf-8"?>
 <Project ToolsVersion="4.0" xmlns="http://schemas.microsoft.com/developer/msbuild/2003">
   <ItemGroup>
     <Filter Include="Source Files">
@@ -159,6 +158,9 @@
     <None Include="keyman64.def">
       <Filter>Source Files</Filter>
     </None>
+    <None Include="keymanarm64.def">
+      <Filter>Source Files</Filter>
+    </None>
   </ItemGroup>
   <ItemGroup>
     <ResourceCompile Include="KEYMAN32.RC">
@@ -170,6 +172,9 @@
     <ResourceCompile Include="keyman64.rc">
       <Filter>Source Files</Filter>
     </ResourceCompile>
+    <ResourceCompile Include="keymanarm64.rc">
+      <Filter>Source Files</Filter>
+    </ResourceCompile>
   </ItemGroup>
   <ItemGroup>
     <ClInclude Include="appint\aiTIP.h">
@@ -272,276 +277,4 @@
   <ItemGroup>
     <CustomBuild Include="keyman-debug-etw.man" />
   </ItemGroup>
-=======
-﻿<?xml version="1.0" encoding="utf-8"?>
-<Project ToolsVersion="4.0" xmlns="http://schemas.microsoft.com/developer/msbuild/2003">
-  <ItemGroup>
-    <Filter Include="Source Files">
-      <UniqueIdentifier>{2dc5904b-4033-47e6-88ac-ebe442c06c2e}</UniqueIdentifier>
-      <Extensions>cpp;c;cxx;rc;def;r;odl;hpj;bat;for;f90</Extensions>
-    </Filter>
-    <Filter Include="Header Files">
-      <UniqueIdentifier>{27baf0f2-3926-4720-b5f9-045e47cd975c}</UniqueIdentifier>
-      <Extensions>h;hpp;hxx;hm;inl;fi;fd</Extensions>
-    </Filter>
-    <Filter Include="Resource Files">
-      <UniqueIdentifier>{088a2b68-c9db-41f4-9f45-37fdf758931e}</UniqueIdentifier>
-      <Extensions>ico;cur;bmp;dlg;rc2;rct;bin;cnt;rtf;gif;jpg;jpeg;jpe</Extensions>
-    </Filter>
-  </ItemGroup>
-  <ItemGroup>
-    <ClCompile Include="appint\aiTIP.cpp">
-      <Filter>Source Files</Filter>
-    </ClCompile>
-    <ClCompile Include="appint\aiWin2000Unicode.cpp">
-      <Filter>Source Files</Filter>
-    </ClCompile>
-    <ClCompile Include="appint\appint.cpp">
-      <Filter>Source Files</Filter>
-    </ClCompile>
-    <ClCompile Include="calldll.cpp">
-      <Filter>Source Files</Filter>
-    </ClCompile>
-    <ClCompile Include="capsstate.cpp">
-      <Filter>Source Files</Filter>
-    </ClCompile>
-    <ClCompile Include="glossary.cpp">
-      <Filter>Source Files</Filter>
-    </ClCompile>
-    <ClCompile Include="hotkeys.cpp">
-      <Filter>Source Files</Filter>
-    </ClCompile>
-    <ClCompile Include="K32_DBG.CPP">
-      <Filter>Source Files</Filter>
-    </ClCompile>
-    <ClCompile Include="k32_globals.cpp">
-      <Filter>Source Files</Filter>
-    </ClCompile>
-    <ClCompile Include="K32_LOAD.CPP">
-      <Filter>Source Files</Filter>
-    </ClCompile>
-    <ClCompile Include="keybd_shift.cpp">
-      <Filter>Source Files</Filter>
-    </ClCompile>
-    <ClCompile Include="keyboardoptions.cpp">
-      <Filter>Source Files</Filter>
-    </ClCompile>
-    <ClCompile Include="KEYMAN32.CPP">
-      <Filter>Source Files</Filter>
-    </ClCompile>
-    <ClCompile Include="$(KEYMAN_ROOT)\common\windows\cpp\src\keynames.cpp">
-      <Filter>Source Files</Filter>
-    </ClCompile>
-    <ClCompile Include="keystate.cpp">
-      <Filter>Source Files</Filter>
-    </ClCompile>
-    <ClCompile Include="kmhook_callwndproc.cpp">
-      <Filter>Source Files</Filter>
-    </ClCompile>
-    <ClCompile Include="kmhook_getmessage.cpp">
-      <Filter>Source Files</Filter>
-    </ClCompile>
-    <ClCompile Include="kmhook_keyboard.cpp">
-      <Filter>Source Files</Filter>
-    </ClCompile>
-    <ClCompile Include="kmprocess.cpp">
-      <Filter>Source Files</Filter>
-    </ClCompile>
-    <ClCompile Include="$(KEYMAN_ROOT)\common\windows\cpp\src\registry.cpp">
-      <Filter>Source Files</Filter>
-    </ClCompile>
-    <ClCompile Include="selectkeyboard.cpp">
-      <Filter>Source Files</Filter>
-    </ClCompile>
-    <ClCompile Include="syskbd.cpp">
-      <Filter>Source Files</Filter>
-    </ClCompile>
-    <ClCompile Include="syskbdnt.cpp">
-      <Filter>Source Files</Filter>
-    </ClCompile>
-    <ClCompile Include="syskbdnt64.cpp">
-      <Filter>Source Files</Filter>
-    </ClCompile>
-    <ClCompile Include="$(KEYMAN_ROOT)\common\windows\cpp\src\unicode.cpp">
-      <Filter>Source Files</Filter>
-    </ClCompile>
-    <ClCompile Include="versioninfo.cpp">
-      <Filter>Source Files</Filter>
-    </ClCompile>
-    <ClCompile Include="VKScanCodes.cpp">
-      <Filter>Source Files</Filter>
-    </ClCompile>
-    <ClCompile Include="$(KEYMAN_ROOT)\common\windows\cpp\src\xstring.cpp">
-      <Filter>Source Files</Filter>
-    </ClCompile>
-    <ClCompile Include="preservedkeymap.cpp">
-      <Filter>Source Files</Filter>
-    </ClCompile>
-    <ClCompile Include="k32_tsf.cpp">
-      <Filter>Source Files</Filter>
-    </ClCompile>
-    <ClCompile Include="hookutils.cpp">
-      <Filter>Source Files</Filter>
-    </ClCompile>
-    <ClCompile Include="k32_lowlevelkeyboardhook.cpp">
-      <Filter>Source Files</Filter>
-    </ClCompile>
-    <ClCompile Include="security.cpp">
-      <Filter>Source Files</Filter>
-    </ClCompile>
-    <ClCompile Include="pch.cpp">
-      <Filter>Source Files</Filter>
-    </ClCompile>
-    <ClCompile Include="serialkeyeventclient.cpp">
-      <Filter>Source Files</Filter>
-    </ClCompile>
-    <ClCompile Include="serialkeyeventserver.cpp">
-      <Filter>Source Files</Filter>
-    </ClCompile>
-    <ClCompile Include="SharedBuffers.cpp">
-      <Filter>Source Files</Filter>
-    </ClCompile>
-    <ClCompile Include="DebugEventTrace.cpp">
-      <Filter>Source Files</Filter>
-    </ClCompile>
-    <ClCompile Include="kmprocessactions.cpp">
-      <Filter>Source Files</Filter>
-    </ClCompile>
-    <ClCompile Include="..\..\global\cpp\kmtip_guids.cpp">
-      <Filter>Source Files</Filter>
-    </ClCompile>
-    <ClCompile Include="CoreEnvironment.cpp">
-      <Filter>Source Files</Filter>
-    </ClCompile>
-    <ClCompile Include="appcontext.cpp">
-      <Filter>Source Files</Filter>
-    </ClCompile>
-  </ItemGroup>
-  <ItemGroup>
-    <None Include="KEYMAN32.DEF">
-      <Filter>Source Files</Filter>
-    </None>
-    <None Include="..\..\..\..\common\resources\bitmaps\arrow.bmp">
-      <Filter>Resource Files</Filter>
-    </None>
-    <None Include="..\..\..\..\common\resources\bitmaps\mask.bmp">
-      <Filter>Resource Files</Filter>
-    </None>
-    <None Include="keyman64.def">
-      <Filter>Source Files</Filter>
-    </None>
-    <None Include="keymanarm64.def">
-      <Filter>Source Files</Filter>
-    </None>
-  </ItemGroup>
-  <ItemGroup>
-    <ResourceCompile Include="KEYMAN32.RC">
-      <Filter>Source Files</Filter>
-    </ResourceCompile>
-    <ResourceCompile Include="keyman-debug-etw.rc">
-      <Filter>Source Files</Filter>
-    </ResourceCompile>
-    <ResourceCompile Include="keyman64.rc">
-      <Filter>Source Files</Filter>
-    </ResourceCompile>
-    <ResourceCompile Include="keymanarm64.rc">
-      <Filter>Source Files</Filter>
-    </ResourceCompile>
-  </ItemGroup>
-  <ItemGroup>
-    <ClInclude Include="appint\aiTIP.h">
-      <Filter>Header Files</Filter>
-    </ClInclude>
-    <ClInclude Include="appint\aiWin2000Unicode.h">
-      <Filter>Header Files</Filter>
-    </ClInclude>
-    <ClInclude Include="appint\appint.h">
-      <Filter>Header Files</Filter>
-    </ClInclude>
-    <ClInclude Include="calldll.h">
-      <Filter>Header Files</Filter>
-    </ClInclude>
-    <ClInclude Include="capsstate.h">
-      <Filter>Header Files</Filter>
-    </ClInclude>
-    <ClInclude Include="$(KEYMAN_ROOT)\common\windows\cpp\include\legacy_kmx_file.h">
-      <Filter>Header Files</Filter>
-    </ClInclude>
-    <ClInclude Include="globals.h">
-      <Filter>Header Files</Filter>
-    </ClInclude>
-    <ClInclude Include="hotkeys.h">
-      <Filter>Header Files</Filter>
-    </ClInclude>
-    <ClInclude Include="KBD.H">
-      <Filter>Header Files</Filter>
-    </ClInclude>
-    <ClInclude Include="keyboardoptions.h">
-      <Filter>Header Files</Filter>
-    </ClInclude>
-    <ClInclude Include="keyman64.h">
-      <Filter>Header Files</Filter>
-    </ClInclude>
-    <ClInclude Include="keymancontrol.h">
-      <Filter>Header Files</Filter>
-    </ClInclude>
-    <ClInclude Include="keystate.h">
-      <Filter>Header Files</Filter>
-    </ClInclude>
-    <ClInclude Include="$(KEYMAN_ROOT)\common\windows\cpp\include\registry.h">
-      <Filter>Header Files</Filter>
-    </ClInclude>
-    <ClInclude Include="syskbd.h">
-      <Filter>Header Files</Filter>
-    </ClInclude>
-    <ClInclude Include="$(KEYMAN_ROOT)\common\windows\cpp\include\unicode.h">
-      <Filter>Header Files</Filter>
-    </ClInclude>
-    <ClInclude Include="vkscancodes.h">
-      <Filter>Header Files</Filter>
-    </ClInclude>
-    <ClInclude Include="k32_tsf.h">
-      <Filter>Header Files</Filter>
-    </ClInclude>
-    <ClInclude Include="keyman-debug-etw.h">
-      <Filter>Header Files</Filter>
-    </ClInclude>
-    <ClInclude Include="keyeventsenderthread.h">
-      <Filter>Header Files</Filter>
-    </ClInclude>
-    <ClInclude Include="security.h">
-      <Filter>Source Files</Filter>
-    </ClInclude>
-    <ClInclude Include="pch.h">
-      <Filter>Header Files</Filter>
-    </ClInclude>
-    <ClInclude Include="serialkeyeventclient.h">
-      <Filter>Header Files</Filter>
-    </ClInclude>
-    <ClInclude Include="serialkeyeventcommon.h">
-      <Filter>Header Files</Filter>
-    </ClInclude>
-    <ClInclude Include="SharedBuffers.h">
-      <Filter>Header Files</Filter>
-    </ClInclude>
-    <ClInclude Include="serialkeyeventserver.h">
-      <Filter>Header Files</Filter>
-    </ClInclude>
-    <ClInclude Include="keymanengine.h">
-      <Filter>Header Files</Filter>
-    </ClInclude>
-    <ClInclude Include="kmprocessactions.h">
-      <Filter>Header Files</Filter>
-    </ClInclude>
-    <ClInclude Include="..\..\..\include\kmtip_guids.h">
-      <Filter>Header Files</Filter>
-    </ClInclude>
-    <ClInclude Include="appcontext.h">
-      <Filter>Header Files</Filter>
-    </ClInclude>
-  </ItemGroup>
-  <ItemGroup>
-    <CustomBuild Include="keyman-debug-etw.man" />
-  </ItemGroup>
->>>>>>> 6145c1d4
 </Project>