--- conflicted
+++ resolved
@@ -1,4 +1,3 @@
-<<<<<<< HEAD
 ﻿<?xml version="1.0" encoding="utf-8"?>
 <Project DefaultTargets="Build" ToolsVersion="15.0" xmlns="http://schemas.microsoft.com/developer/msbuild/2003">
   <ItemGroup Label="ProjectConfigurations">
@@ -37,32 +36,32 @@
   <PropertyGroup Condition="'$(Configuration)|$(Platform)'=='Debug|Win32'" Label="Configuration">
     <ConfigurationType>DynamicLibrary</ConfigurationType>
     <UseOfMfc>false</UseOfMfc>
-    <PlatformToolset>v142</PlatformToolset>
+    <PlatformToolset>v143</PlatformToolset>
   </PropertyGroup>
   <PropertyGroup Condition="'$(Configuration)|$(Platform)'=='Debug|x64'" Label="Configuration">
     <ConfigurationType>DynamicLibrary</ConfigurationType>
     <UseOfMfc>false</UseOfMfc>
-    <PlatformToolset>v142</PlatformToolset>
+    <PlatformToolset>v143</PlatformToolset>
   </PropertyGroup>
   <PropertyGroup Condition="'$(Configuration)|$(Platform)'=='Debug|ARM64'" Label="Configuration">
     <ConfigurationType>DynamicLibrary</ConfigurationType>
     <UseOfMfc>false</UseOfMfc>
-    <PlatformToolset>v142</PlatformToolset>
+    <PlatformToolset>v143</PlatformToolset>
   </PropertyGroup>
   <PropertyGroup Condition="'$(Configuration)|$(Platform)'=='Release|Win32'" Label="Configuration">
     <ConfigurationType>DynamicLibrary</ConfigurationType>
     <UseOfMfc>false</UseOfMfc>
-    <PlatformToolset>v142</PlatformToolset>
+    <PlatformToolset>v143</PlatformToolset>
   </PropertyGroup>
   <PropertyGroup Condition="'$(Configuration)|$(Platform)'=='Release|x64'" Label="Configuration">
     <ConfigurationType>DynamicLibrary</ConfigurationType>
     <UseOfMfc>false</UseOfMfc>
-    <PlatformToolset>v142</PlatformToolset>
+    <PlatformToolset>v143</PlatformToolset>
   </PropertyGroup>
   <PropertyGroup Condition="'$(Configuration)|$(Platform)'=='Release|ARM64'" Label="Configuration">
     <ConfigurationType>DynamicLibrary</ConfigurationType>
     <UseOfMfc>false</UseOfMfc>
-    <PlatformToolset>v142</PlatformToolset>
+    <PlatformToolset>v143</PlatformToolset>
   </PropertyGroup>
   <Import Project="$(VCTargetsPath)\Microsoft.Cpp.props" />
   <ImportGroup Label="ExtensionSettings">
@@ -651,471 +650,4 @@
   <Import Project="$(VCTargetsPath)\Microsoft.Cpp.targets" />
   <ImportGroup Label="ExtensionTargets">
   </ImportGroup>
-=======
-﻿<?xml version="1.0" encoding="utf-8"?>
-<Project DefaultTargets="Build" ToolsVersion="15.0" xmlns="http://schemas.microsoft.com/developer/msbuild/2003">
-  <ItemGroup Label="ProjectConfigurations">
-    <ProjectConfiguration Include="Debug|Win32">
-      <Configuration>Debug</Configuration>
-      <Platform>Win32</Platform>
-    </ProjectConfiguration>
-    <ProjectConfiguration Include="Debug|x64">
-      <Configuration>Debug</Configuration>
-      <Platform>x64</Platform>
-    </ProjectConfiguration>
-    <ProjectConfiguration Include="Release|Win32">
-      <Configuration>Release</Configuration>
-      <Platform>Win32</Platform>
-    </ProjectConfiguration>
-    <ProjectConfiguration Include="Release|x64">
-      <Configuration>Release</Configuration>
-      <Platform>x64</Platform>
-    </ProjectConfiguration>
-  </ItemGroup>
-  <PropertyGroup Label="Globals">
-    <ProjectGuid>{BD5564FB-35A5-4A3C-B96A-4A6578E2B593}</ProjectGuid>
-    <RootNamespace>Keyman32</RootNamespace>
-    <WindowsTargetPlatformVersion>10.0</WindowsTargetPlatformVersion>
-    <ProjectName>keyman32</ProjectName>
-  </PropertyGroup>
-  <Import Project="$(VCTargetsPath)\Microsoft.Cpp.Default.props" />
-  <PropertyGroup Condition="'$(Configuration)|$(Platform)'=='Debug|Win32'" Label="Configuration">
-    <ConfigurationType>DynamicLibrary</ConfigurationType>
-    <UseOfMfc>false</UseOfMfc>
-    <PlatformToolset>v143</PlatformToolset>
-  </PropertyGroup>
-  <PropertyGroup Condition="'$(Configuration)|$(Platform)'=='Debug|x64'" Label="Configuration">
-    <ConfigurationType>DynamicLibrary</ConfigurationType>
-    <UseOfMfc>false</UseOfMfc>
-    <PlatformToolset>v143</PlatformToolset>
-  </PropertyGroup>
-  <PropertyGroup Condition="'$(Configuration)|$(Platform)'=='Release|Win32'" Label="Configuration">
-    <ConfigurationType>DynamicLibrary</ConfigurationType>
-    <UseOfMfc>false</UseOfMfc>
-    <PlatformToolset>v143</PlatformToolset>
-  </PropertyGroup>
-  <PropertyGroup Condition="'$(Configuration)|$(Platform)'=='Release|x64'" Label="Configuration">
-    <ConfigurationType>DynamicLibrary</ConfigurationType>
-    <UseOfMfc>false</UseOfMfc>
-    <PlatformToolset>v143</PlatformToolset>
-  </PropertyGroup>
-  <Import Project="$(VCTargetsPath)\Microsoft.Cpp.props" />
-  <ImportGroup Label="ExtensionSettings">
-  </ImportGroup>
-  <ImportGroup Condition="'$(Configuration)|$(Platform)'=='Debug|Win32'" Label="PropertySheets">
-    <Import Project="$(UserRootDir)\Microsoft.Cpp.$(Platform).user.props" Condition="exists('$(UserRootDir)\Microsoft.Cpp.$(Platform).user.props')" Label="LocalAppDataPlatform" />
-    <Import Project="$(VCTargetsPath)Microsoft.CPP.UpgradeFromVC60.props" />
-  </ImportGroup>
-  <ImportGroup Condition="'$(Configuration)|$(Platform)'=='Debug|x64'" Label="PropertySheets">
-    <Import Project="$(UserRootDir)\Microsoft.Cpp.$(Platform).user.props" Condition="exists('$(UserRootDir)\Microsoft.Cpp.$(Platform).user.props')" Label="LocalAppDataPlatform" />
-    <Import Project="$(VCTargetsPath)Microsoft.CPP.UpgradeFromVC60.props" />
-  </ImportGroup>
-  <ImportGroup Condition="'$(Configuration)|$(Platform)'=='Release|Win32'" Label="PropertySheets">
-    <Import Project="$(UserRootDir)\Microsoft.Cpp.$(Platform).user.props" Condition="exists('$(UserRootDir)\Microsoft.Cpp.$(Platform).user.props')" Label="LocalAppDataPlatform" />
-    <Import Project="$(VCTargetsPath)Microsoft.CPP.UpgradeFromVC60.props" />
-  </ImportGroup>
-  <ImportGroup Condition="'$(Configuration)|$(Platform)'=='Release|x64'" Label="PropertySheets">
-    <Import Project="$(UserRootDir)\Microsoft.Cpp.$(Platform).user.props" Condition="exists('$(UserRootDir)\Microsoft.Cpp.$(Platform).user.props')" Label="LocalAppDataPlatform" />
-    <Import Project="$(VCTargetsPath)Microsoft.CPP.UpgradeFromVC60.props" />
-  </ImportGroup>
-  <PropertyGroup Label="UserMacros" />
-  <PropertyGroup>
-    <_ProjectFileVersion>10.0.30319.1</_ProjectFileVersion>
-    <OutDir Condition="'$(Configuration)|$(Platform)'=='Release|Win32'">$(ProjectDir)bin\$(Platform)\$(Configuration)\</OutDir>
-    <OutDir Condition="'$(Configuration)|$(Platform)'=='Release|x64'">$(ProjectDir)bin\$(Platform)\$(Configuration)\</OutDir>
-    <IntDir Condition="'$(Configuration)|$(Platform)'=='Release|Win32'">$(ProjectDir)obj\$(Platform)\$(Configuration)\</IntDir>
-    <IntDir Condition="'$(Configuration)|$(Platform)'=='Release|x64'">$(ProjectDir)obj\$(Platform)\$(Configuration)\</IntDir>
-    <LinkIncremental Condition="'$(Configuration)|$(Platform)'=='Release|Win32'">false</LinkIncremental>
-    <LinkIncremental Condition="'$(Configuration)|$(Platform)'=='Release|x64'">false</LinkIncremental>
-    <OutDir Condition="'$(Configuration)|$(Platform)'=='Debug|Win32'">$(ProjectDir)bin\$(Platform)\$(Configuration)\</OutDir>
-    <OutDir Condition="'$(Configuration)|$(Platform)'=='Debug|x64'">$(ProjectDir)bin\$(Platform)\$(Configuration)\</OutDir>
-    <IntDir Condition="'$(Configuration)|$(Platform)'=='Debug|Win32'">$(ProjectDir)obj\$(Platform)\$(Configuration)\</IntDir>
-    <IntDir Condition="'$(Configuration)|$(Platform)'=='Debug|x64'">$(ProjectDir)obj\$(Platform)\$(Configuration)\</IntDir>
-    <LinkIncremental Condition="'$(Configuration)|$(Platform)'=='Debug|Win32'">true</LinkIncremental>
-    <LinkIncremental Condition="'$(Configuration)|$(Platform)'=='Debug|x64'">true</LinkIncremental>
-    <CodeAnalysisRuleSet Condition="'$(Configuration)|$(Platform)'=='Debug|Win32'">AllRules.ruleset</CodeAnalysisRuleSet>
-    <CodeAnalysisRuleSet Condition="'$(Configuration)|$(Platform)'=='Debug|x64'">AllRules.ruleset</CodeAnalysisRuleSet>
-    <CodeAnalysisRules Condition="'$(Configuration)|$(Platform)'=='Debug|Win32'" />
-    <CodeAnalysisRules Condition="'$(Configuration)|$(Platform)'=='Debug|x64'" />
-    <CodeAnalysisRuleAssemblies Condition="'$(Configuration)|$(Platform)'=='Debug|Win32'" />
-    <CodeAnalysisRuleAssemblies Condition="'$(Configuration)|$(Platform)'=='Debug|x64'" />
-    <CodeAnalysisRuleSet Condition="'$(Configuration)|$(Platform)'=='Release|Win32'">AllRules.ruleset</CodeAnalysisRuleSet>
-    <CodeAnalysisRuleSet Condition="'$(Configuration)|$(Platform)'=='Release|x64'">AllRules.ruleset</CodeAnalysisRuleSet>
-    <CodeAnalysisRules Condition="'$(Configuration)|$(Platform)'=='Release|Win32'" />
-    <CodeAnalysisRules Condition="'$(Configuration)|$(Platform)'=='Release|x64'" />
-    <CodeAnalysisRuleAssemblies Condition="'$(Configuration)|$(Platform)'=='Release|Win32'" />
-    <CodeAnalysisRuleAssemblies Condition="'$(Configuration)|$(Platform)'=='Release|x64'" />
-  </PropertyGroup>
-  <PropertyGroup Condition="'$(Configuration)|$(Platform)'=='Debug|Win32'">
-    <LibraryPath>$(ProjectDir)..\..\..\..\core\build\x86\$(Configuration)\src;$(ProjectDir)..\..\..\..\core\build\x86\$(Configuration)\subprojects\icu\source\common;$(ProjectDir)..\..\..\..\core\build\x86\$(Configuration)\subprojects\icu\source\i18n;$(ProjectDir)..\..\..\..\core\build\rust\x86\$(Configuration);$(LibraryPath)</LibraryPath>
-    <IncludePath>$(ProjectDir)..\..\..\..\common\include;$(ProjectDir)..\..\..\..\core\include;$(ProjectDir)..\..\..\..\core\build\x86\$(Configuration)\include;$(IncludePath)</IncludePath>
-    <TargetName>keyman32</TargetName>
-  </PropertyGroup>
-  <PropertyGroup Condition="'$(Configuration)|$(Platform)'=='Debug|x64'">
-    <LibraryPath>$(ProjectDir)..\..\..\..\core\build\x64\$(Configuration)\src;$(ProjectDir)..\..\..\..\core\build\x64\$(Configuration)\subprojects\icu\source\common;$(ProjectDir)..\..\..\..\core\build\x64\$(Configuration)\subprojects\icu\source\i18n;$(ProjectDir)..\..\..\..\core\build\rust\x64\$(Configuration);$(VC_LibraryPath_x64);$(WindowsSDK_LibraryPath_x64)</LibraryPath>
-    <IncludePath>$(ProjectDir)..\..\..\..\common\include;$(ProjectDir)..\..\..\..\core\include;$(ProjectDir)..\..\..\..\core\build\x64\$(Configuration)\include;$(IncludePath)</IncludePath>
-    <TargetName>keyman64</TargetName>
-  </PropertyGroup>
-  <PropertyGroup Condition="'$(Configuration)|$(Platform)'=='Release|Win32'">
-    <LibraryPath>$(ProjectDir)..\..\..\..\core\build\x86\$(Configuration)\src;$(ProjectDir)..\..\..\..\core\build\x86\$(Configuration)\subprojects\icu\source\common;$(ProjectDir)..\..\..\..\core\build\x86\$(Configuration)\subprojects\icu\source\i18n;$(ProjectDir)..\..\..\..\core\build\rust\x86\$(Configuration);$(LibraryPath)</LibraryPath>
-    <IncludePath>$(ProjectDir)..\..\..\..\common\include;$(ProjectDir)..\..\..\..\core\include;$(ProjectDir)..\..\..\..\core\build\x86\$(Configuration)\include;$(IncludePath)</IncludePath>
-    <TargetName>keyman32</TargetName>
-  </PropertyGroup>
-  <PropertyGroup Condition="'$(Configuration)|$(Platform)'=='Release|x64'">
-    <LibraryPath>$(ProjectDir)..\..\..\..\core\build\x64\$(Configuration)\src;$(ProjectDir)..\..\..\..\core\build\x64\$(Configuration)\subprojects\icu\source\common;$(ProjectDir)..\..\..\..\core\build\x64\$(Configuration)\subprojects\icu\source\i18n;$(ProjectDir)..\..\..\..\core\build\rust\x64\$(Configuration);$(VC_LibraryPath_x64);$(WindowsSDK_LibraryPath_x64)</LibraryPath>
-    <IncludePath>$(ProjectDir)..\..\..\..\common\include;$(ProjectDir)..\..\..\..\core\include;$(ProjectDir)..\..\..\..\core\build\x64\$(Configuration)\include;$(IncludePath)</IncludePath>
-    <TargetName>keyman64</TargetName>
-  </PropertyGroup>
-  <ItemDefinitionGroup Condition="'$(Configuration)|$(Platform)'=='Release|Win32'">
-    <Midl>
-      <PreprocessorDefinitions>NDEBUG;%(PreprocessorDefinitions)</PreprocessorDefinitions>
-      <MkTypLibCompatible>true</MkTypLibCompatible>
-      <SuppressStartupBanner>true</SuppressStartupBanner>
-      <TargetEnvironment>Win32</TargetEnvironment>
-      <TypeLibraryName>./Keyman32.tlb</TypeLibraryName>
-      <HeaderFileName>
-      </HeaderFileName>
-    </Midl>
-    <ClCompile>
-      <Optimization>MaxSpeed</Optimization>
-      <InlineFunctionExpansion>OnlyExplicitInline</InlineFunctionExpansion>
-      <AdditionalIncludeDirectories>.\;..\..\global\inc;%(AdditionalIncludeDirectories)</AdditionalIncludeDirectories>
-      <PreprocessorDefinitions>WIN32;NDEBUG;_WINDOWS;%(PreprocessorDefinitions)</PreprocessorDefinitions>
-      <StringPooling>true</StringPooling>
-      <ExceptionHandling>
-      </ExceptionHandling>
-      <RuntimeLibrary>MultiThreaded</RuntimeLibrary>
-      <FunctionLevelLinking>true</FunctionLevelLinking>
-      <PrecompiledHeader>Use</PrecompiledHeader>
-      <PrecompiledHeaderFile>pch.h</PrecompiledHeaderFile>
-      <AssemblerOutput>All</AssemblerOutput>
-      <WarningLevel>Level4</WarningLevel>
-      <TreatWarningAsError>true</TreatWarningAsError>
-      <SuppressStartupBanner>true</SuppressStartupBanner>
-      <DebugInformationFormat>ProgramDatabase</DebugInformationFormat>
-    </ClCompile>
-    <ResourceCompile>
-      <PreprocessorDefinitions>NDEBUG;%(PreprocessorDefinitions)</PreprocessorDefinitions>
-      <Culture>0x0409</Culture>
-    </ResourceCompile>
-    <Link>
-      <AdditionalOptions>/verbose:lib /section:.SHARDATA,rws %(AdditionalOptions)</AdditionalOptions>
-      <AdditionalDependencies>libicuuc.a;libicuin.a;libkeymancore.a;psapi.lib;rpcrt4.lib;version.lib;setupapi.lib;iphlpapi.lib;imm32.lib;crypt32.lib;wintrust.lib;imagehlp.lib;ws2_32.lib;%(AdditionalDependencies)</AdditionalDependencies>
-      <SuppressStartupBanner>true</SuppressStartupBanner>
-      <ModuleDefinitionFile>keyman32.def</ModuleDefinitionFile>
-      <GenerateDebugInformation>true</GenerateDebugInformation>
-      <GenerateMapFile>true</GenerateMapFile>
-      <MapExports>false</MapExports>
-      <SubSystem>Windows</SubSystem>
-      <OptimizeReferences>true</OptimizeReferences>
-      <EnableCOMDATFolding>true</EnableCOMDATFolding>
-      <BaseAddress>0x1c100000</BaseAddress>
-      <TargetMachine>MachineX86</TargetMachine>
-      <UACUIAccess>true</UACUIAccess>
-      <TreatWarningAsError>true</TreatWarningAsError>
-      <ImportLibrary>..\..\..\lib\keyman32.lib</ImportLibrary>
-    </Link>
-    <Bscmake>
-      <SuppressStartupBanner>true</SuppressStartupBanner>
-      <OutputFile>./Keyman32.bsc</OutputFile>
-    </Bscmake>
-    <Manifest>
-      <AdditionalManifestFiles>
-      </AdditionalManifestFiles>
-    </Manifest>
-  </ItemDefinitionGroup>
-  <ItemDefinitionGroup Condition="'$(Configuration)|$(Platform)'=='Release|x64'">
-    <Midl>
-      <PreprocessorDefinitions>NDEBUG;%(PreprocessorDefinitions)</PreprocessorDefinitions>
-      <MkTypLibCompatible>true</MkTypLibCompatible>
-      <SuppressStartupBanner>true</SuppressStartupBanner>
-      <TypeLibraryName>./Keyman32.tlb</TypeLibraryName>
-      <HeaderFileName>
-      </HeaderFileName>
-    </Midl>
-    <ClCompile>
-      <Optimization>MaxSpeed</Optimization>
-      <InlineFunctionExpansion>OnlyExplicitInline</InlineFunctionExpansion>
-      <AdditionalIncludeDirectories>.\;..\..\global\inc;%(AdditionalIncludeDirectories)</AdditionalIncludeDirectories>
-      <PreprocessorDefinitions>WIN32;NDEBUG;_WINDOWS;%(PreprocessorDefinitions)</PreprocessorDefinitions>
-      <StringPooling>true</StringPooling>
-      <ExceptionHandling>
-      </ExceptionHandling>
-      <RuntimeLibrary>MultiThreaded</RuntimeLibrary>
-      <FunctionLevelLinking>true</FunctionLevelLinking>
-      <PrecompiledHeader>Use</PrecompiledHeader>
-      <PrecompiledHeaderFile>pch.h</PrecompiledHeaderFile>
-      <AssemblerOutput>All</AssemblerOutput>
-      <WarningLevel>Level4</WarningLevel>
-      <TreatWarningAsError>true</TreatWarningAsError>
-      <SuppressStartupBanner>true</SuppressStartupBanner>
-      <DebugInformationFormat>ProgramDatabase</DebugInformationFormat>
-    </ClCompile>
-    <ResourceCompile>
-      <PreprocessorDefinitions>NDEBUG;%(PreprocessorDefinitions)</PreprocessorDefinitions>
-      <Culture>0x0409</Culture>
-    </ResourceCompile>
-    <Link>
-      <AdditionalOptions>/verbose:lib /section:.SHARDATA,rws %(AdditionalOptions)</AdditionalOptions>
-      <AdditionalDependencies>libicuuc.a;libicuin.a;libkeymancore.a;psapi.lib;rpcrt4.lib;version.lib;setupapi.lib;iphlpapi.lib;imm32.lib;crypt32.lib;wintrust.lib;imagehlp.lib;ws2_32.lib;%(AdditionalDependencies)</AdditionalDependencies>
-      <SuppressStartupBanner>true</SuppressStartupBanner>
-      <ModuleDefinitionFile>keyman64.def</ModuleDefinitionFile>
-      <GenerateDebugInformation>true</GenerateDebugInformation>
-      <GenerateMapFile>true</GenerateMapFile>
-      <MapExports>false</MapExports>
-      <SubSystem>Windows</SubSystem>
-      <OptimizeReferences>true</OptimizeReferences>
-      <EnableCOMDATFolding>true</EnableCOMDATFolding>
-      <BaseAddress>0x1c100000</BaseAddress>
-      <UACUIAccess>true</UACUIAccess>
-      <TreatWarningAsError>true</TreatWarningAsError>
-      <ImportLibrary>..\..\..\lib\keyman64.lib</ImportLibrary>
-    </Link>
-    <Bscmake>
-      <SuppressStartupBanner>true</SuppressStartupBanner>
-      <OutputFile>./Keyman64.bsc</OutputFile>
-    </Bscmake>
-    <Manifest>
-      <AdditionalManifestFiles>
-      </AdditionalManifestFiles>
-    </Manifest>
-  </ItemDefinitionGroup>
-  <ItemDefinitionGroup Condition="'$(Configuration)|$(Platform)'=='Debug|Win32'">
-    <Midl>
-      <PreprocessorDefinitions>_DEBUG;%(PreprocessorDefinitions)</PreprocessorDefinitions>
-      <MkTypLibCompatible>true</MkTypLibCompatible>
-      <SuppressStartupBanner>true</SuppressStartupBanner>
-      <TargetEnvironment>Win32</TargetEnvironment>
-      <TypeLibraryName>./Keyman32.tlb</TypeLibraryName>
-      <HeaderFileName>
-      </HeaderFileName>
-    </Midl>
-    <ClCompile>
-      <Optimization>Disabled</Optimization>
-      <AdditionalIncludeDirectories>.\;..\..\global\inc;.;%(AdditionalIncludeDirectories)</AdditionalIncludeDirectories>
-      <PreprocessorDefinitions>WIN32;_DEBUG;_WINDOWS;%(PreprocessorDefinitions)</PreprocessorDefinitions>
-      <ExceptionHandling>
-      </ExceptionHandling>
-      <RuntimeLibrary>MultiThreadedDebug</RuntimeLibrary>
-      <PrecompiledHeader>Use</PrecompiledHeader>
-      <PrecompiledHeaderFile>pch.h</PrecompiledHeaderFile>
-      <AssemblerOutput>All</AssemblerOutput>
-      <BrowseInformation>true</BrowseInformation>
-      <WarningLevel>Level4</WarningLevel>
-      <TreatWarningAsError>true</TreatWarningAsError>
-      <SuppressStartupBanner>true</SuppressStartupBanner>
-      <DebugInformationFormat>EditAndContinue</DebugInformationFormat>
-    </ClCompile>
-    <ResourceCompile>
-      <PreprocessorDefinitions>_DEBUG;%(PreprocessorDefinitions)</PreprocessorDefinitions>
-      <Culture>0x0409</Culture>
-    </ResourceCompile>
-    <Link>
-      <AdditionalOptions>/verbose:lib /section:.SHARDATA,rws %(AdditionalOptions)</AdditionalOptions>
-      <AdditionalDependencies>libicuuc.a;libicuin.a;libkeymancore.a;psapi.lib;rpcrt4.lib;version.lib;setupapi.lib;iphlpapi.lib;imm32.lib;crypt32.lib;wintrust.lib;imagehlp.lib;ws2_32.lib;%(AdditionalDependencies)</AdditionalDependencies>
-      <SuppressStartupBanner>true</SuppressStartupBanner>
-      <ModuleDefinitionFile>keyman32.def</ModuleDefinitionFile>
-      <GenerateDebugInformation>true</GenerateDebugInformation>
-      <GenerateMapFile>true</GenerateMapFile>
-      <SubSystem>Windows</SubSystem>
-      <BaseAddress>0x1C100000</BaseAddress>
-      <TargetMachine>MachineX86</TargetMachine>
-      <UACUIAccess>true</UACUIAccess>
-      <TreatWarningAsError>true</TreatWarningAsError>
-      <ImportLibrary>..\..\..\lib\keyman32.lib</ImportLibrary>
-    </Link>
-    <Bscmake>
-      <SuppressStartupBanner>true</SuppressStartupBanner>
-      <OutputFile>./Keyman32.bsc</OutputFile>
-    </Bscmake>
-    <Manifest>
-      <AdditionalManifestFiles>
-      </AdditionalManifestFiles>
-    </Manifest>
-  </ItemDefinitionGroup>
-  <ItemDefinitionGroup Condition="'$(Configuration)|$(Platform)'=='Debug|x64'">
-    <Midl>
-      <PreprocessorDefinitions>_DEBUG;%(PreprocessorDefinitions)</PreprocessorDefinitions>
-      <MkTypLibCompatible>true</MkTypLibCompatible>
-      <SuppressStartupBanner>true</SuppressStartupBanner>
-      <TypeLibraryName>./Keyman32.tlb</TypeLibraryName>
-      <HeaderFileName>
-      </HeaderFileName>
-    </Midl>
-    <ClCompile>
-      <Optimization>Disabled</Optimization>
-      <AdditionalIncludeDirectories>.\;..\..\global\inc;.;%(AdditionalIncludeDirectories)</AdditionalIncludeDirectories>
-      <PreprocessorDefinitions>WIN32;_DEBUG;_WINDOWS;%(PreprocessorDefinitions)</PreprocessorDefinitions>
-      <ExceptionHandling>
-      </ExceptionHandling>
-      <RuntimeLibrary>MultiThreadedDebug</RuntimeLibrary>
-      <PrecompiledHeader>Use</PrecompiledHeader>
-      <PrecompiledHeaderFile>pch.h</PrecompiledHeaderFile>
-      <AssemblerOutput>All</AssemblerOutput>
-      <BrowseInformation>true</BrowseInformation>
-      <WarningLevel>Level4</WarningLevel>
-      <TreatWarningAsError>true</TreatWarningAsError>
-      <SuppressStartupBanner>true</SuppressStartupBanner>
-      <DebugInformationFormat>ProgramDatabase</DebugInformationFormat>
-    </ClCompile>
-    <ResourceCompile>
-      <PreprocessorDefinitions>_DEBUG;%(PreprocessorDefinitions)</PreprocessorDefinitions>
-      <Culture>0x0409</Culture>
-    </ResourceCompile>
-    <Link>
-      <AdditionalOptions>/verbose:lib /section:.SHARDATA,rws %(AdditionalOptions)</AdditionalOptions>
-      <AdditionalDependencies>libicuuc.a;libicuin.a;libkeymancore.a;psapi.lib;rpcrt4.lib;version.lib;setupapi.lib;iphlpapi.lib;imm32.lib;crypt32.lib;wintrust.lib;imagehlp.lib;ws2_32.lib;%(AdditionalDependencies)</AdditionalDependencies>
-      <SuppressStartupBanner>true</SuppressStartupBanner>
-      <ModuleDefinitionFile>keyman64.def</ModuleDefinitionFile>
-      <GenerateDebugInformation>true</GenerateDebugInformation>
-      <GenerateMapFile>true</GenerateMapFile>
-      <SubSystem>Windows</SubSystem>
-      <BaseAddress>0x1C100000</BaseAddress>
-      <UACUIAccess>true</UACUIAccess>
-      <TreatWarningAsError>true</TreatWarningAsError>
-      <ImportLibrary>..\..\..\lib\keyman64.lib</ImportLibrary>
-    </Link>
-    <Bscmake>
-      <SuppressStartupBanner>true</SuppressStartupBanner>
-      <OutputFile>./Keyman32.bsc</OutputFile>
-    </Bscmake>
-    <Manifest>
-      <AdditionalManifestFiles>
-      </AdditionalManifestFiles>
-    </Manifest>
-  </ItemDefinitionGroup>
-  <ItemGroup>
-    <ClCompile Include="..\..\global\cpp\kmtip_guids.cpp" />
-    <ClCompile Include="$(KEYMAN_ROOT)\common\windows\cpp\src\xstring.cpp" />
-    <ClCompile Include="appcontext.cpp" />
-    <ClCompile Include="appint\aiTIP.cpp" />
-    <ClCompile Include="appint\aiWin2000Unicode.cpp" />
-    <ClCompile Include="appint\appint.cpp" />
-    <ClCompile Include="calldll.cpp" />
-    <ClCompile Include="capsstate.cpp" />
-    <ClCompile Include="CoreEnvironment.cpp" />
-    <ClCompile Include="DebugEventTrace.cpp" />
-    <ClCompile Include="glossary.cpp" />
-    <ClCompile Include="hookutils.cpp" />
-    <ClCompile Include="hotkeys.cpp" />
-    <ClCompile Include="K32_DBG.CPP" />
-    <ClCompile Include="k32_globals.cpp" />
-    <ClCompile Include="K32_load.cpp" />
-    <ClCompile Include="k32_lowlevelkeyboardhook.cpp" />
-    <ClCompile Include="k32_tsf.cpp" />
-    <ClCompile Include="k32_visualkeyboardinterface.cpp" />
-    <ClCompile Include="keybd_shift.cpp" />
-    <ClCompile Include="keyboardoptions.cpp" />
-    <ClCompile Include="keyman32.cpp" />
-    <ClCompile Include="$(KEYMAN_ROOT)\common\windows\cpp\src\keynames.cpp" />
-    <ClCompile Include="keystate.cpp" />
-    <ClCompile Include="kmhook_callwndproc.cpp" />
-    <ClCompile Include="kmhook_getmessage.cpp" />
-    <ClCompile Include="kmhook_keyboard.cpp" />
-    <ClCompile Include="kmprocess.cpp" />
-    <ClCompile Include="$(KEYMAN_ROOT)\common\windows\cpp\src\registry.cpp" />
-    <ClCompile Include="kmprocessactions.cpp" />
-    <ClCompile Include="pch.cpp">
-      <PrecompiledHeader Condition="'$(Configuration)|$(Platform)'=='Debug|Win32'">Create</PrecompiledHeader>
-      <PrecompiledHeader Condition="'$(Configuration)|$(Platform)'=='Debug|x64'">Create</PrecompiledHeader>
-      <PrecompiledHeader Condition="'$(Configuration)|$(Platform)'=='Release|Win32'">Create</PrecompiledHeader>
-      <PrecompiledHeader Condition="'$(Configuration)|$(Platform)'=='Release|x64'">Create</PrecompiledHeader>
-    </ClCompile>
-    <ClCompile Include="preservedkeymap.cpp" />
-    <ClCompile Include="security.cpp" />
-    <ClCompile Include="selectkeyboard.cpp" />
-    <ClCompile Include="serialkeyeventclient.cpp" />
-    <ClCompile Include="serialkeyeventserver.cpp" />
-    <ClCompile Include="SharedBuffers.cpp" />
-    <ClCompile Include="syskbd.cpp" />
-    <ClCompile Include="syskbdnt.cpp" />
-    <ClCompile Include="syskbdnt64.cpp" />
-    <ClCompile Include="$(KEYMAN_ROOT)\common\windows\cpp\src\unicode.cpp" />
-    <ClCompile Include="versioninfo.cpp" />
-    <ClCompile Include="VKScanCodes.cpp" />
-  </ItemGroup>
-  <ItemGroup>
-    <CustomBuild Include="keyman-debug-etw.man">
-      <FileType>Document</FileType>
-      <ExcludedFromBuild Condition="'$(Configuration)|$(Platform)'=='Debug|Win32'">false</ExcludedFromBuild>
-      <ExcludedFromBuild Condition="'$(Configuration)|$(Platform)'=='Debug|x64'">false</ExcludedFromBuild>
-      <ExcludedFromBuild Condition="'$(Configuration)|$(Platform)'=='Release|Win32'">false</ExcludedFromBuild>
-      <ExcludedFromBuild Condition="'$(Configuration)|$(Platform)'=='Release|x64'">false</ExcludedFromBuild>
-      <Command Condition="'$(Configuration)|$(Platform)'=='Debug|Win32'">mc %(FullPath)</Command>
-      <Command Condition="'$(Configuration)|$(Platform)'=='Debug|x64'">mc %(FullPath)</Command>
-      <Message Condition="'$(Configuration)|$(Platform)'=='Debug|Win32'">Compiling keyman-debug-etw</Message>
-      <Message Condition="'$(Configuration)|$(Platform)'=='Debug|x64'">Compiling keyman-debug-etw</Message>
-      <Outputs Condition="'$(Configuration)|$(Platform)'=='Debug|Win32'">%(Filename).rc;%(Filename.h);MSG00001.bin</Outputs>
-      <Outputs Condition="'$(Configuration)|$(Platform)'=='Debug|x64'">%(Filename).rc;%(Filename.h);MSG00001.bin</Outputs>
-      <Command Condition="'$(Configuration)|$(Platform)'=='Release|Win32'">mc %(FullPath)</Command>
-      <Command Condition="'$(Configuration)|$(Platform)'=='Release|x64'">mc %(FullPath)</Command>
-      <Message Condition="'$(Configuration)|$(Platform)'=='Release|Win32'">Compiling keyman-debug-etw</Message>
-      <Message Condition="'$(Configuration)|$(Platform)'=='Release|x64'">Compiling keyman-debug-etw</Message>
-      <Outputs Condition="'$(Configuration)|$(Platform)'=='Release|Win32'">%(Filename).rc;%(Filename.h);MSG00001.bin</Outputs>
-      <Outputs Condition="'$(Configuration)|$(Platform)'=='Release|x64'">%(Filename).rc;%(Filename.h);MSG00001.bin</Outputs>
-      <SubType>Designer</SubType>
-    </CustomBuild>
-    <None Include="KEYMAN32.DEF">
-      <ExcludedFromBuild Condition="'$(Configuration)|$(Platform)'=='Debug|x64'">true</ExcludedFromBuild>
-      <ExcludedFromBuild Condition="'$(Configuration)|$(Platform)'=='Release|x64'">true</ExcludedFromBuild>
-    </None>
-    <None Include="..\..\..\..\common\resources\bitmaps\arrow.bmp" />
-    <None Include="..\..\..\..\common\resources\bitmaps\mask.bmp" />
-    <None Include="keyman64.def">
-      <ExcludedFromBuild Condition="'$(Configuration)|$(Platform)'=='Debug|Win32'">true</ExcludedFromBuild>
-      <ExcludedFromBuild Condition="'$(Configuration)|$(Platform)'=='Release|Win32'">true</ExcludedFromBuild>
-    </None>
-  </ItemGroup>
-  <ItemGroup>
-    <ResourceCompile Include="keyman-debug-etw.rc" />
-    <ResourceCompile Include="KEYMAN32.RC">
-      <PreprocessorDefinitions Condition="'$(Configuration)|$(Platform)'=='Debug|Win32'">%(PreprocessorDefinitions)</PreprocessorDefinitions>
-      <PreprocessorDefinitions Condition="'$(Configuration)|$(Platform)'=='Debug|x64'">%(PreprocessorDefinitions)</PreprocessorDefinitions>
-      <PreprocessorDefinitions Condition="'$(Configuration)|$(Platform)'=='Release|Win32'">%(PreprocessorDefinitions)</PreprocessorDefinitions>
-      <PreprocessorDefinitions Condition="'$(Configuration)|$(Platform)'=='Release|x64'">%(PreprocessorDefinitions)</PreprocessorDefinitions>
-      <ExcludedFromBuild Condition="'$(Configuration)|$(Platform)'=='Debug|x64'">true</ExcludedFromBuild>
-      <ExcludedFromBuild Condition="'$(Configuration)|$(Platform)'=='Release|x64'">true</ExcludedFromBuild>
-    </ResourceCompile>
-    <ResourceCompile Include="keyman64.rc">
-      <ExcludedFromBuild Condition="'$(Configuration)|$(Platform)'=='Debug|Win32'">true</ExcludedFromBuild>
-      <ExcludedFromBuild Condition="'$(Configuration)|$(Platform)'=='Release|Win32'">true</ExcludedFromBuild>
-    </ResourceCompile>
-  </ItemGroup>
-  <ItemGroup>
-    <ClInclude Include="appcontext.h" />
-    <ClInclude Include="keymanengine.h" />
-    <ClInclude Include="..\..\..\include\kmtip_guids.h" />
-    <ClInclude Include="appint\aiTIP.h" />
-    <ClInclude Include="appint\aiWin2000Unicode.h" />
-    <ClInclude Include="appint\appint.h" />
-    <ClInclude Include="calldll.h" />
-    <ClInclude Include="capsstate.h" />
-    <ClInclude Include="$(KEYMAN_ROOT)\common\windows\cpp\include\legacy_kmx_file.h" />
-    <ClInclude Include="globals.h" />
-    <ClInclude Include="kmprocessactions.h" />
-    <ClInclude Include="pch.h" />
-    <ClInclude Include="hotkeys.h" />
-    <ClInclude Include="k32_tsf.h" />
-    <ClInclude Include="k32_visualkeyboardinterface.h" />
-    <ClInclude Include="KBD.H" />
-    <ClInclude Include="keyboardoptions.h" />
-    <ClInclude Include="keyman64.h" />
-    <ClInclude Include="keymancontrol.h" />
-    <ClInclude Include="keyman-debug-etw.h" />
-    <ClInclude Include="keyeventsenderthread.h" />
-    <ClInclude Include="keystate.h" />
-    <ClInclude Include="$(KEYMAN_ROOT)\common\windows\cpp\include\registry.h" />
-    <ClInclude Include="security.h" />
-    <ClInclude Include="serialkeyeventclient.h" />
-    <ClInclude Include="serialkeyeventcommon.h" />
-    <ClInclude Include="serialkeyeventserver.h" />
-    <ClInclude Include="SharedBuffers.h" />
-    <ClInclude Include="syskbd.h" />
-    <ClInclude Include="$(KEYMAN_ROOT)\common\windows\cpp\include\unicode.h" />
-    <ClInclude Include="vkscancodes.h" />
-  </ItemGroup>
-  <Import Project="$(VCTargetsPath)\Microsoft.Cpp.targets" />
-  <ImportGroup Label="ExtensionTargets">
-  </ImportGroup>
->>>>>>> 15566a2d
 </Project>