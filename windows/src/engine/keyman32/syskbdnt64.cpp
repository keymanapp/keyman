/*
  Name:             syskbdnt64
  Copyright:        Copyright (C) SIL International.
  Documentation:
  Description:
  Create Date:      10 Sep 2008

  Modified Date:    6 Feb 2015
  Authors:          mcdurdin
  Related Files:
  Dependencies:

  Bugs:
  Todo:
  Notes:
  History:          10 Sep 2008 - mcdurdin - I1635 - Initial version
                    11 Mar 2009 - mcdurdin - I1894 - Fix threading bugs introduced in I1888
                    30 Nov 2009 - mcdurdin - I934 - Prep for x64 - change UINT to WORD for vkeys
                    12 Mar 2010 - mcdurdin - I934 - x64 - Complete
                    12 Mar 2010 - mcdurdin - I2229 - Remove hints and warnings
                    04 May 2010 - mcdurdin - I2351 - Robustness - verify _td return value
                    16 Apr 2014 - mcdurdin - I4169 - V9.0 - Mnemonic layouts should be recompiled to positional based on user-selected base keyboard
                    03 Feb 2015 - mcdurdin - I4582 - V9.0 - Most underlying layout code in Keyman32 is now obsolete and needs to be removed
                    06 Feb 2015 - mcdurdin - I4583 - V9.0 - Remove altgr lookup test from keyman32 and put it into the registry
*/
   // I4169   // I4582   // I4583
////////////////////////////////////////////////////////////////////////////
//
// Use Windows NT/2000 keyboard DLLs for mapping virtual keys to characters
//
////////////////////////////////////////////////////////////////////////////

#include "pch.h"
<<<<<<< HEAD
#include "kbd.h"	/* DDK kbdlayout */
=======

#ifndef _WIN64

#include "kbd.h"	/* DDK kbdlayout */ 
>>>>>>> f13f13b9

//#pragma warning ( disable : 4200 )

typedef struct {
    PVK_TO_BIT pVkToBit;     // Virtual Keys -> Mod bits
    DWORD     filler;
    WORD       wMaxModBits;  // max Modification bit combination value
    BYTE       ModNumber[1];  // Mod bits -> Modification Number
} MODIFIERS_x64, *PMODIFIERS_x64;

//#pragma warning ( default : 4200 )

typedef struct _VK_TO_WCHAR_TABLE_x64 {
    PVK_TO_WCHARS1 pVkToWchars;
    DWORD filler;
    BYTE           nModifications;
    BYTE           cbSize;
    BYTE filler2[2];
    DWORD filler3;
} VK_TO_WCHAR_TABLE_x64, *PVK_TO_WCHAR_TABLE_x64;


/***************************************************************************\
* VSC_VK     - Associate a Virtual Scancode with a Virtual Key
*  Vsc - Virtual Scancode
*  Vk  - Virtual Key | flags
* Used by VKFromVSC() for scancodes prefixed 0xE0 or 0xE1
\***************************************************************************/
typedef struct _VSC_VK_x64 {
    BYTE Vsc;
    USHORT Vk;
} VSC_VK_x64, *PVSC_VK_x64;

/***************************************************************************\
* VK_VSC     - Associate a Virtual Key with a Virtual Scancode
*  Vk  - Virtual Key
*  Vsc - Virtual Scancode
* Used by MapVirtualKey for Virtual Keys not appearing in ausVK[]
\***************************************************************************/
typedef struct _VK_VSC_x64 {
    BYTE Vk;
    BYTE Vsc;
} VK_VSC_x64, *PVK_VSC_x64;


typedef struct tagKdbLayer_x64
{
    /*
     * Modifier keys
     */
    PMODIFIERS_x64 pCharModifiers;
    DWORD filler1;

    /*
     * Characters
     */
    VK_TO_WCHAR_TABLE_x64 *pVkToWcharTable;  // ptr to tbl of ptrs to tbl
    DWORD filler2;

    /*
     * Diacritics
     */
    PDEADKEY pDeadKey;
    DWORD filler3;

    /*
     * Names of Keys
     */
    VSC_LPWSTR *pKeyNames;
    DWORD filler4;
    VSC_LPWSTR *pKeyNamesExt;
    DWORD filler5;
    LPWSTR     *pKeyNamesDead;
    DWORD filler6;

    /*
     * Scan codes to Virtual Keys
     */
    USHORT *pusVSCtoVK;
    DWORD filler7;
    BYTE    bMaxVSCtoVK;
    DWORD filler8;
    PVSC_VK_x64 pVSCtoVK_E0;  // Scancode has E0 prefix
    DWORD filler9;
    PVSC_VK_x64 pVSCtoVK_E1;  // Scancode has E1 prefix
    DWORD fillerA;

    /*
     * Locale-specific special processing
     */
    DWORD fLocaleFlags;
    DWORD fillerB;
} KBDTABLES_x64, *PKBDTABLES_x64;


typedef PKBDTABLES_x64 (WINAPI *PKBDLAYERDESCRIPTORFUNC)(VOID);

static HKL ActiveHKL_NT_x64 = 0;

static HMODULE hKbdLibrary_x64 = NULL;
static PKBDTABLES_x64 KbdTables_x64 = NULL;


BOOL LoadNewLibrary_x64()
{
	char buf[128], buf2[KL_NAMELENGTH+1];

	if(hKbdLibrary_x64) FreeLibrary(hKbdLibrary_x64);

	RegistryReadOnly *r = new RegistryReadOnly(HKEY_LOCAL_MACHINE);
	__try
	{
  	GetKeyboardLayoutName(buf2);
		wsprintf(buf, "System\\CurrentControlSet\\Control\\keyboard layouts\\%s", buf2);
		if(r->OpenKeyReadOnly(buf))
		{
			if(r->ReadString("Layout File", buf, 32))
			{
				hKbdLibrary_x64 = LoadLibrary(buf);
				if(!hKbdLibrary_x64)
				{
					SendDebugMessageFormat("Exit -- could not load library");
					return FALSE;
				}
				PKBDLAYERDESCRIPTORFUNC KbdLayerDescriptorFunc = (PKBDLAYERDESCRIPTORFUNC) GetProcAddress(hKbdLibrary_x64, "KbdLayerDescriptor");
				if(KbdLayerDescriptorFunc)
				{
					KbdTables_x64 = (*KbdLayerDescriptorFunc)();
					if(KbdTables_x64)
						return TRUE;
				}

				FreeLibrary(hKbdLibrary_x64);
			}
		}

		hKbdLibrary_x64 = NULL;
		KbdTables_x64 = NULL;
	}
	__finally
	{
		delete r;
	}
	SendDebugMessageFormat("Exit -- failed to find function");
	return FALSE;
}

BOOL KeyboardGivesCtrlRAltForRAlt_NT_x64()
{
	HKL hkl = GetKeyboardLayout(0);

	/* Find the appropriate keyboard tables */

	if(hkl != ActiveHKL_NT_x64)
	{
		ActiveHKL_NT_x64 = hkl;
		LoadNewLibrary_x64();
	}

	if(!KbdTables_x64)				/* Could not load keyboard DLL */
		return FALSE;

	return (KbdTables_x64->fLocaleFlags & 0x1) ? TRUE : FALSE;
}


typedef BOOL (WINAPI *LPFN_ISWOW64PROCESS) (HANDLE, PBOOL);

LPFN_ISWOW64PROCESS
fnIsWow64Process = (LPFN_ISWOW64PROCESS)GetProcAddress(
GetModuleHandle("kernel32"),"IsWow64Process");
BOOL fStored = FALSE;
BOOL bIsWow64 = FALSE;

BOOL IsWow64()
{
  if(fStored) return bIsWow64;
  bIsWow64 = FALSE;

  if (NULL != fnIsWow64Process)
  {
     if (!fnIsWow64Process(GetCurrentProcess(),&bIsWow64))
      {
            // handle error
     }
  }
  fStored = TRUE;
  return bIsWow64;
}

#endif<|MERGE_RESOLUTION|>--- conflicted
+++ resolved
@@ -31,14 +31,10 @@
 ////////////////////////////////////////////////////////////////////////////
 
 #include "pch.h"
-<<<<<<< HEAD
-#include "kbd.h"	/* DDK kbdlayout */
-=======
 
 #ifndef _WIN64
 
 #include "kbd.h"	/* DDK kbdlayout */ 
->>>>>>> f13f13b9
 
 //#pragma warning ( disable : 4200 )
 
