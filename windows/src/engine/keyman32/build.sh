#!/usr/bin/env bash
## START STANDARD BUILD SCRIPT INCLUDE
# adjust relative paths as necessary
THIS_SCRIPT="$(readlink -f "${BASH_SOURCE[0]}")"
. "${THIS_SCRIPT%/*}/../../../../resources/build/builder-full.inc.sh"
## END STANDARD BUILD SCRIPT INCLUDE

builder_describe "Keystroke processing engine" \
  @/common/include \
  @/core:win \
  clean configure build test publish install \
  :x86 :x64 :arm64

builder_parse "$@"

#-------------------------------------------------------------------------------------------------------------------

source "$KEYMAN_ROOT/resources/build/win/environment.inc.sh"
WIN32_TARGET="$WIN32_TARGET_PATH/keyman32.dll"
X64_TARGET="$X64_TARGET_PATH/keyman64.dll"
ARM64_TARGET="$ARM64_TARGET_PATH/keymanarm64.dll"

builder_describe_outputs \
  configure    /resources/build/win/delphi_environment_generated.inc.sh \
  build:x86    /windows/src/engine/keyman32/$WIN32_TARGET \
  build:x64    /windows/src/engine/keyman32/$X64_TARGET \
  build:arm64  /windows/src/engine/keyman32/$ARM64_TARGET \

#-------------------------------------------------------------------------------------------------------------------

function do_clean_x86() {
  vs_msbuild keyman32.vcxproj //t:Clean //p:Platform=Win32
  clean_windows_project_files
}

function do_clean_x64() {
  vs_msbuild keyman32.vcxproj //t:Clean //p:Platform=x64
  clean_windows_project_files
}

<<<<<<< HEAD
function do_configure() {
  # Install NuGet packages for keyman32.test.vcxproj
  run_in_vs_env msbuild.exe tests/keyman32.tests.vcxproj -t:Restore "-clp:Verbosity=minimal" -nologo "-p:RestorePackagesConfig=true"
  configure_windows_build_environment
=======
function do_clean_arm64() {
  vs_msbuild keyman32.vcxproj //t:Clean //p:Platform=arm64
  clean_windows_project_files
>>>>>>> 6145c1d4
}

function do_build_x86() {
  create-windows-output-folders
  build_version.res
  vs_msbuild keyman32.vcxproj //t:Build "//p:Platform=Win32"
  cp "$WIN32_TARGET" "$WINDOWS_PROGRAM_ENGINE"
  builder_if_release_build_level cp "$WIN32_TARGET_PATH/keyman32.pdb" "$WINDOWS_DEBUGPATH_ENGINE"
}

function do_build_x64() {
  create-windows-output-folders
  run_in_vs_env rc version64.rc
  vs_msbuild keyman32.vcxproj //t:Build "//p:Platform=x64"
  cp "$X64_TARGET" "$WINDOWS_PROGRAM_ENGINE"
  builder_if_release_build_level cp "$X64_TARGET_PATH/keyman64.pdb" "$WINDOWS_DEBUGPATH_ENGINE"
}

function do_build_arm64() {
  create-windows-output-folders
  run_in_vs_env rc version64.rc
  vs_msbuild keyman32.vcxproj //t:Build "//p:Platform=arm64"
  cp "$ARM64_TARGET" "$WINDOWS_PROGRAM_ENGINE"
  builder_if_release_build_level cp "$ARM64_TARGET_PATH/keymanarm64.pdb" "$WINDOWS_DEBUGPATH_ENGINE"
}

function do_publish_x86() {
  wrap-signcode //d "Keyman Engine for Windows" "$WINDOWS_PROGRAM_ENGINE/keyman32.dll"
  wrap-symstore "$WINDOWS_PROGRAM_ENGINE/keyman32.dll" //t keyman-engine-windows
  wrap-symstore "$WINDOWS_DEBUGPATH_ENGINE/keyman32.pdb" //t keyman-engine-windows
}

function do_publish_x64() {
  wrap-signcode //d "Keyman Engine for Windows" "$WINDOWS_PROGRAM_ENGINE/keyman64.dll"
  wrap-symstore "$WINDOWS_PROGRAM_ENGINE/keyman64.dll" //t keyman-engine-windows
  wrap-symstore "$WINDOWS_DEBUGPATH_ENGINE/keyman64.pdb" //t keyman-engine-windows
}

function do_publish_arm64() {
  wrap-signcode //d "Keyman Engine for Windows" "$WINDOWS_PROGRAM_ENGINE/keymanarm64.dll"
  wrap-symstore "$WINDOWS_PROGRAM_ENGINE/keymanarm64.dll" //t keyman-engine-windows
  wrap-symstore "$WINDOWS_DEBUGPATH_ENGINE/keymanarm64.pdb" //t keyman-engine-windows
}

function do_install_x86() {
  cp "$WINDOWS_PROGRAM_ENGINE/keyman32.dll" "$INSTALLPATH_KEYMANENGINE/keyman32.dll"
  echo "You may want to manually tweak keyman-debug-etw.man and fill in $INSTALLPATH_KEYMANENGINE/keyman32.dll"
  echo "and then run wevtutil im keyman-debug-etw.man to get the latest event tracing"
}

function do_install_x64() {
  cp "$WINDOWS_PROGRAM_ENGINE/keyman64.dll" "$INSTALLPATH_KEYMANENGINE/keyman64.dll"
}

<<<<<<< HEAD
# Parameters:
#   1: Platform = Win32 | x64
# Note Platform should not be 'x86' but rather 'Win32' for 32-bit
function do_test() {
  local Platform="$1"
  local Configuration=Release
  if builder_is_debug_build; then
    Configuration=Debug
  fi

  # We run these builds with minimal verbosity because generally any
  # environmental details that could be helpful in logs will have been revealed
  # in the build action, and it's cleaner when running testing locally to have
  # minimal logs.
  #
  # This is a non-standard build target, e.g. "Debug Static Library", so we
  # can't use our vs_msbuild wrapper here.
  run_in_vs_env --quiet msbuild.exe keyman32.vcxproj "-clp:Verbosity=minimal" -noLogo "//p:Configuration=${Configuration} Static Library" "//t:Build" "//p:Platform=${Platform}"
  # pushd tests >/dev/null
  run_in_vs_env --quiet msbuild.exe tests/keyman32.tests.vcxproj "-clp:Verbosity=minimal" -noLogo "//p:Configuration=${Configuration}" //t:Build "//p:Platform=${Platform}"
  # popd >/dev/null
  echo

  "./tests/bin/${Platform}/${Configuration}/keyman32.tests.exe"
=======
function do_install_x64() {
  cp "$WINDOWS_PROGRAM_ENGINE/keymanarm64.dll" "$INSTALLPATH_KEYMANENGINE/keymanarm64.dll"
>>>>>>> 6145c1d4
}

builder_run_action clean:x86        do_clean_x86
builder_run_action clean:x64        do_clean_x64
<<<<<<< HEAD
builder_run_action configure        do_configure

builder_run_action build:x86        do_build_x86
builder_run_action build:x64        do_build_x64
builder_run_action test:x86         do_test Win32
builder_run_action test:x64         do_test x64
=======
builder_run_action clean:arm64      do_clean_arm64
builder_run_action configure        configure_windows_build_environment
builder_run_action build:x86        do_build_x86
builder_run_action build:x64        do_build_x64
builder_run_action build:arm64      do_build_arm64
# builder_run_action test:project         do_test
>>>>>>> 6145c1d4
builder_run_action publish:x86      do_publish_x86
builder_run_action publish:x64      do_publish_x64
builder_run_action publish:arm64    do_publish_arm64
builder_run_action install:x86      do_install_x86
builder_run_action install:x64      do_install_x64
builder_run_action install:arm64    do_install_arm64<|MERGE_RESOLUTION|>--- conflicted
+++ resolved
@@ -38,16 +38,15 @@
   clean_windows_project_files
 }
 
-<<<<<<< HEAD
+function do_clean_arm64() {
+  vs_msbuild keyman32.vcxproj //t:Clean //p:Platform=arm64
+  clean_windows_project_files
+}
+
 function do_configure() {
   # Install NuGet packages for keyman32.test.vcxproj
   run_in_vs_env msbuild.exe tests/keyman32.tests.vcxproj -t:Restore "-clp:Verbosity=minimal" -nologo "-p:RestorePackagesConfig=true"
   configure_windows_build_environment
-=======
-function do_clean_arm64() {
-  vs_msbuild keyman32.vcxproj //t:Clean //p:Platform=arm64
-  clean_windows_project_files
->>>>>>> 6145c1d4
 }
 
 function do_build_x86() {
@@ -102,7 +101,10 @@
   cp "$WINDOWS_PROGRAM_ENGINE/keyman64.dll" "$INSTALLPATH_KEYMANENGINE/keyman64.dll"
 }
 
-<<<<<<< HEAD
+function do_install_arm64() {
+  cp "$WINDOWS_PROGRAM_ENGINE/keymanarm64.dll" "$INSTALLPATH_KEYMANENGINE/keymanarm64.dll"
+}
+
 # Parameters:
 #   1: Platform = Win32 | x64
 # Note Platform should not be 'x86' but rather 'Win32' for 32-bit
@@ -127,32 +129,28 @@
   echo
 
   "./tests/bin/${Platform}/${Configuration}/keyman32.tests.exe"
-=======
-function do_install_x64() {
-  cp "$WINDOWS_PROGRAM_ENGINE/keymanarm64.dll" "$INSTALLPATH_KEYMANENGINE/keymanarm64.dll"
->>>>>>> 6145c1d4
 }
 
 builder_run_action clean:x86        do_clean_x86
 builder_run_action clean:x64        do_clean_x64
-<<<<<<< HEAD
+builder_run_action clean:arm64      do_clean_arm64
+
 builder_run_action configure        do_configure
 
 builder_run_action build:x86        do_build_x86
 builder_run_action build:x64        do_build_x64
+builder_run_action build:arm64      do_build_arm64
+
 builder_run_action test:x86         do_test Win32
 builder_run_action test:x64         do_test x64
-=======
-builder_run_action clean:arm64      do_clean_arm64
-builder_run_action configure        configure_windows_build_environment
-builder_run_action build:x86        do_build_x86
-builder_run_action build:x64        do_build_x64
-builder_run_action build:arm64      do_build_arm64
-# builder_run_action test:project         do_test
->>>>>>> 6145c1d4
+# Next line is currently disabled until we do processor-level checks on the executable,
+# as we have no arm64 build agents yet (#15065)
+# builder_run_action test:arm64       do_test arm64
+
 builder_run_action publish:x86      do_publish_x86
 builder_run_action publish:x64      do_publish_x64
 builder_run_action publish:arm64    do_publish_arm64
+
 builder_run_action install:x86      do_install_x86
 builder_run_action install:x64      do_install_x64
 builder_run_action install:arm64    do_install_arm64