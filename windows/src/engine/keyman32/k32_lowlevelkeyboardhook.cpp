/*
  Name:             k32_lowlevelkeyboardhook
  Copyright:        Copyright (C) SIL International.
  Documentation:
  Description:
  Create Date:      3 Aug 2014

  Modified Date:    25 Oct 2016
  Authors:          mcdurdin
  Related Files:
  Dependencies:

  Bugs:
  Todo:
  Notes:
  History:          03 Aug 2014 - mcdurdin - I4326 - V9.0 - Switch-off hotkey not working, then keyboard hotkey stopped working (win 8.1 jeremy) [High]
                    13 Oct 2014 - mcdurdin - I4451 - V9.0 - Language hotkeys are not working
                    27 Mar 2015 - mcdurdin - I4641 - V9.0 - Keyman can crash silently on exit due to null hotkeys being addressed
                    22 Apr 2015 - mcdurdin - I4674 - V9.0 - Hotkeys do not always work consistently
                    14 May 2015 - mcdurdin - I4714 - V9.0 - Keyboard and language hotkeys don't always work
                    09 Aug 2015 - mcdurdin - I4844 - Tidy up PostDummyKeyEvent calls
                    25 Oct 2016 - mcdurdin - I5136 - Remove additional product references from Keyman Engine
*/
// I4326
#include "pch.h"
#include "serialkeyeventserver.h"
#include "kbd.h"	/* DDK kbdlayout */

// This file is used only in keyman32.dll; it implements our low level keyboard hook
// in the main keyman.exe process for hotkeys, serial key event server
#ifndef _WIN64

BOOL ProcessHotkey(UINT vkCode, BOOL isUp, DWORD ShiftState);

LRESULT _kmnLowLevelKeyboardProc(
  _In_  int nCode,
  _In_  WPARAM wParam,
  _In_  LPARAM lParam
);

// Local variables only used by single thread -- low level keyboard proc thread
DWORD FHotkeyShiftState = 0;

LRESULT CALLBACK kmnLowLevelKeyboardProc(
  _In_  int nCode,
  _In_  WPARAM wParam,
  _In_  LPARAM lParam
) {
  LRESULT res = 0;
#ifdef _DEBUG_EXCEPTION
	res = _kmnLowLevelKeyboardProc(nCode,wParam,lParam);
#else
  __try {
	  res = _kmnLowLevelKeyboardProc(nCode,wParam,lParam);
	}
  __except(ExceptionMessage("kmnLowLevelKeyboardProc", GetExceptionInformation())) {
	}
#endif
  return res;
}

BOOL isModifierKey(DWORD vkCode) {
  switch (vkCode) {
    case VK_LCONTROL:
    case VK_RCONTROL:
    case VK_CONTROL:
    case VK_LMENU:
    case VK_RMENU:
    case VK_MENU:
    case VK_LSHIFT:
    case VK_RSHIFT:
    case VK_SHIFT:
      return TRUE;
  }
  return FALSE;
}

BOOL KeyLanguageSwitchPress(WPARAM wParam, BOOL extended, BOOL isUp, DWORD ShiftState);
int ProcessLanguageSwitchShiftKey(WPARAM wParam, BOOL isUp);
BOOL IsLanguageSwitchWindowVisible();
void SendToLanguageSwitchWindow(WPARAM wParam, LPARAM lParam);

LPARAM LLKHFFlagstoWMKeymanKeyEventFlags(PKBDLLHOOKSTRUCT hs) {
  return (hs->scanCode << 16) |
    ((hs->flags & LLKHF_EXTENDED) ? KEYEVENTF_EXTENDEDKEY : 0) |
    ((hs->flags & LLKHF_UP) ? KEYEVENTF_KEYUP : 0);
}

/*
  We don't attempt to serialize input to the console windows because they
  behave somewhat differently to normal windows. For now, this should be
  sufficient. In the future, we may want to find a way to interrogate the
  focused process to find out which window actually has focus for posting
  messages, because we appear to post the messages to the wrong thread
  for console windows.
*/
BOOL IsConsoleWindow(HWND hwnd) {
  static HWND last_hwnd = 0;
  static BOOL last_isConsoleWindow = FALSE;

  if (last_hwnd == hwnd) {
    return last_isConsoleWindow;
  }

  char buf[64];

  last_hwnd = hwnd;
  last_isConsoleWindow = GetClassName(hwnd, buf, 64) && !strcmp(buf, "ConsoleWindowClass");

  return last_isConsoleWindow;
}


/*
 Test for touch panel visibility (#2450). UpdateTouchPanelVisibility is called periodically by
 keyman.exe to refresh the visibility flag.
*/

static BOOL touchPanelVisible;

void WINAPI Keyman_UpdateTouchPanelVisibility(BOOL isVisible) {
  touchPanelVisible = isVisible;
  SendDebugMessageFormat("isVisible=%d", touchPanelVisible);
}

BOOL IsTouchPanelVisible() {
  // Note: GetCurrentInputMessageSource does not work in this context
  // Using IFrameworkInputPaneHandler events only works for a specific window, so not helpful for us.
  return touchPanelVisible;
}

<<<<<<< HEAD
/*
  Cache UseRightModifierHotKey for this session
*/
BOOL UseRightModifierHotKey() {
  static BOOL flag_UseRightModifierHotKey = FALSE;
  static BOOL loaded = FALSE;

  if (!loaded) {
    RegistryReadOnly reg(HKEY_CURRENT_USER);
    if (reg.OpenKeyReadOnly(REGSZ_KeymanCU)) {
      if (reg.ValueExists(REGSZ_UseRightModifierHotKey)) {
        flag_UseRightModifierHotKey = !!reg.ReadInteger(REGSZ_UseRightModifierHotKey);
      }
    }
    loaded = TRUE; // Set loaded to TRUE whether or not the key exists
  }
  return flag_UseRightModifierHotKey;
}

=======
>>>>>>> 20a9ecdb
LRESULT _kmnLowLevelKeyboardProc(
  _In_  int nCode,
  _In_  WPARAM wParam,
  _In_  LPARAM lParam
) {

  if(nCode < 0) {
    return CallNextHookEx(Globals::get_hhookLowLevelKeyboardProc(), nCode, wParam, lParam);
  }

  SendDebugEntry();

  PKBDLLHOOKSTRUCT hs = (PKBDLLHOOKSTRUCT) lParam;

  BOOL extended = hs->flags & LLKHF_EXTENDED ? TRUE : FALSE;
  BOOL isUp = hs->flags & LLKHF_UP ? TRUE : FALSE;

  SendDebugMessageFormat("wparam: %x  lparam: %x [vk:%s scan:%x flags:%x extra:%x]", wParam, lParam, Debug_VirtualKey((WORD) hs->vkCode), hs->scanCode, hs->flags, hs->dwExtraInfo);   // I4674

<<<<<<< HEAD
    FHotkeyShiftState = 0;

  if (GetKeyState(VK_LCONTROL) < 0) {
    FHotkeyShiftState |= HK_CTRL;
  }

  if (GetKeyState(VK_RCONTROL) < 0) {
    FHotkeyShiftState |= UseRightModifierHotKey() ? HK_CTRL : HK_RCTRL_INVALID;
  }

  if (GetKeyState(VK_LMENU) < 0) {
    FHotkeyShiftState |= HK_ALT;
  }

  if (GetKeyState(VK_RMENU) < 0) {
    FHotkeyShiftState |= UseRightModifierHotKey() ? HK_ALT : HK_RALT_INVALID;
  }

  if (GetKeyState(VK_LSHIFT) < 0) {
    FHotkeyShiftState |= HK_SHIFT;
  }
  if (GetKeyState(VK_RSHIFT) < 0) {
    FHotkeyShiftState |= UseRightModifierHotKey() ? HK_SHIFT : HK_RSHIFT_INVALID;
  }

  //TODO: #8064. Can remove debug message once issue #8064 is resolved
  SendDebugMessageFormat("!UseCachedHotkeyModifierState [FHotkeyShiftState:%x]", FHotkeyShiftState);
=======
  // #5190: Don't cache modifier state because sometimes we won't receive
  // modifier change events (e.g. on lock screen)
    FHotkeyShiftState = 0;
    if (GetKeyState(VK_LCONTROL) < 0) FHotkeyShiftState |= HK_CTRL;
    if (GetKeyState(VK_RCONTROL) < 0) FHotkeyShiftState |= HK_RCTRL_INVALID;
    if (GetKeyState(VK_LMENU) < 0) FHotkeyShiftState |= HK_ALT;
    if (GetKeyState(VK_RMENU) < 0) FHotkeyShiftState |= HK_RALT_INVALID;
    if (GetKeyState(VK_LSHIFT) < 0) FHotkeyShiftState |= HK_SHIFT;
    if (GetKeyState(VK_RSHIFT) < 0) FHotkeyShiftState |= HK_RSHIFT_INVALID;
    //TODO: #8064. Can remove debug message once issue #8064 is resolved
    SendDebugMessageFormat("!UseCachedHotkeyModifierState [FHotkeyShiftState:%x]", FHotkeyShiftState);

>>>>>>> 20a9ecdb

  // #7337 Post the modifier state ensuring the serialized queue is in sync
  // Note that the modifier key may be posted again with WM_KEYMAN_KEY_EVENT,
  // later in this function. This is intentional, as the WM_KEYMAN_MODIFIER_EVENT
  // message only updates our internal modifier state, and does not do
  // any additional processing or other serialization of the input queue.
  if (isModifierKey(hs->vkCode) && flag_ShouldSerializeInput) {
    //TODO: #8064. Can remove debug message once issue #8064 is resolved
    SendDebugMessageFormat("isModifierKey [hs->vkCode:%x isUp:%d]", hs->vkCode, isUp);
    PostMessage(ISerialKeyEventServer::GetServer()->GetWindow(), WM_KEYMAN_MODIFIER_EVENT, hs->vkCode, LLKHFFlagstoWMKeymanKeyEventFlags(hs));
  }

  if(IsLanguageSwitchWindowVisible()) {
    SendDebugMessageFormat("Sending to language switch window %x %x", wParam, lParam);
    SendToLanguageSwitchWindow(hs->vkCode, hs->flags);
    if (ProcessLanguageSwitchShiftKey(hs->vkCode, isUp) == 1) {
      return_SendDebugExit(1);
    }
  }
  else if (KeyLanguageSwitchPress(hs->vkCode, extended, isUp, FHotkeyShiftState)) {
    SendDebugMessageFormat("KeyLanguageSwitchPress [vkCode:%x extended:%x isUp:%d FHotkeyShiftState:%x", hs->vkCode, extended, isUp, FHotkeyShiftState);
    if (ProcessLanguageSwitchShiftKey(hs->vkCode, isUp) == 1) {
      return_SendDebugExit(1);
    }
  }

  if (ProcessHotkey(hs->vkCode, isUp, FHotkeyShiftState)) {
    SendDebugMessageFormat("ProcessHotkey [vkCode:%x isUp:%d FHotkeyShiftState:%x", hs->vkCode, isUp, FHotkeyShiftState);
    return_SendDebugExit(1);
  }

  /*

    Not a registered hotkey, so we will use the serialized input model

  */

  if (hs->dwExtraInfo != 0 ||
      hs->scanCode == SCAN_FLAG_KEYMAN_KEY_EVENT ||
      hs->vkCode == VK_PROCESSKEY ||
      hs->vkCode == VK_PACKET ||
      !isKeymanKeyboardActive) {
    // This key event was generated by Keyman, so pass it through
    // dwExtraInfo is set to 0x4321DCBA by mstsc which does prefiltering. So we ignore for anything where dwExtraInfo!=0 because it
    // probably is not hardware generated and may cause more issues to filter it.
    // We also ignore if a Keyman keyboard is not currently active.
    SendDebugMessageFormat("Pass through [dwExtraInfo:%x scancode:%x vkCode:%x, isKeymanKeyboardActive:%d", hs->dwExtraInfo, hs->scanCode, hs->vkCode, isKeymanKeyboardActive);
    return_SendDebugExit(CallNextHookEx(Globals::get_hhookLowLevelKeyboardProc(), nCode, wParam, lParam));
  }

  if (IsTouchPanelVisible()) {
    // See #2450. The touch panel will close automatically if we reprocess key events
    // So we don't want to reprocess events when it is visible.
    SendDebugMessageFormat("touch panel is visible. Not reprocessing keystrokes");
    return_SendDebugExit(CallNextHookEx(Globals::get_hhookLowLevelKeyboardProc(), nCode, wParam, lParam));
  }

  if (flag_ShouldSerializeInput) {
    GUITHREADINFO gui = { 0 };
    gui.cbSize = sizeof(GUITHREADINFO);
    if (GetGUIThreadInfo(NULL, &gui)) {
      SendDebugMessageFormat("Active=%x Focus=%x Key=%s flags=%x",
        gui.hwndActive, gui.hwndFocus, Debug_VirtualKey((WORD)hs->vkCode), LLKHFFlagstoWMKeymanKeyEventFlags(hs));

      HWND hwnd = gui.hwndFocus ? gui.hwndFocus : gui.hwndActive;
      if (!IsConsoleWindow(hwnd)) {
        PostMessage(ISerialKeyEventServer::GetServer()->GetWindow(), WM_KEYMAN_KEY_EVENT, hs->vkCode, LLKHFFlagstoWMKeymanKeyEventFlags(hs));
        return_SendDebugExit(1);
      }
      //else SendDebugMessageFormat("console window, not serializing"); // too noisy
    }
    else {
      SendDebugMessageFormat("Failed to get Gui thread info with error %d", GetLastError());
    }
  }

  return_SendDebugExit(CallNextHookEx(Globals::get_hhookLowLevelKeyboardProc(), nCode, wParam, lParam));
}

BOOL ProcessHotkey(UINT vkCode, BOOL isUp, DWORD ShiftState) {

  Hotkeys *hotkeys = Hotkeys::Instance();   // I4641
  if (!hotkeys) {
    SendDebugMessageFormat("Failed to get Instance");
    return FALSE;
  }

  Hotkey *hotkey = hotkeys->GetHotkey(ShiftState | vkCode);   // I4641
  if (!hotkey) {
    SendDebugMessageFormat("GetHotkey Null");
    return FALSE;
  }

  if (isUp) {
    SendDebugMessageFormat("Is Up");
    return TRUE;
  }

  if (hotkey->HotkeyType == hktInterface) {
    SendDebugMessageFormat("PostMasterController");
    Globals::PostMasterController(wm_keyman_control, MAKELONG(KMC_INTERFACEHOTKEY, hotkey->Target), 0);
  }
  else {
    SendDebugMessageFormat("ReportKeyboardChanged");
    ReportKeyboardChanged(PC_HOTKEYCHANGE, hotkey->hkl == 0 ? TF_PROFILETYPE_INPUTPROCESSOR : TF_PROFILETYPE_KEYBOARDLAYOUT, 0, hotkey->hkl, GUID_NULL, hotkey->profileGUID);
  }
<<<<<<< HEAD
=======
  SendDebugMessageFormat("PostDummyKeyEvent");
>>>>>>> 20a9ecdb
  /* Generate a dummy keystroke to block menu activations, etc but let the shift key through */
  PostDummyKeyEvent();  // I3301 - this is imperfect because we don't deal with HC_NOREMOVE.  But good enough?   // I3534   // I4844

  return TRUE;
}

#endif<|MERGE_RESOLUTION|>--- conflicted
+++ resolved
@@ -129,7 +129,6 @@
   return touchPanelVisible;
 }
 
-<<<<<<< HEAD
 /*
   Cache UseRightModifierHotKey for this session
 */
@@ -140,8 +139,8 @@
   if (!loaded) {
     RegistryReadOnly reg(HKEY_CURRENT_USER);
     if (reg.OpenKeyReadOnly(REGSZ_KeymanCU)) {
-      if (reg.ValueExists(REGSZ_UseRightModifierHotKey)) {
-        flag_UseRightModifierHotKey = !!reg.ReadInteger(REGSZ_UseRightModifierHotKey);
+      if (reg.ValueExists(REGSZ_AllowRightModifierHotKey)) {
+        flag_UseRightModifierHotKey = !!reg.ReadInteger(REGSZ_AllowRightModifierHotKey);
       }
     }
     loaded = TRUE; // Set loaded to TRUE whether or not the key exists
@@ -149,8 +148,6 @@
   return flag_UseRightModifierHotKey;
 }
 
-=======
->>>>>>> 20a9ecdb
 LRESULT _kmnLowLevelKeyboardProc(
   _In_  int nCode,
   _In_  WPARAM wParam,
@@ -170,8 +167,9 @@
 
   SendDebugMessageFormat("wparam: %x  lparam: %x [vk:%s scan:%x flags:%x extra:%x]", wParam, lParam, Debug_VirtualKey((WORD) hs->vkCode), hs->scanCode, hs->flags, hs->dwExtraInfo);   // I4674
 
-<<<<<<< HEAD
-    FHotkeyShiftState = 0;
+  // #5190: Don't cache modifier state because sometimes we won't receive
+  // modifier change events (e.g. on lock screen)
+  FHotkeyShiftState = 0;
 
   if (GetKeyState(VK_LCONTROL) < 0) {
     FHotkeyShiftState |= HK_CTRL;
@@ -198,20 +196,6 @@
 
   //TODO: #8064. Can remove debug message once issue #8064 is resolved
   SendDebugMessageFormat("!UseCachedHotkeyModifierState [FHotkeyShiftState:%x]", FHotkeyShiftState);
-=======
-  // #5190: Don't cache modifier state because sometimes we won't receive
-  // modifier change events (e.g. on lock screen)
-    FHotkeyShiftState = 0;
-    if (GetKeyState(VK_LCONTROL) < 0) FHotkeyShiftState |= HK_CTRL;
-    if (GetKeyState(VK_RCONTROL) < 0) FHotkeyShiftState |= HK_RCTRL_INVALID;
-    if (GetKeyState(VK_LMENU) < 0) FHotkeyShiftState |= HK_ALT;
-    if (GetKeyState(VK_RMENU) < 0) FHotkeyShiftState |= HK_RALT_INVALID;
-    if (GetKeyState(VK_LSHIFT) < 0) FHotkeyShiftState |= HK_SHIFT;
-    if (GetKeyState(VK_RSHIFT) < 0) FHotkeyShiftState |= HK_RSHIFT_INVALID;
-    //TODO: #8064. Can remove debug message once issue #8064 is resolved
-    SendDebugMessageFormat("!UseCachedHotkeyModifierState [FHotkeyShiftState:%x]", FHotkeyShiftState);
-
->>>>>>> 20a9ecdb
 
   // #7337 Post the modifier state ensuring the serialized queue is in sync
   // Note that the modifier key may be posted again with WM_KEYMAN_KEY_EVENT,
@@ -295,33 +279,24 @@
 
   Hotkeys *hotkeys = Hotkeys::Instance();   // I4641
   if (!hotkeys) {
-    SendDebugMessageFormat("Failed to get Instance");
     return FALSE;
   }
 
   Hotkey *hotkey = hotkeys->GetHotkey(ShiftState | vkCode);   // I4641
   if (!hotkey) {
-    SendDebugMessageFormat("GetHotkey Null");
     return FALSE;
   }
 
   if (isUp) {
-    SendDebugMessageFormat("Is Up");
     return TRUE;
   }
 
   if (hotkey->HotkeyType == hktInterface) {
-    SendDebugMessageFormat("PostMasterController");
     Globals::PostMasterController(wm_keyman_control, MAKELONG(KMC_INTERFACEHOTKEY, hotkey->Target), 0);
   }
   else {
-    SendDebugMessageFormat("ReportKeyboardChanged");
     ReportKeyboardChanged(PC_HOTKEYCHANGE, hotkey->hkl == 0 ? TF_PROFILETYPE_INPUTPROCESSOR : TF_PROFILETYPE_KEYBOARDLAYOUT, 0, hotkey->hkl, GUID_NULL, hotkey->profileGUID);
   }
-<<<<<<< HEAD
-=======
-  SendDebugMessageFormat("PostDummyKeyEvent");
->>>>>>> 20a9ecdb
   /* Generate a dummy keystroke to block menu activations, etc but let the shift key through */
   PostDummyKeyEvent();  // I3301 - this is imperfect because we don't deal with HC_NOREMOVE.  But good enough?   // I3534   // I4844
 
