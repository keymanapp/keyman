/*
  Name:             aiTIP
  Copyright:        Copyright (C) SIL International.
  Documentation:
  Description:
  Create Date:      19 Jun 2007

  Modified Date:    23 Feb 2016
  Authors:          mcdurdin
  Related Files:
  Dependencies:

  Bugs:
  Todo:
  Notes:
  History:          19 Jun 2007 - mcdurdin - I890 - Fix deadkeys in TSF
                    13 Jul 2007 - mcdurdin - I934 - Prep for x64
                    27 Jan 2009 - mcdurdin - I1797 - Add fallback for AIWin2000 app integration
                    11 Mar 2009 - mcdurdin - I1894 - Fix threading bugs introduced in I1888
                    07 Sep 2009 - mcdurdin - I2096 - TSF addin should not use fake 0x88 message for langbar icon updates
                    11 Dec 2009 - mcdurdin - I934 - x64 - Initial version
                    12 Mar 2010 - mcdurdin - I934 - x64 - Complete
                    12 Mar 2010 - mcdurdin - I2229 - Remove hints and warnings
                    04 May 2010 - mcdurdin - I2351 - Robustness - verify _td return value
                    24 Jun 2010 - mcdurdin - I2436 - Add space to context for AIWin2000Unicode when not matched
                    07 Nov 2012 - mcdurdin - I3549 - V9.0 - x64 version of kmtip addin
                    17 Nov 2012 - mcdurdin - I3572 - V9.0 - Keyman Engine should avoid processing VK_PACKET
                    17 Nov 2012 - mcdurdin - I3573 - V9.0 - Don't recreate the TSF AppIntegration with each keystroke
                    17 Nov 2012 - mcdurdin - I3574 - V9.0 - TIP AppIntegration should inherit from AIWin2000Unicode AppInt in order to support legacy fallback for transitory TSF contexts
                    17 Nov 2012 - mcdurdin - I3575 - V9.0 - context must be cached for legacy mode in TSF as rules are processed twice
                    20 Nov 2012 - mcdurdin - I3581 - V9.0 - KMTip needs to pass activated profile guid through to Keyman32 to switch keyboards
                    20 Nov 2012 - mcdurdin - I3583 - V9.0 - Remove AITIP::NotifyKeyboardChange as obsolete
                    28 Nov 2012 - mcdurdin - I3594 - V9.0 - Remove old SelectKeyboard code and related messages
                    28 Nov 2012 - mcdurdin - I3588 - V9.0 - Use preserved keys in TSF to handle key combinations in Keyman
                    28 Nov 2012 - mcdurdin - I3589 - V9.0 - Handle key state for KeyUp events in TSF
                    11 Aug 2013 - mcdurdin - I3775 - V9.0 - Fail I3762 - AltGr combinations are not matched on French base layout
                    11 Nov 2013 - mcdurdin - I3961 - V9.0 - Clean up communication between keyman32 and keyman
                    24 Apr 2014 - mcdurdin - I4196 - V9.0 - wm_kmmoreposting must be refactored for TIP work as it is not sequential
                    02 May 2014 - mcdurdin - I4223 - V9.0 - Moving with cursor keys does not reset context
                    10 Jun 2014 - mcdurdin - I4262 - V9.0 - TSF deadkeys do not function correctly
                    16 Jun 2014 - mcdurdin - I4272 - V9.0 - TIP only outputs first 127 characters of a rule result
                    16 Jun 2014 - mcdurdin - I4266 - V9.0 - Deadkeys only work in first 61 characters of document with TIP
                    23 Jun 2014 - mcdurdin - I4287 - V9.0 - Remove extraneous AppIntegration class type tests
                    26 Jun 2014 - mcdurdin - I4290 - Keys that have rules but are not matched due to context do not generate output
                    03 Aug 2014 - mcdurdin - I4278 - V9.0 - PQR test in dead key test fails in TIP
                    13 Aug 2014 - mcdurdin - I4370 - Deadkeys are still not working in Winword TIP mode
                    13 Aug 2014 - mcdurdin - I4370 - Deadkeys are still not working in Winword TIP mode
                    31 Dec 2014 - mcdurdin - I4548 - V9.0 - When Alt is down, release of Ctrl, Shift is not detectable within TIP in some languages
                    12 Jan 2015 - mcdurdin - I4562 - V9.0 - Forced output of virtual keys no longer works
                    03 Feb 2015 - mcdurdin - I4582 - V9.0 - Most underlying layout code in Keyman32 is now obsolete and needs to be removed
                    04 Feb 2015 - mcdurdin - I4585 - V9.0 - Keyman Engine appears to ignore space in context when no rule for it
                    29 Mar 2015 - mcdurdin - I4642 - V9.0 - In Logos, generated backspace receives a scan of 0x00 instead of 0xFF
                    09 Aug 2015 - mcdurdin - I4793 - Race condition with preserved keys and modifiers
                    09 Aug 2015 - mcdurdin - I4844 - Tidy up PostDummyKeyEvent calls
                    23 Feb 2016 - mcdurdin - I4978 - Keyboard options do not apply correctly because they are set twice accidentally
*/
#include "pch.h"   // I3583   // I4287

extern const int VKContextReset[256];

DWORD TSFShiftToShift(LPARAM shift);   // I3588

extern "C" __declspec(dllexport) BOOL WINAPI TIPIsKeymanRunning() {
  return Globals::get_Keyman_Initialised() && !Globals::get_Keyman_Shutdown();
}

extern "C" __declspec(dllexport) BOOL WINAPI TIPActivateKeyboard(GUID *profile) {   // I3581
  PKEYMAN64THREADDATA _td = ThreadGlobals();
  if(!_td) return FALSE;
  if(profile != NULL) {
    for(int i = 0; i < _td->nKeyboards; i++) {
      for(int j = 0; j < _td->lpKeyboards[i].nProfiles; j++) {
        if(IsEqualGUID(_td->lpKeyboards[i].Profiles[j].Guid, *profile)) {
          SelectKeyboard(_td->lpKeyboards[i].KeymanID);   // I3594
          ReportActiveKeyboard(PC_UPDATE);   // I3961
          return TRUE;
        }
      }
    }
  }

  SendDebugMessage("Could not find profile");
  SelectKeyboard(KEYMANID_NONKEYMAN);   // I3594
  ReportActiveKeyboard(PC_UPDATE);   // I3961
  return FALSE;
}

extern "C" __declspec(dllexport) BOOL WINAPI TIPActivateEx(BOOL FActivate) {  // I3581
  PKEYMAN64THREADDATA _td = ThreadGlobals();
  if(!_td) return FALSE;
  if(!FActivate)
    SelectKeyboard(KEYMANID_NONKEYMAN);   // I3594
  Globals::PostMasterController(wm_keyman_control, KMC_SETFOCUSINFO, 0);   // I3961
	return TRUE;
}


void ProcessToggleChange(UINT key) {   // I4793
  UINT flag = 0;

  switch(key) {
    case VK_CAPITAL: flag = CAPITALFLAG; break;
    case VK_NUMLOCK: flag = NUMLOCKFLAG; break;
    default: return;
  }

  if (GetKeyState(key) & 1) {
    SendDebugMessageFormat("Setting %s", flag == CAPITALFLAG ? "CAPITALFLAG" : "NUMLOCKFLAG");
    *Globals::ShiftState() |= flag;
  }
  else {
    SendDebugMessageFormat("Clearing %s", flag == CAPITALFLAG ? "CAPITALFLAG" : "NUMLOCKFLAG");
    *Globals::ShiftState() &= ~flag;
  }
}

extern "C" __declspec(dllexport) BOOL WINAPI TIPProcessKey(WPARAM wParam, LPARAM lParam,   // I3589   // I3588
	PKEYMANPROCESSOUTPUTFUNC outfunc, PKEYMANGETCONTEXTFUNC ctfunc, BOOL Updateable, BOOL Preserved) {

  PKEYMAN64THREADDATA _td = ThreadGlobals();
  if(!_td) {
    return FALSE;
  }

  WORD keyFlags = HIWORD(lParam);
  BOOL isUp = keyFlags & KF_UP ? TRUE : FALSE;
  BOOL extended = keyFlags & KF_EXTENDED ? TRUE : FALSE;
  BYTE scan = keyFlags & 0xFF;

  SendDebugEntry();
  SendDebugMessageFormat("VirtualKey=%s lParam=%x   IsUp=%d Extended=%d Updateable=%d Preserved=%d",
    Debug_VirtualKey((WORD) wParam), lParam, isUp, extended, Updateable, Preserved);

  if(_td->LastKey == wParam && scan == 0) {   // I4642
    scan = _td->LastScanCode;
    SendDebugMessageFormat("Scan code was zero so using cached scan code %x", scan);
  }

  if(scan == SCAN_FLAG_KEYMAN_KEY_EVENT) {   // I4370
    if (wParam == VK_CAPITAL && !isUp) {
      // Must also record toggle state change when Keyman has generated
      // a Caps Lock event
      ProcessToggleChange((UINT)wParam);   // I4793
    }
    SendDebugMessageFormat("Virtual Key was generated by Keyman [Scan=0xFF]");
    return_SendDebugExit(FALSE);
  }

	if(!_td->lpActiveKeyboard) {
		SendDebugMessageFormat("Fail -- lpActiveKeyboard = NULL");
	  return_SendDebugExit(FALSE);
	}

  if(!_td->app) {
    _td->app = new AITIP;
	  if(!_td->app)	{
		  SendDebugMessageFormat("Fail -- could not allocate app");
		  return_SendDebugExit(FALSE);
	  }
  }

  DWORD LocalShiftState = Globals::get_ShiftState();
  // Only the modifer flag 'f_ShiftState' is changed before sending the key stroke to the
  // core processor. The core processor has the keyboard Caps Lock stores and will
  // queue an action 'KM_CORE_IT_CAPSLOCK'. In processing the action the Windows engine will synthesise keystrokes
  // to ensure caps lock is in the correct state.
  if (!Preserved) {
    switch (wParam) {
    case VK_MENU:
    case VK_CONTROL:
      ProcessModifierChange((UINT)wParam, isUp, extended);
      return_SendDebugExit(FALSE);
    case VK_NUMLOCK:
      if (!isUp)
        ProcessToggleChange((UINT)wParam);  // I4793
      return_SendDebugExit(FALSE);
    case VK_CAPITAL:
      if (!isUp)
        ProcessToggleChange((UINT)wParam);  // I4793
      break;
    case VK_SHIFT:
      ProcessModifierChange((UINT)wParam, isUp, extended);
      break;
    }
  } else {
    // Mask out Ctrl, Shift and Alt and include new modifiers   // I4548
    DWORD NewShiftState = TSFShiftToShift(lParam);  // I3588
    SendDebugMessageFormat(
        "TSFShiftToShift start with %x, include %x", LocalShiftState, NewShiftState);
    *Globals::ShiftState() = (LocalShiftState & K_NOTMODIFIERFLAG) | NewShiftState;  // I3588
  }

	_td->TIPFUpdateable = Updateable;
  _td->TIPFPreserved = Preserved;   // I4290

	_td->state.vkey = (WORD) wParam;
  _td->state.isDown = !isUp;

  _td->state.lpCoreKb = _td->lpActiveKeyboard->lpCoreKeyboard;

  _td->state.windowunicode = TRUE;

  _td->state.charCode = CharFromVK(&_td->state.vkey, Globals::get_ShiftState());   // I4582

	_td->TIPProcessOutput = outfunc;
	_td->TIPGetContext = ctfunc;

  BOOL res = ProcessHook();

	_td->TIPProcessOutput = NULL;
	_td->TIPGetContext = NULL;

	SendDebugMessageFormat("Success, res=%d", res);

	if(!res && Updateable) {   // I4562
    //if(wParam <= 0xFF && VKContextReset[wParam]) _td->app->ResetContext();  // I3438   // I4223
		SendDebugMessageFormat("key not matched: %s", Debug_VirtualKey((WORD) wParam));
  }

  if(Preserved) {
    // Restore shift state
    // TODO: Is this necessary? See keybd_shift_reset() instead and I5394. Some more
    // formal mapping of the modifier state machine would be helpful
    SendDebugMessageFormat("restoring shift state from %x to %x", Globals::get_ShiftState(), LocalShiftState);
    *Globals::ShiftState() = LocalShiftState;
  }

	return_SendDebugExit(res);
}

/* AI constructor and destructor */

AITIP::AITIP() {
  ::AIWin2000Unicode();   // I3574

  useLegacy = FALSE;
}

AITIP::~AITIP() {
}

/* Information functions */

BOOL AITIP::CanHandleWindow(HWND ahwnd) {
  UNREFERENCED_PARAMETER(ahwnd);
  return TRUE;   // I3574
}

BOOL AITIP::IsUnicode() {
	return TRUE;
}

//#define DEBUG_MERGECONTEXT

#ifdef DEBUG_MERGECONTEXT
char *debugstr(PWSTR buf) {
	WCHAR *p;
	char *bufout = new char[30*7];
	char *q;
	for(p = buf, q = bufout; *p && (p-buf < 30); p++)
	{
		wsprintf(q, "U+%4.4X ", *p); q = strchr(q, 0);
	}
	//WideCharToMultiByte(CP_ACP, 0, buf, -1, bufout, 128, NULL, NULL);
	return bufout;
}
#endif

/* Context functions */

BOOL AITIP::ReadContext(PWSTR buf) {
  if (buf == nullptr) {
    return FALSE;
  }

  PKEYMAN64THREADDATA _td = ThreadGlobals();

<<<<<<< HEAD
	if(_td->TIPGetContext && (*_td->TIPGetContext)(MAXCONTEXT-1, buf) == S_OK) {   // I3575   // I4262
    if(ShouldDebug()) {
      SendDebugMessageFormat("full context [Updateable=%d] %s", _td->TIPFUpdateable, Debug_UnicodeString(buf));
=======
  if(!_td) {
    return FALSE;
  }

  if (_td->TIPGetContext && (*_td->TIPGetContext)(MAXCONTEXT - 1, buf, &isTextSelected) == S_OK) {  // I3575   // I4262
    if(ShouldDebug(sdmKeyboard)) {
      SendDebugMessageFormat(0, sdmAIDefault, 0, "AITIP::ReadContext: full context [Updateable=%d] %s", _td->TIPFUpdateable, Debug_UnicodeString(buf));
>>>>>>> 20fd8496
    }
    useLegacy = FALSE;   // I3575
    return TRUE;
  }	else {
    SendDebugMessageFormat("transitory context, so use buffered context [Updateable=%d]", _td->TIPFUpdateable);
    useLegacy = TRUE;   // I3575
    return FALSE;
  }
}


/* Output actions */

BOOL AITIP::SendActions() {  // I4196
  PKEYMAN64THREADDATA _td = ThreadGlobals();
  if(!_td) return FALSE;

  if(!_td->TIPFUpdateable) {  // I3575
    QueueSize = 0;
    return TRUE;
  }

  if(useLegacy) {  // I3575
    return AIWin2000Unicode::SendActions();   // I3575   // I4196
  }

	if(*Globals::hwndIM()) {
    PostMessage(*Globals::hwndIM(), wm_keymanim_contextchanged, 0, 0);
  }

	return PostKeys();
}

BOOL AITIP::PostKeys() {
  PKEYMAN64THREADDATA _td = ThreadGlobals();
  if(!_td) {
    return FALSE;
  }

	if(QueueSize == 0) {
		return TRUE;
	}

  int bk=0;
	WCHAR *OutBuf = new WCHAR[QueueSize+1], *p = OutBuf;   // I4272

  *OutBuf = 0;

	for(int n = 0; n < QueueSize; n++) {
		switch(Queue[n].ItemType) {
		case QIT_CHAR:
			*p++ = (WCHAR) Queue[n].dwData;
			*p = 0;
			break;
		case QIT_BELL:
			MessageBeep(MB_ICONASTERISK);
			break;
		case QIT_BACK:
			if(Queue[n].dwData & BK_DEADKEY) break;
			if(p > OutBuf) {
				*(--p) = 0;
			} else {
			  bk++;
      }
      if (Queue[n].dwData & BK_SURROGATE) {
        if (p > OutBuf) {
          *(--p) = 0;
        }
        else {
          bk++;
        }
      }
      break;
		}
	}

	if(_td->TIPProcessOutput && (bk > 0 || OutBuf[0])) {
  	SendDebugMessageFormat("output bk=%d outcount=%d", bk, (INT_PTR)(p-OutBuf));
		(*_td->TIPProcessOutput)(bk, OutBuf, (int)(INT_PTR)(p - OutBuf));
  } else {
    SendDebugMessageFormat("no output");
  }

  delete[] OutBuf;   // I4272

	QueueSize = 0;
	return TRUE;
}

/* Utility functions */

DWORD TSFShiftToShift(LPARAM shift)   // I3588
{
  DWORD res = 0;
  if(shift & TF_MOD_ALT) res |= LALTFLAG;
  if(shift & TF_MOD_CONTROL) res |= LCTRLFLAG;
  if(shift & TF_MOD_SHIFT) res |= K_SHIFTFLAG;
  if(shift & TF_MOD_LALT) res |= LALTFLAG;
  if(shift & TF_MOD_RALT) res |= RALTFLAG;
  if((shift & (TF_MOD_RALT|TF_MOD_LCONTROL)) == (TF_MOD_RALT|TF_MOD_LCONTROL)) res |= RALTFLAG;   // I3775
  else if(shift & TF_MOD_LCONTROL) res |= LCTRLFLAG;
  if(shift & TF_MOD_RCONTROL) res |= RCTRLFLAG;
  return res;
}<|MERGE_RESOLUTION|>--- conflicted
+++ resolved
@@ -275,19 +275,13 @@
 
   PKEYMAN64THREADDATA _td = ThreadGlobals();
 
-<<<<<<< HEAD
-	if(_td->TIPGetContext && (*_td->TIPGetContext)(MAXCONTEXT-1, buf) == S_OK) {   // I3575   // I4262
+  if(!_td) {
+    return FALSE;
+  }
+
+  if (_td->TIPGetContext && (*_td->TIPGetContext)(MAXCONTEXT - 1, buf, &isTextSelected) == S_OK) {  // I3575   // I4262
     if(ShouldDebug()) {
       SendDebugMessageFormat("full context [Updateable=%d] %s", _td->TIPFUpdateable, Debug_UnicodeString(buf));
-=======
-  if(!_td) {
-    return FALSE;
-  }
-
-  if (_td->TIPGetContext && (*_td->TIPGetContext)(MAXCONTEXT - 1, buf, &isTextSelected) == S_OK) {  // I3575   // I4262
-    if(ShouldDebug(sdmKeyboard)) {
-      SendDebugMessageFormat(0, sdmAIDefault, 0, "AITIP::ReadContext: full context [Updateable=%d] %s", _td->TIPFUpdateable, Debug_UnicodeString(buf));
->>>>>>> 20fd8496
     }
     useLegacy = FALSE;   // I3575
     return TRUE;
