--- conflicted
+++ resolved
@@ -1,10 +1,6 @@
 # Testhost
 
-<<<<<<< HEAD
-This project is a debug host for keyman32-ver (and keyman64). It is setup to run a single-threaded test mode of keyman32-ver keystroke processing. It depends on having Keyman correctly installed, but not currently running. Keyboards must be installed as normal.
-=======
 This project is a debug host for keyman32. It is setup to run a single-threaded test mode of keyman32 keystroke processing. It depends on having Keyman correctly installed, but not currently running. Keyboards must be installed as normal.
->>>>>>> 3c77839d
 
 The primary use of testhost is in interactive debugging of Keyman Core, and intermediate Engine code around Core. The final stage of characters reaching the document  will not be identical to Keyman Engine in normal use, and there may be other interactive limitations as well.
 
