--- conflicted
+++ resolved
@@ -77,11 +77,7 @@
 
 void InsertTextAtSelection(TfEditCookie ec, ITfContext *pContext, const WCHAR *pchText, ULONG cchText)
 {
-<<<<<<< HEAD
   SendDebugEntry();
-=======
-  LogEnter();
->>>>>>> 20fd8496
 
   ITfInsertAtSelection *pInsertAtSelection;
   ITfRange *pRange;
@@ -94,7 +90,6 @@
   }
 
 #ifdef DEBUG_PSEUDO   // I3607
-<<<<<<< HEAD
   WCHAR *PseudoBuf = new WCHAR[cchText+1];   // I3564
 
   wcsncpy_s(PseudoBuf, cchText+1, pchText, cchText);
@@ -104,17 +99,6 @@
   // insert the text
   if (pInsertAtSelection->InsertTextAtSelection(ec, 0, PseudoBuf, cchText, &pRange) != S_OK)   // I3564
     goto Exit;
-=======
-    WCHAR *PseudoBuf = new WCHAR[cchText+1];   // I3564
-
-    wcsncpy_s(PseudoBuf, cchText+1, pchText, cchText);
-    PseudoBuf[cchText] = 0;
-    Pseudofy(PseudoBuf);
-
-    // insert the text
-    if (pInsertAtSelection->InsertTextAtSelection(ec, 0, PseudoBuf, cchText, &pRange) != S_OK)   // I3564
-        goto Exit;
->>>>>>> 20fd8496
 #else   // I3607
   // insert the text
   if (pInsertAtSelection->InsertTextAtSelection(ec, 0, pchText, cchText, &pRange) != S_OK)   // I3564
@@ -153,10 +137,7 @@
   if(pContext->GetSelection(ec, TF_DEFAULT_SELECTION, 1, &tfSelection, &cFetched) != S_OK || cFetched == 0) {
     SendDebugExit();
 		return;
-<<<<<<< HEAD
-  }
-=======
->>>>>>> 20fd8496
+  }
 
   //TODO: log failures
 	if(tfSelection.range->ShiftStart(ec, -n, &outn, NULL) != S_OK) {
@@ -236,19 +217,11 @@
   }
 
   BOOL bTreatAsTransitory = FALSE;
-<<<<<<< HEAD
-  if(!SUCCEEDED(hr = pRange->GetText(ec, 0, buf, n, &cFetched))) {
+  if(!SUCCEEDED(hr = pRange->GetText(ec, 0, buf, n, &cFetchedLocal))) {
     SendDebugMessageFormat(L"Exit -- Failed GetRange (all text to 63 chars) = %x", hr);
     bTreatAsTransitory = TRUE;
-  } else if(cFetched == 0) {
+  } else if(cFetchedLocal == 0) {
     SendDebugMessageFormat(L"Exit -- no text in edit control, treating as transitory");
-=======
-  if(!SUCCEEDED(hr = pRange->GetText(ec, 0, buf, n, &cFetchedLocal))) {
-    Log(L"GetLeftOfSelection: Exit -- Failed GetRange (all text to 63 chars) = %x", hr);
-    bTreatAsTransitory = TRUE;
-  } else if(cFetchedLocal == 0) {
-    Log(L"GetLeftOfSelection: Exit -- no text in edit control, treating as transitory");
->>>>>>> 20fd8496
     bTreatAsTransitory = TRUE;
   }
 
@@ -280,54 +253,30 @@
 
   if(cFetchedLocal == 0)   // I3565
   {
-<<<<<<< HEAD
-    SendDebugMessageFormat(L"Exit -- cFetched == 0");   // I3565
-    if(tfSelection.range != NULL)
-      tfSelection.range->Release();
-    return_SendDebugExit(FALSE);
-  }
-
-	if(!SUCCEEDED(hr = tfSelection.range->Clone(&pRange)))   // I3565
-  {
-    SendDebugMessageFormat(L"Failed range->Clone = %x", hr);   // I3565
-    tfSelection.range->Release();
-    return_SendDebugExit(FALSE);
-=======
-    Log(L"GetLeftOfSelection: Exit -- cFetchedLocal == 0");   // I3565
+    SendDebugMessageFormat(L"Exit -- cFetchedLocal == 0");   // I3565
     if(tfSelectionLocal.range != NULL)
       tfSelectionLocal.range->Release();
-    return FALSE;
+    return_SendDebugExit(FALSE);
   }
 
 	if(!SUCCEEDED(hr = tfSelectionLocal.range->Clone(&pRange)))   // I3565
   {
-    Log(L"GetLeftOfSelection: Failed range->Clone = %x", hr);   // I3565
+    SendDebugMessageFormat(L"Failed range->Clone = %x", hr);   // I3565
     tfSelectionLocal.range->Release();
-    return FALSE;
->>>>>>> 20fd8496
+    return_SendDebugExit(FALSE);
   }
 
 	if(!SUCCEEDED(hr = pRange->Collapse(ec, TF_ANCHOR_START)))   // I3565
   {
-<<<<<<< HEAD
     SendDebugMessageFormat(L"Failed range->Collapse = %x", hr);   // I3565
-    tfSelection.range->Release();
-=======
-    Log(L"GetLeftOfSelection: Failed range->Collapse = %x", hr);   // I3565
     tfSelectionLocal.range->Release();
->>>>>>> 20fd8496
     pRange->Release();
     return_SendDebugExit(FALSE);
   }
 	if(!SUCCEEDED(hr = pRange->ShiftStart(ec, -n, &outn, NULL)))   // I3565
   {
-<<<<<<< HEAD
     SendDebugMessageFormat(L"Failed range->ShiftStart = %x", hr);   // I3565
-    tfSelection.range->Release();
-=======
-    Log(L"GetLeftOfSelection: Failed range->ShiftStart = %x", hr);   // I3565
     tfSelectionLocal.range->Release();
->>>>>>> 20fd8496
     pRange->Release();
     return_SendDebugExit(FALSE);
   }
@@ -339,11 +288,7 @@
 		buf[cFetchedLocal] = 0;
     if(ShouldDebug()) {
       char *p = debugstr(buf);
-<<<<<<< HEAD
-      SendDebugMessageFormat(L"(%d) = %hs [%d fetched]", n, p, cFetched);
-=======
-      Log(L"GetLeftOfSelection(%d) = %hs [%d fetched]", n, p, cFetchedLocal);
->>>>>>> 20fd8496
+      SendDebugMessageFormat(L"(%d) = %hs [%d fetched]", n, p, cFetchedLocal);
       delete[] p;
     }
 #ifdef DEBUG_PSEUDO   // I3607
