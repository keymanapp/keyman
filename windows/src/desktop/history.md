# Keyman Desktop Version History

<<<<<<< HEAD
## 2019-02-13 11.0.1308.0 beta
* Bug Fix: Upgrading from 9.0 to 11.0 did not preserve keyboards and settings (#1548)

## 2019-02-01 11.0.1307.0 beta
* No changes to Keyman Desktop

## 2019-01-18 11.0.1306.0 beta
* No changes to Keyman Desktop

## 2019-01-17 11.0.1305.0 beta
* No changes to Keyman Desktop

## 2019-01-15 11.0.1304.0 beta
* No changes to Keyman Desktop

## 2019-01-15 11.0.1303.0 beta
* No changes to Keyman Desktop
=======
## 12.0 alpha
>>>>>>> 0f8bb5e3

## 2019-01-09 11.0.1302.0 beta
* Bug Fix: Switching between keyboards in same language would sometimes fail (#1505)
* Bug Fix: Caps Lock control headers are now handled correctly by Keyman (#1506)
* Bug Fix: Keyman can no longer show a "Damaged Profile" dialog box during silent installs (#1508)

## 2019-01-07 11.0.1301.0 beta
* Bug Fix: Hotkeys are now correctly assigned to keyboards when installed (#1485)
* Change: Removed legacy API: Keyman_BuildKeyboardList, Keyman_GetAPIVersion, GetKeymanKeyboardInfo, GetKeymanInfo, GetSystemStore (#1503)

## 2019-01-02 11.0.1300.0 beta
* Initial beta release of Keyman Desktop 11
* [Pull Requests](https://github.com/keymanapp/keyman/pulls?utf8=%E2%9C%93&q=is%3Apr+merged%3A2018-07-01..2019-01-01+label%3Awindows+-label%3Acherry-pick+-label%3Astable)

* New Features:
  * Introduce support for Metro-style (UWP) applications such as Edge, Skype (#1265, #1377)
  * Added Kannada localization (#1273)
  
* Changes:
  * Debug logging now uses Event Tracing for Windows (#1261, #1286)
  * Added SIL logo to startup (#1194)
  * Removed hard coded version numbers, versioned paths and registry settings for simpler future upgrades (#1171, #1175)
  * Upgraded to WiX 3.11 to build installers (#1098, #1178)
  * Support for Delphi Community Edition (#1104)
  
* Bug Fixes:
  * Rework keyboard input to serialize input queue to resolve modifier key stickiness (#1226, #1229, #1236, #1439, #1300)
  * Improved On Screen Keyboard key cap font size for scripts such as Tai Dam (#1434)
  * Fixed conflicts with Game Bar (#1272)
  * Package names and metadata display always uses Unicode JSON metadata now when available (#1413)
  * Various crashes (#1410, #1409)
  * Fixed documentation links (#1068)

## 2018-06-28 10.0.1200 stable
* 10.0 stable release

## 2018-06-27 10.0.1113.0 beta
* No changes to Keyman Desktop

## 2018-06-26 10.0.1112.0 beta
* No changes to Keyman Desktop

## 2018-06-21 10.0.1111.0 beta
* No changes to Keyman Desktop

## 2018-06-20 10.0.1110.0 beta
* Removes obsolete "Getting Started" links (#1004)

## 2018-06-19 10.0.1109.0 beta
* Fixes api IKeymanControl::OpenConfiguration (#995)
* Fixes some side effects when installing a keyboard (#997)

## 2018-06-15 10.0.1108.0 beta
* No changes in Keyman Desktop

## 2018-06-13 10.0.1107.0 beta
* Add Unicode 11.0 characters

## 2018-06-12 10.0.1106.0 beta
* No changes in Keyman Desktop

## 2018-06-11 10.0.1105.0 beta
* Platform tests (in keyboards) are now consistent across all platforms (#969)

## 2018-06-09 10.0.1104.0 beta
* Keyboards that have script subtags will now install on Windows 7 (#964)

## 2018-06-07 10.0.1103.0 beta
* Keyman Configuration will now show keyboards that have no name with their filename (#955)
* Keyboard packages with BCP 47 language subtags unrecognised by Windows will now install on Windows 7 (#948)

## 2018-06-05 10.0.1102.0 beta
* Improved crash reporting stability (#940)

## 2018-06-03 10.0.1101.0 beta
* No changes in Keyman Desktop

## 2018-06-01 10.0.1100.0 beta
* Fixes email link in Keyman help

## 2018-05-31 10.0.1099.0 beta
* Fixes a problem where "Castilian" was shown instead of "Spanish" in language configuration (#918)
* Fixes a crash when the Keyboard Options dialog is closed (#916)

## 2018-05-30 10.0.1098.0 beta
* Prevents a crash if an invalid .kvk file is found in a package (#915)

## 2018-05-29 10.0.1097.0 beta
* Fixes incorrect icons in the Hotkeys tab in Keyman Configuration (#906)
* Ensure language tags are correct when installing a keyboard (#892)

## 2018-05-28 10.0.1096.0 beta
* No changes in Keyman Desktop

## 2018-05-28 10.0.1095.0 beta
* No changes in Keyman Desktop

## 2018-05-26 10.0.1094.0 beta
* No changes in Keyman Desktop

## 2018-05-25 10.0.1093.0 beta
* No changes in Keyman Desktop

## 2018-05-22 10.0.1092.0 beta
* No changes in Keyman Desktop

## 2018-05-17 10.0.1091.0 beta
* Fixes Ctrl+Alt simulation regression (#835)

## 2018-05-11 10.0.1090.0 beta
* No changes in Keyman Desktop

## 2018-05-11 10.0.1087.0 beta
* No changes in Keyman Desktop

## 2018-05-09 10.0.1086.0 beta
* No changes in Keyman Desktop

## 2018-05-08 10.0.1085.0 beta
* Clarified restart requirements and UI in Setup (#840)

## 2018-05-08 10.0.1084.0 beta
* Added implementation for IKeymanKeyboardFile.DefaultHotkey (#839)

## 2018-05-08 10.0.1083.0 beta
* Fixes a crash in Keyman Configuration (#838)

## 2018-05-08 10.0.1082.0 beta
* Adds script lookup to Add Keyboard Language dialog (#827)

## 2018-05-07 10.0.1081.0 beta
* Fixes crash in Keyman Desktop when keyboard name contains an ampersand (#831)

## 2018-05-07 10.0.1080.0 beta
* Fixes crash starting Keyman Desktop when using certain base keyboards (#832)

## 2018-05-07 10.0.1079.0 beta
* Fixes crash in updating active keyboard icon in On Screen Keyboard (#828)

## 2018-05-04 10.0.1078.0 beta
* No changes in Keyman Desktop

## 2018-05-04 10.0.1077.0 beta
* No changes in Keyman Desktop

## 2018-05-04 10.0.1076.0 beta
* No changes in Keyman Desktop

## 2018-05-04 10.0.1075.0 beta
* No changes in Keyman Desktop

## 2018-05-03 10.0.1074.0 beta
* No changes in Keyman Desktop

## 2018-05-03 10.0.1073.0 beta
* No changes in Keyman Desktop

## 2018-05-03 10.0.1072.0 beta
* No changes in Keyman Desktop

## 2018-05-03 10.0.1071.0 beta
* No changes in Keyman Desktop

## 2018-04-30 10.0.1070.0 beta
* No changes in Keyman Desktop

## 2018-04-30 10.0.1066.0 beta
* No changes in Keyman Desktop

## 2018-04-27 10.0.1061.0 beta
* No changes in Keyman Desktop

## 2018-04-25 10.0.1060.0 beta
* No changes in Keyman Desktop

## 2018-04-25 10.0.1059.0 beta
* No changes in Keyman Desktop

## 2018-04-25 10.0.1058.0 beta
* No changes in Keyman Desktop

## 2018-04-12 10.0.1057.0 beta
* Fix for backspace in legacy mode breaking SMP characters (#729)

## 2018-03-31 10.0.1056.0 beta
* No changes in Keyman Desktop

## 2018-03-22 10.0.1055.0 beta
* Offline help updates are synchronised with help.keyman.com in the correct version (#695)

## 2018-03-22 10.0.1054.0 beta
* Initial beta release of Keyman Desktop 10

## 10.0 alpha
* Keyman Desktop moved to open source (#121)
* Support for custom BCP 47 language codes: you can now associate a keyboard with any valid language code in Windows 8 and later
* Keyman API: extensively rewritten with improved consistency
* Additional user interface language - Turkish (translation done by Stevan Vanderwerf)
* Support for Unicode 10.0
* Fix for sticky shift key when using Alt+Left Shift to switch languages (#315, #144, #129)
* Show all keyboard icons on Visual Keyboard toolbar (#338)
* Keyman API: Added support for x64 (#513)
* Keyman Desktop now connects only to *api.keyman.com* and *keyman.com* for online tools (#653)
* Add Language dialog shows suggested languages first (#619)

## 9.0.522 stable
* Keyboard hotkey toggles are not working in 9.0 (I5086)
* Improve compatibility with Firefox 42 and Internet Explorer 11 (I4933)
* Fix hang when closing Keyman if Windows compatibility flag is incorrectly set (I5018)

## 9.0.521 stable
* Updated digital certificate for Windows 8, 8.1 and 10 (I4978)

## 9.0.519 stable
* Keyboard options do not work always work correctly because they are set twice while processing (I4978)
* Update requirements in Help for Windows 10 (I4984)

## 9.0.518 stable
* OEM products now have a cleaner menu display with indented keyboards and languages (I4920)

## 9.0.516 stable
* Added: Note on why "Select keyboard layout for all applications" is disabled on Win 8.1+ (I4871)

## 9.0.514 stable
* Fixed: Inconsistent display of panels through Desktop (I4851)

## 9.0.513 stable
* Fixed: Keyman Desktop title in OSK has wrong grey background (I4849)

## 9.0.512 stable
* Fixed: If no baselayout is specified by the user, default to en-US (kbdus.dll) (I4786)
* Fixed: Shift keys would sometimes 'stick' in Mozilla Firefox (I4793)
* Fixed: Log reported modifier state as well as Keyman current modifier state in debug logs (I4843)
* Fixed: FileMakerPro 14 causes crash in Keyman Engine (I4846)

## 9.0.510 stable
* Keyman needs to rebuild its language profiles if they are inadvertently deleted (I4773)

## 9.0.507 stable
* Keyman loses focus sometimes when switching keyboards using the menu (I4731)

## 9.0.506 stable
* Language profile change notification while Keyman menu is visible sometimes causes a crash (I4715, I4683, I4591, I4577, I4541, I4472, I4431)
* Improve reporting on registry errors (I4565, I4657)

## 9.0.503 stable
* MSKLC keyboards do not get correct name in Configuration Hotkeys tab (I4712)
* MSKLC keyboards are not shown in the Keyman menu (I4713)
* Keyboard and language hotkeys don't always work (I4714)

## 9.0.494 stable
* Fixed hotkeys not always working consistently (I4674)
* Fixed read of invalid registry setting on some computers (I4660)

## 9.0.493 stable
* Add more detailed keyboard diagnostics (I4659)
* Add Keep in Touch screen (I4658)

## 9.0.492 stable
* On Screen keyboard translates keys wrongly for European keyboards (I4650)
* Mnemonic layout recompiler maps AltGr+# rather than \ on UK layouts (I4651)

## 9.0.491 stable
* Add logging for registration of keyboards for hotkey matching (I4648)

## 9.0.490 stable
* Add 'Enter License Key' link to splash screen (I4645)
* Fix crash on startup on some computers with multiple Keyman products installed (I4624, I4519, I4602, I4640, I4633, I4636, I4637, I4638, I4639)

## 9.0.489 stable
* Backspace key was not working in Logos (I4642)

## 9.0.488 stable
* Keyman could crash silently on exit due to null hotkeys being addressed (I4623)

## 9.0.487 stable
* .kmx installs upgraded from earlier versions were placed in the wrong folder (I4623)

## 9.0.485 stable
* keymanimport.log was generated incorrectly as unicode strings in an ansi file (I4617)
* Keyman crashed when trying to recompile a missing mnemonic layout (I4615)

## 9.0.483 stable
* Support install of keyboard against fallback locales (I4607)
* Support single keyboard buttons on OSK toolbar for OEM products (I4606)

## 9.0.482 stable
* Keyman installer did not show EULA when bundled with a keyboard (I4598)
* Keyman Configuration enabled keyboards when OK clicked even if Keyman not running (I4382)

## 9.0.481 stable
* If a computer does not have US keyboard installed, then AltGr rules can go wrong (I4592)
* The keyboard usage page can appear outside the OSK in some situations (I4593)

## 9.0.480 stable
* Spacebar results in incorrect output for subsequent letters on some keyboards (I4585)
* If Ctrl+Alt simulates RAlt is on, then Ctrl+Alt rules don't work at all (I4551, I4583)
* Add option to treat base keyboard deadkey as plain keys (I4552)
* Switch for all languages not disabled on Win8 upgrades (I4576)
* Support if(&baselayout) with all of the ISO names (I4588)
* Keyman fails to install shortcuts for keyboard documentation correctly (I4590)

## 9.0.479 stable
* Solution for output of Enter and Tab keys for some keyboards (I4575)

## 9.0.478 stable
* Solution for output of Enter and Tab keys for some keyboards (I4575)

## 9.0.477 stable
* Test solution for output of Enter and Tab keys for some keyboards (I4562)

## 9.0.476 stable
* Hotkey switching resulted in stuck Ctrl,Alt,Shift keys in some apps (I4511)
* On Win 8, Keyman keyboards appear as "Unavailable Input Method" in Control Panel - mitigation only, not fixed (I4531)
* Fixed: when Alt is down, release of Ctrl, Shift is not detectable within Keyman in some languages (I4548)
* Mnemonic layout recompiler did not translate Lctrl Ralt for deadkeys correctly (I4549)
* Logical flaw in mnemonic layout recompiler meant that AltGr base keys were never processed (I4550)
* Upgrade to 476 or later requires recompile of all mnemonic layouts (I4553)
* Keyboards without an icon must specify a default icon when registering to prevent control panel crashing (I4555)
* Attached files were not shown when loading diag files (I4559)
* Binary data in diagnostics was not streamed correctly (I4560)

## 9.0.475 stable
* Language hotkeys associated with non-primary keyboards do not trigger language change (I4516)
* Switch for all apps is not disabled in Win 8 (I4515)

## 9.0.474 stable
* Crash when saving OSK to file, changing keyboard midstream [CrashID:keyman.exe_9.0.473.0_2C59B75E_EAccessViolation] (I4487)
* The character map is not falling back to system fonts well when Code2000 missing (I4488)
* Crash calling TSF [CrashID:kmshell.exe_9.0.473.0_2C45D42D_EOleSysError] (I4494)
* Damaged package causes crash when trying to uninstall [CrashID:kmshell.exe_9.0.473.0_2C6B80C4_EOleException] (I4495)

## 9.0.473 stable
* Verify that Internet Explorer 9.0 or later is present at install time (I4470)
* Fix crash showing keyboard menu when product details are missing (I4458)
* Fix crash when menu popup is dynamically resized by system (I4429)
* Setup bootstrapper now handles upgrade scenarios with a prompt (I4460)
* Upgrade dialog showed wrong version of Keyman Desktop (I4445)
* Keyman Desktop Update dialog showed broken Tavultesoft image (I4456)
* API fix: Keyman had a mismatch between KEYBOARDINFO and INTKEYBOARDINFO (I4462)
* API fix: Keyman_BuildKeyboardList was including keyboards installed but with no profiles (I4461)

## 9.0.472 stable
* Chinese keyboard was not working correctly (I4452)
* Language hotkeys were not working (I4451)

## 9.0.471 stable
* Browser emulation control for kmshell breaks downlevel versions of Keyman (I4436)
* Crash if Keyman Engine 7 or 8-based product installed when starting Keyman Desktop 9 (I4421)
* Show Send to Tavultesoft button in Diagnostics (I4439)

## 9.0.470 stable
* Download Keyboard dialog had broken link (I4419)

## 9.0.469 stable
* Download Keyboard dialog does not display correctly (I4414)
* OSK does not show underlying characters if base keyboard is not loaded (I4415)
    
## 9.0.467 stable
* Character Map needs to insert characters using SendInput (I4412)
* Manual Activate dialog is misformatted (I4408)
* Add HKCU FEATURE_BROWSER_EMULATION 9000 for kmshell.exe (I4400)
* Character map allows Ctrl+Click to insert character (I4411)

### What's New
* Free Edition – Keyman Desktop now has a Free Edition with no restrictions on use – use it in your office, your home, your school. Upgrade to Pro for powerful features, additional keyboards, and personalized technical support.
* Rewritten for Windows 7, 8 and 8.1. Now integrates deeply into Windows Text Services Framework and presents as a keyboard through all Windows language interfaces. This means that keyboard input support is more consistent and more efficient in all applications.
* Behind the scenes, Keyman is now fully Unicode internally.
* User interface extensively redesigned, cleaned up and simplified.
* Keyboards now support hi-res icons for clean presentation on large screens.
* Keyboards now have more version information and online help integration.
* Keyman now supports iPhone, iPad and Android – all your favourite keyboard layouts available on your phone and tablet devices

## 9.0.466 beta
* OK and Cancel buttons are no longer missing on Proxy dialog (I4387)

## 9.0.465 beta
* Added HKCU FEATURE_BROWSER_EMULATION 9000 for kmshell.exe (I4400)

## 9.0.464 beta
* Added clean user interface selection for associated language in Free Edition (I4395)
* Keyman Desktop Free Edition polish (I4393)
* When configuration run from Splash and license key entered, splash didn't refresh (I4396)
* Get Started got impatient and showed nag too quickly on start (I4397)
* Hotkeys didn't show on keyboard list (I4398)
* HTTP download now reports progress more cleanly (I4399)

## 9.0.463 beta
* Initial Free Edition changes (I4390)

## 9.0.462 beta
* Unticked keyboards in Keyman Configuration are not now shown in Windows Languages (I4376)
* Keyman keyboards are no longer visible in Windows Languages when Keyman is not running (I4381)

## 9.0.461 beta
* Rapid typing in legacy mode no longer breaks (regression from 9.0.460.0) (I4378)

## 9.0.460 beta
* Icon size in tool tray is now correct when using large fonts (I4314)
* Keyboard Upgrade from 6.0, 7.0, 8.0 now supports keyboards installed for Current User, fonts and Start Menu entries (I4324)
* When On Screen Keyboard opens, if Keyman is off then icon now shows correctly (I4360)
* On Screen Keyboard now always shows correct base layout when keyboard active (I4363)
* Installer now enforces Windows 7 or later (I4366)
* Deadkeys are now working with Microsoft Word in TSF-aware mode (I4370)
* WOW64 is now tested consistently in all locations (I4374)
* Add registry flag 'deep tsf integration' to allow us to disable enhanced integration with TSF-aware applications (I4375)
    
## 9.0.459 beta
* Deadkeys are now working correctly in all cases in Wordpad and other TSF-aware applications (except Word) (I4278)
* All .ico formats do not load correctly in icon conversion for keyboard layouts (I4317)
* Alt+LeftShift hotkey is now set on clean install (I4318)
* If Keyman is not running, selecting a Keyman layout in Windows will no longer have any effect (I4325)
* Keyboard and interface hotkeys are now working (I4326)
* Deadkeys are now working correctly with mnemonic layouts (I4353, I4327)
* AltGr keys are now working correctly in enhanced integration mode (I4351)
* If splash screen is minimized, it can now be restored (I4356)
* Splash screen buy links now go to correct version of Keyman (I4357)
* COM registration updated for new interfaces in Keyman 9 (I4358)
* OSK now shows correct base keyboard and refreshes when switching languages (I4359)
    
## 9.0.458 beta
* Getting Started window gave instructions that were not valid for KM9 (I3674)
* Script error dialog was appearing behind splash dialog (regression from I3710) (I3730)
* Balloon tip and About page had wrong product version (I4311)
* Keyboard icons are now converted to 32BPP RGBA on install for Windows 8 compatibility (I4316)

## 9.0.457 beta
* Fixed: Keys that have rules but are not matched due to context did not generate output (I4290)
* Fixed: Additional minor bug fixes (I4302)
    
## 9.0.456 beta
* Fixed: Crash in Keyman Configuration (I4296)
* Fixed: Upgrade of keyboards failed to register in local machine context (I4297)
* Fixed: Old TSF addin remained registered when upgrading (I4298)
* Fixed: Keyman-installed Windows languages needed to be removed when upgrading (I4299)

## 9.0.455 beta
* Added: Support for upgrading configuration and keyboards from 8.0 to 9.0 (I4292, I4293)

## 9.0.454 beta
* Fixed: Switch from Keyman to Keyman keyboard caused loop in global language switch (I4277)
* Fixed: Keyboard switching and legacy support edge case scenarios (I4285, I4286, I4287, I4288)
    
## 9.0.453 beta
* Fixed: Shift states were not being preserved correctly (I3605)
* Fixed: Opening User Interface Language menu causes crash [CrashID:kmshell.exe_9.0.447.0_script_TfrmMain_0] (I4199)
* Fixed: Deadkeys only work in first 61 characters of document (I4266)
* Fixed: If Keyboard usage refreshes during exit, Keyman crashes [CrashID:keyman.exe_9.0.452.0_2C5FB0CD_EAccessViolation] (I4268)
* Fixed: Switch language for all applications is not working (I4271)
* Fixed: TIP only outputs first 127 characters of a rule result (I4272)
* Fixed: kmtip does not work if already active before KM starts (I4274)
    
## 9.0.452 beta
* Fixed: Keyman installed keyboards do not seem to appear in Windows Language control panel in Win 8 (I4202)
* Fixed: Icons do not show background correctly in lang switch window and Win 8 languages controls (also I4316) (I4204)
* Fixed: Crash in Keyman Configuration [kmshell.exe_9.0.451.0_script_TfrmMain_0] (I4251)
* Fixed: kmtip install does not register Win 8 support features (I4252)
* Fixed: TSF deadkeys do not function correctly (I4262)
* Fixed: Test for text editor running fails (I4265)

## 9.0.451 beta
* Fixed: Keyman Configuration crashed on first run due to koKeymanUniscribeManager reference (I4250)

## 9.0.450 beta
* Fixed: If kmtip CKMTipTextService::Activate fails, cleanup (I3706)
* Minor: Refactor kmxfile utility functions (I3757)
* Added: Removed all legacy keyboard management Win32 API calls and use only TSF (I4220)
* Fixed: Crash when OSK closed/reopened without dismissing hint window [CrashID:keyman.exe_9.0.449.0_2C405C5D_EInvalidPointer] (I4242)

## 9.0.449 beta
* Opening font helper or keyboard usage from Keyman menu on Win 8 still shows HTML outside window (I4225)
* Excmagic.debug left scattered around program file directories after uninstall (I4218)

## 9.0.448 beta
* Shift + Arrows do not select text (only move caret) in Win 8 when Keyman keyboard is active (I4201)
* Keyman TIP should use ITfTextInputProcessorEx (I4216)
* Keyman leaks an Internet Explorer window handle (I4214)
* Help dialog appears below OSK and is inaccessible (I4209)
* Font helper and Keyboard usage appear outside frame in Win 8 (I4208)
* Shift states still not working with unprocessed keys in V9 (I4128)
* Activate/Purchase dialogs are incomplete and the Buy Modules button doesn't work (I4090)

## 9.0.447 beta
* Exit Keyman hint appears to be blank on Win8? (I4187)
* Pressing Enter in install keyboard dialog gives error about admin req (I4172)
* Help Contents link does not work from Keyman menu (I3993)
* Help window Help and Help on Keyboard links don't work (I3676)
* Base Keyboard dialog has wrong style of buttons (I4184)
* Use TTempFileManager for all temporary files (I4195)
* Lang switch window shows wrong selection with Alt+LeftShift when TIP is active (I4191)
* keyman.exe seems to be missing icon (I3769)
* Lang switch window shifts on first view (I4190)
* wm_kmmoreposting must be refactored for TIP work as it is not sequential (I4196)
* Avoid interactions with full-screen RDP (I4197)
* mcompile logs should be stored in diag folder (I4174)
* Uninstalling a keyboard leaves the mnemonic recompiled layouts behind (I4173)

## 9.0.446 beta
* Keyman Engine installer does not include mcompile.exe (I4171)

## 9.0.445 beta
* Mnemonic layouts should be recompiled to positional based on user-selected base keyboard (I4169)
* Console execute in utilexecute.pas needs a temp copy of buffer to avoid write access violations (I4170)
* Shift states still not working with unprocessed keys in V9 (I4128)
    
## 9.0.444 beta
* Keyman Desktop installer does not install x64 TIP (I4161)

## 9.0.442 beta
* Add keyboard version information to Keyman Configuration (Tweak) (I4136)

# Legacy Release Notes - What's New?

## 8.0.0 stable

Here are some of the great things we have added to Keyman Desktop 8.0.

* 64-bit Support — Run Keyman Desktop in 64-bit Windows operating systems and applications.
* Language Switcher — Access all your Keyman keyboards, Windows languages and Windows keyboards in one pop-up menu with a single hotkey (by default Alt+LeftShift).
* Universal Language Switching — Switch keyboards once to use the same Keyman keyboard across all applications.
* Keyboard Options — Keyboards for Keyman Desktop 8 can come with options which let you type as you prefer. Options allow you to do things like type French accents before or after the vowel, type Lao with or without spaces, or type Tigrigna with Ethipian or Eritrean punctiaton.
* Enhanced UI — The Keyman interface has been redesigned, from much simpler setup to cleaner, more polished menus and dialogs.
* Enhanced Keyman Menu — Access any tool in the Keyman Toolbox directly from the menu.
* Enhanced On Screen Keyboard — The OSK better mimics your hardware keyboard, matching both the language and layout.
* Enhanced Font Helper — Now see exactly which keyboard characters your fonts support.
* Enhanced Character Map — Support for Planes 1-15 of the Unicode Standard has been greatly improved, as has filtering and search. For example, search now with instant feedback by part or all of character code point or name.
* Support for Unicode 5.2 & 6.0 — Type in everything from Egyptian to Emoji.
* Improved Application Compatibility — The keystroke processor in Keyman Desktop has been made more compatible with major applications such as OpenOffice, Microsoft Office and popular web browsers.
* Single Installer — Both Keyman Desktop Light & Keyman Desktop Professional now install from the same file, which there's no longer any need to worry about downloading the wrong edition. 

## 7.0.0 stable

* The Keyman Character Map — Enables instant input of any Unicode character into the active application. Characters can be searched by name, number, block, font, and more.
* The Keyman Font Helper — Lists all currently-installed fonts which work with the active Keyman keyboard.
* The Keyman Usage View — Includes keyboard-specific help, especially useful for layouts with no On Screen Keyboard.
* The Keyman Text Editor with Getting Started Tutorial — Teaches new users how to start using Keyman Desktop.
* Tips & Hints — Assist new users throughout the program.
* Improved Language Linking — Say goodbye to the Language Bar, Keyman Desktop now handles language switching in addition to switching Keyman keyboards.
* Enhanced Keyman Toolbox — Resizable, supports non-Latin Windows keyboards, and improved font-linking.
* Localisable Keyman Menus — Translate the Keyman Desktop user interface into any language.
* Modern COM API — Control all aspects of Keyman Desktop from Windows Scripting, Visual Basic for Applications, or your application!
* Windows Installer (.msi) — Permits straightforward deployment of Keyman Desktop.

## 6.2.0 stable
* Text Services Framework support - Keyman 6.2 supports the new Text Services Framework that is part of Microsoft Office XP. This enables Keyman to integrate with Microsoft Word 2002 much better than previously. Click here for more information.
* Enhanced European keyboard support - Keyman 5.0 required you to use a US English keyboard (QWERTY layout) for full compatibility with Keyman keyboards. Version 6.2 now supports any layout you wish to use, and is not dependent on US English in any way.
* Visual keyboards - An on-screen and printable keyboard is now available for Keyman 6.2 keyboards.
* Add-ins - Keyman now supports add-ins for other applications. Included with Keyman 6.2 are add-ins for Word and RichEdit. The RichEdit add-in does not require RichEdit 3.0.
* Enhanced integration with Windows languages - It is now possible to switch Keyman keyboards on automatically when a language is selected as a non-Administrative user.

## 5.0.0 stable
* Unicode support - With the release of version 5.0, Keyman now includes full support for Unicode. Unicode is a character encoding standard that supports most of the world's more common scripts, and includes support for user-defined scripts. Keyman 5.0 keyboards now support input and output of any of the thousands of characters defined in Unicode, including characters outside the Basic Multilingual Plane which are encoded with surrogate pairs.
* Integration with Windows - Keyman 5.0 integrates more tightly with the multilingual features of Windows 9x, Me, NT, and 2000. Keyman 5.0 also features full shell integration, so that you can install a keyboard by simply double-clicking on its icon in Windows Explorer.
* Keyman Developer- From version 5.0 and up, the Keyman Developer (previously TIKE) is a separate application, which must be downloaded and registered independently. This simplifies the deployment of Keyman on the majority of systems, where keyboard development is not required. See the Keyman Developer website for more information.
<|MERGE_RESOLUTION|>--- conflicted
+++ resolved
@@ -1,6 +1,7 @@
 # Keyman Desktop Version History
 
-<<<<<<< HEAD
+## 12.0 alpha
+
 ## 2019-02-13 11.0.1308.0 beta
 * Bug Fix: Upgrading from 9.0 to 11.0 did not preserve keyboards and settings (#1548)
 
@@ -18,9 +19,6 @@
 
 ## 2019-01-15 11.0.1303.0 beta
 * No changes to Keyman Desktop
-=======
-## 12.0 alpha
->>>>>>> 0f8bb5e3
 
 ## 2019-01-09 11.0.1302.0 beta
 * Bug Fix: Switching between keyboards in same language would sometimes fail (#1505)
