--- conflicted
+++ resolved
@@ -1,4 +1,3 @@
-<<<<<<< HEAD
 <?xml version="1.0" encoding="utf-8" ?>
 
 <xsl:stylesheet version="1.0" xmlns:xsl="http://www.w3.org/1999/XSL/Transform">
@@ -15,7 +14,7 @@
 					<xsl:sort select="sort" />
           <div class="options_list_header" tabindex="-1"><xsl:value-of select="$locale/string[@name=current()/name]"/></div>
           <xsl:for-each select="//KeymanOption[group=current()/name]">
-            <xsl:if test="optiontype = 1 and id != 'koAutoSwitchOSKPages'">
+            <xsl:if test="optiontype = 1 and id != 'koAutoSwitchOSKPages' and id != 'koSwitchLanguageForAllApplications'">
               <xsl:call-template name="option" />
             </xsl:if>
           </xsl:for-each>
@@ -99,106 +98,4 @@
     </div>
   </xsl:template>
 
-=======
-<?xml version="1.0" encoding="utf-8" ?>
-
-<xsl:stylesheet version="1.0" xmlns:xsl="http://www.w3.org/1999/XSL/Transform">
-  <xsl:template name="content_options">
-
-		<div class="header">
-  		<xsl:call-template name="header_helplinks" />
-			<xsl:value-of select="$locale/string[@name='S_Options']"/>
-		</div>
-
-		<div class="content" id="subcontent_options">
-      <div id="options" class="options_list">
-        <xsl:for-each select="//OptionGroups/OptionGroup">
-					<xsl:sort select="sort" />
-          <div class="options_list_header"><xsl:value-of select="$locale/string[@name=current()/name]"/></div>
-          <xsl:for-each select="//KeymanOption[group=current()/name]">
-            <xsl:if test="optiontype = 1 and id != 'koAutoSwitchOSKPages' and id != 'koSwitchLanguageForAllApplications'">
-              <xsl:call-template name="option" />
-            </xsl:if>
-          </xsl:for-each>
-          <xsl:if test="current() != //OptionGroups/OptionGroup[last()]">
-            <div class="options_list_footer"></div>
-          </xsl:if>
-        </xsl:for-each>
-        <div class="options_list_footer"></div>
-
-        <div id='options_control'>
-          <xsl:call-template name="button">
-            <xsl:with-param name="caption"><xsl:value-of select="$locale/string[@name='S_Button_ProxyConfig']"/></xsl:with-param>
-            <xsl:with-param name="command">keyman:support_proxyconfig</xsl:with-param>
-          </xsl:call-template>
-
-          <xsl:call-template name="button">
-            <xsl:with-param name="shield">1</xsl:with-param>
-            <xsl:with-param name="caption"><xsl:value-of select="$locale/string[@name='S_Button_SettingsManager']"/></xsl:with-param>
-            <xsl:with-param name="command">keyman:options_settingsmanager</xsl:with-param>
-          </xsl:call-template>
-
-          <xsl:call-template name="button">
-            <xsl:with-param name="shield">1</xsl:with-param>
-            <xsl:with-param name="caption"><xsl:value-of select="$locale/string[@name='S_Button_BaseKeyboard']"/></xsl:with-param>
-            <xsl:with-param name="command">keyman:options_basekeyboard</xsl:with-param>
-          </xsl:call-template>
-          <span id='options_base_keyboard_current'>(<xsl:value-of select= "//basekeyboard" />)</span>
-        </div>
-      </div>
-    </div>
-  </xsl:template>
-
-  <xsl:template name="option">
-		<xsl:if test="id='koShowHints'">
-			<div style="float:right; margin-top:-3px">
-				<xsl:call-template name="button">
-					<xsl:with-param name="caption">
-						<xsl:value-of select="$locale/string[@name='S_Button_ResetHints']"/>
-					</xsl:with-param>
-					<xsl:with-param name="command">keyman:options_resethints</xsl:with-param>
-				</xsl:call-template>
-			</div>
-		</xsl:if>
-		<div class="list_item" tagType="listitem" onmousedown="javascript:this.focus();">
-      <xsl:if test="enabled">
-        <xsl:attribute name="tabindex">1</xsl:attribute>
-        <xsl:attribute name="ondblclick">javascript:options_updatecheck('<xsl:value-of select="id"/>');</xsl:attribute>
-        <xsl:attribute name="onclick">javascript:options_updatecheck('<xsl:value-of select="id"/>');</xsl:attribute>
-      </xsl:if>
-      <xsl:attribute name="id">list_option_<xsl:value-of select="id"/></xsl:attribute>
-      <xsl:attribute name="onkeydown">return list_keydown(event,'option_<xsl:value-of select="id"/>');</xsl:attribute>
-      <div>
-        <div style="vertical-align: middle; display: inline;">
-          <xsl:call-template name="checkbox">
-            <xsl:with-param name="id">optionscheck_<xsl:value-of select="id"/></xsl:with-param>
-            <xsl:with-param name="checked"><xsl:if test="value='True'">true</xsl:if></xsl:with-param>
-            <xsl:with-param name="disabled"><xsl:if test="not(enabled)">true</xsl:if></xsl:with-param>
-            <xsl:with-param name="onclick">javascript:event.cancelBubble=true;event.returnValue=true;location.href='keyman:options_clickcheck?id=<xsl:value-of select="id"/>&amp;value='+this.checked;</xsl:with-param>
-            <xsl:with-param name="tabid">-1</xsl:with-param>
-          </xsl:call-template>
-        </div>
-        <div >
-          <xsl:choose>
-            <xsl:when test="not(enabled)">
-              <xsl:attribute name="style">display: inline; margin-left: 3px; color: #808080</xsl:attribute>
-            </xsl:when>
-            <xsl:otherwise>
-              <xsl:attribute name="style">display: inline; margin-left: 3px; </xsl:attribute>
-            </xsl:otherwise>
-          </xsl:choose>
-			  <xsl:value-of select="$locale/string[@name=current()/id]"/>
-        </div>
-      </div>
-
-      <div class="options_list_help">
-        <xsl:attribute name="id">list_detail_<xsl:value-of select="id"/></xsl:attribute>
-        <div>
-          <xsl:value-of select="helptext"/>
-        </div>
-      </div>
-    </div>
-  </xsl:template>
-
->>>>>>> 86f9c9e6
   </xsl:stylesheet>