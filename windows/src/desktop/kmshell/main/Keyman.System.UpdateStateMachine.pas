--- conflicted
+++ resolved
@@ -653,11 +653,7 @@
 
 procedure IdleState.HandleInstallNow;
 begin
-<<<<<<< HEAD
-  bucStateContext.CurrentState.HandleCheck;
-=======
   // Do Nothing
->>>>>>> 069ee3c5
 end;
 
 { UpdateAvailableState }
