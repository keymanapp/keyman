(*
  * Keyman is copyright (C) SIL Global. MIT License.
  *
  * Notes: For the state diagram in mermaid ../BackgroundUpdateStateDiagram.md
*)
unit Keyman.System.UpdateStateMachine;

interface

uses
  System.SysUtils,
  System.UITypes,
  System.IOUtils,
  System.Types,
  System.TypInfo,
  Sentry.Client,

  httpuploader,
  KeymanPaths,
  Keyman.Configuration.UI.UfrmStartInstall,
  Keyman.Configuration.UI.UfrmStartInstallNow,
  Keyman.System.ExecutionHistory,
  Keyman.System.UpdateCheckResponse,
  utilkmshell;

type
  EUpdateStateMachine = class(Exception);

  TUpdateState = (usIdle, usUpdateAvailable, usDownloading, usWaitingRestart,
    usInstalling);

  // Forward declaration
  TUpdateStateMachine = class;

  { State Classes Update }

  TStateClass = class of TState;

  TState = class abstract
  private
    bucStateContext: TUpdateStateMachine;
    procedure ChangeState(newState: TStateClass);

  public
    constructor Create(Context: TUpdateStateMachine);
    procedure Enter; virtual; abstract;
    procedure Exit; virtual; abstract;
    procedure HandleCheck; virtual; abstract;
    function  HandleKmShell: Integer; virtual; abstract;
    procedure HandleDownload; virtual; abstract;
    procedure HandleAbort; virtual; abstract;
    procedure HandleInstallNow; virtual; abstract;
    procedure HandleInstallPackages; virtual;
    procedure HandleFirstRun; virtual;
  end;

  { This class also controls the state flow see
    ../BackgroundUpdateStateDiagram.md }
  TUpdateStateMachine = class
  private
    FForce: Boolean;
    FAutomaticUpdate: Boolean;
    FErrorMessage: string;
    FShowErrors: Boolean;

    CurrentState: TState;
    // State object for performance (could lazy create?)

    FStateInstance: array [TUpdateState] of TState;

    function GetState: TStateClass;
    procedure SetState(const Value: TStateClass);
    procedure SetStateOnly(const enumState: TUpdateState);
    function ConvertStateToEnum(const StateClass: TStateClass): TUpdateState;
    function IsCurrentStateAssigned: Boolean;
    procedure HandleMSIInstallComplete;

    function SetRegistryState(Update: TUpdateState): Boolean;
    function GetAutomaticUpdates: Boolean;
    function SetApplyNow(Value: Boolean): Boolean;
    function GetApplyNow: Boolean;

  protected
    property State: TStateClass read GetState write SetState;

  public
    constructor Create(AForce: Boolean);
    destructor Destroy; override;

    procedure HandleCheck;
    function HandleKmShell: Integer;
    procedure HandleDownload;
    procedure HandleAbort;
    procedure HandleInstallNow;
    procedure HandleInstallPackages;
    procedure HandleFirstRun;
    function CurrentStateName: string;

    property ShowErrors: Boolean read FShowErrors write FShowErrors;
    function CheckRegistryState: TUpdateState;

  end;

implementation

uses

  System.Win.Registry,
  Winapi.Windows,
  Winapi.WinINet,
  ErrorControlledRegistry,

  GlobalProxySettings,
  kmint,
  keymanapi_TLB,
  Keyman.System.KeymanSentryClient,
  Keyman.System.DownloadUpdate,
  Keyman.System.RemoteUpdateCheck,
  Keyman.System.UpdateCheckStorage,
  KLog,
  RegistryKeys,
  utilexecute,
  utiluac;

const
  SPackageUpgradeFilename = 'upgrade_packages.inf';
  kmShellContinue = 0;
  kmShellExit = 1;

  { State Class Memebers }

constructor TState.Create(Context: TUpdateStateMachine);
begin
  inherited Create;
  bucStateContext := Context;
end;

procedure TState.ChangeState(newState: TStateClass);
begin
  bucStateContext.State := newState;
end;

type

  // Derived classes for each state
  IdleState = class(TState)
  public
    procedure Enter; override;
    procedure Exit; override;
    procedure HandleCheck; override;
    function HandleKmShell: Integer; override;
    procedure HandleDownload; override;
    procedure HandleAbort; override;
    procedure HandleInstallNow; override;
  end;

  UpdateAvailableState = class(TState)
  private
    procedure StartDownloadProcess;
  public
    procedure Enter; override;
    procedure Exit; override;
    procedure HandleCheck; override;
    function  HandleKmShell: Integer; override;
    procedure HandleDownload; override;
    procedure HandleAbort; override;
    procedure HandleInstallNow; override;
  end;

  DownloadingState = class(TState)
  private
    function DownloadUpdatesBackground: Boolean;
    procedure Enter; override;
    procedure Exit; override;
    procedure HandleCheck; override;
    function  HandleKmShell: Integer; override;
    procedure HandleDownload; override;
    procedure HandleAbort; override;
    procedure HandleInstallNow; override;
  end;

  WaitingRestartState = class(TState)
  public
    procedure Enter; override;
    procedure Exit; override;
    procedure HandleCheck; override;
    function  HandleKmShell: Integer; override;
    procedure HandleDownload; override;
    procedure HandleAbort; override;
    procedure HandleInstallNow; override;
  end;

  InstallingState = class(TState)
  private

  (**
   * Installs the Keyman setup file using separate shell.
   *
   * @params  SavePath  The path to the downloaded files.
   *
   * @returns True  if the installation is successful, False otherwise.
   *)

<<<<<<< HEAD
  function DoInstallKeyman: Boolean; overload;

    (**
   * Installs the Keyman Keyboard files using separate shell.
   *
   * @params  SavePath  The path to the downloaded files.
   *
   * @returns True  if the installation is successful, False otherwise.
   *)

  function DoInstallPackages(Params: TUpdateCheckResponse): Boolean;
  function DoInstallPackage(PackageFileName: String): Boolean;
  procedure LaunchInstallPackageProcess;
=======
    function DoInstallKeyman(SavePath: string): Boolean; overload;
>>>>>>> d47d2b8f

  public
    procedure Enter; override;
    procedure Exit; override;
    procedure HandleCheck; override;
    function  HandleKmShell: Integer; override;
    procedure HandleDownload; override;
    procedure HandleAbort; override;
    procedure HandleInstallNow; override;
    procedure HandleInstallPackages; override;
    procedure HandleFirstRun; override;
  end;

  { TUpdateStateMachine }

constructor TUpdateStateMachine.Create(AForce: Boolean);
begin
  inherited Create;
  FShowErrors := True;

  FForce := AForce;
  FAutomaticUpdate := GetAutomaticUpdates;

  FStateInstance[usIdle] := IdleState.Create(Self);
  FStateInstance[usUpdateAvailable] := UpdateAvailableState.Create(Self);
  FStateInstance[usDownloading] := DownloadingState.Create(Self);
  FStateInstance[usWaitingRestart] := WaitingRestartState.Create(Self);
  FStateInstance[usInstalling] := InstallingState.Create(Self);

  // Check the Registry setting.
  SetStateOnly(CheckRegistryState);
end;

destructor TUpdateStateMachine.Destroy;
var
  lpState: TUpdateState;
begin
  if (FErrorMessage <> '') and FShowErrors then
    TKeymanSentryClient.Client.MessageEvent(Sentry.Client.SENTRY_LEVEL_ERROR,
      '"+FErrorMessage+"');

  for lpState := Low(TUpdateState) to High(TUpdateState) do
  begin
    FreeAndNil(FStateInstance[lpState]);
  end;

  // TODO: #10210 TODO: epic-windows-update remove debugging comments throughout this Unit.
  // KL.Log('TUpdateStateMachine.Destroy: FErrorMessage = '+FErrorMessage);
  // KL.Log('TUpdateStateMachine.Destroy: FParams.Result = '+IntToStr(Ord(FParams.Result)));

  inherited Destroy;
end;

function TUpdateStateMachine.SetRegistryState(Update: TUpdateState): Boolean;
var
  UpdateStr: string;
  Registry: TRegistryErrorControlled;
begin
  Result := False;
  Registry := TRegistryErrorControlled.Create;

  try
    Registry.RootKey := HKEY_CURRENT_USER;

    if not Registry.OpenKey(SRegKey_KeymanEngine_CU, True) then
    begin
      TKeymanSentryClient.Client.MessageEvent(Sentry.Client.SENTRY_LEVEL_ERROR,
        'Failed to open registry key: "' + SRegKey_KeymanEngine_CU + '"');
      Exit;
    end;

    try
      UpdateStr := GetEnumName(TypeInfo(TUpdateState), Ord(Update));
      Registry.WriteString(SRegValue_Update_State, UpdateStr);
      Result := True;
    except
      on E: ERegistryException do
      begin
        TKeymanSentryClient.ReportHandledException(E,
          'Failed to write install state machine state');
      end;
    end;

  finally
    Registry.Free;
  end;

end;

function TUpdateStateMachine.CheckRegistryState: TUpdateState;
var
  UpdateState: TUpdateState;
  Registry: TRegistryErrorControlled;
  StateValue: string;
  EnumValue: Integer;
begin
  // Default to Idle state if any issues occur
  UpdateState := usIdle;
  Registry := TRegistryErrorControlled.Create;

  try
    Registry.RootKey := HKEY_CURRENT_USER;
    if Registry.OpenKeyReadOnly(SRegKey_KeymanEngine_CU) and
      Registry.ValueExists(SRegValue_Update_State) then
    begin
      try
        StateValue := Registry.ReadString(SRegValue_Update_State);
        EnumValue := GetEnumValue(TypeInfo(TUpdateState), StateValue);

        // Bounds Check EnumValue against TUpdateState
        if (EnumValue >= Ord(Low(TUpdateState))) and
          (EnumValue <= Ord(High(TUpdateState))) then
          UpdateState := TUpdateState(EnumValue)
        else
          UpdateState := usIdle; // Default if out of bounds
      except
        on E: ERegistryException do
        begin
          TKeymanSentryClient.ReportHandledException(E,
            'Failed to read install state machine state');
          UpdateState := usIdle;
        end;
      end;
    end;
  finally
    Registry.Free;
  end;

  Result := UpdateState;
end;

function TUpdateStateMachine.GetAutomaticUpdates: Boolean; // I2329
var
  Registry: TRegistryErrorControlled;

begin
  // check the registry value
  Registry := TRegistryErrorControlled.Create; // I2890
  try
    Registry.RootKey := HKEY_CURRENT_USER;
    try
      Result := not Registry.OpenKeyReadOnly(SRegKey_KeymanEngine_CU) or
        not Registry.ValueExists(SRegValue_AutomaticUpdates) or
        Registry.ReadBool(SRegValue_AutomaticUpdates);
    except
      on E: ERegistryException do
      begin
        TKeymanSentryClient.ReportHandledException(E,
          'Failed to read automatic updates');
        Result := False;
      end;
    end;
  finally
    Registry.Free;
  end;
end;

function TUpdateStateMachine.SetApplyNow(Value: Boolean): Boolean;
var
  Registry: TRegistryErrorControlled;
begin
  Result := False;
  Registry := TRegistryErrorControlled.Create;

  try
    Registry.RootKey := HKEY_CURRENT_USER;
    if not Registry.OpenKey(SRegKey_KeymanEngine_CU, True) then
    begin
      Exit;
    end;
    try
      Registry.WriteBool(SRegValue_ApplyNow, Value);
      Result := True;
    except
      on E: ERegistryException do
      begin
        TKeymanSentryClient.ReportHandledException(E,
<<<<<<< HEAD
          'Failed to write apply now');
=======
          'Failed to write "apply now"');
>>>>>>> d47d2b8f
      end;
    end;
  finally
    Registry.Free;
  end;
end;

function TUpdateStateMachine.GetApplyNow: Boolean;
var
  Registry: TRegistryErrorControlled;
begin
  // check the registry value
  Registry := TRegistryErrorControlled.Create;
  try
    Registry.RootKey := HKEY_CURRENT_USER;
    try
      Result := Registry.OpenKeyReadOnly(SRegKey_KeymanEngine_CU) and
        Registry.ValueExists(SRegValue_ApplyNow) and
        Registry.ReadBool(SRegValue_ApplyNow);
    except
      on E: ERegistryException do
      begin
        KL.Log('Failed to read registry: ' + E.Message);
        Result := False;
      end;
    end;
  finally
    Registry.Free;
  end;
end;

function TUpdateStateMachine.GetState: TStateClass;
begin
  if Assigned(CurrentState) then
    Result := TStateClass(CurrentState.ClassType)
  else
  begin
    TKeymanSentryClient.Client.MessageEvent(Sentry.Client.SENTRY_LEVEL_ERROR,
      'Error CurrentState was uninitiallised');
    Result := nil;
  end;
end;

procedure TUpdateStateMachine.SetState(const Value: TStateClass);
begin
  if Assigned(CurrentState) then
  begin
    CurrentState.Exit;
  end;

  SetStateOnly(ConvertStateToEnum(Value));

  if Assigned(CurrentState) then
  begin
    CurrentState.Enter;
  end
  else
  begin
    // TODO: #10210 Error log for Unable to set state for Value
  end;

end;

procedure TUpdateStateMachine.SetStateOnly(const enumState: TUpdateState);
begin
  CurrentState := FStateInstance[enumState];
end;

function TUpdateStateMachine.ConvertStateToEnum(const StateClass: TStateClass)
  : TUpdateState;
begin
  if StateClass = IdleState then
    Result := usIdle
  else if StateClass = UpdateAvailableState then
    Result := usUpdateAvailable
  else if StateClass = DownloadingState then
    Result := usDownloading
  else if StateClass = WaitingRestartState then
    Result := usWaitingRestart
  else if StateClass = InstallingState then
    Result := usInstalling
  else
  begin
    Result := usIdle;
    TKeymanSentryClient.Client.MessageEvent(Sentry.Client.SENTRY_LEVEL_ERROR,
      'Unknown State Machine class');
  end;
end;

function TUpdateStateMachine.IsCurrentStateAssigned: Boolean;
begin
  if Assigned(CurrentState) then
    Result := True
  else
  begin
    TKeymanSentryClient.Client.MessageEvent(Sentry.Client.SENTRY_LEVEL_ERROR,
      'Error CurrentState was uninitiallised');
    Result := False;
  end;
end;

procedure TUpdateStateMachine.HandleMSIInstallComplete;
var
  SavePath: string;
  FileName: String;
  FileNames: TStringDynArray;
begin
  SavePath := IncludeTrailingPathDelimiter(TKeymanPaths.KeymanUpdateCachePath);
<<<<<<< HEAD
  KL.Log('ITUpdateStateMachine.HandleMSIInstallComplete');
=======

>>>>>>> d47d2b8f
  GetFileNamesInDirectory(SavePath, FileNames);
  for FileName in FileNames do
  begin
    System.SysUtils.DeleteFile(FileName);
  end;
  CurrentState.ChangeState(IdleState);
end;

procedure TUpdateStateMachine.HandleCheck;
begin
  if not IsCurrentStateAssigned then
    Exit;
  CurrentState.HandleCheck;
end;

function TUpdateStateMachine.HandleKmShell: Integer;
begin
  if not IsCurrentStateAssigned then
    Exit(kmShellContinue);
  Result := CurrentState.HandleKmShell;
end;

procedure TUpdateStateMachine.HandleDownload;
begin
  if not IsCurrentStateAssigned then
    Exit;
  CurrentState.HandleDownload;
end;

procedure TUpdateStateMachine.HandleAbort;
begin
  if not IsCurrentStateAssigned then
    Exit;
  CurrentState.HandleAbort;
end;

procedure TUpdateStateMachine.HandleInstallNow;
begin
  if not IsCurrentStateAssigned then
    Exit;
  CurrentState.HandleInstallNow;
end;

procedure TUpdateStateMachine.HandleInstallPackages;
begin
  CurrentState.HandleInstallPackages;
end;

procedure TUpdateStateMachine.HandleFirstRun;
begin
  CurrentState.HandleFirstRun;
end;

function TUpdateStateMachine.CurrentStateName: string;
begin
  if not IsCurrentStateAssigned then
    Exit('Undefined');
  Result := CurrentState.ClassName;
end;

// base implmentation to be overiden

procedure TState.HandleInstallPackages;
begin
  // Do Nothing
end;

procedure TState.HandleFirstRun;
begin
  // If Handle First run hits base implementation
  // something is wrong.
  TKeymanSentryClient.Client.MessageEvent(Sentry.Client.SENTRY_LEVEL_ERROR,
    'Handle first run called in state:"' + Self.ClassName + '"');
  bucStateContext.HandleMSIInstallComplete;
end;

{ IdleState }

procedure IdleState.Enter;
begin
  // Enter UpdateAvailableState
  bucStateContext.SetRegistryState(usIdle);
end;

procedure IdleState.Exit;
begin

end;

procedure IdleState.HandleCheck;
var
  CheckForUpdates: TRemoteUpdateCheck;
  Result: TRemoteUpdateCheckResult;
begin

  { ##### For Testing only just advancing to downloading #### }
  // ChangeState(UpdateAvailableState);
  // will keep here as there are more PR's #12621
  { #### End of Testing ### };

  { // // TODO-WINDOWS-UPDATES Check how long a check takes then determine
    if it needs to be broken into a seperate state of WaitngCheck RESP }
  { if Response not OK stay in the idle state and return }

  // Handle_check event force check
  CheckForUpdates := TRemoteUpdateCheck.Create(True);
  try
    Result := CheckForUpdates.Run;
  finally
    CheckForUpdates.Free;
  end;

  { Response OK and Update is available }
  if Result = wucSuccess then
  begin
    ChangeState(UpdateAvailableState);
  end;
  // else staty in idle state
end;

function IdleState.HandleKmShell;
var
  CheckForUpdates: TRemoteUpdateCheck;
  UpdateCheckResult: TRemoteUpdateCheckResult;
begin
  // Remote manages the last check time therfore
  // we will allow it to return early if it hasn't reached
  // the configured time between checks.
  CheckForUpdates := TRemoteUpdateCheck.Create(False);
  try
    UpdateCheckResult := CheckForUpdates.Run;
  finally
    CheckForUpdates.Free;
  end;
  { Response OK and Update is available }
  if UpdateCheckResult = wucSuccess then
  begin
    ChangeState(UpdateAvailableState);
  end;
  Result := kmShellContinue;
end;

procedure IdleState.HandleDownload;
begin
  // Do Nothing
end;

procedure IdleState.HandleAbort;
begin

end;

procedure IdleState.HandleInstallNow;
begin
  bucStateContext.CurrentState.HandleCheck;
  // TODO: How do we notify the command line no update available
end;

{ UpdateAvailableState }

procedure UpdateAvailableState.StartDownloadProcess;
var
  FResult: Boolean;
  RootPath: string;
begin
  // call separate process
  RootPath := ExtractFilePath(ParamStr(0));
  FResult := TUtilExecute.ShellCurrentUser(0, ParamStr(0),
    IncludeTrailingPathDelimiter(RootPath), '-bd');
  if not FResult then
  begin
    TKeymanSentryClient.Client.MessageEvent(Sentry.Client.SENTRY_LEVEL_ERROR,
      'Executing kmshell process to download updated Failed');
    ChangeState(IdleState);
  end;
end;

procedure UpdateAvailableState.Enter;
begin
  // Enter UpdateAvailableState
  bucStateContext.SetRegistryState(usUpdateAvailable);
  if bucStateContext.FAutomaticUpdate then
  begin
    StartDownloadProcess;
  end;
end;

procedure UpdateAvailableState.Exit;
begin
  // Exit UpdateAvailableState
end;

procedure UpdateAvailableState.HandleCheck;
begin

end;

function UpdateAvailableState.HandleKmShell;
begin
  if bucStateContext.FAutomaticUpdate then
  begin
    // we will use a new kmshell process to enable
    // the download as background process.
    StartDownloadProcess;
  end;
  Result := kmShellContinue;
end;

procedure UpdateAvailableState.HandleDownload;
begin
  ChangeState(DownloadingState);
end;

procedure UpdateAvailableState.HandleAbort;
begin

end;

procedure UpdateAvailableState.HandleInstallNow;
var
  frmStartInstallNow: TfrmStartInstallNow;
  InstallNow: Boolean;
begin

  InstallNow := True;
  if HasKeymanRun then
  begin
    // TODO: epic-update-windows UI and non-UI units should be split
    // if the unit launches UI then it should be a .UI. unit
    // https://github.com/keymanapp/keyman/pull/12375/files#r1751041747
    frmStartInstallNow := TfrmStartInstallNow.Create(nil);
    try
      if frmStartInstallNow.ShowModal = mrOk then
        InstallNow := True
      else
        InstallNow := False;
    finally
      frmStartInstallNow.Free;
    end;
  end;
  // If user decides NOT to install now stay in UpdateAvailable State
  if InstallNow = True then
  begin
    bucStateContext.SetApplyNow(True);
    ChangeState(DownloadingState);
  end;

end;

{ DownloadingState }

procedure DownloadingState.Enter;
var
  DownloadResult: Boolean;
  RetryCount: Integer;
begin
  // Enter DownloadingState
  bucStateContext.SetRegistryState(usDownloading);
  { ##  for testing log that we would download }
<<<<<<< HEAD
  KL.Log('DownloadingState.Enter test code continue');
  DownloadResult := True;
=======
  KL.Log('DownloadingState.HandleKmshell test code continue');
  // DownloadResult := True;
>>>>>>> d47d2b8f
  { End testing }
  RetryCount := 0;
  //DownloadResult := False;

  while (not DownloadResult) and (RetryCount < 3) do
  begin
    DownloadResult := DownloadUpdatesBackground;
    if not DownloadResult then
      Inc(RetryCount);
  end;

  if (not DownloadResult) then
  begin
    // Failed three times in this process; return to the
    // IdleState to wait 'CheckPeriod' before trying again
    TKeymanSentryClient.Client.MessageEvent(Sentry.Client.SENTRY_LEVEL_ERROR,
    'Error Updates not downloaded after 3 attempts');
    ChangeState(IdleState);
  end
  else
  begin
    if HasKeymanRun then
    begin
      if bucStateContext.GetApplyNow then
      begin
        bucStateContext.SetApplyNow(False);
        ChangeState(InstallingState);
      end
      else
        ChangeState(WaitingRestartState);
    end
    else
    begin
      ChangeState(InstallingState);
    end;
  end

end;

procedure DownloadingState.Exit;
begin
  // Exit DownloadingState
end;

procedure DownloadingState.HandleCheck;
begin

end;

function DownloadingState.HandleKmShell;
begin
  // Downloading state, in other process, so continue
  Result := kmShellContinue;
end;

procedure DownloadingState.HandleDownload;
begin
  // Enter Already Downloading
end;

procedure DownloadingState.HandleAbort;
begin
end;

procedure DownloadingState.HandleInstallNow;
begin
  // Already downloading set the registry apply now
  bucStateContext.SetApplyNow(True);
end;

function DownloadingState.DownloadUpdatesBackground: Boolean;
var
  DownloadResult: Boolean;
  DownloadUpdate: TDownloadUpdate;
begin
  DownloadUpdate := TDownloadUpdate.Create;
  try
    DownloadResult := DownloadUpdate.DownloadUpdates;
    Result := DownloadResult;
  finally
    DownloadUpdate.Free;
  end;
end;

{ WaitingRestartState }

procedure WaitingRestartState.Enter;
begin
  // Enter WaitingRestartState
  bucStateContext.SetRegistryState(usWaitingRestart);
end;

procedure WaitingRestartState.Exit;
begin
  // Exit DownloadingState
end;

procedure WaitingRestartState.HandleCheck;
begin

end;

function WaitingRestartState.HandleKmShell;
var
  SavedPath: String;
  FileNames: TStringDynArray;
  frmStartInstall: TfrmStartInstall;
begin
  // Still can't go if keyman has run
  if HasKeymanRun then
  begin
    Result := kmShellContinue;
    // Exit; // Exit is not wokring for some reason.
    // this else is only here because the exit is not working.
  end
  else
  begin
    // Check downloaded cache if available then
    SavedPath := IncludeTrailingPathDelimiter
      (TKeymanPaths.KeymanUpdateCachePath);
    GetFileNamesInDirectory(SavedPath, FileNames);
    if Length(FileNames) = 0 then
    begin
      // Return to Idle state and check for Updates state
      ChangeState(IdleState);
      bucStateContext.CurrentState.HandleCheck; // TODO no event here
      Result := kmShellExit;
      // Exit; // again exit was not working
    end
    else
    begin
      frmStartInstall := TfrmStartInstall.Create(nil);
      try
        if frmStartInstall.ShowModal = mrOk then
        begin
          ChangeState(InstallingState);
          Result := kmShellExit;
        end
        else
          Result := kmShellContinue;
      finally
        frmStartInstall.Free;
      end;
    end;
  end;
end;

procedure WaitingRestartState.HandleDownload;
begin

end;

procedure WaitingRestartState.HandleAbort;
begin

end;

procedure WaitingRestartState.HandleInstallNow;
// If user decides not to install now stay in WaitingRestart State
var
  frmStartInstallNow: TfrmStartInstallNow;
  InstallNow: Boolean;
begin
  InstallNow := True;
  if HasKeymanRun then
  begin
    frmStartInstallNow := TfrmStartInstallNow.Create(nil);
    try
      if frmStartInstallNow.ShowModal = mrOk then
        InstallNow := True
      else
        InstallNow := False;
    finally
      frmStartInstallNow.Free;
    end;
  end;
  if InstallNow = True then
  begin
    bucStateContext.SetApplyNow(True);
    ChangeState(InstallingState);
  end;
end;

// Installing packages needs to be elevated
procedure InstallingState.LaunchInstallPackageProcess;
var
  executeResult: Cardinal;
begin
  if not kmcom.SystemInfo.IsAdministrator then
  begin
    KL.Log('InstallingState.LaunchInstallPackageProcess not IsAdmin');
    if CanElevate then
    begin
      KL.Log('InstallingState.LaunchInstallPackageProcess CanElevate');
      executeResult := WaitForElevatedConfiguration(0, '-ikp');
      if (executeResult <> 0) then
      begin
        TKeymanSentryClient.Client.MessageEvent
          (Sentry.Client.SENTRY_LEVEL_ERROR,
          'Executing kmshell process to install keyboard packages failed:"' +
          IntToStr(Ord(executeResult)) + '"');
        KL.Log('InstallingState.LaunchInstallPackageProcess Error elevating');
        ChangeState(IdleState);
      end;
    end
    else
    begin
      KL.Log('InstallingState.LaunchInstallPackageProcess require user with admin');
      // TODO: epic-windows-updates How do we alert the user that package requires a user with admin rights
      // ShowMessage('Some of these updates require an Administrator to complete installation.  Please login as an Administrator and re-run the update.');
    end;
  end
  else
  begin
    KL.Log('InstallingState.LaunchInstallPackageProcess HandlePackages straight away');
    HandleInstallPackages; // we can install packages straight away
  end;
end;

function InstallingState.DoInstallKeyman: Boolean;
var
  FResult: Boolean;
  SavePath: String;
  fileExt: String;
  FileName: String;
  FileNames: TStringDynArray;
  found: Boolean;
begin

  SavePath := IncludeTrailingPathDelimiter(TKeymanPaths.KeymanUpdateCachePath);
  GetFileNamesInDirectory(SavePath, FileNames);
  found := False;
  for FileName in FileNames do
  begin
    fileExt := LowerCase(ExtractFileExt(FileName));
    if fileExt = '.exe' then
    begin
      found := True;
      break;
    end;
  end;

  // switch -au for auto update in silent mode.
  // We will need to add the pop up that says install update now yes/no
  // This will run the setup executable which will ask for  elevated permissions
  if found then
    FResult := TUtilExecute.Shell(0, SavePath + ExtractFileName(FileName),
      '', '-au')
  else
    FResult := False;

  if not FResult then
  begin
<<<<<<< HEAD
    bucStateContext.HandleMSIInstallComplete;
    KL.Log('TUpdateStateMachine.InstallingState.Enter: DoInstall fail');
    ChangeState(IdleState);
=======
>>>>>>> d47d2b8f
    TKeymanSentryClient.Client.MessageEvent(Sentry.Client.SENTRY_LEVEL_ERROR,
      'Executing kmshell process to install failed:"' +
      IntToStr(Ord(FResult)) + '"');
  end;

  Result := FResult;
end;

function InstallingState.DoInstallPackage(PackageFileName: String): Boolean;
var
  FPackage: IKeymanPackageFile2;
begin
  Result := True;
  KL.Log('InstallingState.DoInstallPackage Entry' + PackageFileName);
  FPackage := kmcom.Packages.GetPackageFromFile(PackageFileName)
    as IKeymanPackageFile2;
  FPackage.Install2(True);
  // Force overwrites existing package and leaves most settings for it intact
  FPackage := nil;

  kmcom.Refresh;
  kmcom.Apply;
  KL.Log('InstallingState.DoInstallPackage about to delete');
  System.SysUtils.DeleteFile(PackageFileName);

end;

function InstallingState.DoInstallPackages
  (Params: TUpdateCheckResponse): Boolean;
var
  i: Integer;
  SavePath: String;
  PackageFullPath: String;
begin
  SavePath := IncludeTrailingPathDelimiter(TKeymanPaths.KeymanUpdateCachePath);
  for i := 0 to High(Params.Packages) do
  begin
    PackageFullPath := SavePath + Params.Packages[i].FileName;
    if not DoInstallPackage(PackageFullPath) then // I2742
    begin
      // Package did install log or error
      KL.Log('Installing Package failed' + PackageFullPath);
    end;
  end;
  Result := True;
end;

procedure InstallingState.Enter;
var
  SavePath: String;
<<<<<<< HEAD
  FileNames: TStringDynArray;
  ucr: TUpdateCheckResponse;
  hasPackages, hasKeymanInstall: Boolean;
=======
  fileExt: String;
  FileName: String;
  FileNames: TStringDynArray;
>>>>>>> d47d2b8f
begin

  hasPackages := False;
  hasKeymanInstall := False;
  bucStateContext.SetRegistryState(usInstalling);
  SavePath := IncludeTrailingPathDelimiter(TKeymanPaths.KeymanUpdateCachePath);
<<<<<<< HEAD
  GetFileNamesInDirectory(SavePath, FileNames);
  // TODO: epic-update-windows
  // Check if there are also packages to install if so
  if (TUpdateCheckStorage.LoadUpdateCacheData(ucr)) then
  begin
    hasPackages := TUpdateCheckStorage.HasKeyboardPackages(ucr);
    hasKeymanInstall := TUpdateCheckStorage.HasKeymanInstallFile(ucr);
  end;
  KL.Log('InstallingState.Enter before hasPackages');
  if hasPackages then
=======

  GetFileNamesInDirectory(SavePath, FileNames);
  // for now we only want the exe although excute install can
  // handle msi
  for FileName in FileNames do
  begin
    fileExt := LowerCase(ExtractFileExt(FileName));
    if fileExt = '.exe' then
      break;
  end;

  if DoInstallKeyman(SavePath + ExtractFileName(FileName)) then
>>>>>>> d47d2b8f
  begin
    KL.Log('InstallingState.Enter hasPackages');
    LaunchInstallPackageProcess;
    Exit;
  end;
  // only reach here if no has packages otherwise it will
  if hasKeymanInstall then
  begin
    DoInstallKeyman;
    Exit;
  end;

end;

procedure InstallingState.Exit;
begin

end;

procedure InstallingState.HandleCheck;
begin

end;

function InstallingState.HandleKmShell;
begin
  // Result = exit straight away as we are installing (MSI installer)
  // need to just do a no-op keyman will it maybe using kmshell to install
  // packages.
  Result := kmShellContinue;
end;

procedure InstallingState.HandleDownload;
begin

end;

procedure InstallingState.HandleAbort;
begin
  ChangeState(IdleState);
end;

procedure InstallingState.HandleInstallNow;
begin
  // Do Nothing. Need the UI to let user know installation in progress OR
end;

procedure InstallingState.HandleInstallPackages;
var
  ucr: TUpdateCheckResponse;
begin
  KL.Log('InstallingState.HandleInstallPackages');
  // This event should only be reached in elevated process if not then
  // move on to just installing Keyman packages
  if not kmcom.SystemInfo.IsAdministrator then
  begin
    KL.Log('InstallingState.HandleInstallPackages Not Admin');
    DoInstallKeyman;
    Exit;
  end;
  if (TUpdateCheckStorage.LoadUpdateCacheData(ucr)) then
  begin
    KL.Log('InstallingState.HandleInstallPackages about to call do install packages');
    DoInstallPackages(ucr);
  end;

  DoInstallKeyman;
end;

procedure InstallingState.HandleFirstRun;
begin
  bucStateContext.HandleMSIInstallComplete;
<<<<<<< HEAD
end;

// Private Functions:
function ConfigCheckContinue: Boolean;
var
  Registry: TRegistryErrorControlled;
begin
  { Verify that it has been at least CheckPeriod days since last update check }
  Result := False;
  try
    Registry := TRegistryErrorControlled.Create; // I2890
    try
      if Registry.OpenKeyReadOnly(SRegKey_KeymanDesktop_CU) then
      begin
        if Registry.ValueExists(SRegValue_CheckForUpdates) and
          not Registry.ReadBool(SRegValue_CheckForUpdates) then
        begin
          Result := False;
          Exit;
        end;
        if Registry.ValueExists(SRegValue_LastUpdateCheckTime) and
          (Now - Registry.ReadDateTime(SRegValue_LastUpdateCheckTime) >
          CheckPeriod) then
        begin
          Result := True;
        end
        else
        begin
          Result := False;
        end;
        Exit;
      end;
    finally
      Registry.Free;
    end;
  except
    { we will not run the check if an error occurs reading the settings }
    on E: Exception do
    begin
      Result := False;
      LogMessage(E.Message);
      Exit;
    end;
  end;
=======
  // Result := kmShellContinue;
>>>>>>> d47d2b8f
end;

end.<|MERGE_RESOLUTION|>--- conflicted
+++ resolved
@@ -201,7 +201,6 @@
    * @returns True  if the installation is successful, False otherwise.
    *)
 
-<<<<<<< HEAD
   function DoInstallKeyman: Boolean; overload;
 
     (**
@@ -215,9 +214,6 @@
   function DoInstallPackages(Params: TUpdateCheckResponse): Boolean;
   function DoInstallPackage(PackageFileName: String): Boolean;
   procedure LaunchInstallPackageProcess;
-=======
-    function DoInstallKeyman(SavePath: string): Boolean; overload;
->>>>>>> d47d2b8f
 
   public
     procedure Enter; override;
@@ -395,11 +391,7 @@
       on E: ERegistryException do
       begin
         TKeymanSentryClient.ReportHandledException(E,
-<<<<<<< HEAD
-          'Failed to write apply now');
-=======
           'Failed to write "apply now"');
->>>>>>> d47d2b8f
       end;
     end;
   finally
@@ -508,11 +500,7 @@
   FileNames: TStringDynArray;
 begin
   SavePath := IncludeTrailingPathDelimiter(TKeymanPaths.KeymanUpdateCachePath);
-<<<<<<< HEAD
-  KL.Log('ITUpdateStateMachine.HandleMSIInstallComplete');
-=======
-
->>>>>>> d47d2b8f
+  KL.Log('TUpdateStateMachine.HandleMSIInstallComplete');
   GetFileNamesInDirectory(SavePath, FileNames);
   for FileName in FileNames do
   begin
@@ -772,13 +760,8 @@
   // Enter DownloadingState
   bucStateContext.SetRegistryState(usDownloading);
   { ##  for testing log that we would download }
-<<<<<<< HEAD
   KL.Log('DownloadingState.Enter test code continue');
   DownloadResult := True;
-=======
-  KL.Log('DownloadingState.HandleKmshell test code continue');
-  // DownloadResult := True;
->>>>>>> d47d2b8f
   { End testing }
   RetryCount := 0;
   //DownloadResult := False;
@@ -1032,15 +1015,13 @@
 
   if not FResult then
   begin
-<<<<<<< HEAD
     bucStateContext.HandleMSIInstallComplete;
-    KL.Log('TUpdateStateMachine.InstallingState.Enter: DoInstall fail');
-    ChangeState(IdleState);
-=======
->>>>>>> d47d2b8f
+
     TKeymanSentryClient.Client.MessageEvent(Sentry.Client.SENTRY_LEVEL_ERROR,
       'Executing kmshell process to install failed:"' +
       IntToStr(Ord(FResult)) + '"');
+    // TODO: epic-windows-updates Check this is correct to return to idle
+    ChangeState(IdleState);
   end;
 
   Result := FResult;
@@ -1088,22 +1069,15 @@
 procedure InstallingState.Enter;
 var
   SavePath: String;
-<<<<<<< HEAD
   FileNames: TStringDynArray;
   ucr: TUpdateCheckResponse;
   hasPackages, hasKeymanInstall: Boolean;
-=======
-  fileExt: String;
-  FileName: String;
-  FileNames: TStringDynArray;
->>>>>>> d47d2b8f
 begin
 
   hasPackages := False;
   hasKeymanInstall := False;
   bucStateContext.SetRegistryState(usInstalling);
   SavePath := IncludeTrailingPathDelimiter(TKeymanPaths.KeymanUpdateCachePath);
-<<<<<<< HEAD
   GetFileNamesInDirectory(SavePath, FileNames);
   // TODO: epic-update-windows
   // Check if there are also packages to install if so
@@ -1114,20 +1088,6 @@
   end;
   KL.Log('InstallingState.Enter before hasPackages');
   if hasPackages then
-=======
-
-  GetFileNamesInDirectory(SavePath, FileNames);
-  // for now we only want the exe although excute install can
-  // handle msi
-  for FileName in FileNames do
-  begin
-    fileExt := LowerCase(ExtractFileExt(FileName));
-    if fileExt = '.exe' then
-      break;
-  end;
-
-  if DoInstallKeyman(SavePath + ExtractFileName(FileName)) then
->>>>>>> d47d2b8f
   begin
     KL.Log('InstallingState.Enter hasPackages');
     LaunchInstallPackageProcess;
@@ -1200,54 +1160,7 @@
 procedure InstallingState.HandleFirstRun;
 begin
   bucStateContext.HandleMSIInstallComplete;
-<<<<<<< HEAD
-end;
-
-// Private Functions:
-function ConfigCheckContinue: Boolean;
-var
-  Registry: TRegistryErrorControlled;
-begin
-  { Verify that it has been at least CheckPeriod days since last update check }
-  Result := False;
-  try
-    Registry := TRegistryErrorControlled.Create; // I2890
-    try
-      if Registry.OpenKeyReadOnly(SRegKey_KeymanDesktop_CU) then
-      begin
-        if Registry.ValueExists(SRegValue_CheckForUpdates) and
-          not Registry.ReadBool(SRegValue_CheckForUpdates) then
-        begin
-          Result := False;
-          Exit;
-        end;
-        if Registry.ValueExists(SRegValue_LastUpdateCheckTime) and
-          (Now - Registry.ReadDateTime(SRegValue_LastUpdateCheckTime) >
-          CheckPeriod) then
-        begin
-          Result := True;
-        end
-        else
-        begin
-          Result := False;
-        end;
-        Exit;
-      end;
-    finally
-      Registry.Free;
-    end;
-  except
-    { we will not run the check if an error occurs reading the settings }
-    on E: Exception do
-    begin
-      Result := False;
-      LogMessage(E.Message);
-      Exit;
-    end;
-  end;
-=======
   // Result := kmShellContinue;
->>>>>>> d47d2b8f
 end;
 
 end.