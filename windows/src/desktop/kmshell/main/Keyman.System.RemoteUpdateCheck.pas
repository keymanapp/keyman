--- conflicted
+++ resolved
@@ -114,8 +114,6 @@
 end;
 
 
-<<<<<<< HEAD
-=======
 procedure TRemoteUpdateCheck.DoDownloadUpdates(SavePath: string; Params: TUpdateCheckResponse; var Result: Boolean);
 var
   i, downloadCount: Integer;
@@ -223,7 +221,6 @@
   Result := DownloadResult;
 
 end;
->>>>>>> 9909eb75
 
 function TRemoteUpdateCheck.DoRun: TRemoteUpdateCheckResult;
 var
@@ -256,11 +253,7 @@
           Result := wucNoUpdates;
           Exit;
         end;
-<<<<<<< HEAD
         if ValueExists(SRegValue_LastUpdateCheckTime) and (Now - ReadDateTime(SRegValue_LastUpdateCheckTime) < CheckPeriod) and not FForce then
-=======
-        if registry.ValueExists(SRegValue_LastUpdateCheckTime) and (Now - registry.ReadDateTime(SRegValue_LastUpdateCheckTime) < 7) and not FForce then
->>>>>>> 9909eb75
         begin
           Result := wucNoUpdates;
           // TODO: #10210 This exit is just to remove the time check for testing.
